--- conflicted
+++ resolved
@@ -5,14 +5,7 @@
 include $(top_srcdir)/config/deb.am
 include $(top_srcdir)/config/tgz.am
 
-<<<<<<< HEAD
 SUBDIRS = include
-=======
-SUBDIRS = include rpm
-if CONFIG_USER
-SUBDIRS += dracut udev etc man scripts lib cmd
-endif
->>>>>>> 76351672
 if CONFIG_KERNEL
 SUBDIRS += module
 
@@ -20,7 +13,7 @@
 extra_HEADERS = zfs.release.in zfs_config.h.in
 
 kerneldir = /usr/src/zfs-$(VERSION)/$(LINUX_VERSION)
-nodist_kernel_HEADERS = zfs.release zfs_config.h module/$(LINUX_SYMBOLS)
+nodist_kernel_HEADERS = zfs.release zfs_config.h
 endif
 if CONFIG_USER
 SUBDIRS += dracut udev etc man scripts lib cmd
@@ -44,7 +37,6 @@
 		-o -name '*.order' -o -name '*.markers' \) \
 		-type f -print | xargs $(RM)
 
-<<<<<<< HEAD
 if CONFIG_KERNEL
 install-data-local:
 	release=$(ZFS_META_VERSION)-$(ZFS_META_RELEASE); \
@@ -55,11 +47,7 @@
 		$(INSTALL) $$instfile $$instdest/$$instfile; \
 	done
 endif
-=======
-dist-hook:
-	sed -i 's/Release:[[:print:]]*/Release:      $(RELEASE)/' \
-		$(distdir)/META
->>>>>>> 76351672
+
 
 ctags:
 	$(RM) $(top_srcdir)/tags
