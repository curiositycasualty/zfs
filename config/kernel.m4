--- conflicted
+++ resolved
@@ -4,89 +4,6 @@
 AC_DEFUN([ZFS_AC_CONFIG_KERNEL], [
 	ZFS_AC_KERNEL
 	ZFS_AC_SPL
-<<<<<<< HEAD
-
-=======
-	ZFS_AC_TEST_MODULE
-	ZFS_AC_KERNEL_CONFIG
-	ZFS_AC_KERNEL_BDEV_BLOCK_DEVICE_OPERATIONS
-	ZFS_AC_KERNEL_BLOCK_DEVICE_OPERATIONS_RELEASE_VOID
-	ZFS_AC_KERNEL_TYPE_FMODE_T
-	ZFS_AC_KERNEL_KOBJ_NAME_LEN
-	ZFS_AC_KERNEL_3ARG_BLKDEV_GET
-	ZFS_AC_KERNEL_BLKDEV_GET_BY_PATH
-	ZFS_AC_KERNEL_OPEN_BDEV_EXCLUSIVE
-	ZFS_AC_KERNEL_LOOKUP_BDEV
-	ZFS_AC_KERNEL_INVALIDATE_BDEV_ARGS
-	ZFS_AC_KERNEL_BDEV_LOGICAL_BLOCK_SIZE
-	ZFS_AC_KERNEL_BDEV_PHYSICAL_BLOCK_SIZE
-	ZFS_AC_KERNEL_BIO_FAILFAST
-	ZFS_AC_KERNEL_BIO_FAILFAST_DTD
-	ZFS_AC_KERNEL_REQ_FAILFAST_MASK
-	ZFS_AC_KERNEL_BIO_END_IO_T_ARGS
-	ZFS_AC_KERNEL_BIO_RW_SYNC
-	ZFS_AC_KERNEL_BIO_RW_SYNCIO
-	ZFS_AC_KERNEL_REQ_SYNC
-	ZFS_AC_KERNEL_BLK_END_REQUEST
-	ZFS_AC_KERNEL_BLK_QUEUE_FLUSH
-	ZFS_AC_KERNEL_BLK_QUEUE_MAX_HW_SECTORS
-	ZFS_AC_KERNEL_BLK_QUEUE_MAX_SEGMENTS
-	ZFS_AC_KERNEL_BLK_QUEUE_PHYSICAL_BLOCK_SIZE
-	ZFS_AC_KERNEL_BLK_QUEUE_IO_OPT
-	ZFS_AC_KERNEL_BLK_QUEUE_NONROT
-	ZFS_AC_KERNEL_BLK_QUEUE_DISCARD
-	ZFS_AC_KERNEL_BLK_FETCH_REQUEST
-	ZFS_AC_KERNEL_BLK_REQUEUE_REQUEST
-	ZFS_AC_KERNEL_BLK_RQ_BYTES
-	ZFS_AC_KERNEL_BLK_RQ_POS
-	ZFS_AC_KERNEL_BLK_RQ_SECTORS
-	ZFS_AC_KERNEL_GET_DISK_RO
-	ZFS_AC_KERNEL_GET_GENDISK
-	ZFS_AC_KERNEL_RQ_IS_SYNC
-	ZFS_AC_KERNEL_RQ_FOR_EACH_SEGMENT
-	ZFS_AC_KERNEL_DISCARD_GRANULARITY
-	ZFS_AC_KERNEL_CONST_XATTR_HANDLER
-	ZFS_AC_KERNEL_XATTR_HANDLER_GET
-	ZFS_AC_KERNEL_XATTR_HANDLER_SET
-	ZFS_AC_KERNEL_SHOW_OPTIONS
-	ZFS_AC_KERNEL_FSYNC
-	ZFS_AC_KERNEL_EVICT_INODE
-	ZFS_AC_KERNEL_DIRTY_INODE_WITH_FLAGS
-	ZFS_AC_KERNEL_NR_CACHED_OBJECTS
-	ZFS_AC_KERNEL_FREE_CACHED_OBJECTS
-	ZFS_AC_KERNEL_FALLOCATE
-	ZFS_AC_KERNEL_MKDIR_UMODE_T
-	ZFS_AC_KERNEL_LOOKUP_NAMEIDATA
-	ZFS_AC_KERNEL_CREATE_NAMEIDATA
-	ZFS_AC_KERNEL_TRUNCATE_RANGE
-	ZFS_AC_KERNEL_AUTOMOUNT
-	ZFS_AC_KERNEL_ENCODE_FH_WITH_INODE
-	ZFS_AC_KERNEL_COMMIT_METADATA
-	ZFS_AC_KERNEL_CLEAR_INODE
-	ZFS_AC_KERNEL_INSERT_INODE_LOCKED
-	ZFS_AC_KERNEL_D_MAKE_ROOT
-	ZFS_AC_KERNEL_D_OBTAIN_ALIAS
-	ZFS_AC_KERNEL_D_SET_D_OP
-	ZFS_AC_KERNEL_D_REVALIDATE_NAMEIDATA
-	ZFS_AC_KERNEL_CONST_DENTRY_OPERATIONS
-	ZFS_AC_KERNEL_CHECK_DISK_SIZE_CHANGE
-	ZFS_AC_KERNEL_TRUNCATE_SETSIZE
-	ZFS_AC_KERNEL_6ARGS_SECURITY_INODE_INIT_SECURITY
-	ZFS_AC_KERNEL_CALLBACK_SECURITY_INODE_INIT_SECURITY
-	ZFS_AC_KERNEL_MOUNT_NODEV
-	ZFS_AC_KERNEL_SHRINK
-	ZFS_AC_KERNEL_S_D_OP
-	ZFS_AC_KERNEL_BDI
-	ZFS_AC_KERNEL_BDI_SETUP_AND_REGISTER
-	ZFS_AC_KERNEL_SET_NLINK
-	ZFS_AC_KERNEL_ELEVATOR_CHANGE
-	ZFS_AC_KERNEL_5ARG_SGET
-	ZFS_AC_KERNEL_LSEEK_EXECUTE
-
-	AS_IF([test "$LINUX_OBJ" != "$LINUX"], [
-		KERNELMAKE_PARAMS="$KERNELMAKE_PARAMS O=$LINUX_OBJ"
-	])
->>>>>>> 76351672
 	AC_SUBST(KERNELMAKE_PARAMS)
 
 
@@ -264,7 +181,6 @@
 		[Wait SECS for SPL header and symver file @<:@default=0@:>@]),
 		[timeout="$withval"], [timeout=0])
 
-<<<<<<< HEAD
 	AC_MSG_CHECKING([spl source directory])
 	AS_IF([test -z "$splsrc"], [
 		dnl #
@@ -306,32 +222,6 @@
 	*** Please make sure the spl devel package for your distribution
 	*** is installed then try again.  If that fails you can specify the
 	*** location of the spl source with the '--with-spl=PATH' option.])
-=======
-	dnl #
-	dnl # The existence of spl.release.in is used to identify a valid
-	dnl # source directory.  In order of preference:
-	dnl #
-	splsrc0="/var/lib/dkms/spl/${VERSION}/build"
-	splsrc1="/usr/src/spl-${VERSION}/${LINUX_VERSION}"
-	splsrc2="/usr/src/spl-${VERSION}"
-	splsrc3="../spl/"
-	splsrc4="$LINUX"
-
-	AC_MSG_CHECKING([spl source directory])
-	AS_IF([test -z "${splsrc}"], [
-		AS_IF([ test -e "${splsrc0}/spl.release.in"], [
-			splsrc=${splsrc0}
-		], [ test -e "${splsrc1}/spl.release.in"], [
-			splsrc=${splsrc1}
-		], [ test -e "${splsrc2}/spl.release.in"], [
-			splsrc=${splsrc2}
-		], [ test -e "${splsrc3}/spl.release.in"], [
-			splsrc=$(readlink -f "${splsrc3}")
-		], [ test -e "${splsrc4}/spl.release.in" ], [
-			splsrc=${splsrc4}
-		], [
-			splsrc="[Not found]"
->>>>>>> 76351672
 		])
 	], [
 		AS_IF([test "$splsrc" = "NONE"], [
@@ -341,7 +231,6 @@
 	])
 
 	AC_MSG_RESULT([$splsrc])
-<<<<<<< HEAD
 	AC_MSG_CHECKING([spl build directory])
 	AS_IF([test -n "$splsrc"], [
 		AS_IF(
@@ -352,13 +241,6 @@
 	AS_IF([test ! -d "$splbuild" -a ! -f "$splbuild/spl_config.h"], [
 		AC_MSG_RESULT([Not found])
 		AC_MSG_ERROR([*** Cannot determine SPL object directory])
-=======
-	AS_IF([ test ! -e "$splsrc/spl.release.in"], [
-		AC_MSG_ERROR([
-	*** Please make sure the kmod spl devel package for your distribution
-	*** is installed then try again.  If that fails you can specify the
-	*** location of the spl source with the '--with-spl=PATH' option.])
->>>>>>> 76351672
 	])
 
 	dnl #
