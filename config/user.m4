--- conflicted
+++ resolved
@@ -2,31 +2,6 @@
 dnl # Default ZFS user configuration
 dnl #
 AC_DEFUN([ZFS_AC_CONFIG_USER], [
-<<<<<<< HEAD
-	ZFS_AC_CONFIG_USER_IOCTL
-	ZFS_AC_CONFIG_USER_LIBEFI
-])
-
-AC_DEFINE(ZFS_AC_CONFIG_USER_IOCTL], [
-	AC_EGREP_HEADER(ioctl, unistd.h,
-		[AC_DEFINE([HAVE_IOCTL_IN_UNISTD_H], 1,
-		[Define to 1 if ioctl() is defined in <unistd.h> header])])
-
-	AC_EGREP_HEADER(ioctl, sys/ioctl.h,
-		[AC_DEFINE([HAVE_IOCTL_IN_SYS_IOCTL_H], 1,
-		[Define to 1 if ioctl() is defined in <sys/ioctl.h> header])])
-
-	AC_EGREP_HEADER(ioctl, stropts.h,
-		[AC_DEFINE([HAVE_IOCTL_IN_STROPTS_H], 1,
-		[Define to 1 if ioctl() is defined in <stropts.h> header])])
-])
-
-AC_DEFUN([ZFS_AC_CONFIG_USER_LIBEFI], [
-	AC_CHECK_LIB([efi], [efi_alloc_and_init],
-		[AC_DEFINE([HAVE_LIBEFI], 1,
-		[Define to 1 if 'libefi' library available])])
-=======
 	ZFS_AC_CONFIG_USER_LIBEFI
 	ZFS_AC_CONFIG_USER_IOCTL
->>>>>>> 2eae99e9
 ])