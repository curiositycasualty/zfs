--- conflicted
+++ resolved
@@ -1511,7 +1511,7 @@
 \fB\fB-T\fR \fBd\fR | \fBu\fR\fR
 .ad
 .RS 12n
-.rt  
+.rt
 Display a time stamp.
 .sp
 Specify \fBu\fR for a printed representation of the internal representation of time. See \fBtime\fR(2). Specify \fBd\fR for standard date format. See \fBdate\fR(1).
@@ -1746,13 +1746,8 @@
 .na
 \fB\fB-x\fR\fR
 .ad
-<<<<<<< HEAD
-.RS 6n
-.rt
-=======
 .RS 12n
-.rt  
->>>>>>> 01b738f4
+.rt
 Only display status for pools that are exhibiting errors or are otherwise unavailable. Warnings about pools not using the latest on-disk format will not be included.
 .RE
 
@@ -1762,13 +1757,8 @@
 .na
 \fB\fB-v\fR\fR
 .ad
-<<<<<<< HEAD
-.RS 6n
-.rt
-=======
 .RS 12n
-.rt  
->>>>>>> 01b738f4
+.rt
 Displays verbose data error information, printing out a complete list of all data errors since the last complete pool scrub.
 .RE
 
