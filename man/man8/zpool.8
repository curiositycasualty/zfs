--- conflicted
+++ resolved
@@ -1606,13 +1606,8 @@
 \fB\fB-o\fR \fIprops\fR\fR
 .ad
 .RS 12n
-<<<<<<< HEAD
-.rt
-Comma-separated list of properties to display. See the "Properties" section for a list of valid properties. The default list is "name, size, used, available, expandsize, capacity, dedupratio, health, altroot"
-=======
-.rt  
+.rt
 Comma-separated list of properties to display. See the "Properties" section for a list of valid properties. The default list is "name, size, used, available, fragmentation, expandsize, capacity, dedupratio, health, altroot"
->>>>>>> dea377c0
 .RE
 
 .sp
@@ -2239,11 +2234,7 @@
 .LP
 The following command displays the detailed information for the \fIdata\fR
 pool. This pool is comprised of a single \fIraidz\fR vdev where one of its
-<<<<<<< HEAD
-devices increased its capacity by 1GB. In this example, the pool will not
-=======
-devices increased its capacity by 10GB. In this example, the pool will not 
->>>>>>> dea377c0
+devices increased its capacity by 10GB. In this example, the pool will not
 be able to utilized this extra capacity until all the devices under the
 \fIraidz\fR vdev have been expanded.
 
@@ -2251,21 +2242,12 @@
 .in +2
 .nf
 # \fBzpool list -v data\fR
-<<<<<<< HEAD
-   NAME         SIZE  ALLOC   FREE  EXPANDSZ    CAP  DEDUP  HEALTH  ALTROOT
-   data        17.9G   174K  17.9G         -     0%  1.00x  ONLINE  -
-     raidz1    17.9G   174K  17.9G         -
-       c4t2d0      -      -      -        1G
-       c4t3d0      -      -      -         -
-       c4t4d0      -      -      -         -
-=======
 NAME         SIZE  ALLOC   FREE   FRAG  EXPANDSZ    CAP  DEDUP  HEALTH  ALTROOT
 data        23.9G  14.6G  9.30G    48%         -    61%  1.00x  ONLINE  -
   raidz1    23.9G  14.6G  9.30G    48%         -
     c1t1d0      -      -      -      -         -
     c1t2d0      -      -      -      -       10G
     c1t3d0      -      -      -      -         -
->>>>>>> dea377c0
 .fi
 .in -2
 
