--- conflicted
+++ resolved
@@ -2133,16 +2133,16 @@
 }
 
 #if defined(_KERNEL) && defined(HAVE_SPL)
-<<<<<<< HEAD
+
 #if 0
 
 #include <linux/module_compat.h>
-=======
+
 static int __init
 unicode_init(void) {
 	return (0);
 }
->>>>>>> f42d7f41
+
 
 static void __exit
 unicode_fini(void)
