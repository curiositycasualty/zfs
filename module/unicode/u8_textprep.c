--- conflicted
+++ resolved
@@ -2133,12 +2133,10 @@
 }
 
 #if defined(_KERNEL) && defined(HAVE_SPL)
-<<<<<<< HEAD
 #if 0
-=======
+
 #include <linux/module_compat.h>
 
->>>>>>> 80c50365
 static int unicode_init(void) { return 0; }
 static int unicode_fini(void) { return 0; }
 
