--- conflicted
+++ resolved
@@ -775,15 +775,7 @@
 	vq->vq_io_complete_ts = gethrtime();
 	vq->vq_io_delta_ts = vq->vq_io_complete_ts - zio->io_timestamp;
 
-<<<<<<< HEAD
-	for (i = 0; i < zfs_vdev_ramp_rate; i++) {
-		zio_t *nio = vdev_queue_io_to_issue(vq, zfs_vdev_max_pending);
-		if (nio == NULL) {
-			break;
-        }
-=======
 	while ((nio = vdev_queue_io_to_issue(vq)) != NULL) {
->>>>>>> 01b738f4
 		mutex_exit(&vq->vq_lock);
 		if (nio->io_done == vdev_queue_agg_io_done) {
 			zio_nowait(nio);
