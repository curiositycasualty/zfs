/*
 * CDDL HEADER START
 *
 * The contents of this file are subject to the terms of the
 * Common Development and Distribution License (the "License").
 * You may not use this file except in compliance with the License.
 *
 * You can obtain a copy of the license at usr/src/OPENSOLARIS.LICENSE
 * or http://www.opensolaris.org/os/licensing.
 * See the License for the specific language governing permissions
 * and limitations under the License.
 *
 * When distributing Covered Code, include this CDDL HEADER in each
 * file and include the License file at usr/src/OPENSOLARIS.LICENSE.
 * If applicable, add the following below this CDDL HEADER, with the
 * fields enclosed by brackets "[]" replaced with your own identifying
 * information: Portions Copyright [yyyy] [name of copyright owner]
 *
 * CDDL HEADER END
 */
/*
 * Copyright (c) 2005, 2010, Oracle and/or its affiliates. All rights reserved.
 * Copyright (c) 2011, 2014 by Delphix. All rights reserved.
 * Copyright (c) 2013 by Saso Kiselkov. All rights reserved.
 * Copyright (c) 2014, Nexenta Systems, Inc. All rights reserved.
 */

#include <sys/dmu.h>
#include <sys/dmu_impl.h>
#include <sys/dmu_tx.h>
#include <sys/dbuf.h>
#include <sys/dnode.h>
#include <sys/zfs_context.h>
#include <sys/dmu_objset.h>
#include <sys/dmu_traverse.h>
#include <sys/dsl_dataset.h>
#include <sys/dsl_dir.h>
#include <sys/dsl_pool.h>
#include <sys/dsl_synctask.h>
#include <sys/dsl_prop.h>
#include <sys/dmu_zfetch.h>
#include <sys/zfs_ioctl.h>
#include <sys/zap.h>
#include <sys/zio_checksum.h>
#include <sys/zio_compress.h>
#include <sys/sa.h>
#include <sys/zfeature.h>
#ifdef _KERNEL
#include <sys/vmsystm.h>
#include <sys/zfs_znode.h>
#include <sys/ubc.h>
#endif

#include <sys/zvol.h>
/*
 * Enable/disable nopwrite feature.
 */
int zfs_nopwrite_enabled = 1;

const dmu_object_type_info_t dmu_ot[DMU_OT_NUMTYPES] = {
	{	DMU_BSWAP_UINT8,	TRUE,	"unallocated"		},
	{	DMU_BSWAP_ZAP,		TRUE,	"object directory"	},
	{	DMU_BSWAP_UINT64,	TRUE,	"object array"		},
	{	DMU_BSWAP_UINT8,	TRUE,	"packed nvlist"		},
	{	DMU_BSWAP_UINT64,	TRUE,	"packed nvlist size"	},
	{	DMU_BSWAP_UINT64,	TRUE,	"bpobj"			},
	{	DMU_BSWAP_UINT64,	TRUE,	"bpobj header"		},
	{	DMU_BSWAP_UINT64,	TRUE,	"SPA space map header"	},
	{	DMU_BSWAP_UINT64,	TRUE,	"SPA space map"		},
	{	DMU_BSWAP_UINT64,	TRUE,	"ZIL intent log"	},
	{	DMU_BSWAP_DNODE,	TRUE,	"DMU dnode"		},
	{	DMU_BSWAP_OBJSET,	TRUE,	"DMU objset"		},
	{	DMU_BSWAP_UINT64,	TRUE,	"DSL directory"		},
	{	DMU_BSWAP_ZAP,		TRUE,	"DSL directory child map"},
	{	DMU_BSWAP_ZAP,		TRUE,	"DSL dataset snap map"	},
	{	DMU_BSWAP_ZAP,		TRUE,	"DSL props"		},
	{	DMU_BSWAP_UINT64,	TRUE,	"DSL dataset"		},
	{	DMU_BSWAP_ZNODE,	TRUE,	"ZFS znode"		},
	{	DMU_BSWAP_OLDACL,	TRUE,	"ZFS V0 ACL"		},
	{	DMU_BSWAP_UINT8,	FALSE,	"ZFS plain file"	},
	{	DMU_BSWAP_ZAP,		TRUE,	"ZFS directory"		},
	{	DMU_BSWAP_ZAP,		TRUE,	"ZFS master node"	},
	{	DMU_BSWAP_ZAP,		TRUE,	"ZFS delete queue"	},
	{	DMU_BSWAP_UINT8,	FALSE,	"zvol object"		},
	{	DMU_BSWAP_ZAP,		TRUE,	"zvol prop"		},
	{	DMU_BSWAP_UINT8,	FALSE,	"other uint8[]"		},
	{	DMU_BSWAP_UINT64,	FALSE,	"other uint64[]"	},
	{	DMU_BSWAP_ZAP,		TRUE,	"other ZAP"		},
	{	DMU_BSWAP_ZAP,		TRUE,	"persistent error log"	},
	{	DMU_BSWAP_UINT8,	TRUE,	"SPA history"		},
	{	DMU_BSWAP_UINT64,	TRUE,	"SPA history offsets"	},
	{	DMU_BSWAP_ZAP,		TRUE,	"Pool properties"	},
	{	DMU_BSWAP_ZAP,		TRUE,	"DSL permissions"	},
	{	DMU_BSWAP_ACL,		TRUE,	"ZFS ACL"		},
	{	DMU_BSWAP_UINT8,	TRUE,	"ZFS SYSACL"		},
	{	DMU_BSWAP_UINT8,	TRUE,	"FUID table"		},
	{	DMU_BSWAP_UINT64,	TRUE,	"FUID table size"	},
	{	DMU_BSWAP_ZAP,		TRUE,	"DSL dataset next clones"},
	{	DMU_BSWAP_ZAP,		TRUE,	"scan work queue"	},
	{	DMU_BSWAP_ZAP,		TRUE,	"ZFS user/group used"	},
	{	DMU_BSWAP_ZAP,		TRUE,	"ZFS user/group quota"	},
	{	DMU_BSWAP_ZAP,		TRUE,	"snapshot refcount tags"},
	{	DMU_BSWAP_ZAP,		TRUE,	"DDT ZAP algorithm"	},
	{	DMU_BSWAP_ZAP,		TRUE,	"DDT statistics"	},
	{	DMU_BSWAP_UINT8,	TRUE,	"System attributes"	},
	{	DMU_BSWAP_ZAP,		TRUE,	"SA master node"	},
	{	DMU_BSWAP_ZAP,		TRUE,	"SA attr registration"	},
	{	DMU_BSWAP_ZAP,		TRUE,	"SA attr layouts"	},
	{	DMU_BSWAP_ZAP,		TRUE,	"scan translations"	},
	{	DMU_BSWAP_UINT8,	FALSE,	"deduplicated block"	},
	{	DMU_BSWAP_ZAP,		TRUE,	"DSL deadlist map"	},
	{	DMU_BSWAP_UINT64,	TRUE,	"DSL deadlist map hdr"	},
	{	DMU_BSWAP_ZAP,		TRUE,	"DSL dir clones"	},
	{	DMU_BSWAP_UINT64,	TRUE,	"bpobj subobj"		}
};

const dmu_object_byteswap_info_t dmu_ot_byteswap[DMU_BSWAP_NUMFUNCS] = {
	{	byteswap_uint8_array,	"uint8"		},
	{	byteswap_uint16_array,	"uint16"	},
	{	byteswap_uint32_array,	"uint32"	},
	{	byteswap_uint64_array,	"uint64"	},
	{	zap_byteswap,		"zap"		},
	{	dnode_buf_byteswap,	"dnode"		},
	{	dmu_objset_byteswap,	"objset"	},
	{	zfs_znode_byteswap,	"znode"		},
	{	zfs_oldacl_byteswap,	"oldacl"	},
	{	zfs_acl_byteswap,	"acl"		}
};

int
dmu_buf_hold_noread(objset_t *os, uint64_t object, uint64_t offset,
    void *tag, dmu_buf_t **dbp)
{
	dnode_t *dn;
	uint64_t blkid;
	dmu_buf_impl_t *db;
	int err;

	err = dnode_hold(os, object, FTAG, &dn);
	if (err)
		return (err);
	blkid = dbuf_whichblock(dn, offset);
	rw_enter(&dn->dn_struct_rwlock, RW_READER);
	db = dbuf_hold(dn, blkid, tag);
	rw_exit(&dn->dn_struct_rwlock);
	dnode_rele(dn, FTAG);

	if (db == NULL) {
		*dbp = NULL;
		return (SET_ERROR(EIO));
	}

	*dbp = &db->db;
	return (err);
}

int
dmu_buf_hold(objset_t *os, uint64_t object, uint64_t offset,
    void *tag, dmu_buf_t **dbp, int flags)
{
	int err;
	int db_flags = DB_RF_CANFAIL;

	if (flags & DMU_READ_NO_PREFETCH)
		db_flags |= DB_RF_NOPREFETCH;

	err = dmu_buf_hold_noread(os, object, offset, tag, dbp);
	if (err == 0) {
		dmu_buf_impl_t *db = (dmu_buf_impl_t *)(*dbp);
		err = dbuf_read(db, NULL, db_flags);
		if (err != 0) {
			dbuf_rele(db, tag);
			*dbp = NULL;
		}
	}

	return (err);
}

int
dmu_bonus_max(void)
{
	return (DN_MAX_BONUSLEN);
}

int
dmu_set_bonus(dmu_buf_t *db_fake, int newsize, dmu_tx_t *tx)
{
	dmu_buf_impl_t *db = (dmu_buf_impl_t *)db_fake;
	dnode_t *dn;
	int error;

	DB_DNODE_ENTER(db);
	dn = DB_DNODE(db);

	if (dn->dn_bonus != db) {
		error = SET_ERROR(EINVAL);
	} else if (newsize < 0 || newsize > db_fake->db_size) {
		error = SET_ERROR(EINVAL);
	} else {
		dnode_setbonuslen(dn, newsize, tx);
		error = 0;
	}

	DB_DNODE_EXIT(db);
	return (error);
}

int
dmu_set_bonustype(dmu_buf_t *db_fake, dmu_object_type_t type, dmu_tx_t *tx)
{
	dmu_buf_impl_t *db = (dmu_buf_impl_t *)db_fake;
	dnode_t *dn;
	int error;

	DB_DNODE_ENTER(db);
	dn = DB_DNODE(db);

	if (!DMU_OT_IS_VALID(type)) {
		error = SET_ERROR(EINVAL);
	} else if (dn->dn_bonus != db) {
		error = SET_ERROR(EINVAL);
	} else {
		dnode_setbonus_type(dn, type, tx);
		error = 0;
	}

	DB_DNODE_EXIT(db);
	return (error);
}

dmu_object_type_t
dmu_get_bonustype(dmu_buf_t *db_fake)
{
	dmu_buf_impl_t *db = (dmu_buf_impl_t *)db_fake;
	dnode_t *dn;
	dmu_object_type_t type;

	DB_DNODE_ENTER(db);
	dn = DB_DNODE(db);
	type = dn->dn_bonustype;
	DB_DNODE_EXIT(db);

	return (type);
}

int
dmu_rm_spill(objset_t *os, uint64_t object, dmu_tx_t *tx)
{
	dnode_t *dn;
	int error;

	error = dnode_hold(os, object, FTAG, &dn);
	dbuf_rm_spill(dn, tx);
	rw_enter(&dn->dn_struct_rwlock, RW_WRITER);
	dnode_rm_spill(dn, tx);
	rw_exit(&dn->dn_struct_rwlock);
	dnode_rele(dn, FTAG);
	return (error);
}

/*
 * returns ENOENT, EIO, or 0.
 */
int
dmu_bonus_hold(objset_t *os, uint64_t object, void *tag, dmu_buf_t **dbp)
{
	dnode_t *dn;
	dmu_buf_impl_t *db;
	int error;

	error = dnode_hold(os, object, FTAG, &dn);
	if (error)
		return (error);

	rw_enter(&dn->dn_struct_rwlock, RW_READER);
	if (dn->dn_bonus == NULL) {
		rw_exit(&dn->dn_struct_rwlock);
		rw_enter(&dn->dn_struct_rwlock, RW_WRITER);
		if (dn->dn_bonus == NULL)
			dbuf_create_bonus(dn);
	}
	db = dn->dn_bonus;

	/* as long as the bonus buf is held, the dnode will be held */
	if (refcount_add(&db->db_holds, tag) == 1) {
		VERIFY(dnode_add_ref(dn, db));
		atomic_inc_32(&dn->dn_dbufs_count);
	}

	/*
	 * Wait to drop dn_struct_rwlock until after adding the bonus dbuf's
	 * hold and incrementing the dbuf count to ensure that dnode_move() sees
	 * a dnode hold for every dbuf.
	 */
	rw_exit(&dn->dn_struct_rwlock);

	dnode_rele(dn, FTAG);

	VERIFY(0 == dbuf_read(db, NULL, DB_RF_MUST_SUCCEED | DB_RF_NOPREFETCH));

	*dbp = &db->db;
	return (0);
}

/*
 * returns ENOENT, EIO, or 0.
 *
 * This interface will allocate a blank spill dbuf when a spill blk
 * doesn't already exist on the dnode.
 *
 * if you only want to find an already existing spill db, then
 * dmu_spill_hold_existing() should be used.
 */
int
dmu_spill_hold_by_dnode(dnode_t *dn, uint32_t flags, void *tag, dmu_buf_t **dbp)
{
	dmu_buf_impl_t *db = NULL;
	int err;

	if ((flags & DB_RF_HAVESTRUCT) == 0)
		rw_enter(&dn->dn_struct_rwlock, RW_READER);

	db = dbuf_hold(dn, DMU_SPILL_BLKID, tag);

	if ((flags & DB_RF_HAVESTRUCT) == 0)
		rw_exit(&dn->dn_struct_rwlock);

	ASSERT(db != NULL);
	err = dbuf_read(db, NULL, flags);
	if (err == 0)
		*dbp = &db->db;
	else
		dbuf_rele(db, tag);
	return (err);
}

int
dmu_spill_hold_existing(dmu_buf_t *bonus, void *tag, dmu_buf_t **dbp)
{
	dmu_buf_impl_t *db = (dmu_buf_impl_t *)bonus;
	dnode_t *dn;
	int err;

	DB_DNODE_ENTER(db);
	dn = DB_DNODE(db);

	if (spa_version(dn->dn_objset->os_spa) < SPA_VERSION_SA) {
		err = SET_ERROR(EINVAL);
	} else {
		rw_enter(&dn->dn_struct_rwlock, RW_READER);

		if (!dn->dn_have_spill) {
			err = SET_ERROR(ENOENT);
		} else {
			err = dmu_spill_hold_by_dnode(dn,
			    DB_RF_HAVESTRUCT | DB_RF_CANFAIL, tag, dbp);
		}

		rw_exit(&dn->dn_struct_rwlock);
	}

	DB_DNODE_EXIT(db);
	return (err);
}

int
dmu_spill_hold_by_bonus(dmu_buf_t *bonus, void *tag, dmu_buf_t **dbp)
{
	dmu_buf_impl_t *db = (dmu_buf_impl_t *)bonus;
	dnode_t *dn;
	int err;

	DB_DNODE_ENTER(db);
	dn = DB_DNODE(db);
	err = dmu_spill_hold_by_dnode(dn, DB_RF_CANFAIL, tag, dbp);
	DB_DNODE_EXIT(db);

	return (err);
}

/*
 * Note: longer-term, we should modify all of the dmu_buf_*() interfaces
 * to take a held dnode rather than <os, object> -- the lookup is wasteful,
 * and can induce severe lock contention when writing to several files
 * whose dnodes are in the same block.
 */
static int
dmu_buf_hold_array_by_dnode(dnode_t *dn, uint64_t offset, uint64_t length,
    int read, void *tag, int *numbufsp, dmu_buf_t ***dbpp, uint32_t flags)
{
	dmu_buf_t **dbp;
	uint64_t blkid, nblks, i;
	uint32_t dbuf_flags;
	int err;
	zio_t *zio;

	ASSERT(length <= DMU_MAX_ACCESS);

	dbuf_flags = DB_RF_CANFAIL | DB_RF_NEVERWAIT | DB_RF_HAVESTRUCT;
	if (flags & DMU_READ_NO_PREFETCH || length > zfetch_array_rd_sz)
		dbuf_flags |= DB_RF_NOPREFETCH;

	rw_enter(&dn->dn_struct_rwlock, RW_READER);
	if (dn->dn_datablkshift) {
		int blkshift = dn->dn_datablkshift;
		nblks = (P2ROUNDUP(offset+length, 1ULL<<blkshift) -
		    P2ALIGN(offset, 1ULL<<blkshift)) >> blkshift;
	} else {
		if (offset + length > dn->dn_datablksz) {
			zfs_panic_recover("zfs: accessing past end of object "
			    "%llx/%llx (size=%u access=%llu+%llu)",
			    (longlong_t)dn->dn_objset->
			    os_dsl_dataset->ds_object,
			    (longlong_t)dn->dn_object, dn->dn_datablksz,
			    (longlong_t)offset, (longlong_t)length);
			rw_exit(&dn->dn_struct_rwlock);
			return (SET_ERROR(EIO));
		}
		nblks = 1;
	}
	dbp = kmem_zalloc(sizeof (dmu_buf_t *) * nblks, KM_SLEEP);

	zio = zio_root(dn->dn_objset->os_spa, NULL, NULL, ZIO_FLAG_CANFAIL);
	blkid = dbuf_whichblock(dn, offset);
	for (i = 0; i < nblks; i++) {
		dmu_buf_impl_t *db = dbuf_hold(dn, blkid+i, tag);
		if (db == NULL) {
			rw_exit(&dn->dn_struct_rwlock);
			dmu_buf_rele_array(dbp, nblks, tag);
			zio_nowait(zio);
			return (SET_ERROR(EIO));
		}
		/* initiate async i/o */
		if (read) {
			(void) dbuf_read(db, zio, dbuf_flags);
		}
		dbp[i] = &db->db;
	}
	rw_exit(&dn->dn_struct_rwlock);

	/* wait for async i/o */
	err = zio_wait(zio);
	if (err) {
		dmu_buf_rele_array(dbp, nblks, tag);
		return (err);
	}

	/* wait for other io to complete */
	if (read) {
		for (i = 0; i < nblks; i++) {
			dmu_buf_impl_t *db = (dmu_buf_impl_t *)dbp[i];
			mutex_enter(&db->db_mtx);
			while (db->db_state == DB_READ ||
			    db->db_state == DB_FILL)
				cv_wait(&db->db_changed, &db->db_mtx);
			if (db->db_state == DB_UNCACHED)
				err = SET_ERROR(EIO);
			mutex_exit(&db->db_mtx);
			if (err) {
				dmu_buf_rele_array(dbp, nblks, tag);
				return (err);
			}
		}
	}

	*numbufsp = nblks;
	*dbpp = dbp;
	return (0);
}

int
dmu_buf_hold_array(objset_t *os, uint64_t object, uint64_t offset,
    uint64_t length, int read, void *tag, int *numbufsp, dmu_buf_t ***dbpp)
{
	dnode_t *dn;
	int err;

	err = dnode_hold(os, object, FTAG, &dn);
	if (err)
		return (err);

	err = dmu_buf_hold_array_by_dnode(dn, offset, length, read, tag,
	    numbufsp, dbpp, DMU_READ_PREFETCH);

	dnode_rele(dn, FTAG);

	return (err);
}

int
dmu_buf_hold_array_by_bonus(dmu_buf_t *db_fake, uint64_t offset,
    uint64_t length, int read, void *tag, int *numbufsp, dmu_buf_t ***dbpp)
{
	dmu_buf_impl_t *db = (dmu_buf_impl_t *)db_fake;
	dnode_t *dn;
	int err;

	DB_DNODE_ENTER(db);
	dn = DB_DNODE(db);
	err = dmu_buf_hold_array_by_dnode(dn, offset, length, read, tag,
	    numbufsp, dbpp, DMU_READ_PREFETCH);
	DB_DNODE_EXIT(db);

	return (err);
}

void
dmu_buf_rele_array(dmu_buf_t **dbp_fake, int numbufs, void *tag)
{
	int i;
	dmu_buf_impl_t **dbp = (dmu_buf_impl_t **)dbp_fake;

	if (numbufs == 0)
		return;

	for (i = 0; i < numbufs; i++) {
		if (dbp[i])
			dbuf_rele(dbp[i], tag);
	}

	kmem_free(dbp, sizeof (dmu_buf_t *) * numbufs);
}

/*
 * Issue prefetch i/os for the given blocks.
 *
 * Note: The assumption is that we *know* these blocks will be needed
 * almost immediately.  Therefore, the prefetch i/os will be issued at
 * ZIO_PRIORITY_SYNC_READ
 *
 * Note: indirect blocks and other metadata will be read synchronously,
 * causing this function to block if they are not already cached.
 */
void
dmu_prefetch(objset_t *os, uint64_t object, uint64_t offset, uint64_t len)
{
	dnode_t *dn;
	uint64_t blkid;
	int nblks, err;

	if (zfs_prefetch_disable)
		return;

	if (len == 0) {  /* they're interested in the bonus buffer */
		dn = DMU_META_DNODE(os);

		if (object == 0 || object >= DN_MAX_OBJECT)
			return;

		rw_enter(&dn->dn_struct_rwlock, RW_READER);
		blkid = dbuf_whichblock(dn, object * sizeof (dnode_phys_t));
		dbuf_prefetch(dn, blkid, ZIO_PRIORITY_SYNC_READ);
		rw_exit(&dn->dn_struct_rwlock);
		return;
	}

	/*
	 * XXX - Note, if the dnode for the requested object is not
	 * already cached, we will do a *synchronous* read in the
	 * dnode_hold() call.  The same is true for any indirects.
	 */
	err = dnode_hold(os, object, FTAG, &dn);
	if (err != 0)
		return;

	rw_enter(&dn->dn_struct_rwlock, RW_READER);
	if (dn->dn_datablkshift) {
		int blkshift = dn->dn_datablkshift;
		nblks = (P2ROUNDUP(offset + len, 1 << blkshift) -
		    P2ALIGN(offset, 1 << blkshift)) >> blkshift;
	} else {
		nblks = (offset < dn->dn_datablksz);
	}

	if (nblks != 0) {
		int i;

		blkid = dbuf_whichblock(dn, offset);
		for (i = 0; i < nblks; i++)
			dbuf_prefetch(dn, blkid + i, ZIO_PRIORITY_SYNC_READ);
	}

	rw_exit(&dn->dn_struct_rwlock);

	dnode_rele(dn, FTAG);
}

/*
 * Get the next "chunk" of file data to free.  We traverse the file from
 * the end so that the file gets shorter over time (if we crashes in the
 * middle, this will leave us in a better state).  We find allocated file
 * data by simply searching the allocated level 1 indirects.
 *
 * On input, *start should be the first offset that does not need to be
 * freed (e.g. "offset + length").  On return, *start will be the first
 * offset that should be freed.
 */
static int
get_next_chunk(dnode_t *dn, uint64_t *start, uint64_t minimum)
{
	uint64_t maxblks = DMU_MAX_ACCESS >> (dn->dn_indblkshift + 1);
	/* bytes of data covered by a level-1 indirect block */
	uint64_t iblkrange =
	    dn->dn_datablksz * EPB(dn->dn_indblkshift, SPA_BLKPTRSHIFT);
	uint64_t blks;

	ASSERT3U(minimum, <=, *start);

	if (*start - minimum <= iblkrange * maxblks) {
		*start = minimum;
		return (0);
	}
	ASSERT(ISP2(iblkrange));

	for (blks = 0; *start > minimum && blks < maxblks; blks++) {
		int err;

		/*
		 * dnode_next_offset(BACKWARDS) will find an allocated L1
		 * indirect block at or before the input offset.  We must
		 * decrement *start so that it is at the end of the region
		 * to search.
		 */
		(*start)--;
		err = dnode_next_offset(dn,
		    DNODE_FIND_BACKWARDS, start, 2, 1, 0);

		/* if there are no indirect blocks before start, we are done */
		if (err == ESRCH) {
			*start = minimum;
			break;
		} else if (err != 0) {
			return (err);
		}

		/* set start to the beginning of this L1 indirect */
		*start = P2ALIGN(*start, iblkrange);
	}
	if (*start < minimum)
		*start = minimum;
	return (0);
}

static int
dmu_free_long_range_impl(objset_t *os, dnode_t *dn, uint64_t offset,
    uint64_t length)
{
	uint64_t object_size = (dn->dn_maxblkid + 1) * dn->dn_datablksz;
	int err;

	if (offset >= object_size)
		return (0);

	if (length == DMU_OBJECT_END || offset + length > object_size)
		length = object_size - offset;

	while (length != 0) {
		uint64_t chunk_end, chunk_begin;
		dmu_tx_t *tx;

		chunk_end = chunk_begin = offset + length;

		/* move chunk_begin backwards to the beginning of this chunk */
		err = get_next_chunk(dn, &chunk_begin, offset);
		if (err)
			return (err);
		ASSERT3U(chunk_begin, >=, offset);
		ASSERT3U(chunk_begin, <=, chunk_end);

		tx = dmu_tx_create(os);
		dmu_tx_hold_free(tx, dn->dn_object,
		    chunk_begin, chunk_end - chunk_begin);

		/*
		 * Mark this transaction as typically resulting in a net
		 * reduction in space used.
		 */
		dmu_tx_mark_netfree(tx);
		err = dmu_tx_assign(tx, TXG_WAIT);
		if (err) {
			dmu_tx_abort(tx);
			return (err);
		}
		dnode_free_range(dn, chunk_begin, chunk_end - chunk_begin, tx);
		dmu_tx_commit(tx);

		length -= chunk_end - chunk_begin;
	}
	return (0);
}

int
dmu_free_long_range(objset_t *os, uint64_t object,
    uint64_t offset, uint64_t length)
{
	dnode_t *dn;
	int err;

	err = dnode_hold(os, object, FTAG, &dn);
	if (err != 0)
		return (err);
	err = dmu_free_long_range_impl(os, dn, offset, length);

	/*
	 * It is important to zero out the maxblkid when freeing the entire
	 * file, so that (a) subsequent calls to dmu_free_long_range_impl()
	 * will take the fast path, and (b) dnode_reallocate() can verify
	 * that the entire file has been freed.
	 */
	if (err == 0 && offset == 0 && length == DMU_OBJECT_END)
		dn->dn_maxblkid = 0;

	dnode_rele(dn, FTAG);
	return (err);
}

int
dmu_free_long_object(objset_t *os, uint64_t object)
{
	dmu_tx_t *tx;
	int err;

	err = dmu_free_long_range(os, object, 0, DMU_OBJECT_END);
	if (err != 0)
		return (err);

	tx = dmu_tx_create(os);
	dmu_tx_hold_bonus(tx, object);
	dmu_tx_hold_free(tx, object, 0, DMU_OBJECT_END);
	dmu_tx_mark_netfree(tx);
	err = dmu_tx_assign(tx, TXG_WAIT);
	if (err == 0) {
		err = dmu_object_free(os, object, tx);
		dmu_tx_commit(tx);
	} else {
		dmu_tx_abort(tx);
	}

	return (err);
}

int
dmu_free_range(objset_t *os, uint64_t object, uint64_t offset,
    uint64_t size, dmu_tx_t *tx)
{
	dnode_t *dn;
	int err = dnode_hold(os, object, FTAG, &dn);
	if (err)
		return (err);
	ASSERT(offset < UINT64_MAX);
	ASSERT(size == -1ULL || size <= UINT64_MAX - offset);
	dnode_free_range(dn, offset, size, tx);
	dnode_rele(dn, FTAG);
	return (0);
}

int
dmu_read(objset_t *os, uint64_t object, uint64_t offset, uint64_t size,
    void *buf, uint32_t flags)
{
	dnode_t *dn;
	dmu_buf_t **dbp;
	int numbufs, err;

	err = dnode_hold(os, object, FTAG, &dn);
	if (err)
		return (err);

	/*
	 * Deal with odd block sizes, where there can't be data past the first
	 * block.  If we ever do the tail block optimization, we will need to
	 * handle that here as well.
	 */
	if (dn->dn_maxblkid == 0) {
		uint64_t newsz = offset > dn->dn_datablksz ? 0 :
		    MIN(size, dn->dn_datablksz - offset);
		bzero((char *)buf + newsz, size - newsz);
		size = newsz;
	}

	while (size > 0) {
		uint64_t mylen = MIN(size, DMU_MAX_ACCESS / 2);
		int i;

		/*
		 * NB: we could do this block-at-a-time, but it's nice
		 * to be reading in parallel.
		 */
		err = dmu_buf_hold_array_by_dnode(dn, offset, mylen,
		    TRUE, FTAG, &numbufs, &dbp, flags);
		if (err)
			break;

		for (i = 0; i < numbufs; i++) {
			uint64_t tocpy;
			int64_t bufoff;
			dmu_buf_t *db = dbp[i];

			ASSERT(size > 0);

			bufoff = offset - db->db_offset;
			tocpy = MIN(db->db_size - bufoff, size);

			(void) memcpy(buf, (char *)db->db_data + bufoff, tocpy);

			offset += tocpy;
			size -= tocpy;
			buf = (char *)buf + tocpy;
		}
		dmu_buf_rele_array(dbp, numbufs, FTAG);
	}
	dnode_rele(dn, FTAG);
	return (err);
}

void
dmu_write(objset_t *os, uint64_t object, uint64_t offset, uint64_t size,
    const void *buf, dmu_tx_t *tx)
{
	dmu_buf_t **dbp;
	int numbufs, i;

	if (size == 0)
		return;

	VERIFY0(dmu_buf_hold_array(os, object, offset, size,
	    FALSE, FTAG, &numbufs, &dbp));

	for (i = 0; i < numbufs; i++) {
		uint64_t tocpy;
		int64_t bufoff;
		dmu_buf_t *db = dbp[i];

		ASSERT(size > 0);

		bufoff = offset - db->db_offset;
		tocpy = MIN(db->db_size - bufoff, size);

		ASSERT(i == 0 || i == numbufs-1 || tocpy == db->db_size);

		if (tocpy == db->db_size)
			dmu_buf_will_fill(db, tx);
		else
			dmu_buf_will_dirty(db, tx);

		(void) memcpy((char *)db->db_data + bufoff, buf, tocpy);

		if (tocpy == db->db_size)
			dmu_buf_fill_done(db, tx);

		offset += tocpy;
		size -= tocpy;
		buf = (char *)buf + tocpy;
	}
	dmu_buf_rele_array(dbp, numbufs, FTAG);
}

void
dmu_prealloc(objset_t *os, uint64_t object, uint64_t offset, uint64_t size,
    dmu_tx_t *tx)
{
	dmu_buf_t **dbp;
	int numbufs, i;

	if (size == 0)
		return;

	VERIFY(0 == dmu_buf_hold_array(os, object, offset, size,
	    FALSE, FTAG, &numbufs, &dbp));

	for (i = 0; i < numbufs; i++) {
		dmu_buf_t *db = dbp[i];

		dmu_buf_will_not_fill(db, tx);
	}
	dmu_buf_rele_array(dbp, numbufs, FTAG);
}

void
dmu_write_embedded(objset_t *os, uint64_t object, uint64_t offset,
    void *data, uint8_t etype, uint8_t comp, int uncompressed_size,
    int compressed_size, int byteorder, dmu_tx_t *tx)
{
	dmu_buf_t *db;

	ASSERT3U(etype, <, NUM_BP_EMBEDDED_TYPES);
	ASSERT3U(comp, <, ZIO_COMPRESS_FUNCTIONS);
	VERIFY0(dmu_buf_hold_noread(os, object, offset,
	    FTAG, &db));

	dmu_buf_write_embedded(db,
	    data, (bp_embedded_type_t)etype, (enum zio_compress)comp,
	    uncompressed_size, compressed_size, byteorder, tx);

	dmu_buf_rele(db, FTAG);
}

/*
 * DMU support for xuio
 */
kstat_t *xuio_ksp = NULL;

typedef struct xuio_stats {
	/* loaned yet not returned arc_buf */
	kstat_named_t xuiostat_onloan_rbuf;
	kstat_named_t xuiostat_onloan_wbuf;
	/* whether a copy is made when loaning out a read buffer */
	kstat_named_t xuiostat_rbuf_copied;
	kstat_named_t xuiostat_rbuf_nocopy;
	/* whether a copy is made when assigning a write buffer */
	kstat_named_t xuiostat_wbuf_copied;
	kstat_named_t xuiostat_wbuf_nocopy;
} xuio_stats_t;

static xuio_stats_t xuio_stats = {
	{ "onloan_read_buf",	KSTAT_DATA_UINT64 },
	{ "onloan_write_buf",	KSTAT_DATA_UINT64 },
	{ "read_buf_copied",	KSTAT_DATA_UINT64 },
	{ "read_buf_nocopy",	KSTAT_DATA_UINT64 },
	{ "write_buf_copied",	KSTAT_DATA_UINT64 },
	{ "write_buf_nocopy",	KSTAT_DATA_UINT64 }
};

#define	XUIOSTAT_INCR(stat, val)        \
	atomic_add_64(&xuio_stats.stat.value.ui64, (val))
#define	XUIOSTAT_BUMP(stat)	XUIOSTAT_INCR(stat, 1)

int
dmu_xuio_init(xuio_t *xuio, int nblk)
{
#ifdef UIO_XUIO
	dmu_xuio_t *priv;
	uio_t *uio = NULL;
	//uio_t *uio = &xuio->xu_uio;

	//uio->uio_iovcnt = nblk;
	//uio->uio_iov = kmem_zalloc(nblk * sizeof (iovec_t), KM_PUSHPAGE);
    uio = uio_create(nblk, 0, UIO_SYSSPACE,
                     XUIO_XUZC_RW(xuio) == UIO_READ ? UIO_READ : UIO_WRITE);
    xuio->xu_uio = uio;

	priv = kmem_zalloc(sizeof (dmu_xuio_t), KM_SLEEP);
	priv->cnt = nblk;
	priv->bufs = kmem_zalloc(nblk * sizeof (arc_buf_t *), KM_SLEEP);
	//priv->iovp = uio->uio_iov;
    priv->iovp = (iovec_t *)uio_curriovbase(uio);

	XUIO_XUZC_PRIV(xuio) = priv;

	if (XUIO_XUZC_RW(xuio) == UIO_READ)
		XUIOSTAT_INCR(xuiostat_onloan_rbuf, nblk);
	else
		XUIOSTAT_INCR(xuiostat_onloan_wbuf, nblk);
#endif

	return (0);
}

void
dmu_xuio_fini(xuio_t *xuio)
{
#ifdef UIO_XUIO
	dmu_xuio_t *priv = XUIO_XUZC_PRIV(xuio);
	int nblk = priv->cnt;

	kmem_free(priv->iovp, nblk * sizeof (iovec_t));
	kmem_free(priv->bufs, nblk * sizeof (arc_buf_t *));
	kmem_free(priv, sizeof (dmu_xuio_t));

	if (XUIO_XUZC_RW(xuio) == UIO_READ)
		XUIOSTAT_INCR(xuiostat_onloan_rbuf, -nblk);
	else
		XUIOSTAT_INCR(xuiostat_onloan_wbuf, -nblk);
#endif
}

/*
 * Initialize iov[priv->next] and priv->bufs[priv->next] with { off, n, abuf }
 * and increase priv->next by 1.
 */
int
dmu_xuio_add(xuio_t *xuio, arc_buf_t *abuf, offset_t off, size_t n)
{
#ifdef UIO_XUIO
	struct iovec *iov;
	uio_t *uio = xuio->xu_uio;
	//uio_t *uio = &xuio->xu_uio;
	dmu_xuio_t *priv = XUIO_XUZC_PRIV(xuio);
	int i = priv->next++;

	ASSERT(i < priv->cnt);
	ASSERT(off + n <= arc_buf_size(abuf));

	//iov = uio->uio_iov + i;
	iov = ((iovec_t *)uio_curriovbase(uio)) + i;
	iov->iov_base = (char *)abuf->b_data + off;
	iov->iov_len = n;
	priv->bufs[i] = abuf;
#endif
	return (0);
}

int
dmu_xuio_cnt(xuio_t *xuio)
{
	dmu_xuio_t *priv = XUIO_XUZC_PRIV(xuio);
	return (priv->cnt);
}

arc_buf_t *
dmu_xuio_arcbuf(xuio_t *xuio, int i)
{
	dmu_xuio_t *priv = XUIO_XUZC_PRIV(xuio);

	ASSERT(i < priv->cnt);
	return (priv->bufs[i]);
}

void
dmu_xuio_clear(xuio_t *xuio, int i)
{
	dmu_xuio_t *priv = XUIO_XUZC_PRIV(xuio);

	ASSERT(i < priv->cnt);
	priv->bufs[i] = NULL;
}

static void
xuio_stat_init(void)
{
	xuio_ksp = kstat_create("zfs", 0, "xuio_stats", "misc",
	    KSTAT_TYPE_NAMED, sizeof (xuio_stats) / sizeof (kstat_named_t),
	    KSTAT_FLAG_VIRTUAL);
	if (xuio_ksp != NULL) {
		xuio_ksp->ks_data = &xuio_stats;
		kstat_install(xuio_ksp);
	}
}

static void
xuio_stat_fini(void)
{
	if (xuio_ksp != NULL) {
		kstat_delete(xuio_ksp);
		xuio_ksp = NULL;
	}
}

void
xuio_stat_wbuf_copied()
{
	XUIOSTAT_BUMP(xuiostat_wbuf_copied);
}

void
xuio_stat_wbuf_nocopy()
{
	XUIOSTAT_BUMP(xuiostat_wbuf_nocopy);
}

#ifdef _KERNEL


#if 0 // fixme

/*
 * Copy up to size bytes between arg_buf and req based on the data direction
 * described by the req.  If an entire req's data cannot be transfered in one
 * pass, you should pass in @req_offset to indicate where to continue. The
 * return value is the number of bytes successfully copied to arg_buf.
 */
static int
dmu_req_copy(void *arg_buf, int size, struct request *req, size_t req_offset)
{
	struct bio_vec bv, *bvp;
	struct req_iterator iter;
	char *bv_buf;
	int tocpy, bv_len, bv_offset;
	int offset = 0;

	rq_for_each_segment4(bv, bvp, req, iter) {
		/*
		 * Fully consumed the passed arg_buf. We use goto here because
		 * rq_for_each_segment is a double loop
		 */
		ASSERT3S(offset, <=, size);
		if (size == offset)
			goto out;

		/* Skip already copied bv */
		if (req_offset >=  bv.bv_len) {
			req_offset -= bv.bv_len;
			continue;
		}

		bv_len = bv.bv_len - req_offset;
		bv_offset = bv.bv_offset + req_offset;
		req_offset = 0;

		tocpy = MIN(bv_len, size - offset);
		ASSERT3S(tocpy, >=, 0);

		bv_buf = page_address(bv.bv_page) + bv_offset;
		ASSERT3P(bv_buf, !=, NULL);

		if (rq_data_dir(req) == WRITE)
			memcpy(arg_buf + offset, bv_buf, tocpy);
		else
			memcpy(bv_buf, arg_buf + offset, tocpy);

		offset += tocpy;
	}
out:
	return (offset);
}

int
dmu_read_req(objset_t *os, uint64_t object, struct request *req)
{
	uint64_t size = blk_rq_bytes(req);
	uint64_t offset = blk_rq_pos(req) << 9;
	dmu_buf_t **dbp;
	int numbufs, i, err;
	size_t req_offset;

	/*
	 * NB: we could do this block-at-a-time, but it's nice
	 * to be reading in parallel.
	 */
	err = dmu_buf_hold_array(os, object, offset, size, TRUE, FTAG,
	    &numbufs, &dbp);
	if (err)
		return (err);

	req_offset = 0;
	for (i = 0; i < numbufs; i++) {
		uint64_t tocpy;
		int64_t bufoff;
		int didcpy;
		dmu_buf_t *db = dbp[i];

		bufoff = offset - db->db_offset;
		ASSERT3S(bufoff, >=, 0);

		tocpy = MIN(db->db_size - bufoff, size);
		if (tocpy == 0)
			break;

		didcpy = dmu_req_copy(db->db_data + bufoff, tocpy, req,
		    req_offset);

		if (didcpy < tocpy)
			err = EIO;

		if (err)
			break;

		size -= tocpy;
		offset += didcpy;
		req_offset += didcpy;
		err = 0;
	}
	dmu_buf_rele_array(dbp, numbufs, FTAG);

	return (err);
}

int
dmu_write_req(objset_t *os, uint64_t object, struct request *req, dmu_tx_t *tx)
{
	uint64_t size = blk_rq_bytes(req);
	uint64_t offset = blk_rq_pos(req) << 9;
	dmu_buf_t **dbp;
	int numbufs, i, err;
	size_t req_offset;

	if (size == 0)
		return (0);

	err = dmu_buf_hold_array(os, object, offset, size, FALSE, FTAG,
	    &numbufs, &dbp);
	if (err)
		return (err);

	req_offset = 0;
	for (i = 0; i < numbufs; i++) {
		uint64_t tocpy;
		int64_t bufoff;
		int didcpy;
		dmu_buf_t *db = dbp[i];

		bufoff = offset - db->db_offset;
		ASSERT3S(bufoff, >=, 0);

		tocpy = MIN(db->db_size - bufoff, size);
		if (tocpy == 0)
			break;

		ASSERT(i == 0 || i == numbufs-1 || tocpy == db->db_size);

		if (tocpy == db->db_size)
			dmu_buf_will_fill(db, tx);
		else
			dmu_buf_will_dirty(db, tx);

		didcpy = dmu_req_copy(db->db_data + bufoff, tocpy, req,
		    req_offset);

		if (tocpy == db->db_size)
			dmu_buf_fill_done(db, tx);

		if (didcpy < tocpy)
			err = EIO;

		if (err)
			break;

		size -= tocpy;
		offset += didcpy;
		req_offset += didcpy;
		err = 0;
	}

	dmu_buf_rele_array(dbp, numbufs, FTAG);
	return (err);
}

#endif

int
dmu_read_uio(objset_t *os, uint64_t object, uio_t *uio, uint64_t size)
{
	dmu_buf_t **dbp;
	int numbufs, i, err;
	xuio_t *xuio = NULL;

	/*
	 * NB: we could do this block-at-a-time, but it's nice
	 * to be reading in parallel.
	 */
#ifndef __APPLE__
	err = dmu_buf_hold_array(os, object, uio->uio_loffset, size, TRUE, FTAG,
	    &numbufs, &dbp);
#else
	err = dmu_buf_hold_array(os, object, uio_offset(uio), size, TRUE, FTAG,
	    &numbufs, &dbp);
#endif
	if (err)
		return (err);

#ifdef UIO_XUIO
	if (uio->uio_extflg == UIO_XUIO)
		xuio = (xuio_t *)uio;
#endif

	for (i = 0; i < numbufs; i++) {
		uint64_t tocpy;
		int64_t bufoff;
		dmu_buf_t *db = dbp[i];

		ASSERT(size > 0);

#ifndef __APPLE__
		bufoff = uio->uio_loffset - db->db_offset;
<<<<<<< HEAD
#else
		bufoff = uio_offset(uio) - db->db_offset;
#endif
		tocpy = (int)MIN(db->db_size - bufoff, size);
=======
		tocpy = MIN(db->db_size - bufoff, size);
>>>>>>> 141b6381

		if (xuio) {
			dmu_buf_impl_t *dbi = (dmu_buf_impl_t *)db;
			arc_buf_t *dbuf_abuf = dbi->db_buf;
			arc_buf_t *abuf = dbuf_loan_arcbuf(dbi);
			err = dmu_xuio_add(xuio, abuf, bufoff, tocpy);
			if (!err) {
#ifndef __APPLE__
				uio->uio_resid -= tocpy;
				uio->uio_loffset += tocpy;
#else
				uio_update(uio, tocpy);
#endif
			}

			if (abuf == dbuf_abuf)
				XUIOSTAT_BUMP(xuiostat_rbuf_nocopy);
			else
				XUIOSTAT_BUMP(xuiostat_rbuf_copied);
		} else {
			err = uiomove((char *)db->db_data + bufoff, tocpy,
			    UIO_READ, uio);
		}
		if (err)
			break;

		size -= tocpy;
	}
	dmu_buf_rele_array(dbp, numbufs, FTAG);

	return (err);
}

static int
dmu_write_uio_dnode(dnode_t *dn, uio_t *uio, uint64_t size, dmu_tx_t *tx)
{
	dmu_buf_t **dbp;
	int numbufs;
	int err = 0;
	int i;

	//err = dmu_buf_hold_array_by_dnode(dn, uio->uio_loffset, size,
    //   FALSE, FTAG, &numbufs, &dbp, DMU_READ_PREFETCH);
	err = dmu_buf_hold_array_by_dnode(dn, uio_offset(uio), size,
	    FALSE, FTAG, &numbufs, &dbp, DMU_READ_PREFETCH);
	if (err)
		return (err);

	for (i = 0; i < numbufs; i++) {
		uint64_t tocpy;
		int64_t bufoff;
		dmu_buf_t *db = dbp[i];

		ASSERT(size > 0);

<<<<<<< HEAD
		//bufoff = uio->uio_loffset - db->db_offset;
		bufoff = uio_offset(uio) - db->db_offset;
		tocpy = (int)MIN(db->db_size - bufoff, size);
=======
		bufoff = uio->uio_loffset - db->db_offset;
		tocpy = MIN(db->db_size - bufoff, size);
>>>>>>> 141b6381

		ASSERT(i == 0 || i == numbufs-1 || tocpy == db->db_size);

		if (tocpy == db->db_size)
			dmu_buf_will_fill(db, tx);
		else
			dmu_buf_will_dirty(db, tx);

		/*
		 * XXX uiomove could block forever (eg.nfs-backed
		 * pages).  There needs to be a uiolockdown() function
		 * to lock the pages in memory, so that uiomove won't
		 * block.
		 */
		err = uiomove((char *)db->db_data + bufoff, tocpy,
		    UIO_WRITE, uio);

		if (tocpy == db->db_size)
			dmu_buf_fill_done(db, tx);

		if (err)
			break;

		size -= tocpy;
	}

	dmu_buf_rele_array(dbp, numbufs, FTAG);
	return (err);
}

int
dmu_write_uio_dbuf(dmu_buf_t *zdb, uio_t *uio, uint64_t size,
    dmu_tx_t *tx)
{
	dmu_buf_impl_t *db = (dmu_buf_impl_t *)zdb;
	dnode_t *dn;
	int err;

	if (size == 0)
		return (0);

	DB_DNODE_ENTER(db);
	dn = DB_DNODE(db);
	err = dmu_write_uio_dnode(dn, uio, size, tx);
	DB_DNODE_EXIT(db);

	return (err);
}

int
dmu_write_uio(objset_t *os, uint64_t object, uio_t *uio, uint64_t size,
    dmu_tx_t *tx)
{
	dnode_t *dn;
	int err;

	if (size == 0)
		return (0);

	err = dnode_hold(os, object, FTAG, &dn);
	if (err)
		return (err);

	err = dmu_write_uio_dnode(dn, uio, size, tx);

	dnode_rele(dn, FTAG);

	return (err);
}

/*
 * Support function for IOKit, iomem is an IOMemoryDescriptor passed back
 * into zvolIO.cpp
 */
int
dmu_read_iokit(objset_t *os, uint64_t object, uint64_t *offset,
               uint64_t position,
               uint64_t *size, void *iomem)
{
	dmu_buf_t **dbp;
	int numbufs, i, err = 0;
	/*
	 * NB: we could do this block-at-a-time, but it's nice
	 * to be reading in parallel.
	 */
	//err = dmu_buf_hold_array(os, object, uio->uio_loffset, size, TRUE, FTAG,
    //   &numbufs, &dbp);
	err = dmu_buf_hold_array(os, object, position+*offset, *size, TRUE, FTAG,
	    &numbufs, &dbp);
	if (err)
		return (err);

    dprintf("dmu_read_iokit: memoffset %llu offset %llu size %llu\n",
           *offset, position+*offset, *size);

	while (*size > 0) {

        for (i = 0; i < numbufs; i++) {
            int tocpy;
            int bufoff;
            dmu_buf_t *db = dbp[i];
            uint64_t done;

            ASSERT(size > 0);

            //bufoff = uio->uio_loffset - db->db_offset;
            bufoff = (position+*offset) - db->db_offset;
            tocpy = (int)MIN(db->db_size - bufoff, *size);

            /*
              err = uiomove((char *)db->db_data + bufoff, tocpy,
              UIO_READ, uio);
            */

            done = zvolIO_kit_read(iomem,
                                   *offset,
                                   (char *)db->db_data + bufoff,
                                   tocpy);

            if (done > 0) {
                (*offset) += done;
                (*size) -= done;
            }

            //size -= tocpy;
        }
    }
	dmu_buf_rele_array(dbp, numbufs, FTAG);

	return (err);
}


static int
dmu_write_iokit_dnode(dnode_t *dn, uint64_t *offset, uint64_t position,
                      uint64_t *size, void *iomem, dmu_tx_t *tx)
{
	dmu_buf_t **dbp;
	int numbufs;
	int err = 0;
	int i;

	//err = dmu_buf_hold_array_by_dnode(dn, uio->uio_loffset, size,
    //   FALSE, FTAG, &numbufs, &dbp, DMU_READ_PREFETCH);
	err = dmu_buf_hold_array_by_dnode(dn, *offset+position, *size,
	    FALSE, FTAG, &numbufs, &dbp, DMU_READ_PREFETCH);
	if (err)
		return (err);

    dprintf("dmu_write_iokit_done: memoffset %llu offset %llu size %llu\n",
           *offset, *offset + position, *size);

    while(*size > 0) {

        for (i = 0; i < numbufs; i++) {
            int tocpy;
            int bufoff;
            uint64_t done;
            dmu_buf_t *db = dbp[i];

            ASSERT(size > 0);

            //bufoff = uio->uio_loffset - db->db_offset;
            bufoff = (position + *offset) - db->db_offset;
            tocpy = (int)MIN(db->db_size - bufoff, *size);

            ASSERT(i == 0 || i == numbufs-1 || tocpy == db->db_size);

            if (tocpy == db->db_size)
                dmu_buf_will_fill(db, tx);
            else
                dmu_buf_will_dirty(db, tx);

            /*
             * XXX uiomove could block forever (eg.nfs-backed
             * pages).  There needs to be a uiolockdown() function
             * to lock the pages in memory, so that uiomove won't
             * block.
             */
            /*
              err = uiomove((char *)db->db_data + bufoff, tocpy,
              UIO_WRITE, uio);
            */
            done = zvolIO_kit_write(iomem,
                                    *offset,
                                    (char *)db->db_data + bufoff,
                                    tocpy);

            if (tocpy == db->db_size)
                dmu_buf_fill_done(db, tx);

            if (done > 0) {
                *offset += done;
                *size -= done;
            }
        }
    }

	dmu_buf_rele_array(dbp, numbufs, FTAG);
	return (err);
}


int
dmu_write_iokit_dbuf(dmu_buf_t *zdb, uint64_t *offset, uint64_t position,
                     uint64_t *size,
                     void *iomem,
                     dmu_tx_t *tx)
{
	dmu_buf_impl_t *db = (dmu_buf_impl_t *)zdb;
	dnode_t *dn;
	int err;

	if (size == 0)
		return (0);

	DB_DNODE_ENTER(db);
	dn = DB_DNODE(db);
	err = dmu_write_iokit_dnode(dn, offset, position, size, iomem, tx);
	DB_DNODE_EXIT(db);

	return (err);
}

#endif /* _KERNEL */



/*
 * Allocate a loaned anonymous arc buffer.
 */
arc_buf_t *
dmu_request_arcbuf(dmu_buf_t *handle, int size)
{
	dmu_buf_impl_t *db = (dmu_buf_impl_t *)handle;

	return (arc_loan_buf(db->db_objset->os_spa, size));
}

/*
 * Free a loaned arc buffer.
 */
void
dmu_return_arcbuf(arc_buf_t *buf)
{
	arc_return_buf(buf, FTAG);
	VERIFY(arc_buf_remove_ref(buf, FTAG));
}

/*
 * When possible directly assign passed loaned arc buffer to a dbuf.
 * If this is not possible copy the contents of passed arc buf via
 * dmu_write().
 */
void
dmu_assign_arcbuf(dmu_buf_t *handle, uint64_t offset, arc_buf_t *buf,
    dmu_tx_t *tx)
{
	dmu_buf_impl_t *dbuf = (dmu_buf_impl_t *)handle;
	dnode_t *dn;
	dmu_buf_impl_t *db;
	uint32_t blksz = (uint32_t)arc_buf_size(buf);
	uint64_t blkid;

	DB_DNODE_ENTER(dbuf);
	dn = DB_DNODE(dbuf);
	rw_enter(&dn->dn_struct_rwlock, RW_READER);
	blkid = dbuf_whichblock(dn, offset);
	VERIFY((db = dbuf_hold(dn, blkid, FTAG)) != NULL);
	rw_exit(&dn->dn_struct_rwlock);
	DB_DNODE_EXIT(dbuf);

	/*
	 * We can only assign if the offset is aligned, the arc buf is the
	 * same size as the dbuf, and the dbuf is not metadata.  It
	 * can't be metadata because the loaned arc buf comes from the
	 * user-data kmem area.
	 */
	if (offset == db->db.db_offset && blksz == db->db.db_size &&
	    DBUF_GET_BUFC_TYPE(db) == ARC_BUFC_DATA) {
		dbuf_assign_arcbuf(db, buf, tx);
		dbuf_rele(db, FTAG);
	} else {
		objset_t *os;
		uint64_t object;

		DB_DNODE_ENTER(dbuf);
		dn = DB_DNODE(dbuf);
		os = dn->dn_objset;
		object = dn->dn_object;
		DB_DNODE_EXIT(dbuf);

		dbuf_rele(db, FTAG);
		dmu_write(os, object, offset, blksz, buf->b_data, tx);
		dmu_return_arcbuf(buf);
		XUIOSTAT_BUMP(xuiostat_wbuf_copied);
	}
}

typedef struct {
	dbuf_dirty_record_t	*dsa_dr;
	dmu_sync_cb_t		*dsa_done;
	zgd_t			*dsa_zgd;
	dmu_tx_t		*dsa_tx;
} dmu_sync_arg_t;

/* ARGSUSED */
static void
dmu_sync_ready(zio_t *zio, arc_buf_t *buf, void *varg)
{
	dmu_sync_arg_t *dsa = varg;
	dmu_buf_t *db = dsa->dsa_zgd->zgd_db;
	blkptr_t *bp = zio->io_bp;

	if (zio->io_error == 0) {
		if (BP_IS_HOLE(bp)) {
			/*
			 * A block of zeros may compress to a hole, but the
			 * block size still needs to be known for replay.
			 */
			BP_SET_LSIZE(bp, db->db_size);
		} else if (!BP_IS_EMBEDDED(bp)) {
			ASSERT(BP_GET_LEVEL(bp) == 0);
			bp->blk_fill = 1;
		}
	}
}

static void
dmu_sync_late_arrival_ready(zio_t *zio)
{
	dmu_sync_ready(zio, NULL, zio->io_private);
}

/* ARGSUSED */
static void
dmu_sync_done(zio_t *zio, arc_buf_t *buf, void *varg)
{
	dmu_sync_arg_t *dsa = varg;
	dbuf_dirty_record_t *dr = dsa->dsa_dr;
	dmu_buf_impl_t *db = dr->dr_dbuf;

	mutex_enter(&db->db_mtx);
	ASSERT(dr->dt.dl.dr_override_state == DR_IN_DMU_SYNC);
	if (zio->io_error == 0) {
		dr->dt.dl.dr_nopwrite = !!(zio->io_flags & ZIO_FLAG_NOPWRITE);
		if (dr->dt.dl.dr_nopwrite) {
			ASSERTV(blkptr_t *bp = zio->io_bp);
			ASSERTV(blkptr_t *bp_orig = &zio->io_bp_orig);
			ASSERTV(uint8_t chksum = BP_GET_CHECKSUM(bp_orig));

			ASSERT(BP_EQUAL(bp, bp_orig));
			ASSERT(zio->io_prop.zp_compress != ZIO_COMPRESS_OFF);
			ASSERT(zio_checksum_table[chksum].ci_dedup);
		}
		dr->dt.dl.dr_overridden_by = *zio->io_bp;
		dr->dt.dl.dr_override_state = DR_OVERRIDDEN;
		dr->dt.dl.dr_copies = zio->io_prop.zp_copies;

		/*
		 * Old style holes are filled with all zeros, whereas
		 * new-style holes maintain their lsize, type, level,
		 * and birth time (see zio_write_compress). While we
		 * need to reset the BP_SET_LSIZE() call that happened
		 * in dmu_sync_ready for old style holes, we do *not*
		 * want to wipe out the information contained in new
		 * style holes. Thus, only zero out the block pointer if
		 * it's an old style hole.
		 */
		if (BP_IS_HOLE(&dr->dt.dl.dr_overridden_by) &&
		    dr->dt.dl.dr_overridden_by.blk_birth == 0)
			BP_ZERO(&dr->dt.dl.dr_overridden_by);
	} else {
		dr->dt.dl.dr_override_state = DR_NOT_OVERRIDDEN;
	}
	cv_broadcast(&db->db_changed);
	mutex_exit(&db->db_mtx);

	dsa->dsa_done(dsa->dsa_zgd, zio->io_error);

	kmem_free(dsa, sizeof (*dsa));
}

static void
dmu_sync_late_arrival_done(zio_t *zio)
{
	blkptr_t *bp = zio->io_bp;
	dmu_sync_arg_t *dsa = zio->io_private;
	ASSERTV(blkptr_t *bp_orig = &zio->io_bp_orig);

	if (zio->io_error == 0 && !BP_IS_HOLE(bp)) {
		/*
		 * If we didn't allocate a new block (i.e. ZIO_FLAG_NOPWRITE)
		 * then there is nothing to do here. Otherwise, free the
		 * newly allocated block in this txg.
		 */
		if (zio->io_flags & ZIO_FLAG_NOPWRITE) {
			ASSERT(BP_EQUAL(bp, bp_orig));
		} else {
			ASSERT(BP_IS_HOLE(bp_orig) || !BP_EQUAL(bp, bp_orig));
			ASSERT(zio->io_bp->blk_birth == zio->io_txg);
			ASSERT(zio->io_txg > spa_syncing_txg(zio->io_spa));
			zio_free(zio->io_spa, zio->io_txg, zio->io_bp);
		}
	}

	dmu_tx_commit(dsa->dsa_tx);

	dsa->dsa_done(dsa->dsa_zgd, zio->io_error);

	kmem_free(dsa, sizeof (*dsa));
}

static int
dmu_sync_late_arrival(zio_t *pio, objset_t *os, dmu_sync_cb_t *done, zgd_t *zgd,
    zio_prop_t *zp, zbookmark_phys_t *zb)
{
	dmu_sync_arg_t *dsa;
	dmu_tx_t *tx;

	tx = dmu_tx_create(os);
	dmu_tx_hold_space(tx, zgd->zgd_db->db_size);
	if (dmu_tx_assign(tx, TXG_WAIT) != 0) {
		dmu_tx_abort(tx);
		/* Make zl_get_data do txg_waited_synced() */
		return (SET_ERROR(EIO));
	}

	dsa = kmem_alloc(sizeof (dmu_sync_arg_t), KM_SLEEP);
	dsa->dsa_dr = NULL;
	dsa->dsa_done = done;
	dsa->dsa_zgd = zgd;
	dsa->dsa_tx = tx;

	zio_nowait(zio_write(pio, os->os_spa, dmu_tx_get_txg(tx), zgd->zgd_bp,
	    zgd->zgd_db->db_data, zgd->zgd_db->db_size, zp,
	    dmu_sync_late_arrival_ready, NULL, dmu_sync_late_arrival_done, dsa,
	    ZIO_PRIORITY_SYNC_WRITE, ZIO_FLAG_CANFAIL|ZIO_FLAG_FASTWRITE, zb));

	return (0);
}

/*
 * Intent log support: sync the block associated with db to disk.
 * N.B. and XXX: the caller is responsible for making sure that the
 * data isn't changing while dmu_sync() is writing it.
 *
 * Return values:
 *
 *	EEXIST: this txg has already been synced, so there's nothing to do.
 *		The caller should not log the write.
 *
 *	ENOENT: the block was dbuf_free_range()'d, so there's nothing to do.
 *		The caller should not log the write.
 *
 *	EALREADY: this block is already in the process of being synced.
 *		The caller should track its progress (somehow).
 *
 *	EIO: could not do the I/O.
 *		The caller should do a txg_wait_synced().
 *
 *	0: the I/O has been initiated.
 *		The caller should log this blkptr in the done callback.
 *		It is possible that the I/O will fail, in which case
 *		the error will be reported to the done callback and
 *		propagated to pio from zio_done().
 */
int
dmu_sync(zio_t *pio, uint64_t txg, dmu_sync_cb_t *done, zgd_t *zgd)
{
	blkptr_t *bp = zgd->zgd_bp;
	dmu_buf_impl_t *db = (dmu_buf_impl_t *)zgd->zgd_db;
	objset_t *os = db->db_objset;
	dsl_dataset_t *ds = os->os_dsl_dataset;
	dbuf_dirty_record_t *dr;
	dmu_sync_arg_t *dsa;
	zbookmark_phys_t zb;
	zio_prop_t zp;
	dnode_t *dn;

	ASSERT(pio != NULL);
	ASSERT(txg != 0);

	SET_BOOKMARK(&zb, ds->ds_object,
	    db->db.db_object, db->db_level, db->db_blkid);

	DB_DNODE_ENTER(db);
	dn = DB_DNODE(db);
	dmu_write_policy(os, dn, db->db_level, WP_DMU_SYNC, &zp);
	DB_DNODE_EXIT(db);

	/*
	 * If we're frozen (running ziltest), we always need to generate a bp.
	 */
	if (txg > spa_freeze_txg(os->os_spa))
		return (dmu_sync_late_arrival(pio, os, done, zgd, &zp, &zb));

	/*
	 * Grabbing db_mtx now provides a barrier between dbuf_sync_leaf()
	 * and us.  If we determine that this txg is not yet syncing,
	 * but it begins to sync a moment later, that's OK because the
	 * sync thread will block in dbuf_sync_leaf() until we drop db_mtx.
	 */
	mutex_enter(&db->db_mtx);

	if (txg <= spa_last_synced_txg(os->os_spa)) {
		/*
		 * This txg has already synced.  There's nothing to do.
		 */
		mutex_exit(&db->db_mtx);
		return (SET_ERROR(EEXIST));
	}

	if (txg <= spa_syncing_txg(os->os_spa)) {
		/*
		 * This txg is currently syncing, so we can't mess with
		 * the dirty record anymore; just write a new log block.
		 */
		mutex_exit(&db->db_mtx);
		return (dmu_sync_late_arrival(pio, os, done, zgd, &zp, &zb));
	}

	dr = db->db_last_dirty;
	while (dr && dr->dr_txg != txg)
		dr = dr->dr_next;

	if (dr == NULL) {
		/*
		 * There's no dr for this dbuf, so it must have been freed.
		 * There's no need to log writes to freed blocks, so we're done.
		 */
		mutex_exit(&db->db_mtx);
		return (SET_ERROR(ENOENT));
	}

	ASSERT(dr->dr_next == NULL || dr->dr_next->dr_txg < txg);

	/*
	 * Assume the on-disk data is X, the current syncing data (in
	 * txg - 1) is Y, and the current in-memory data is Z (currently
	 * in dmu_sync).
	 *
	 * We usually want to perform a nopwrite if X and Z are the
	 * same.  However, if Y is different (i.e. the BP is going to
	 * change before this write takes effect), then a nopwrite will
	 * be incorrect - we would override with X, which could have
	 * been freed when Y was written.
	 *
	 * (Note that this is not a concern when we are nop-writing from
	 * syncing context, because X and Y must be identical, because
	 * all previous txgs have been synced.)
	 *
	 * Therefore, we disable nopwrite if the current BP could change
	 * before this TXG.  There are two ways it could change: by
	 * being dirty (dr_next is non-NULL), or by being freed
	 * (dnode_block_freed()).  This behavior is verified by
	 * zio_done(), which VERIFYs that the override BP is identical
	 * to the on-disk BP.
	 */
	DB_DNODE_ENTER(db);
	dn = DB_DNODE(db);
	if (dr->dr_next != NULL || dnode_block_freed(dn, db->db_blkid))
		zp.zp_nopwrite = B_FALSE;
	DB_DNODE_EXIT(db);

	ASSERT(dr->dr_txg == txg);
	if (dr->dt.dl.dr_override_state == DR_IN_DMU_SYNC ||
	    dr->dt.dl.dr_override_state == DR_OVERRIDDEN) {
		/*
		 * We have already issued a sync write for this buffer,
		 * or this buffer has already been synced.  It could not
		 * have been dirtied since, or we would have cleared the state.
		 */
		mutex_exit(&db->db_mtx);
		return (SET_ERROR(EALREADY));
	}

	ASSERT(dr->dt.dl.dr_override_state == DR_NOT_OVERRIDDEN);
	dr->dt.dl.dr_override_state = DR_IN_DMU_SYNC;
	mutex_exit(&db->db_mtx);

	dsa = kmem_alloc(sizeof (dmu_sync_arg_t), KM_SLEEP);
	dsa->dsa_dr = dr;
	dsa->dsa_done = done;
	dsa->dsa_zgd = zgd;
	dsa->dsa_tx = NULL;

	zio_nowait(arc_write(pio, os->os_spa, txg,
	    bp, dr->dt.dl.dr_data, DBUF_IS_L2CACHEABLE(db),
	    DBUF_IS_L2COMPRESSIBLE(db), &zp, dmu_sync_ready,
	    NULL, dmu_sync_done, dsa, ZIO_PRIORITY_SYNC_WRITE,
	    ZIO_FLAG_CANFAIL, &zb));

	return (0);
}

int
dmu_object_set_blocksize(objset_t *os, uint64_t object, uint64_t size, int ibs,
	dmu_tx_t *tx)
{
	dnode_t *dn;
	int err;

	err = dnode_hold(os, object, FTAG, &dn);
	if (err)
		return (err);
	err = dnode_set_blksz(dn, size, ibs, tx);
	dnode_rele(dn, FTAG);
	return (err);
}

void
dmu_object_set_checksum(objset_t *os, uint64_t object, uint8_t checksum,
	dmu_tx_t *tx)
{
	dnode_t *dn;

	/*
	 * Send streams include each object's checksum function.  This
	 * check ensures that the receiving system can understand the
	 * checksum function transmitted.
	 */
	ASSERT3U(checksum, <, ZIO_CHECKSUM_LEGACY_FUNCTIONS);

	VERIFY0(dnode_hold(os, object, FTAG, &dn));
	ASSERT3U(checksum, <, ZIO_CHECKSUM_FUNCTIONS);
	dn->dn_checksum = checksum;
	dnode_setdirty(dn, tx);
	dnode_rele(dn, FTAG);
}

void
dmu_object_set_compress(objset_t *os, uint64_t object, uint8_t compress,
	dmu_tx_t *tx)
{
	dnode_t *dn;

	/*
	 * Send streams include each object's compression function.  This
	 * check ensures that the receiving system can understand the
	 * compression function transmitted.
	 */
	ASSERT3U(compress, <, ZIO_COMPRESS_LEGACY_FUNCTIONS);

	VERIFY0(dnode_hold(os, object, FTAG, &dn));
	dn->dn_compress = compress;
	dnode_setdirty(dn, tx);
	dnode_rele(dn, FTAG);
}

int zfs_mdcomp_disable = 0;

/*
 * When the "redundant_metadata" property is set to "most", only indirect
 * blocks of this level and higher will have an additional ditto block.
 */
int zfs_redundant_metadata_most_ditto_level = 2;

void
dmu_write_policy(objset_t *os, dnode_t *dn, int level, int wp, zio_prop_t *zp)
{
	dmu_object_type_t type = dn ? dn->dn_type : DMU_OT_OBJSET;
	boolean_t ismd = (level > 0 || DMU_OT_IS_METADATA(type) ||
	    (wp & WP_SPILL));
	enum zio_checksum checksum = os->os_checksum;
	enum zio_compress compress = os->os_compress;
	enum zio_checksum dedup_checksum = os->os_dedup_checksum;
	boolean_t dedup = B_FALSE;
	boolean_t nopwrite = B_FALSE;
	boolean_t dedup_verify = os->os_dedup_verify;
	int copies = os->os_copies;

	/*
	 * We maintain different write policies for each of the following
	 * types of data:
	 *	 1. metadata
	 *	 2. preallocated blocks (i.e. level-0 blocks of a dump device)
	 *	 3. all other level 0 blocks
	 */
	if (ismd) {
		/*
		 * XXX -- we should design a compression algorithm
		 * that specializes in arrays of bps.
		 */
		boolean_t lz4_ac = spa_feature_is_active(os->os_spa,
		    SPA_FEATURE_LZ4_COMPRESS);

		if (zfs_mdcomp_disable) {
			compress = ZIO_COMPRESS_EMPTY;
		} else if (lz4_ac) {
			compress = ZIO_COMPRESS_LZ4;
		} else {
			compress = ZIO_COMPRESS_LZJB;
		}

		/*
		 * Metadata always gets checksummed.  If the data
		 * checksum is multi-bit correctable, and it's not a
		 * ZBT-style checksum, then it's suitable for metadata
		 * as well.  Otherwise, the metadata checksum defaults
		 * to fletcher4.
		 */
		if (zio_checksum_table[checksum].ci_correctable < 1 ||
		    zio_checksum_table[checksum].ci_eck)
			checksum = ZIO_CHECKSUM_FLETCHER_4;

		if (os->os_redundant_metadata == ZFS_REDUNDANT_METADATA_ALL ||
		    (os->os_redundant_metadata ==
		    ZFS_REDUNDANT_METADATA_MOST &&
		    (level >= zfs_redundant_metadata_most_ditto_level ||
		    DMU_OT_IS_METADATA(type) || (wp & WP_SPILL))))
			copies++;
	} else if (wp & WP_NOFILL) {
		ASSERT(level == 0);

		/*
		 * If we're writing preallocated blocks, we aren't actually
		 * writing them so don't set any policy properties.  These
		 * blocks are currently only used by an external subsystem
		 * outside of zfs (i.e. dump) and not written by the zio
		 * pipeline.
		 */
		compress = ZIO_COMPRESS_OFF;
		checksum = ZIO_CHECKSUM_OFF;
	} else {
		compress = zio_compress_select(dn->dn_compress, compress);

		checksum = (dedup_checksum == ZIO_CHECKSUM_OFF) ?
		    zio_checksum_select(dn->dn_checksum, checksum) :
		    dedup_checksum;

		/*
		 * Determine dedup setting.  If we are in dmu_sync(),
		 * we won't actually dedup now because that's all
		 * done in syncing context; but we do want to use the
		 * dedup checkum.  If the checksum is not strong
		 * enough to ensure unique signatures, force
		 * dedup_verify.
		 */
		if (dedup_checksum != ZIO_CHECKSUM_OFF) {
			dedup = (wp & WP_DMU_SYNC) ? B_FALSE : B_TRUE;
			if (!zio_checksum_table[checksum].ci_dedup)
				dedup_verify = B_TRUE;
		}

		/*
		 * Enable nopwrite if we have a cryptographically secure
		 * checksum that has no known collisions (i.e. SHA-256)
		 * and compression is enabled.  We don't enable nopwrite if
		 * dedup is enabled as the two features are mutually exclusive.
		 */
		nopwrite = (!dedup && zio_checksum_table[checksum].ci_dedup &&
		    compress != ZIO_COMPRESS_OFF && zfs_nopwrite_enabled);
	}

	zp->zp_checksum = checksum;
	zp->zp_compress = compress;
	zp->zp_type = (wp & WP_SPILL) ? dn->dn_bonustype : type;
	zp->zp_level = level;
	zp->zp_copies = MIN(copies, spa_max_replication(os->os_spa));
	zp->zp_dedup = dedup;
	zp->zp_dedup_verify = dedup && dedup_verify;
	zp->zp_nopwrite = nopwrite;
}

int
dmu_offset_next(objset_t *os, uint64_t object, boolean_t hole, uint64_t *off)
{
	dnode_t *dn;
	int i, err;

	err = dnode_hold(os, object, FTAG, &dn);
	if (err)
		return (err);
	/*
	 * Sync any current changes before
	 * we go trundling through the block pointers.
	 */
	for (i = 0; i < TXG_SIZE; i++) {
		if (list_link_active(&dn->dn_dirty_link[i]))
			break;
	}
	if (i != TXG_SIZE) {
		dnode_rele(dn, FTAG);
		txg_wait_synced(dmu_objset_pool(os), 0);
		err = dnode_hold(os, object, FTAG, &dn);
		if (err)
			return (err);
	}

	err = dnode_next_offset(dn, (hole ? DNODE_FIND_HOLE : 0), off, 1, 1, 0);
	dnode_rele(dn, FTAG);

	return (err);
}

void
__dmu_object_info_from_dnode(dnode_t *dn, dmu_object_info_t *doi)
{
	dnode_phys_t *dnp = dn->dn_phys;
	int i;

	doi->doi_data_block_size = dn->dn_datablksz;
	doi->doi_metadata_block_size = dn->dn_indblkshift ?
	    1ULL << dn->dn_indblkshift : 0;
	doi->doi_type = dn->dn_type;
	doi->doi_bonus_type = dn->dn_bonustype;
	doi->doi_bonus_size = dn->dn_bonuslen;
	doi->doi_indirection = dn->dn_nlevels;
	doi->doi_checksum = dn->dn_checksum;
	doi->doi_compress = dn->dn_compress;
	doi->doi_nblkptr = dn->dn_nblkptr;
	doi->doi_physical_blocks_512 = (DN_USED_BYTES(dnp) + 256) >> 9;
	doi->doi_max_offset = (dn->dn_maxblkid + 1) * dn->dn_datablksz;
	doi->doi_fill_count = 0;
	for (i = 0; i < dnp->dn_nblkptr; i++)
		doi->doi_fill_count += BP_GET_FILL(&dnp->dn_blkptr[i]);
}

void
dmu_object_info_from_dnode(dnode_t *dn, dmu_object_info_t *doi)
{
	rw_enter(&dn->dn_struct_rwlock, RW_READER);
	mutex_enter(&dn->dn_mtx);

	__dmu_object_info_from_dnode(dn, doi);

	mutex_exit(&dn->dn_mtx);
	rw_exit(&dn->dn_struct_rwlock);
}

/*
 * Get information on a DMU object.
 * If doi is NULL, just indicates whether the object exists.
 */
int
dmu_object_info(objset_t *os, uint64_t object, dmu_object_info_t *doi)
{
	dnode_t *dn;
	int err = dnode_hold(os, object, FTAG, &dn);

	if (err)
		return (err);

	if (doi != NULL)
		dmu_object_info_from_dnode(dn, doi);

	dnode_rele(dn, FTAG);
	return (0);
}

/*
 * As above, but faster; can be used when you have a held dbuf in hand.
 */
void
dmu_object_info_from_db(dmu_buf_t *db_fake, dmu_object_info_t *doi)
{
	dmu_buf_impl_t *db = (dmu_buf_impl_t *)db_fake;

	DB_DNODE_ENTER(db);
	dmu_object_info_from_dnode(DB_DNODE(db), doi);
	DB_DNODE_EXIT(db);
}

/*
 * Faster still when you only care about the size.
 * This is specifically optimized for zfs_getattr().
 */
void
dmu_object_size_from_db(dmu_buf_t *db_fake, uint32_t *blksize,
    u_longlong_t *nblk512)
{
	dmu_buf_impl_t *db = (dmu_buf_impl_t *)db_fake;
	dnode_t *dn;

	DB_DNODE_ENTER(db);
	dn = DB_DNODE(db);

	*blksize = dn->dn_datablksz;
	/* add 1 for dnode space */
	*nblk512 = ((DN_USED_BYTES(dn->dn_phys) + SPA_MINBLOCKSIZE/2) >>
	    SPA_MINBLOCKSHIFT) + 1;
	DB_DNODE_EXIT(db);
}

void
byteswap_uint64_array(void *vbuf, size_t size)
{
	uint64_t *buf = vbuf;
	size_t count = size >> 3;
	int i;

	ASSERT((size & 7) == 0);

	for (i = 0; i < count; i++)
		buf[i] = BSWAP_64(buf[i]);
}

void
byteswap_uint32_array(void *vbuf, size_t size)
{
	uint32_t *buf = vbuf;
	size_t count = size >> 2;
	int i;

	ASSERT((size & 3) == 0);

	for (i = 0; i < count; i++)
		buf[i] = BSWAP_32(buf[i]);
}

void
byteswap_uint16_array(void *vbuf, size_t size)
{
	uint16_t *buf = vbuf;
	size_t count = size >> 1;
	int i;

	ASSERT((size & 1) == 0);

	for (i = 0; i < count; i++)
		buf[i] = BSWAP_16(buf[i]);
}

/* ARGSUSED */
void
byteswap_uint8_array(void *vbuf, size_t size)
{
}

void
dmu_init(void)
{
	zfs_dbgmsg_init();
	sa_cache_init();
	xuio_stat_init();
	dmu_objset_init();
	dnode_init();
	dbuf_init();
	zfetch_init();
	dmu_tx_init();
	l2arc_init();
	arc_init();
}

void
dmu_fini(void)
{
	arc_fini(); /* arc depends on l2arc, so arc must go first */
	l2arc_fini();
	dmu_tx_fini();
	zfetch_fini();
	dbuf_fini();
	dnode_fini();
	dmu_objset_fini();
	xuio_stat_fini();
	sa_cache_fini();
	zfs_dbgmsg_fini();
}

int
dmu_allocate_check(objset_t *z_os, off_t length)
{
    dsl_dataset_t *d_data = z_os->os_dsl_dataset;
    uint64_t avail;

    avail = dsl_dir_space_available(d_data->ds_dir, NULL, 0, FALSE);

    if (length < avail)
        return (0);
    else
        return (ENOSPC);
}

void
dmu_buf_fill_done(dmu_buf_t *db, dmu_tx_t *tx)
{
    dbuf_fill_done((dmu_buf_impl_t *)db, tx);
}

void
dmu_buf_add_ref(dmu_buf_t *db, void* tag)
{
    dbuf_add_ref((dmu_buf_impl_t *)db, tag);
}




#if defined(_KERNEL) && defined(HAVE_SPL)
EXPORT_SYMBOL(dmu_bonus_hold);
EXPORT_SYMBOL(dmu_buf_hold_array_by_bonus);
EXPORT_SYMBOL(dmu_buf_rele_array);
EXPORT_SYMBOL(dmu_prefetch);
EXPORT_SYMBOL(dmu_free_range);
EXPORT_SYMBOL(dmu_free_long_range);
EXPORT_SYMBOL(dmu_free_long_object);
EXPORT_SYMBOL(dmu_read);
EXPORT_SYMBOL(dmu_write);
EXPORT_SYMBOL(dmu_prealloc);
EXPORT_SYMBOL(dmu_object_info);
EXPORT_SYMBOL(dmu_object_info_from_dnode);
EXPORT_SYMBOL(dmu_object_info_from_db);
EXPORT_SYMBOL(dmu_object_size_from_db);
EXPORT_SYMBOL(dmu_object_set_blocksize);
EXPORT_SYMBOL(dmu_object_set_checksum);
EXPORT_SYMBOL(dmu_object_set_compress);
EXPORT_SYMBOL(dmu_write_policy);
EXPORT_SYMBOL(dmu_sync);
EXPORT_SYMBOL(dmu_request_arcbuf);
EXPORT_SYMBOL(dmu_return_arcbuf);
EXPORT_SYMBOL(dmu_assign_arcbuf);
EXPORT_SYMBOL(dmu_buf_hold);
EXPORT_SYMBOL(dmu_ot);

module_param(zfs_mdcomp_disable, int, 0644);
MODULE_PARM_DESC(zfs_mdcomp_disable, "Disable meta data compression");

module_param(zfs_nopwrite_enabled, int, 0644);
MODULE_PARM_DESC(zfs_nopwrite_enabled, "Enable NOP writes");

#endif<|MERGE_RESOLUTION|>--- conflicted
+++ resolved
@@ -1263,14 +1263,10 @@
 
 #ifndef __APPLE__
 		bufoff = uio->uio_loffset - db->db_offset;
-<<<<<<< HEAD
 #else
 		bufoff = uio_offset(uio) - db->db_offset;
 #endif
 		tocpy = (int)MIN(db->db_size - bufoff, size);
-=======
-		tocpy = MIN(db->db_size - bufoff, size);
->>>>>>> 141b6381
 
 		if (xuio) {
 			dmu_buf_impl_t *dbi = (dmu_buf_impl_t *)db;
@@ -1326,14 +1322,9 @@
 
 		ASSERT(size > 0);
 
-<<<<<<< HEAD
 		//bufoff = uio->uio_loffset - db->db_offset;
 		bufoff = uio_offset(uio) - db->db_offset;
 		tocpy = (int)MIN(db->db_size - bufoff, size);
-=======
-		bufoff = uio->uio_loffset - db->db_offset;
-		tocpy = MIN(db->db_size - bufoff, size);
->>>>>>> 141b6381
 
 		ASSERT(i == 0 || i == numbufs-1 || tocpy == db->db_size);
 
