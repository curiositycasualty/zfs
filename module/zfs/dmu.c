/*
 * CDDL HEADER START
 *
 * The contents of this file are subject to the terms of the
 * Common Development and Distribution License (the "License").
 * You may not use this file except in compliance with the License.
 *
 * You can obtain a copy of the license at usr/src/OPENSOLARIS.LICENSE
 * or http://www.opensolaris.org/os/licensing.
 * See the License for the specific language governing permissions
 * and limitations under the License.
 *
 * When distributing Covered Code, include this CDDL HEADER in each
 * file and include the License file at usr/src/OPENSOLARIS.LICENSE.
 * If applicable, add the following below this CDDL HEADER, with the
 * fields enclosed by brackets "[]" replaced with your own identifying
 * information: Portions Copyright [yyyy] [name of copyright owner]
 *
 * CDDL HEADER END
 */
/*
 * Copyright (c) 2005, 2010, Oracle and/or its affiliates. All rights reserved.
 * Copyright (c) 2011, 2014 by Delphix. All rights reserved.
 * Copyright (c) 2013 by Saso Kiselkov. All rights reserved.
 * Copyright (c) 2014, Nexenta Systems, Inc. All rights reserved.
 */

#include <sys/dmu.h>
#include <sys/dmu_impl.h>
#include <sys/dmu_tx.h>
#include <sys/dbuf.h>
#include <sys/dnode.h>
#include <sys/zfs_context.h>
#include <sys/dmu_objset.h>
#include <sys/dmu_traverse.h>
#include <sys/dsl_dataset.h>
#include <sys/dsl_dir.h>
#include <sys/dsl_pool.h>
#include <sys/dsl_synctask.h>
#include <sys/dsl_prop.h>
#include <sys/dmu_zfetch.h>
#include <sys/zfs_ioctl.h>
#include <sys/zap.h>
#include <sys/zio_checksum.h>
#include <sys/zio_compress.h>
#include <sys/sa.h>
#include <sys/zfeature.h>
#ifdef _KERNEL
#include <sys/vmsystm.h>
#include <sys/zfs_znode.h>
#include <sys/ubc.h>
#endif

#include <sys/zvol.h>
/*
 * Enable/disable nopwrite feature.
 */
int zfs_nopwrite_enabled = 1;

const dmu_object_type_info_t dmu_ot[DMU_OT_NUMTYPES] = {
	{	DMU_BSWAP_UINT8,	TRUE,	"unallocated"		},
	{	DMU_BSWAP_ZAP,		TRUE,	"object directory"	},
	{	DMU_BSWAP_UINT64,	TRUE,	"object array"		},
	{	DMU_BSWAP_UINT8,	TRUE,	"packed nvlist"		},
	{	DMU_BSWAP_UINT64,	TRUE,	"packed nvlist size"	},
	{	DMU_BSWAP_UINT64,	TRUE,	"bpobj"			},
	{	DMU_BSWAP_UINT64,	TRUE,	"bpobj header"		},
	{	DMU_BSWAP_UINT64,	TRUE,	"SPA space map header"	},
	{	DMU_BSWAP_UINT64,	TRUE,	"SPA space map"		},
	{	DMU_BSWAP_UINT64,	TRUE,	"ZIL intent log"	},
	{	DMU_BSWAP_DNODE,	TRUE,	"DMU dnode"		},
	{	DMU_BSWAP_OBJSET,	TRUE,	"DMU objset"		},
	{	DMU_BSWAP_UINT64,	TRUE,	"DSL directory"		},
	{	DMU_BSWAP_ZAP,		TRUE,	"DSL directory child map"},
	{	DMU_BSWAP_ZAP,		TRUE,	"DSL dataset snap map"	},
	{	DMU_BSWAP_ZAP,		TRUE,	"DSL props"		},
	{	DMU_BSWAP_UINT64,	TRUE,	"DSL dataset"		},
	{	DMU_BSWAP_ZNODE,	TRUE,	"ZFS znode"		},
	{	DMU_BSWAP_OLDACL,	TRUE,	"ZFS V0 ACL"		},
	{	DMU_BSWAP_UINT8,	FALSE,	"ZFS plain file"	},
	{	DMU_BSWAP_ZAP,		TRUE,	"ZFS directory"		},
	{	DMU_BSWAP_ZAP,		TRUE,	"ZFS master node"	},
	{	DMU_BSWAP_ZAP,		TRUE,	"ZFS delete queue"	},
	{	DMU_BSWAP_UINT8,	FALSE,	"zvol object"		},
	{	DMU_BSWAP_ZAP,		TRUE,	"zvol prop"		},
	{	DMU_BSWAP_UINT8,	FALSE,	"other uint8[]"		},
	{	DMU_BSWAP_UINT64,	FALSE,	"other uint64[]"	},
	{	DMU_BSWAP_ZAP,		TRUE,	"other ZAP"		},
	{	DMU_BSWAP_ZAP,		TRUE,	"persistent error log"	},
	{	DMU_BSWAP_UINT8,	TRUE,	"SPA history"		},
	{	DMU_BSWAP_UINT64,	TRUE,	"SPA history offsets"	},
	{	DMU_BSWAP_ZAP,		TRUE,	"Pool properties"	},
	{	DMU_BSWAP_ZAP,		TRUE,	"DSL permissions"	},
	{	DMU_BSWAP_ACL,		TRUE,	"ZFS ACL"		},
	{	DMU_BSWAP_UINT8,	TRUE,	"ZFS SYSACL"		},
	{	DMU_BSWAP_UINT8,	TRUE,	"FUID table"		},
	{	DMU_BSWAP_UINT64,	TRUE,	"FUID table size"	},
	{	DMU_BSWAP_ZAP,		TRUE,	"DSL dataset next clones"},
	{	DMU_BSWAP_ZAP,		TRUE,	"scan work queue"	},
	{	DMU_BSWAP_ZAP,		TRUE,	"ZFS user/group used"	},
	{	DMU_BSWAP_ZAP,		TRUE,	"ZFS user/group quota"	},
	{	DMU_BSWAP_ZAP,		TRUE,	"snapshot refcount tags"},
	{	DMU_BSWAP_ZAP,		TRUE,	"DDT ZAP algorithm"	},
	{	DMU_BSWAP_ZAP,		TRUE,	"DDT statistics"	},
	{	DMU_BSWAP_UINT8,	TRUE,	"System attributes"	},
	{	DMU_BSWAP_ZAP,		TRUE,	"SA master node"	},
	{	DMU_BSWAP_ZAP,		TRUE,	"SA attr registration"	},
	{	DMU_BSWAP_ZAP,		TRUE,	"SA attr layouts"	},
	{	DMU_BSWAP_ZAP,		TRUE,	"scan translations"	},
	{	DMU_BSWAP_UINT8,	FALSE,	"deduplicated block"	},
	{	DMU_BSWAP_ZAP,		TRUE,	"DSL deadlist map"	},
	{	DMU_BSWAP_UINT64,	TRUE,	"DSL deadlist map hdr"	},
	{	DMU_BSWAP_ZAP,		TRUE,	"DSL dir clones"	},
	{	DMU_BSWAP_UINT64,	TRUE,	"bpobj subobj"		}
};

const dmu_object_byteswap_info_t dmu_ot_byteswap[DMU_BSWAP_NUMFUNCS] = {
	{	byteswap_uint8_array,	"uint8"		},
	{	byteswap_uint16_array,	"uint16"	},
	{	byteswap_uint32_array,	"uint32"	},
	{	byteswap_uint64_array,	"uint64"	},
	{	zap_byteswap,		"zap"		},
	{	dnode_buf_byteswap,	"dnode"		},
	{	dmu_objset_byteswap,	"objset"	},
	{	zfs_znode_byteswap,	"znode"		},
	{	zfs_oldacl_byteswap,	"oldacl"	},
	{	zfs_acl_byteswap,	"acl"		}
};

int
dmu_buf_hold_noread(objset_t *os, uint64_t object, uint64_t offset,
    void *tag, dmu_buf_t **dbp)
{
	dnode_t *dn;
	uint64_t blkid;
	dmu_buf_impl_t *db;
	int err;

	err = dnode_hold(os, object, FTAG, &dn);
	if (err)
		return (err);
	blkid = dbuf_whichblock(dn, offset);
	rw_enter(&dn->dn_struct_rwlock, RW_READER);
	db = dbuf_hold(dn, blkid, tag);
	rw_exit(&dn->dn_struct_rwlock);
	dnode_rele(dn, FTAG);

	if (db == NULL) {
		*dbp = NULL;
		return (SET_ERROR(EIO));
	}

	*dbp = &db->db;
	return (err);
}

int
dmu_buf_hold(objset_t *os, uint64_t object, uint64_t offset,
    void *tag, dmu_buf_t **dbp, int flags)
{
	int err;
	int db_flags = DB_RF_CANFAIL;

	if (flags & DMU_READ_NO_PREFETCH)
		db_flags |= DB_RF_NOPREFETCH;

	err = dmu_buf_hold_noread(os, object, offset, tag, dbp);
	if (err == 0) {
		dmu_buf_impl_t *db = (dmu_buf_impl_t *)(*dbp);
		err = dbuf_read(db, NULL, db_flags);
		if (err != 0) {
			dbuf_rele(db, tag);
			*dbp = NULL;
		}
	}

	return (err);
}

int
dmu_bonus_max(void)
{
	return (DN_MAX_BONUSLEN);
}

int
dmu_set_bonus(dmu_buf_t *db_fake, int newsize, dmu_tx_t *tx)
{
	dmu_buf_impl_t *db = (dmu_buf_impl_t *)db_fake;
	dnode_t *dn;
	int error;

	DB_DNODE_ENTER(db);
	dn = DB_DNODE(db);

	if (dn->dn_bonus != db) {
		error = SET_ERROR(EINVAL);
	} else if (newsize < 0 || newsize > db_fake->db_size) {
		error = SET_ERROR(EINVAL);
	} else {
		dnode_setbonuslen(dn, newsize, tx);
		error = 0;
	}

	DB_DNODE_EXIT(db);
	return (error);
}

int
dmu_set_bonustype(dmu_buf_t *db_fake, dmu_object_type_t type, dmu_tx_t *tx)
{
	dmu_buf_impl_t *db = (dmu_buf_impl_t *)db_fake;
	dnode_t *dn;
	int error;

	DB_DNODE_ENTER(db);
	dn = DB_DNODE(db);

	if (!DMU_OT_IS_VALID(type)) {
		error = SET_ERROR(EINVAL);
	} else if (dn->dn_bonus != db) {
		error = SET_ERROR(EINVAL);
	} else {
		dnode_setbonus_type(dn, type, tx);
		error = 0;
	}

	DB_DNODE_EXIT(db);
	return (error);
}

dmu_object_type_t
dmu_get_bonustype(dmu_buf_t *db_fake)
{
	dmu_buf_impl_t *db = (dmu_buf_impl_t *)db_fake;
	dnode_t *dn;
	dmu_object_type_t type;

	DB_DNODE_ENTER(db);
	dn = DB_DNODE(db);
	type = dn->dn_bonustype;
	DB_DNODE_EXIT(db);

	return (type);
}

int
dmu_rm_spill(objset_t *os, uint64_t object, dmu_tx_t *tx)
{
	dnode_t *dn;
	int error;

	error = dnode_hold(os, object, FTAG, &dn);
	dbuf_rm_spill(dn, tx);
	rw_enter(&dn->dn_struct_rwlock, RW_WRITER);
	dnode_rm_spill(dn, tx);
	rw_exit(&dn->dn_struct_rwlock);
	dnode_rele(dn, FTAG);
	return (error);
}

/*
 * returns ENOENT, EIO, or 0.
 */
int
dmu_bonus_hold(objset_t *os, uint64_t object, void *tag, dmu_buf_t **dbp)
{
	dnode_t *dn;
	dmu_buf_impl_t *db;
	int error;

	error = dnode_hold(os, object, FTAG, &dn);
	if (error)
		return (error);

	rw_enter(&dn->dn_struct_rwlock, RW_READER);
	if (dn->dn_bonus == NULL) {
		rw_exit(&dn->dn_struct_rwlock);
		rw_enter(&dn->dn_struct_rwlock, RW_WRITER);
		if (dn->dn_bonus == NULL)
			dbuf_create_bonus(dn);
	}
	db = dn->dn_bonus;

	/* as long as the bonus buf is held, the dnode will be held */
	if (refcount_add(&db->db_holds, tag) == 1) {
		VERIFY(dnode_add_ref(dn, db));
		atomic_inc_32(&dn->dn_dbufs_count);
	}

	/*
	 * Wait to drop dn_struct_rwlock until after adding the bonus dbuf's
	 * hold and incrementing the dbuf count to ensure that dnode_move() sees
	 * a dnode hold for every dbuf.
	 */
	rw_exit(&dn->dn_struct_rwlock);

	dnode_rele(dn, FTAG);

	VERIFY(0 == dbuf_read(db, NULL, DB_RF_MUST_SUCCEED | DB_RF_NOPREFETCH));

	*dbp = &db->db;
	return (0);
}

/*
 * returns ENOENT, EIO, or 0.
 *
 * This interface will allocate a blank spill dbuf when a spill blk
 * doesn't already exist on the dnode.
 *
 * if you only want to find an already existing spill db, then
 * dmu_spill_hold_existing() should be used.
 */
int
dmu_spill_hold_by_dnode(dnode_t *dn, uint32_t flags, void *tag, dmu_buf_t **dbp)
{
	dmu_buf_impl_t *db = NULL;
	int err;

	if ((flags & DB_RF_HAVESTRUCT) == 0)
		rw_enter(&dn->dn_struct_rwlock, RW_READER);

	db = dbuf_hold(dn, DMU_SPILL_BLKID, tag);

	if ((flags & DB_RF_HAVESTRUCT) == 0)
		rw_exit(&dn->dn_struct_rwlock);

	ASSERT(db != NULL);
	err = dbuf_read(db, NULL, flags);
	if (err == 0)
		*dbp = &db->db;
	else
		dbuf_rele(db, tag);
	return (err);
}

int
dmu_spill_hold_existing(dmu_buf_t *bonus, void *tag, dmu_buf_t **dbp)
{
	dmu_buf_impl_t *db = (dmu_buf_impl_t *)bonus;
	dnode_t *dn;
	int err;

	DB_DNODE_ENTER(db);
	dn = DB_DNODE(db);

	if (spa_version(dn->dn_objset->os_spa) < SPA_VERSION_SA) {
		err = SET_ERROR(EINVAL);
	} else {
		rw_enter(&dn->dn_struct_rwlock, RW_READER);

		if (!dn->dn_have_spill) {
			err = SET_ERROR(ENOENT);
		} else {
			err = dmu_spill_hold_by_dnode(dn,
			    DB_RF_HAVESTRUCT | DB_RF_CANFAIL, tag, dbp);
		}

		rw_exit(&dn->dn_struct_rwlock);
	}

	DB_DNODE_EXIT(db);
	return (err);
}

int
dmu_spill_hold_by_bonus(dmu_buf_t *bonus, void *tag, dmu_buf_t **dbp)
{
	dmu_buf_impl_t *db = (dmu_buf_impl_t *)bonus;
	dnode_t *dn;
	int err;

	DB_DNODE_ENTER(db);
	dn = DB_DNODE(db);
	err = dmu_spill_hold_by_dnode(dn, DB_RF_CANFAIL, tag, dbp);
	DB_DNODE_EXIT(db);

	return (err);
}

/*
 * Note: longer-term, we should modify all of the dmu_buf_*() interfaces
 * to take a held dnode rather than <os, object> -- the lookup is wasteful,
 * and can induce severe lock contention when writing to several files
 * whose dnodes are in the same block.
 */
static int
dmu_buf_hold_array_by_dnode(dnode_t *dn, uint64_t offset, uint64_t length,
    int read, void *tag, int *numbufsp, dmu_buf_t ***dbpp, uint32_t flags)
{
	dmu_buf_t **dbp;
	uint64_t blkid, nblks, i;
	uint32_t dbuf_flags;
	int err;
	zio_t *zio;

	ASSERT(length <= DMU_MAX_ACCESS);

	dbuf_flags = DB_RF_CANFAIL | DB_RF_NEVERWAIT | DB_RF_HAVESTRUCT;
	if (flags & DMU_READ_NO_PREFETCH || length > zfetch_array_rd_sz)
		dbuf_flags |= DB_RF_NOPREFETCH;

	rw_enter(&dn->dn_struct_rwlock, RW_READER);
	if (dn->dn_datablkshift) {
		int blkshift = dn->dn_datablkshift;
		nblks = (P2ROUNDUP(offset+length, 1ULL<<blkshift) -
		    P2ALIGN(offset, 1ULL<<blkshift)) >> blkshift;
	} else {
		if (offset + length > dn->dn_datablksz) {
			zfs_panic_recover("zfs: accessing past end of object "
			    "%llx/%llx (size=%u access=%llu+%llu)",
			    (longlong_t)dn->dn_objset->
			    os_dsl_dataset->ds_object,
			    (longlong_t)dn->dn_object, dn->dn_datablksz,
			    (longlong_t)offset, (longlong_t)length);
			rw_exit(&dn->dn_struct_rwlock);
			return (SET_ERROR(EIO));
		}
		nblks = 1;
	}
	dbp = kmem_zalloc(sizeof (dmu_buf_t *) * nblks, KM_SLEEP);

	zio = zio_root(dn->dn_objset->os_spa, NULL, NULL, ZIO_FLAG_CANFAIL);
	blkid = dbuf_whichblock(dn, offset);
	for (i = 0; i < nblks; i++) {
		dmu_buf_impl_t *db = dbuf_hold(dn, blkid+i, tag);
		if (db == NULL) {
			rw_exit(&dn->dn_struct_rwlock);
			dmu_buf_rele_array(dbp, nblks, tag);
			zio_nowait(zio);
			return (SET_ERROR(EIO));
		}
		/* initiate async i/o */
		if (read) {
			(void) dbuf_read(db, zio, dbuf_flags);
		}
		dbp[i] = &db->db;
	}
	rw_exit(&dn->dn_struct_rwlock);

	/* wait for async i/o */
	err = zio_wait(zio);
	if (err) {
		dmu_buf_rele_array(dbp, nblks, tag);
		return (err);
	}

	/* wait for other io to complete */
	if (read) {
		for (i = 0; i < nblks; i++) {
			dmu_buf_impl_t *db = (dmu_buf_impl_t *)dbp[i];
			mutex_enter(&db->db_mtx);
			while (db->db_state == DB_READ ||
			    db->db_state == DB_FILL)
				cv_wait(&db->db_changed, &db->db_mtx);
			if (db->db_state == DB_UNCACHED)
				err = SET_ERROR(EIO);
			mutex_exit(&db->db_mtx);
			if (err) {
				dmu_buf_rele_array(dbp, nblks, tag);
				return (err);
			}
		}
	}

	*numbufsp = nblks;
	*dbpp = dbp;
	return (0);
}

int
dmu_buf_hold_array(objset_t *os, uint64_t object, uint64_t offset,
    uint64_t length, int read, void *tag, int *numbufsp, dmu_buf_t ***dbpp)
{
	dnode_t *dn;
	int err;

	err = dnode_hold(os, object, FTAG, &dn);
	if (err)
		return (err);

	err = dmu_buf_hold_array_by_dnode(dn, offset, length, read, tag,
	    numbufsp, dbpp, DMU_READ_PREFETCH);

	dnode_rele(dn, FTAG);

	return (err);
}

int
dmu_buf_hold_array_by_bonus(dmu_buf_t *db_fake, uint64_t offset,
    uint64_t length, int read, void *tag, int *numbufsp, dmu_buf_t ***dbpp)
{
	dmu_buf_impl_t *db = (dmu_buf_impl_t *)db_fake;
	dnode_t *dn;
	int err;

	DB_DNODE_ENTER(db);
	dn = DB_DNODE(db);
	err = dmu_buf_hold_array_by_dnode(dn, offset, length, read, tag,
	    numbufsp, dbpp, DMU_READ_PREFETCH);
	DB_DNODE_EXIT(db);

	return (err);
}

void
dmu_buf_rele_array(dmu_buf_t **dbp_fake, int numbufs, void *tag)
{
	int i;
	dmu_buf_impl_t **dbp = (dmu_buf_impl_t **)dbp_fake;

	if (numbufs == 0)
		return;

	for (i = 0; i < numbufs; i++) {
		if (dbp[i])
			dbuf_rele(dbp[i], tag);
	}

	kmem_free(dbp, sizeof (dmu_buf_t *) * numbufs);
}

/*
 * Issue prefetch i/os for the given blocks.
 *
 * Note: The assumption is that we *know* these blocks will be needed
 * almost immediately.  Therefore, the prefetch i/os will be issued at
 * ZIO_PRIORITY_SYNC_READ
 *
 * Note: indirect blocks and other metadata will be read synchronously,
 * causing this function to block if they are not already cached.
 */
void
dmu_prefetch(objset_t *os, uint64_t object, uint64_t offset, uint64_t len)
{
	dnode_t *dn;
	uint64_t blkid;
	int nblks, err;

	if (zfs_prefetch_disable)
		return;

	if (len == 0) {  /* they're interested in the bonus buffer */
		dn = DMU_META_DNODE(os);

		if (object == 0 || object >= DN_MAX_OBJECT)
			return;

		rw_enter(&dn->dn_struct_rwlock, RW_READER);
		blkid = dbuf_whichblock(dn, object * sizeof (dnode_phys_t));
		dbuf_prefetch(dn, blkid, ZIO_PRIORITY_SYNC_READ);
		rw_exit(&dn->dn_struct_rwlock);
		return;
	}

	/*
	 * XXX - Note, if the dnode for the requested object is not
	 * already cached, we will do a *synchronous* read in the
	 * dnode_hold() call.  The same is true for any indirects.
	 */
	err = dnode_hold(os, object, FTAG, &dn);
	if (err != 0)
		return;

	rw_enter(&dn->dn_struct_rwlock, RW_READER);
	if (dn->dn_datablkshift) {
		int blkshift = dn->dn_datablkshift;
		nblks = (P2ROUNDUP(offset + len, 1 << blkshift) -
		    P2ALIGN(offset, 1 << blkshift)) >> blkshift;
	} else {
		nblks = (offset < dn->dn_datablksz);
	}

	if (nblks != 0) {
		int i;

		blkid = dbuf_whichblock(dn, offset);
		for (i = 0; i < nblks; i++)
			dbuf_prefetch(dn, blkid + i, ZIO_PRIORITY_SYNC_READ);
	}

	rw_exit(&dn->dn_struct_rwlock);

	dnode_rele(dn, FTAG);
}

/*
 * Get the next "chunk" of file data to free.  We traverse the file from
 * the end so that the file gets shorter over time (if we crashes in the
 * middle, this will leave us in a better state).  We find allocated file
 * data by simply searching the allocated level 1 indirects.
 *
 * On input, *start should be the first offset that does not need to be
 * freed (e.g. "offset + length").  On return, *start will be the first
 * offset that should be freed.
 */
static int
get_next_chunk(dnode_t *dn, uint64_t *start, uint64_t minimum)
{
	uint64_t maxblks = DMU_MAX_ACCESS >> (dn->dn_indblkshift + 1);
	/* bytes of data covered by a level-1 indirect block */
	uint64_t iblkrange =
	    dn->dn_datablksz * EPB(dn->dn_indblkshift, SPA_BLKPTRSHIFT);
	uint64_t blks;

	ASSERT3U(minimum, <=, *start);

	if (*start - minimum <= iblkrange * maxblks) {
		*start = minimum;
		return (0);
	}
	ASSERT(ISP2(iblkrange));

	for (blks = 0; *start > minimum && blks < maxblks; blks++) {
		int err;

		/*
		 * dnode_next_offset(BACKWARDS) will find an allocated L1
		 * indirect block at or before the input offset.  We must
		 * decrement *start so that it is at the end of the region
		 * to search.
		 */
		(*start)--;
		err = dnode_next_offset(dn,
		    DNODE_FIND_BACKWARDS, start, 2, 1, 0);

		/* if there are no indirect blocks before start, we are done */
		if (err == ESRCH) {
			*start = minimum;
			break;
		} else if (err != 0) {
			return (err);
		}

		/* set start to the beginning of this L1 indirect */
		*start = P2ALIGN(*start, iblkrange);
	}
	if (*start < minimum)
		*start = minimum;
	return (0);
}

static int
dmu_free_long_range_impl(objset_t *os, dnode_t *dn, uint64_t offset,
    uint64_t length)
{
	uint64_t object_size = (dn->dn_maxblkid + 1) * dn->dn_datablksz;
	int err;

	if (offset >= object_size)
		return (0);

	if (length == DMU_OBJECT_END || offset + length > object_size)
		length = object_size - offset;

	while (length != 0) {
		uint64_t chunk_end, chunk_begin;
		dmu_tx_t *tx;

		chunk_end = chunk_begin = offset + length;

		/* move chunk_begin backwards to the beginning of this chunk */
		err = get_next_chunk(dn, &chunk_begin, offset);
		if (err)
			return (err);
		ASSERT3U(chunk_begin, >=, offset);
		ASSERT3U(chunk_begin, <=, chunk_end);

		tx = dmu_tx_create(os);
		dmu_tx_hold_free(tx, dn->dn_object,
		    chunk_begin, chunk_end - chunk_begin);

		/*
		 * Mark this transaction as typically resulting in a net
		 * reduction in space used.
		 */
		dmu_tx_mark_netfree(tx);
		err = dmu_tx_assign(tx, TXG_WAIT);
		if (err) {
			dmu_tx_abort(tx);
			return (err);
		}
		dnode_free_range(dn, chunk_begin, chunk_end - chunk_begin, tx);
		dmu_tx_commit(tx);

		length -= chunk_end - chunk_begin;
	}
	return (0);
}

int
dmu_free_long_range(objset_t *os, uint64_t object,
    uint64_t offset, uint64_t length)
{
	dnode_t *dn;
	int err;

	err = dnode_hold(os, object, FTAG, &dn);
	if (err != 0)
		return (err);
	err = dmu_free_long_range_impl(os, dn, offset, length);

	/*
	 * It is important to zero out the maxblkid when freeing the entire
	 * file, so that (a) subsequent calls to dmu_free_long_range_impl()
	 * will take the fast path, and (b) dnode_reallocate() can verify
	 * that the entire file has been freed.
	 */
	if (err == 0 && offset == 0 && length == DMU_OBJECT_END)
		dn->dn_maxblkid = 0;

	dnode_rele(dn, FTAG);
	return (err);
}

int
dmu_free_long_object(objset_t *os, uint64_t object)
{
	dmu_tx_t *tx;
	int err;

	err = dmu_free_long_range(os, object, 0, DMU_OBJECT_END);
	if (err != 0)
		return (err);

	tx = dmu_tx_create(os);
	dmu_tx_hold_bonus(tx, object);
	dmu_tx_hold_free(tx, object, 0, DMU_OBJECT_END);
	dmu_tx_mark_netfree(tx);
	err = dmu_tx_assign(tx, TXG_WAIT);
	if (err == 0) {
		err = dmu_object_free(os, object, tx);
		dmu_tx_commit(tx);
	} else {
		dmu_tx_abort(tx);
	}

	return (err);
}

int
dmu_free_range(objset_t *os, uint64_t object, uint64_t offset,
    uint64_t size, dmu_tx_t *tx)
{
	dnode_t *dn;
	int err = dnode_hold(os, object, FTAG, &dn);
	if (err)
		return (err);
	ASSERT(offset < UINT64_MAX);
	ASSERT(size == -1ULL || size <= UINT64_MAX - offset);
	dnode_free_range(dn, offset, size, tx);
	dnode_rele(dn, FTAG);
	return (0);
}

int
dmu_read(objset_t *os, uint64_t object, uint64_t offset, uint64_t size,
    void *buf, uint32_t flags)
{
	dnode_t *dn;
	dmu_buf_t **dbp;
	int numbufs, err;

	err = dnode_hold(os, object, FTAG, &dn);
	if (err)
		return (err);

	/*
	 * Deal with odd block sizes, where there can't be data past the first
	 * block.  If we ever do the tail block optimization, we will need to
	 * handle that here as well.
	 */
	if (dn->dn_maxblkid == 0) {
		uint64_t newsz = offset > dn->dn_datablksz ? 0 :
		    MIN(size, dn->dn_datablksz - offset);
		bzero((char *)buf + newsz, size - newsz);
		size = newsz;
	}

	while (size > 0) {
		uint64_t mylen = MIN(size, DMU_MAX_ACCESS / 2);
		int i;

		/*
		 * NB: we could do this block-at-a-time, but it's nice
		 * to be reading in parallel.
		 */
		err = dmu_buf_hold_array_by_dnode(dn, offset, mylen,
		    TRUE, FTAG, &numbufs, &dbp, flags);
		if (err)
			break;

		for (i = 0; i < numbufs; i++) {
			uint64_t tocpy;
			int64_t bufoff;
			dmu_buf_t *db = dbp[i];

			ASSERT(size > 0);

			bufoff = offset - db->db_offset;
			tocpy = MIN(db->db_size - bufoff, size);

			(void) memcpy(buf, (char *)db->db_data + bufoff, tocpy);

			offset += tocpy;
			size -= tocpy;
			buf = (char *)buf + tocpy;
		}
		dmu_buf_rele_array(dbp, numbufs, FTAG);
	}
	dnode_rele(dn, FTAG);
	return (err);
}

void
dmu_write(objset_t *os, uint64_t object, uint64_t offset, uint64_t size,
    const void *buf, dmu_tx_t *tx)
{
	dmu_buf_t **dbp;
	int numbufs, i;

	if (size == 0)
		return;

	VERIFY0(dmu_buf_hold_array(os, object, offset, size,
	    FALSE, FTAG, &numbufs, &dbp));

	for (i = 0; i < numbufs; i++) {
		uint64_t tocpy;
		int64_t bufoff;
		dmu_buf_t *db = dbp[i];

		ASSERT(size > 0);

		bufoff = offset - db->db_offset;
		tocpy = MIN(db->db_size - bufoff, size);

		ASSERT(i == 0 || i == numbufs-1 || tocpy == db->db_size);

		if (tocpy == db->db_size)
			dmu_buf_will_fill(db, tx);
		else
			dmu_buf_will_dirty(db, tx);

		(void) memcpy((char *)db->db_data + bufoff, buf, tocpy);

		if (tocpy == db->db_size)
			dmu_buf_fill_done(db, tx);

		offset += tocpy;
		size -= tocpy;
		buf = (char *)buf + tocpy;
	}
	dmu_buf_rele_array(dbp, numbufs, FTAG);
}

void
dmu_prealloc(objset_t *os, uint64_t object, uint64_t offset, uint64_t size,
    dmu_tx_t *tx)
{
	dmu_buf_t **dbp;
	int numbufs, i;

	if (size == 0)
		return;

	VERIFY(0 == dmu_buf_hold_array(os, object, offset, size,
	    FALSE, FTAG, &numbufs, &dbp));

	for (i = 0; i < numbufs; i++) {
		dmu_buf_t *db = dbp[i];

		dmu_buf_will_not_fill(db, tx);
	}
	dmu_buf_rele_array(dbp, numbufs, FTAG);
}

void
dmu_write_embedded(objset_t *os, uint64_t object, uint64_t offset,
    void *data, uint8_t etype, uint8_t comp, int uncompressed_size,
    int compressed_size, int byteorder, dmu_tx_t *tx)
{
	dmu_buf_t *db;

	ASSERT3U(etype, <, NUM_BP_EMBEDDED_TYPES);
	ASSERT3U(comp, <, ZIO_COMPRESS_FUNCTIONS);
	VERIFY0(dmu_buf_hold_noread(os, object, offset,
	    FTAG, &db));

	dmu_buf_write_embedded(db,
	    data, (bp_embedded_type_t)etype, (enum zio_compress)comp,
	    uncompressed_size, compressed_size, byteorder, tx);

	dmu_buf_rele(db, FTAG);
}

/*
 * DMU support for xuio
 */
kstat_t *xuio_ksp = NULL;

typedef struct xuio_stats {
	/* loaned yet not returned arc_buf */
	kstat_named_t xuiostat_onloan_rbuf;
	kstat_named_t xuiostat_onloan_wbuf;
	/* whether a copy is made when loaning out a read buffer */
	kstat_named_t xuiostat_rbuf_copied;
	kstat_named_t xuiostat_rbuf_nocopy;
	/* whether a copy is made when assigning a write buffer */
	kstat_named_t xuiostat_wbuf_copied;
	kstat_named_t xuiostat_wbuf_nocopy;
} xuio_stats_t;

static xuio_stats_t xuio_stats = {
	{ "onloan_read_buf",	KSTAT_DATA_UINT64 },
	{ "onloan_write_buf",	KSTAT_DATA_UINT64 },
	{ "read_buf_copied",	KSTAT_DATA_UINT64 },
	{ "read_buf_nocopy",	KSTAT_DATA_UINT64 },
	{ "write_buf_copied",	KSTAT_DATA_UINT64 },
	{ "write_buf_nocopy",	KSTAT_DATA_UINT64 }
};

#define	XUIOSTAT_INCR(stat, val)        \
	atomic_add_64(&xuio_stats.stat.value.ui64, (val))
#define	XUIOSTAT_BUMP(stat)	XUIOSTAT_INCR(stat, 1)

int
dmu_xuio_init(xuio_t *xuio, int nblk)
{
#ifdef UIO_XUIO
	dmu_xuio_t *priv;
	uio_t *uio = NULL;
	//uio_t *uio = &xuio->xu_uio;

	//uio->uio_iovcnt = nblk;
	//uio->uio_iov = kmem_zalloc(nblk * sizeof (iovec_t), KM_PUSHPAGE);
    uio = uio_create(nblk, 0, UIO_SYSSPACE,
                     XUIO_XUZC_RW(xuio) == UIO_READ ? UIO_READ : UIO_WRITE);
    xuio->xu_uio = uio;

	priv = kmem_zalloc(sizeof (dmu_xuio_t), KM_SLEEP);
	priv->cnt = nblk;
	priv->bufs = kmem_zalloc(nblk * sizeof (arc_buf_t *), KM_SLEEP);
	//priv->iovp = uio->uio_iov;
    priv->iovp = (iovec_t *)uio_curriovbase(uio);

	XUIO_XUZC_PRIV(xuio) = priv;

	if (XUIO_XUZC_RW(xuio) == UIO_READ)
		XUIOSTAT_INCR(xuiostat_onloan_rbuf, nblk);
	else
		XUIOSTAT_INCR(xuiostat_onloan_wbuf, nblk);
#endif

	return (0);
}

void
dmu_xuio_fini(xuio_t *xuio)
{
#ifdef UIO_XUIO
	dmu_xuio_t *priv = XUIO_XUZC_PRIV(xuio);
	int nblk = priv->cnt;

	kmem_free(priv->iovp, nblk * sizeof (iovec_t));
	kmem_free(priv->bufs, nblk * sizeof (arc_buf_t *));
	kmem_free(priv, sizeof (dmu_xuio_t));

	if (XUIO_XUZC_RW(xuio) == UIO_READ)
		XUIOSTAT_INCR(xuiostat_onloan_rbuf, -nblk);
	else
		XUIOSTAT_INCR(xuiostat_onloan_wbuf, -nblk);
#endif
}

/*
 * Initialize iov[priv->next] and priv->bufs[priv->next] with { off, n, abuf }
 * and increase priv->next by 1.
 */
int
dmu_xuio_add(xuio_t *xuio, arc_buf_t *abuf, offset_t off, size_t n)
{
#ifdef UIO_XUIO
	struct iovec *iov;
	uio_t *uio = xuio->xu_uio;
	//uio_t *uio = &xuio->xu_uio;
	dmu_xuio_t *priv = XUIO_XUZC_PRIV(xuio);
	int i = priv->next++;

	ASSERT(i < priv->cnt);
	ASSERT(off + n <= arc_buf_size(abuf));

	//iov = uio->uio_iov + i;
	iov = ((iovec_t *)uio_curriovbase(uio)) + i;
	iov->iov_base = (char *)abuf->b_data + off;
	iov->iov_len = n;
	priv->bufs[i] = abuf;
#endif
	return (0);
}

int
dmu_xuio_cnt(xuio_t *xuio)
{
	dmu_xuio_t *priv = XUIO_XUZC_PRIV(xuio);
	return (priv->cnt);
}

arc_buf_t *
dmu_xuio_arcbuf(xuio_t *xuio, int i)
{
	dmu_xuio_t *priv = XUIO_XUZC_PRIV(xuio);

	ASSERT(i < priv->cnt);
	return (priv->bufs[i]);
}

void
dmu_xuio_clear(xuio_t *xuio, int i)
{
	dmu_xuio_t *priv = XUIO_XUZC_PRIV(xuio);

	ASSERT(i < priv->cnt);
	priv->bufs[i] = NULL;
}

static void
xuio_stat_init(void)
{
	xuio_ksp = kstat_create("zfs", 0, "xuio_stats", "misc",
	    KSTAT_TYPE_NAMED, sizeof (xuio_stats) / sizeof (kstat_named_t),
	    KSTAT_FLAG_VIRTUAL);
	if (xuio_ksp != NULL) {
		xuio_ksp->ks_data = &xuio_stats;
		kstat_install(xuio_ksp);
	}
}

static void
xuio_stat_fini(void)
{
	if (xuio_ksp != NULL) {
		kstat_delete(xuio_ksp);
		xuio_ksp = NULL;
	}
}

void
xuio_stat_wbuf_copied()
{
	XUIOSTAT_BUMP(xuiostat_wbuf_copied);
}

void
xuio_stat_wbuf_nocopy()
{
	XUIOSTAT_BUMP(xuiostat_wbuf_nocopy);
}

#ifdef _KERNEL


#if 0 // fixme

/*
 * Copy up to size bytes between arg_buf and req based on the data direction
 * described by the req.  If an entire req's data cannot be transfered in one
 * pass, you should pass in @req_offset to indicate where to continue. The
 * return value is the number of bytes successfully copied to arg_buf.
 */
static int
dmu_req_copy(void *arg_buf, int size, struct request *req, size_t req_offset)
{
	struct bio_vec bv, *bvp;
	struct req_iterator iter;
	char *bv_buf;
	int tocpy, bv_len, bv_offset;
	int offset = 0;

	rq_for_each_segment4(bv, bvp, req, iter) {
		/*
		 * Fully consumed the passed arg_buf. We use goto here because
		 * rq_for_each_segment is a double loop
		 */
		ASSERT3S(offset, <=, size);
		if (size == offset)
			goto out;

		/* Skip already copied bv */
		if (req_offset >=  bv.bv_len) {
			req_offset -= bv.bv_len;
			continue;
		}

		bv_len = bv.bv_len - req_offset;
		bv_offset = bv.bv_offset + req_offset;
		req_offset = 0;

		tocpy = MIN(bv_len, size - offset);
		ASSERT3S(tocpy, >=, 0);

		bv_buf = page_address(bv.bv_page) + bv_offset;
		ASSERT3P(bv_buf, !=, NULL);

		if (rq_data_dir(req) == WRITE)
			memcpy(arg_buf + offset, bv_buf, tocpy);
		else
			memcpy(bv_buf, arg_buf + offset, tocpy);

		offset += tocpy;
	}
out:
	return (offset);
}

int
dmu_read_req(objset_t *os, uint64_t object, struct request *req)
{
	uint64_t size = blk_rq_bytes(req);
	uint64_t offset = blk_rq_pos(req) << 9;
	dmu_buf_t **dbp;
	int numbufs, i, err;
	size_t req_offset;

	/*
	 * NB: we could do this block-at-a-time, but it's nice
	 * to be reading in parallel.
	 */
	err = dmu_buf_hold_array(os, object, offset, size, TRUE, FTAG,
	    &numbufs, &dbp);
	if (err)
		return (err);

	req_offset = 0;
	for (i = 0; i < numbufs; i++) {
		uint64_t tocpy;
		int64_t bufoff;
		int didcpy;
		dmu_buf_t *db = dbp[i];

		bufoff = offset - db->db_offset;
		ASSERT3S(bufoff, >=, 0);

		tocpy = MIN(db->db_size - bufoff, size);
		if (tocpy == 0)
			break;

		didcpy = dmu_req_copy(db->db_data + bufoff, tocpy, req,
		    req_offset);

		if (didcpy < tocpy)
			err = EIO;

		if (err)
			break;

		size -= tocpy;
		offset += didcpy;
		req_offset += didcpy;
		err = 0;
	}
	dmu_buf_rele_array(dbp, numbufs, FTAG);

	return (err);
}

int
dmu_write_req(objset_t *os, uint64_t object, struct request *req, dmu_tx_t *tx)
{
	uint64_t size = blk_rq_bytes(req);
	uint64_t offset = blk_rq_pos(req) << 9;
	dmu_buf_t **dbp;
	int numbufs, i, err;
	size_t req_offset;

	if (size == 0)
		return (0);

	err = dmu_buf_hold_array(os, object, offset, size, FALSE, FTAG,
	    &numbufs, &dbp);
	if (err)
		return (err);

	req_offset = 0;
	for (i = 0; i < numbufs; i++) {
		uint64_t tocpy;
		int64_t bufoff;
		int didcpy;
		dmu_buf_t *db = dbp[i];

		bufoff = offset - db->db_offset;
		ASSERT3S(bufoff, >=, 0);

		tocpy = MIN(db->db_size - bufoff, size);
		if (tocpy == 0)
			break;

		ASSERT(i == 0 || i == numbufs-1 || tocpy == db->db_size);

		if (tocpy == db->db_size)
			dmu_buf_will_fill(db, tx);
		else
			dmu_buf_will_dirty(db, tx);

		didcpy = dmu_req_copy(db->db_data + bufoff, tocpy, req,
		    req_offset);

		if (tocpy == db->db_size)
			dmu_buf_fill_done(db, tx);

		if (didcpy < tocpy)
			err = EIO;

		if (err)
			break;

		size -= tocpy;
		offset += didcpy;
		req_offset += didcpy;
		err = 0;
	}

	dmu_buf_rele_array(dbp, numbufs, FTAG);
	return (err);
}

<<<<<<< HEAD
#endif

int
dmu_read_uio(objset_t *os, uint64_t object, uio_t *uio, uint64_t size)
=======
static int
dmu_read_uio_dnode(dnode_t *dn, uio_t *uio, uint64_t size)
>>>>>>> 804e0504
{
	dmu_buf_t **dbp;
	int numbufs, i, err;
	xuio_t *xuio = NULL;

	/*
	 * NB: we could do this block-at-a-time, but it's nice
	 * to be reading in parallel.
	 */
<<<<<<< HEAD
#ifndef __APPLE__
	err = dmu_buf_hold_array(os, object, uio->uio_loffset, size, TRUE, FTAG,
	    &numbufs, &dbp);
#else
	err = dmu_buf_hold_array(os, object, uio_offset(uio), size, TRUE, FTAG,
	    &numbufs, &dbp);
#endif
=======
	err = dmu_buf_hold_array_by_dnode(dn, uio->uio_loffset, size,
	    TRUE, FTAG, &numbufs, &dbp, 0);
>>>>>>> 804e0504
	if (err)
		return (err);

#ifdef UIO_XUIO
	if (uio->uio_extflg == UIO_XUIO)
		xuio = (xuio_t *)uio;
#endif

	for (i = 0; i < numbufs; i++) {
		uint64_t tocpy;
		int64_t bufoff;
		dmu_buf_t *db = dbp[i];

		ASSERT(size > 0);

#ifndef __APPLE__
		bufoff = uio->uio_loffset - db->db_offset;
#else
		bufoff = uio_offset(uio) - db->db_offset;
#endif
		tocpy = (int)MIN(db->db_size - bufoff, size);

		if (xuio) {
			dmu_buf_impl_t *dbi = (dmu_buf_impl_t *)db;
			arc_buf_t *dbuf_abuf = dbi->db_buf;
			arc_buf_t *abuf = dbuf_loan_arcbuf(dbi);
			err = dmu_xuio_add(xuio, abuf, bufoff, tocpy);
			if (!err) {
#ifndef __APPLE__
				uio->uio_resid -= tocpy;
				uio->uio_loffset += tocpy;
#else
				uio_update(uio, tocpy);
#endif
			}

			if (abuf == dbuf_abuf)
				XUIOSTAT_BUMP(xuiostat_rbuf_nocopy);
			else
				XUIOSTAT_BUMP(xuiostat_rbuf_copied);
		} else {
			err = uiomove((char *)db->db_data + bufoff, tocpy,
			    UIO_READ, uio);
		}
		if (err)
			break;

		size -= tocpy;
	}
	dmu_buf_rele_array(dbp, numbufs, FTAG);

	return (err);
}

/*
 * Read 'size' bytes into the uio buffer.
 * From object zdb->db_object.
 * Starting at offset uio->uio_loffset.
 *
 * If the caller already has a dbuf in the target object
 * (e.g. its bonus buffer), this routine is faster than dmu_read_uio(),
 * because we don't have to find the dnode_t for the object.
 */
int
dmu_read_uio_dbuf(dmu_buf_t *zdb, uio_t *uio, uint64_t size)
{
	dmu_buf_impl_t *db = (dmu_buf_impl_t *)zdb;
	dnode_t *dn;
	int err;

	if (size == 0)
		return (0);

	DB_DNODE_ENTER(db);
	dn = DB_DNODE(db);
	err = dmu_read_uio_dnode(dn, uio, size);
	DB_DNODE_EXIT(db);

	return (err);
}

/*
 * Read 'size' bytes into the uio buffer.
 * From the specified object
 * Starting at offset uio->uio_loffset.
 */
int
dmu_read_uio(objset_t *os, uint64_t object, uio_t *uio, uint64_t size)
{
	dnode_t *dn;
	int err;

	if (size == 0)
		return (0);

	err = dnode_hold(os, object, FTAG, &dn);
	if (err)
		return (err);

	err = dmu_read_uio_dnode(dn, uio, size);

	dnode_rele(dn, FTAG);

	return (err);
}

static int
dmu_write_uio_dnode(dnode_t *dn, uio_t *uio, uint64_t size, dmu_tx_t *tx)
{
	dmu_buf_t **dbp;
	int numbufs;
	int err = 0;
	int i;

	//err = dmu_buf_hold_array_by_dnode(dn, uio->uio_loffset, size,
    //   FALSE, FTAG, &numbufs, &dbp, DMU_READ_PREFETCH);
	err = dmu_buf_hold_array_by_dnode(dn, uio_offset(uio), size,
	    FALSE, FTAG, &numbufs, &dbp, DMU_READ_PREFETCH);
	if (err)
		return (err);

	for (i = 0; i < numbufs; i++) {
		uint64_t tocpy;
		int64_t bufoff;
		dmu_buf_t *db = dbp[i];

		ASSERT(size > 0);

		//bufoff = uio->uio_loffset - db->db_offset;
		bufoff = uio_offset(uio) - db->db_offset;
		tocpy = (int)MIN(db->db_size - bufoff, size);

		ASSERT(i == 0 || i == numbufs-1 || tocpy == db->db_size);

		if (tocpy == db->db_size)
			dmu_buf_will_fill(db, tx);
		else
			dmu_buf_will_dirty(db, tx);

		/*
		 * XXX uiomove could block forever (eg.nfs-backed
		 * pages).  There needs to be a uiolockdown() function
		 * to lock the pages in memory, so that uiomove won't
		 * block.
		 */
		err = uiomove((char *)db->db_data + bufoff, tocpy,
		    UIO_WRITE, uio);

		if (tocpy == db->db_size)
			dmu_buf_fill_done(db, tx);

		if (err)
			break;

		size -= tocpy;
	}

	dmu_buf_rele_array(dbp, numbufs, FTAG);
	return (err);
}

/*
 * Write 'size' bytes from the uio buffer.
 * To object zdb->db_object.
 * Starting at offset uio->uio_loffset.
 *
 * If the caller already has a dbuf in the target object
 * (e.g. its bonus buffer), this routine is faster than dmu_write_uio(),
 * because we don't have to find the dnode_t for the object.
 */
int
dmu_write_uio_dbuf(dmu_buf_t *zdb, uio_t *uio, uint64_t size,
    dmu_tx_t *tx)
{
	dmu_buf_impl_t *db = (dmu_buf_impl_t *)zdb;
	dnode_t *dn;
	int err;

	if (size == 0)
		return (0);

	DB_DNODE_ENTER(db);
	dn = DB_DNODE(db);
	err = dmu_write_uio_dnode(dn, uio, size, tx);
	DB_DNODE_EXIT(db);

	return (err);
}

/*
 * Write 'size' bytes from the uio buffer.
 * To the specified object.
 * Starting at offset uio->uio_loffset.
 */
int
dmu_write_uio(objset_t *os, uint64_t object, uio_t *uio, uint64_t size,
    dmu_tx_t *tx)
{
	dnode_t *dn;
	int err;

	if (size == 0)
		return (0);

	err = dnode_hold(os, object, FTAG, &dn);
	if (err)
		return (err);

	err = dmu_write_uio_dnode(dn, uio, size, tx);

	dnode_rele(dn, FTAG);

	return (err);
}

/*
 * Support function for IOKit, iomem is an IOMemoryDescriptor passed back
 * into zvolIO.cpp
 */
int
dmu_read_iokit(objset_t *os, uint64_t object, uint64_t *offset,
               uint64_t position,
               uint64_t *size, void *iomem)
{
	dmu_buf_t **dbp;
	int numbufs, i, err = 0;
	/*
	 * NB: we could do this block-at-a-time, but it's nice
	 * to be reading in parallel.
	 */
	//err = dmu_buf_hold_array(os, object, uio->uio_loffset, size, TRUE, FTAG,
    //   &numbufs, &dbp);
	err = dmu_buf_hold_array(os, object, position+*offset, *size, TRUE, FTAG,
	    &numbufs, &dbp);
	if (err)
		return (err);

    dprintf("dmu_read_iokit: memoffset %llu offset %llu size %llu\n",
           *offset, position+*offset, *size);

	while (*size > 0) {

        for (i = 0; i < numbufs; i++) {
            int tocpy;
            int bufoff;
            dmu_buf_t *db = dbp[i];
            uint64_t done;

            ASSERT(size > 0);

            //bufoff = uio->uio_loffset - db->db_offset;
            bufoff = (position+*offset) - db->db_offset;
            tocpy = (int)MIN(db->db_size - bufoff, *size);

            /*
              err = uiomove((char *)db->db_data + bufoff, tocpy,
              UIO_READ, uio);
            */

            done = zvolIO_kit_read(iomem,
                                   *offset,
                                   (char *)db->db_data + bufoff,
                                   tocpy);

            if (done > 0) {
                (*offset) += done;
                (*size) -= done;
            }

            //size -= tocpy;
        }
    }
	dmu_buf_rele_array(dbp, numbufs, FTAG);

	return (err);
}


static int
dmu_write_iokit_dnode(dnode_t *dn, uint64_t *offset, uint64_t position,
                      uint64_t *size, void *iomem, dmu_tx_t *tx)
{
	dmu_buf_t **dbp;
	int numbufs;
	int err = 0;
	int i;

	//err = dmu_buf_hold_array_by_dnode(dn, uio->uio_loffset, size,
    //   FALSE, FTAG, &numbufs, &dbp, DMU_READ_PREFETCH);
	err = dmu_buf_hold_array_by_dnode(dn, *offset+position, *size,
	    FALSE, FTAG, &numbufs, &dbp, DMU_READ_PREFETCH);
	if (err)
		return (err);

    dprintf("dmu_write_iokit_done: memoffset %llu offset %llu size %llu\n",
           *offset, *offset + position, *size);

    while(*size > 0) {

        for (i = 0; i < numbufs; i++) {
            int tocpy;
            int bufoff;
            uint64_t done;
            dmu_buf_t *db = dbp[i];

            ASSERT(size > 0);

            //bufoff = uio->uio_loffset - db->db_offset;
            bufoff = (position + *offset) - db->db_offset;
            tocpy = (int)MIN(db->db_size - bufoff, *size);

            ASSERT(i == 0 || i == numbufs-1 || tocpy == db->db_size);

            if (tocpy == db->db_size)
                dmu_buf_will_fill(db, tx);
            else
                dmu_buf_will_dirty(db, tx);

            /*
             * XXX uiomove could block forever (eg.nfs-backed
             * pages).  There needs to be a uiolockdown() function
             * to lock the pages in memory, so that uiomove won't
             * block.
             */
            /*
              err = uiomove((char *)db->db_data + bufoff, tocpy,
              UIO_WRITE, uio);
            */
            done = zvolIO_kit_write(iomem,
                                    *offset,
                                    (char *)db->db_data + bufoff,
                                    tocpy);

            if (tocpy == db->db_size)
                dmu_buf_fill_done(db, tx);

            if (done > 0) {
                *offset += done;
                *size -= done;
            }
        }
    }

	dmu_buf_rele_array(dbp, numbufs, FTAG);
	return (err);
}


int
dmu_write_iokit_dbuf(dmu_buf_t *zdb, uint64_t *offset, uint64_t position,
                     uint64_t *size,
                     void *iomem,
                     dmu_tx_t *tx)
{
	dmu_buf_impl_t *db = (dmu_buf_impl_t *)zdb;
	dnode_t *dn;
	int err;

	if (size == 0)
		return (0);

	DB_DNODE_ENTER(db);
	dn = DB_DNODE(db);
	err = dmu_write_iokit_dnode(dn, offset, position, size, iomem, tx);
	DB_DNODE_EXIT(db);

	return (err);
}

#endif /* _KERNEL */



/*
 * Allocate a loaned anonymous arc buffer.
 */
arc_buf_t *
dmu_request_arcbuf(dmu_buf_t *handle, int size)
{
	dmu_buf_impl_t *db = (dmu_buf_impl_t *)handle;

	return (arc_loan_buf(db->db_objset->os_spa, size));
}

/*
 * Free a loaned arc buffer.
 */
void
dmu_return_arcbuf(arc_buf_t *buf)
{
	arc_return_buf(buf, FTAG);
	VERIFY(arc_buf_remove_ref(buf, FTAG));
}

/*
 * When possible directly assign passed loaned arc buffer to a dbuf.
 * If this is not possible copy the contents of passed arc buf via
 * dmu_write().
 */
void
dmu_assign_arcbuf(dmu_buf_t *handle, uint64_t offset, arc_buf_t *buf,
    dmu_tx_t *tx)
{
	dmu_buf_impl_t *dbuf = (dmu_buf_impl_t *)handle;
	dnode_t *dn;
	dmu_buf_impl_t *db;
	uint32_t blksz = (uint32_t)arc_buf_size(buf);
	uint64_t blkid;

	DB_DNODE_ENTER(dbuf);
	dn = DB_DNODE(dbuf);
	rw_enter(&dn->dn_struct_rwlock, RW_READER);
	blkid = dbuf_whichblock(dn, offset);
	VERIFY((db = dbuf_hold(dn, blkid, FTAG)) != NULL);
	rw_exit(&dn->dn_struct_rwlock);
	DB_DNODE_EXIT(dbuf);

	/*
	 * We can only assign if the offset is aligned, the arc buf is the
	 * same size as the dbuf, and the dbuf is not metadata.  It
	 * can't be metadata because the loaned arc buf comes from the
	 * user-data kmem area.
	 */
	if (offset == db->db.db_offset && blksz == db->db.db_size &&
	    DBUF_GET_BUFC_TYPE(db) == ARC_BUFC_DATA) {
		dbuf_assign_arcbuf(db, buf, tx);
		dbuf_rele(db, FTAG);
	} else {
		objset_t *os;
		uint64_t object;

		DB_DNODE_ENTER(dbuf);
		dn = DB_DNODE(dbuf);
		os = dn->dn_objset;
		object = dn->dn_object;
		DB_DNODE_EXIT(dbuf);

		dbuf_rele(db, FTAG);
		dmu_write(os, object, offset, blksz, buf->b_data, tx);
		dmu_return_arcbuf(buf);
		XUIOSTAT_BUMP(xuiostat_wbuf_copied);
	}
}

typedef struct {
	dbuf_dirty_record_t	*dsa_dr;
	dmu_sync_cb_t		*dsa_done;
	zgd_t			*dsa_zgd;
	dmu_tx_t		*dsa_tx;
} dmu_sync_arg_t;

/* ARGSUSED */
static void
dmu_sync_ready(zio_t *zio, arc_buf_t *buf, void *varg)
{
	dmu_sync_arg_t *dsa = varg;
	dmu_buf_t *db = dsa->dsa_zgd->zgd_db;
	blkptr_t *bp = zio->io_bp;

	if (zio->io_error == 0) {
		if (BP_IS_HOLE(bp)) {
			/*
			 * A block of zeros may compress to a hole, but the
			 * block size still needs to be known for replay.
			 */
			BP_SET_LSIZE(bp, db->db_size);
		} else if (!BP_IS_EMBEDDED(bp)) {
			ASSERT(BP_GET_LEVEL(bp) == 0);
			bp->blk_fill = 1;
		}
	}
}

static void
dmu_sync_late_arrival_ready(zio_t *zio)
{
	dmu_sync_ready(zio, NULL, zio->io_private);
}

/* ARGSUSED */
static void
dmu_sync_done(zio_t *zio, arc_buf_t *buf, void *varg)
{
	dmu_sync_arg_t *dsa = varg;
	dbuf_dirty_record_t *dr = dsa->dsa_dr;
	dmu_buf_impl_t *db = dr->dr_dbuf;

	mutex_enter(&db->db_mtx);
	ASSERT(dr->dt.dl.dr_override_state == DR_IN_DMU_SYNC);
	if (zio->io_error == 0) {
		dr->dt.dl.dr_nopwrite = !!(zio->io_flags & ZIO_FLAG_NOPWRITE);
		if (dr->dt.dl.dr_nopwrite) {
			ASSERTV(blkptr_t *bp = zio->io_bp);
			ASSERTV(blkptr_t *bp_orig = &zio->io_bp_orig);
			ASSERTV(uint8_t chksum = BP_GET_CHECKSUM(bp_orig));

			ASSERT(BP_EQUAL(bp, bp_orig));
			ASSERT(zio->io_prop.zp_compress != ZIO_COMPRESS_OFF);
			ASSERT(zio_checksum_table[chksum].ci_dedup);
		}
		dr->dt.dl.dr_overridden_by = *zio->io_bp;
		dr->dt.dl.dr_override_state = DR_OVERRIDDEN;
		dr->dt.dl.dr_copies = zio->io_prop.zp_copies;

		/*
		 * Old style holes are filled with all zeros, whereas
		 * new-style holes maintain their lsize, type, level,
		 * and birth time (see zio_write_compress). While we
		 * need to reset the BP_SET_LSIZE() call that happened
		 * in dmu_sync_ready for old style holes, we do *not*
		 * want to wipe out the information contained in new
		 * style holes. Thus, only zero out the block pointer if
		 * it's an old style hole.
		 */
		if (BP_IS_HOLE(&dr->dt.dl.dr_overridden_by) &&
		    dr->dt.dl.dr_overridden_by.blk_birth == 0)
			BP_ZERO(&dr->dt.dl.dr_overridden_by);
	} else {
		dr->dt.dl.dr_override_state = DR_NOT_OVERRIDDEN;
	}
	cv_broadcast(&db->db_changed);
	mutex_exit(&db->db_mtx);

	dsa->dsa_done(dsa->dsa_zgd, zio->io_error);

	kmem_free(dsa, sizeof (*dsa));
}

static void
dmu_sync_late_arrival_done(zio_t *zio)
{
	blkptr_t *bp = zio->io_bp;
	dmu_sync_arg_t *dsa = zio->io_private;
	ASSERTV(blkptr_t *bp_orig = &zio->io_bp_orig);

	if (zio->io_error == 0 && !BP_IS_HOLE(bp)) {
		/*
		 * If we didn't allocate a new block (i.e. ZIO_FLAG_NOPWRITE)
		 * then there is nothing to do here. Otherwise, free the
		 * newly allocated block in this txg.
		 */
		if (zio->io_flags & ZIO_FLAG_NOPWRITE) {
			ASSERT(BP_EQUAL(bp, bp_orig));
		} else {
			ASSERT(BP_IS_HOLE(bp_orig) || !BP_EQUAL(bp, bp_orig));
			ASSERT(zio->io_bp->blk_birth == zio->io_txg);
			ASSERT(zio->io_txg > spa_syncing_txg(zio->io_spa));
			zio_free(zio->io_spa, zio->io_txg, zio->io_bp);
		}
	}

	dmu_tx_commit(dsa->dsa_tx);

	dsa->dsa_done(dsa->dsa_zgd, zio->io_error);

	kmem_free(dsa, sizeof (*dsa));
}

static int
dmu_sync_late_arrival(zio_t *pio, objset_t *os, dmu_sync_cb_t *done, zgd_t *zgd,
    zio_prop_t *zp, zbookmark_phys_t *zb)
{
	dmu_sync_arg_t *dsa;
	dmu_tx_t *tx;

	tx = dmu_tx_create(os);
	dmu_tx_hold_space(tx, zgd->zgd_db->db_size);
	if (dmu_tx_assign(tx, TXG_WAIT) != 0) {
		dmu_tx_abort(tx);
		/* Make zl_get_data do txg_waited_synced() */
		return (SET_ERROR(EIO));
	}

	dsa = kmem_alloc(sizeof (dmu_sync_arg_t), KM_SLEEP);
	dsa->dsa_dr = NULL;
	dsa->dsa_done = done;
	dsa->dsa_zgd = zgd;
	dsa->dsa_tx = tx;

	zio_nowait(zio_write(pio, os->os_spa, dmu_tx_get_txg(tx), zgd->zgd_bp,
	    zgd->zgd_db->db_data, zgd->zgd_db->db_size, zp,
	    dmu_sync_late_arrival_ready, NULL, dmu_sync_late_arrival_done, dsa,
	    ZIO_PRIORITY_SYNC_WRITE, ZIO_FLAG_CANFAIL|ZIO_FLAG_FASTWRITE, zb));

	return (0);
}

/*
 * Intent log support: sync the block associated with db to disk.
 * N.B. and XXX: the caller is responsible for making sure that the
 * data isn't changing while dmu_sync() is writing it.
 *
 * Return values:
 *
 *	EEXIST: this txg has already been synced, so there's nothing to do.
 *		The caller should not log the write.
 *
 *	ENOENT: the block was dbuf_free_range()'d, so there's nothing to do.
 *		The caller should not log the write.
 *
 *	EALREADY: this block is already in the process of being synced.
 *		The caller should track its progress (somehow).
 *
 *	EIO: could not do the I/O.
 *		The caller should do a txg_wait_synced().
 *
 *	0: the I/O has been initiated.
 *		The caller should log this blkptr in the done callback.
 *		It is possible that the I/O will fail, in which case
 *		the error will be reported to the done callback and
 *		propagated to pio from zio_done().
 */
int
dmu_sync(zio_t *pio, uint64_t txg, dmu_sync_cb_t *done, zgd_t *zgd)
{
	blkptr_t *bp = zgd->zgd_bp;
	dmu_buf_impl_t *db = (dmu_buf_impl_t *)zgd->zgd_db;
	objset_t *os = db->db_objset;
	dsl_dataset_t *ds = os->os_dsl_dataset;
	dbuf_dirty_record_t *dr;
	dmu_sync_arg_t *dsa;
	zbookmark_phys_t zb;
	zio_prop_t zp;
	dnode_t *dn;

	ASSERT(pio != NULL);
	ASSERT(txg != 0);

	SET_BOOKMARK(&zb, ds->ds_object,
	    db->db.db_object, db->db_level, db->db_blkid);

	DB_DNODE_ENTER(db);
	dn = DB_DNODE(db);
	dmu_write_policy(os, dn, db->db_level, WP_DMU_SYNC, &zp);
	DB_DNODE_EXIT(db);

	/*
	 * If we're frozen (running ziltest), we always need to generate a bp.
	 */
	if (txg > spa_freeze_txg(os->os_spa))
		return (dmu_sync_late_arrival(pio, os, done, zgd, &zp, &zb));

	/*
	 * Grabbing db_mtx now provides a barrier between dbuf_sync_leaf()
	 * and us.  If we determine that this txg is not yet syncing,
	 * but it begins to sync a moment later, that's OK because the
	 * sync thread will block in dbuf_sync_leaf() until we drop db_mtx.
	 */
	mutex_enter(&db->db_mtx);

	if (txg <= spa_last_synced_txg(os->os_spa)) {
		/*
		 * This txg has already synced.  There's nothing to do.
		 */
		mutex_exit(&db->db_mtx);
		return (SET_ERROR(EEXIST));
	}

	if (txg <= spa_syncing_txg(os->os_spa)) {
		/*
		 * This txg is currently syncing, so we can't mess with
		 * the dirty record anymore; just write a new log block.
		 */
		mutex_exit(&db->db_mtx);
		return (dmu_sync_late_arrival(pio, os, done, zgd, &zp, &zb));
	}

	dr = db->db_last_dirty;
	while (dr && dr->dr_txg != txg)
		dr = dr->dr_next;

	if (dr == NULL) {
		/*
		 * There's no dr for this dbuf, so it must have been freed.
		 * There's no need to log writes to freed blocks, so we're done.
		 */
		mutex_exit(&db->db_mtx);
		return (SET_ERROR(ENOENT));
	}

	ASSERT(dr->dr_next == NULL || dr->dr_next->dr_txg < txg);

	/*
	 * Assume the on-disk data is X, the current syncing data (in
	 * txg - 1) is Y, and the current in-memory data is Z (currently
	 * in dmu_sync).
	 *
	 * We usually want to perform a nopwrite if X and Z are the
	 * same.  However, if Y is different (i.e. the BP is going to
	 * change before this write takes effect), then a nopwrite will
	 * be incorrect - we would override with X, which could have
	 * been freed when Y was written.
	 *
	 * (Note that this is not a concern when we are nop-writing from
	 * syncing context, because X and Y must be identical, because
	 * all previous txgs have been synced.)
	 *
	 * Therefore, we disable nopwrite if the current BP could change
	 * before this TXG.  There are two ways it could change: by
	 * being dirty (dr_next is non-NULL), or by being freed
	 * (dnode_block_freed()).  This behavior is verified by
	 * zio_done(), which VERIFYs that the override BP is identical
	 * to the on-disk BP.
	 */
	DB_DNODE_ENTER(db);
	dn = DB_DNODE(db);
	if (dr->dr_next != NULL || dnode_block_freed(dn, db->db_blkid))
		zp.zp_nopwrite = B_FALSE;
	DB_DNODE_EXIT(db);

	ASSERT(dr->dr_txg == txg);
	if (dr->dt.dl.dr_override_state == DR_IN_DMU_SYNC ||
	    dr->dt.dl.dr_override_state == DR_OVERRIDDEN) {
		/*
		 * We have already issued a sync write for this buffer,
		 * or this buffer has already been synced.  It could not
		 * have been dirtied since, or we would have cleared the state.
		 */
		mutex_exit(&db->db_mtx);
		return (SET_ERROR(EALREADY));
	}

	ASSERT(dr->dt.dl.dr_override_state == DR_NOT_OVERRIDDEN);
	dr->dt.dl.dr_override_state = DR_IN_DMU_SYNC;
	mutex_exit(&db->db_mtx);

	dsa = kmem_alloc(sizeof (dmu_sync_arg_t), KM_SLEEP);
	dsa->dsa_dr = dr;
	dsa->dsa_done = done;
	dsa->dsa_zgd = zgd;
	dsa->dsa_tx = NULL;

	zio_nowait(arc_write(pio, os->os_spa, txg,
	    bp, dr->dt.dl.dr_data, DBUF_IS_L2CACHEABLE(db),
	    DBUF_IS_L2COMPRESSIBLE(db), &zp, dmu_sync_ready,
	    NULL, dmu_sync_done, dsa, ZIO_PRIORITY_SYNC_WRITE,
	    ZIO_FLAG_CANFAIL, &zb));

	return (0);
}

int
dmu_object_set_blocksize(objset_t *os, uint64_t object, uint64_t size, int ibs,
	dmu_tx_t *tx)
{
	dnode_t *dn;
	int err;

	err = dnode_hold(os, object, FTAG, &dn);
	if (err)
		return (err);
	err = dnode_set_blksz(dn, size, ibs, tx);
	dnode_rele(dn, FTAG);
	return (err);
}

void
dmu_object_set_checksum(objset_t *os, uint64_t object, uint8_t checksum,
	dmu_tx_t *tx)
{
	dnode_t *dn;

	/*
	 * Send streams include each object's checksum function.  This
	 * check ensures that the receiving system can understand the
	 * checksum function transmitted.
	 */
	ASSERT3U(checksum, <, ZIO_CHECKSUM_LEGACY_FUNCTIONS);

	VERIFY0(dnode_hold(os, object, FTAG, &dn));
	ASSERT3U(checksum, <, ZIO_CHECKSUM_FUNCTIONS);
	dn->dn_checksum = checksum;
	dnode_setdirty(dn, tx);
	dnode_rele(dn, FTAG);
}

void
dmu_object_set_compress(objset_t *os, uint64_t object, uint8_t compress,
	dmu_tx_t *tx)
{
	dnode_t *dn;

	/*
	 * Send streams include each object's compression function.  This
	 * check ensures that the receiving system can understand the
	 * compression function transmitted.
	 */
	ASSERT3U(compress, <, ZIO_COMPRESS_LEGACY_FUNCTIONS);

	VERIFY0(dnode_hold(os, object, FTAG, &dn));
	dn->dn_compress = compress;
	dnode_setdirty(dn, tx);
	dnode_rele(dn, FTAG);
}

int zfs_mdcomp_disable = 0;

/*
 * When the "redundant_metadata" property is set to "most", only indirect
 * blocks of this level and higher will have an additional ditto block.
 */
int zfs_redundant_metadata_most_ditto_level = 2;

void
dmu_write_policy(objset_t *os, dnode_t *dn, int level, int wp, zio_prop_t *zp)
{
	dmu_object_type_t type = dn ? dn->dn_type : DMU_OT_OBJSET;
	boolean_t ismd = (level > 0 || DMU_OT_IS_METADATA(type) ||
	    (wp & WP_SPILL));
	enum zio_checksum checksum = os->os_checksum;
	enum zio_compress compress = os->os_compress;
	enum zio_checksum dedup_checksum = os->os_dedup_checksum;
	boolean_t dedup = B_FALSE;
	boolean_t nopwrite = B_FALSE;
	boolean_t dedup_verify = os->os_dedup_verify;
	int copies = os->os_copies;

	/*
	 * We maintain different write policies for each of the following
	 * types of data:
	 *	 1. metadata
	 *	 2. preallocated blocks (i.e. level-0 blocks of a dump device)
	 *	 3. all other level 0 blocks
	 */
	if (ismd) {
		/*
		 * XXX -- we should design a compression algorithm
		 * that specializes in arrays of bps.
		 */
		boolean_t lz4_ac = spa_feature_is_active(os->os_spa,
		    SPA_FEATURE_LZ4_COMPRESS);

		if (zfs_mdcomp_disable) {
			compress = ZIO_COMPRESS_EMPTY;
		} else if (lz4_ac) {
			compress = ZIO_COMPRESS_LZ4;
		} else {
			compress = ZIO_COMPRESS_LZJB;
		}

		/*
		 * Metadata always gets checksummed.  If the data
		 * checksum is multi-bit correctable, and it's not a
		 * ZBT-style checksum, then it's suitable for metadata
		 * as well.  Otherwise, the metadata checksum defaults
		 * to fletcher4.
		 */
		if (zio_checksum_table[checksum].ci_correctable < 1 ||
		    zio_checksum_table[checksum].ci_eck)
			checksum = ZIO_CHECKSUM_FLETCHER_4;

		if (os->os_redundant_metadata == ZFS_REDUNDANT_METADATA_ALL ||
		    (os->os_redundant_metadata ==
		    ZFS_REDUNDANT_METADATA_MOST &&
		    (level >= zfs_redundant_metadata_most_ditto_level ||
		    DMU_OT_IS_METADATA(type) || (wp & WP_SPILL))))
			copies++;
	} else if (wp & WP_NOFILL) {
		ASSERT(level == 0);

		/*
		 * If we're writing preallocated blocks, we aren't actually
		 * writing them so don't set any policy properties.  These
		 * blocks are currently only used by an external subsystem
		 * outside of zfs (i.e. dump) and not written by the zio
		 * pipeline.
		 */
		compress = ZIO_COMPRESS_OFF;
		checksum = ZIO_CHECKSUM_OFF;
	} else {
		compress = zio_compress_select(dn->dn_compress, compress);

		checksum = (dedup_checksum == ZIO_CHECKSUM_OFF) ?
		    zio_checksum_select(dn->dn_checksum, checksum) :
		    dedup_checksum;

		/*
		 * Determine dedup setting.  If we are in dmu_sync(),
		 * we won't actually dedup now because that's all
		 * done in syncing context; but we do want to use the
		 * dedup checkum.  If the checksum is not strong
		 * enough to ensure unique signatures, force
		 * dedup_verify.
		 */
		if (dedup_checksum != ZIO_CHECKSUM_OFF) {
			dedup = (wp & WP_DMU_SYNC) ? B_FALSE : B_TRUE;
			if (!zio_checksum_table[checksum].ci_dedup)
				dedup_verify = B_TRUE;
		}

		/*
		 * Enable nopwrite if we have a cryptographically secure
		 * checksum that has no known collisions (i.e. SHA-256)
		 * and compression is enabled.  We don't enable nopwrite if
		 * dedup is enabled as the two features are mutually exclusive.
		 */
		nopwrite = (!dedup && zio_checksum_table[checksum].ci_dedup &&
		    compress != ZIO_COMPRESS_OFF && zfs_nopwrite_enabled);
	}

	zp->zp_checksum = checksum;
	zp->zp_compress = compress;
	zp->zp_type = (wp & WP_SPILL) ? dn->dn_bonustype : type;
	zp->zp_level = level;
	zp->zp_copies = MIN(copies, spa_max_replication(os->os_spa));
	zp->zp_dedup = dedup;
	zp->zp_dedup_verify = dedup && dedup_verify;
	zp->zp_nopwrite = nopwrite;
}

int
dmu_offset_next(objset_t *os, uint64_t object, boolean_t hole, uint64_t *off)
{
	dnode_t *dn;
	int i, err;

	err = dnode_hold(os, object, FTAG, &dn);
	if (err)
		return (err);
	/*
	 * Sync any current changes before
	 * we go trundling through the block pointers.
	 */
	for (i = 0; i < TXG_SIZE; i++) {
		if (list_link_active(&dn->dn_dirty_link[i]))
			break;
	}
	if (i != TXG_SIZE) {
		dnode_rele(dn, FTAG);
		txg_wait_synced(dmu_objset_pool(os), 0);
		err = dnode_hold(os, object, FTAG, &dn);
		if (err)
			return (err);
	}

	err = dnode_next_offset(dn, (hole ? DNODE_FIND_HOLE : 0), off, 1, 1, 0);
	dnode_rele(dn, FTAG);

	return (err);
}

void
__dmu_object_info_from_dnode(dnode_t *dn, dmu_object_info_t *doi)
{
	dnode_phys_t *dnp = dn->dn_phys;
	int i;

	doi->doi_data_block_size = dn->dn_datablksz;
	doi->doi_metadata_block_size = dn->dn_indblkshift ?
	    1ULL << dn->dn_indblkshift : 0;
	doi->doi_type = dn->dn_type;
	doi->doi_bonus_type = dn->dn_bonustype;
	doi->doi_bonus_size = dn->dn_bonuslen;
	doi->doi_indirection = dn->dn_nlevels;
	doi->doi_checksum = dn->dn_checksum;
	doi->doi_compress = dn->dn_compress;
	doi->doi_nblkptr = dn->dn_nblkptr;
	doi->doi_physical_blocks_512 = (DN_USED_BYTES(dnp) + 256) >> 9;
	doi->doi_max_offset = (dn->dn_maxblkid + 1) * dn->dn_datablksz;
	doi->doi_fill_count = 0;
	for (i = 0; i < dnp->dn_nblkptr; i++)
		doi->doi_fill_count += BP_GET_FILL(&dnp->dn_blkptr[i]);
}

void
dmu_object_info_from_dnode(dnode_t *dn, dmu_object_info_t *doi)
{
	rw_enter(&dn->dn_struct_rwlock, RW_READER);
	mutex_enter(&dn->dn_mtx);

	__dmu_object_info_from_dnode(dn, doi);

	mutex_exit(&dn->dn_mtx);
	rw_exit(&dn->dn_struct_rwlock);
}

/*
 * Get information on a DMU object.
 * If doi is NULL, just indicates whether the object exists.
 */
int
dmu_object_info(objset_t *os, uint64_t object, dmu_object_info_t *doi)
{
	dnode_t *dn;
	int err = dnode_hold(os, object, FTAG, &dn);

	if (err)
		return (err);

	if (doi != NULL)
		dmu_object_info_from_dnode(dn, doi);

	dnode_rele(dn, FTAG);
	return (0);
}

/*
 * As above, but faster; can be used when you have a held dbuf in hand.
 */
void
dmu_object_info_from_db(dmu_buf_t *db_fake, dmu_object_info_t *doi)
{
	dmu_buf_impl_t *db = (dmu_buf_impl_t *)db_fake;

	DB_DNODE_ENTER(db);
	dmu_object_info_from_dnode(DB_DNODE(db), doi);
	DB_DNODE_EXIT(db);
}

/*
 * Faster still when you only care about the size.
 * This is specifically optimized for zfs_getattr().
 */
void
dmu_object_size_from_db(dmu_buf_t *db_fake, uint32_t *blksize,
    u_longlong_t *nblk512)
{
	dmu_buf_impl_t *db = (dmu_buf_impl_t *)db_fake;
	dnode_t *dn;

	DB_DNODE_ENTER(db);
	dn = DB_DNODE(db);

	*blksize = dn->dn_datablksz;
	/* add 1 for dnode space */
	*nblk512 = ((DN_USED_BYTES(dn->dn_phys) + SPA_MINBLOCKSIZE/2) >>
	    SPA_MINBLOCKSHIFT) + 1;
	DB_DNODE_EXIT(db);
}

void
byteswap_uint64_array(void *vbuf, size_t size)
{
	uint64_t *buf = vbuf;
	size_t count = size >> 3;
	int i;

	ASSERT((size & 7) == 0);

	for (i = 0; i < count; i++)
		buf[i] = BSWAP_64(buf[i]);
}

void
byteswap_uint32_array(void *vbuf, size_t size)
{
	uint32_t *buf = vbuf;
	size_t count = size >> 2;
	int i;

	ASSERT((size & 3) == 0);

	for (i = 0; i < count; i++)
		buf[i] = BSWAP_32(buf[i]);
}

void
byteswap_uint16_array(void *vbuf, size_t size)
{
	uint16_t *buf = vbuf;
	size_t count = size >> 1;
	int i;

	ASSERT((size & 1) == 0);

	for (i = 0; i < count; i++)
		buf[i] = BSWAP_16(buf[i]);
}

/* ARGSUSED */
void
byteswap_uint8_array(void *vbuf, size_t size)
{
}

void
dmu_init(void)
{
	zfs_dbgmsg_init();
	sa_cache_init();
	xuio_stat_init();
	dmu_objset_init();
	dnode_init();
	dbuf_init();
	zfetch_init();
	dmu_tx_init();
	l2arc_init();
	arc_init();
}

void
dmu_fini(void)
{
	arc_fini(); /* arc depends on l2arc, so arc must go first */
	l2arc_fini();
	dmu_tx_fini();
	zfetch_fini();
	dbuf_fini();
	dnode_fini();
	dmu_objset_fini();
	xuio_stat_fini();
	sa_cache_fini();
	zfs_dbgmsg_fini();
}

int
dmu_allocate_check(objset_t *z_os, off_t length)
{
    dsl_dataset_t *d_data = z_os->os_dsl_dataset;
    uint64_t avail;

    avail = dsl_dir_space_available(d_data->ds_dir, NULL, 0, FALSE);

    if (length < avail)
        return (0);
    else
        return (ENOSPC);
}

void
dmu_buf_fill_done(dmu_buf_t *db, dmu_tx_t *tx)
{
    dbuf_fill_done((dmu_buf_impl_t *)db, tx);
}

void
dmu_buf_add_ref(dmu_buf_t *db, void* tag)
{
    dbuf_add_ref((dmu_buf_impl_t *)db, tag);
}




#if defined(_KERNEL) && defined(HAVE_SPL)
EXPORT_SYMBOL(dmu_bonus_hold);
EXPORT_SYMBOL(dmu_buf_hold_array_by_bonus);
EXPORT_SYMBOL(dmu_buf_rele_array);
EXPORT_SYMBOL(dmu_prefetch);
EXPORT_SYMBOL(dmu_free_range);
EXPORT_SYMBOL(dmu_free_long_range);
EXPORT_SYMBOL(dmu_free_long_object);
EXPORT_SYMBOL(dmu_read);
EXPORT_SYMBOL(dmu_write);
EXPORT_SYMBOL(dmu_prealloc);
EXPORT_SYMBOL(dmu_object_info);
EXPORT_SYMBOL(dmu_object_info_from_dnode);
EXPORT_SYMBOL(dmu_object_info_from_db);
EXPORT_SYMBOL(dmu_object_size_from_db);
EXPORT_SYMBOL(dmu_object_set_blocksize);
EXPORT_SYMBOL(dmu_object_set_checksum);
EXPORT_SYMBOL(dmu_object_set_compress);
EXPORT_SYMBOL(dmu_write_policy);
EXPORT_SYMBOL(dmu_sync);
EXPORT_SYMBOL(dmu_request_arcbuf);
EXPORT_SYMBOL(dmu_return_arcbuf);
EXPORT_SYMBOL(dmu_assign_arcbuf);
EXPORT_SYMBOL(dmu_buf_hold);
EXPORT_SYMBOL(dmu_ot);

module_param(zfs_mdcomp_disable, int, 0644);
MODULE_PARM_DESC(zfs_mdcomp_disable, "Disable meta data compression");

module_param(zfs_nopwrite_enabled, int, 0644);
MODULE_PARM_DESC(zfs_nopwrite_enabled, "Enable NOP writes");

#endif<|MERGE_RESOLUTION|>--- conflicted
+++ resolved
@@ -1226,15 +1226,10 @@
 	return (err);
 }
 
-<<<<<<< HEAD
 #endif
 
-int
-dmu_read_uio(objset_t *os, uint64_t object, uio_t *uio, uint64_t size)
-=======
 static int
 dmu_read_uio_dnode(dnode_t *dn, uio_t *uio, uint64_t size)
->>>>>>> 804e0504
 {
 	dmu_buf_t **dbp;
 	int numbufs, i, err;
@@ -1244,25 +1239,10 @@
 	 * NB: we could do this block-at-a-time, but it's nice
 	 * to be reading in parallel.
 	 */
-<<<<<<< HEAD
-#ifndef __APPLE__
-	err = dmu_buf_hold_array(os, object, uio->uio_loffset, size, TRUE, FTAG,
-	    &numbufs, &dbp);
-#else
-	err = dmu_buf_hold_array(os, object, uio_offset(uio), size, TRUE, FTAG,
-	    &numbufs, &dbp);
-#endif
-=======
-	err = dmu_buf_hold_array_by_dnode(dn, uio->uio_loffset, size,
-	    TRUE, FTAG, &numbufs, &dbp, 0);
->>>>>>> 804e0504
+	err = dmu_buf_hold_array_by_dnode(dn, uio_offset(uio), size,
+									  TRUE, FTAG, &numbufs, &dbp, 0);
 	if (err)
 		return (err);
-
-#ifdef UIO_XUIO
-	if (uio->uio_extflg == UIO_XUIO)
-		xuio = (xuio_t *)uio;
-#endif
 
 	for (i = 0; i < numbufs; i++) {
 		uint64_t tocpy;
@@ -1271,12 +1251,8 @@
 
 		ASSERT(size > 0);
 
-#ifndef __APPLE__
-		bufoff = uio->uio_loffset - db->db_offset;
-#else
 		bufoff = uio_offset(uio) - db->db_offset;
-#endif
-		tocpy = (int)MIN(db->db_size - bufoff, size);
+		tocpy = MIN(db->db_size - bufoff, size);
 
 		if (xuio) {
 			dmu_buf_impl_t *dbi = (dmu_buf_impl_t *)db;
@@ -1284,11 +1260,11 @@
 			arc_buf_t *abuf = dbuf_loan_arcbuf(dbi);
 			err = dmu_xuio_add(xuio, abuf, bufoff, tocpy);
 			if (!err) {
-#ifndef __APPLE__
+#ifdef __APPLE__
+				uio_update(uio, tocpy);
+#else
 				uio->uio_resid -= tocpy;
 				uio->uio_loffset += tocpy;
-#else
-				uio_update(uio, tocpy);
 #endif
 			}
 
@@ -1298,7 +1274,7 @@
 				XUIOSTAT_BUMP(xuiostat_rbuf_copied);
 		} else {
 			err = uiomove((char *)db->db_data + bufoff, tocpy,
-			    UIO_READ, uio);
+						  UIO_READ, uio);
 		}
 		if (err)
 			break;
@@ -1309,6 +1285,7 @@
 
 	return (err);
 }
+
 
 /*
  * Read 'size' bytes into the uio buffer.
@@ -1322,19 +1299,19 @@
 int
 dmu_read_uio_dbuf(dmu_buf_t *zdb, uio_t *uio, uint64_t size)
 {
-	dmu_buf_impl_t *db = (dmu_buf_impl_t *)zdb;
-	dnode_t *dn;
-	int err;
-
-	if (size == 0)
-		return (0);
-
-	DB_DNODE_ENTER(db);
-	dn = DB_DNODE(db);
-	err = dmu_read_uio_dnode(dn, uio, size);
-	DB_DNODE_EXIT(db);
-
-	return (err);
+        dmu_buf_impl_t *db = (dmu_buf_impl_t *)zdb;
+        dnode_t *dn;
+        int err;
+
+        if (size == 0)
+                return (0);
+
+        DB_DNODE_ENTER(db);
+        dn = DB_DNODE(db);
+        err = dmu_read_uio_dnode(dn, uio, size);
+        DB_DNODE_EXIT(db);
+
+        return (err);
 }
 
 /*
@@ -1345,22 +1322,23 @@
 int
 dmu_read_uio(objset_t *os, uint64_t object, uio_t *uio, uint64_t size)
 {
-	dnode_t *dn;
-	int err;
-
-	if (size == 0)
-		return (0);
-
-	err = dnode_hold(os, object, FTAG, &dn);
-	if (err)
-		return (err);
-
-	err = dmu_read_uio_dnode(dn, uio, size);
-
-	dnode_rele(dn, FTAG);
-
-	return (err);
-}
+        dnode_t *dn;
+        int err;
+
+        if (size == 0)
+                return (0);
+
+        err = dnode_hold(os, object, FTAG, &dn);
+        if (err)
+                return (err);
+
+        err = dmu_read_uio_dnode(dn, uio, size);
+
+        dnode_rele(dn, FTAG);
+
+        return (err);
+}
+
 
 static int
 dmu_write_uio_dnode(dnode_t *dn, uio_t *uio, uint64_t size, dmu_tx_t *tx)
