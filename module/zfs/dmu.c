--- conflicted
+++ resolved
@@ -934,28 +934,18 @@
 	uio_t *uio = NULL;
 	//uio_t *uio = &xuio->xu_uio;
 
-<<<<<<< HEAD
 	//uio->uio_iovcnt = nblk;
 	//uio->uio_iov = kmem_zalloc(nblk * sizeof (iovec_t), KM_PUSHPAGE);
     uio = uio_create(nblk, 0, UIO_SYSSPACE,
                      XUIO_XUZC_RW(xuio) == UIO_READ ? UIO_READ : UIO_WRITE);
     xuio->xu_uio = uio;
-=======
-	uio->uio_iovcnt = nblk;
-	uio->uio_iov = kmem_zalloc(nblk * sizeof (iovec_t), KM_SLEEP);
->>>>>>> f42d7f41
 
 	priv = kmem_zalloc(sizeof (dmu_xuio_t), KM_SLEEP);
 	priv->cnt = nblk;
-<<<<<<< HEAD
-	priv->bufs = kmem_zalloc(nblk * sizeof (arc_buf_t *), KM_PUSHPAGE);
+	priv->bufs = kmem_zalloc(nblk * sizeof (arc_buf_t *), KM_SLEEP);
 	//priv->iovp = uio->uio_iov;
     priv->iovp = (iovec_t *)uio_curriovbase(uio);
 
-=======
-	priv->bufs = kmem_zalloc(nblk * sizeof (arc_buf_t *), KM_SLEEP);
-	priv->iovp = uio->uio_iov;
->>>>>>> f42d7f41
 	XUIO_XUZC_PRIV(xuio) = priv;
 
 	if (XUIO_XUZC_RW(xuio) == UIO_READ)
