--- conflicted
+++ resolved
@@ -382,39 +382,6 @@
 	return (error);
 }
 
-<<<<<<< HEAD
-static void
-zpl_umount_begin(struct super_block *sb)
-{
-	zfs_sb_t *zsb = sb->s_fs_info;
-	int count;
-
-	/*
-	 * Best effort to unmount snapshots in .zfs/snapshot/.  Normally this
-	 * isn't required because snapshots have the MNT_SHRINKABLE flag set.
-	 */
-    printf("zpl_super called\n");
-	if (zsb->z_ctldir)
-		(void) zfsctl_unmount_snapshots(zsb, MNT_FORCE, &count);
-}
-
-/*
- * ZFS specific features must be explicitly handled here, the VFS will
- * automatically handled the following generic functionality.
- *
- *   MNT_NOSUID,
- *   MNT_NODEV,
- *   MNT_NOEXEC,
- *   MNT_NOATIME,
- *   MNT_NODIRATIME,
- *   MNT_READONLY,
- *   MNT_STRICTATIME,
- *   MS_SYNCHRONOUS,
- *   MS_DIRSYNC,
- *   MS_MANDLOCK.
- */
-=======
->>>>>>> 3b36f831
 static int
 __zpl_show_options(struct seq_file *seq, zfs_sb_t *zsb)
 {
