--- conflicted
+++ resolved
@@ -56,7 +56,7 @@
 	OSNumber *dataNumber = 0;
 
 	char product_name[strlen(ZVOL_PRODUCT_NAME_PREFIX) + MAXPATHLEN + 1];
-	
+
 	if (super::attach(provider) == false)
 		return (false);
 	m_provider = OSDynamicCast(net_lundman_zfs_zvol, provider);
@@ -184,7 +184,7 @@
 	deviceCharacteristics->setObject(kIOPropertyProductNameKey, dataString);
 	dataString->release();
 	dataString = 0;
-	
+
 	/* Apply these characteristics */
 	setProperty(kIOPropertyDeviceCharacteristicsKey,
 	    deviceCharacteristics);
@@ -313,14 +313,11 @@
 	 * required such that we can set FREAD/FWRITE/ZVOL_EXCL as needed, but
 	 * alas, "access" is always 0 here.
 	 */
-<<<<<<< HEAD
 
 
     spa_exporting_vdevs = B_TRUE;
 
 
-=======
->>>>>>> 9e4a9800
 	switch (access) {
 
 		case kIOStorageAccessReader:
