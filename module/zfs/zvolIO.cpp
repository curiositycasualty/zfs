--- conflicted
+++ resolved
@@ -285,12 +285,9 @@
 	 * alas, "access" is always 0 here.
 	 */
 
-<<<<<<< HEAD
-  if (zv->zv_minor == -1) return true;
-=======
 
     spa_exporting_vdevs = B_TRUE;
->>>>>>> 121c8a48
+
 
 	switch (access) {
 
@@ -335,14 +332,8 @@
 {
 	super::handleClose(client, options);
 
-<<<<<<< HEAD
-	IOLog("handleClose: %d\n",zv->zv_minor );
-	if (zv->zv_minor != -1) return;
-
-=======
 	// IOLog("handleClose\n");
     spa_exporting_vdevs = B_TRUE;
->>>>>>> 121c8a48
 	zvol_close_impl(zv, zv->zv_openflags, 0, NULL);
     spa_exporting_vdevs = B_FALSE;
 
