--- conflicted
+++ resolved
@@ -162,30 +162,17 @@
 	}
 
 	/* Set this device to be an SSD, for priority and VM paging */
-<<<<<<< HEAD
-	dataString = OSString::withCString(
-	    kIOPropertyMediumTypeSolidStateKey);
-	if (!dataString) {
-=======
 	propSymbol = OSSymbol::withCString(
 	    kIOPropertyMediumTypeSolidStateKey);
 	if (!propSymbol) {
->>>>>>> 26afb376
 		IOLog("could not create medium type string\n");
 		return (true);
 	}
 	deviceCharacteristics->setObject(kIOPropertyMediumTypeKey,
-<<<<<<< HEAD
-	    dataString);
-
-	dataString->release();
-	dataString = 0;
-=======
 	    propSymbol);
 
 	propSymbol->release();
 	propSymbol = 0;
->>>>>>> 26afb376
 
 	/* Set logical block size to ZVOL_BSIZE (512b) */
 	dataNumber =	OSNumber::withNumber(ZVOL_BSIZE,
