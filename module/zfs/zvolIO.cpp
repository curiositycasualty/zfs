
#include <IOKit/IOLib.h>
#include <IOKit/IOBSD.h>

#include <sys/zfs_ioctl.h>
#include <sys/zfs_znode.h>
#include <sys/zvol.h>

#include <sys/zvolIO.h>
#include <IOKit/IOKitKeys.h>
#include <IOKit/storage/IOBlockStorageDevice.h>
#include <IOKit/storage/IOStorageProtocolCharacteristics.h>

/*
 * Device
 */


<<<<<<< HEAD
#define dprintf IOLog
=======
//#define dprintf IOLog
>>>>>>> 2f77613d

// Define the superclass
#define	super IOBlockStorageDevice

#define	ZVOL_BSIZE	DEV_BSIZE

OSDefineMetaClassAndStructors(net_lundman_zfs_zvol_device, IOBlockStorageDevice)

bool
net_lundman_zfs_zvol_device::init(zvol_state_t *c_zv,
    OSDictionary *properties)
{
	dprintf("zvolIO_device:init\n");
	if (super::init(properties) == false)
	return (false);

	zv = c_zv;
	// Is it safe/ok to keep a pointer reference like this?
	zv->zv_iokitdev = (void *) this;

  super::setProperty(kIOMediaContentHintKey,
			  zv->zv_minor == -1 ? "zfs_pool_proxy" : "ZFS Volume");
  return true;
}


bool
net_lundman_zfs_zvol_device::attach(IOService* provider)
{
	OSDictionary *protocolCharacteristics = 0;
	OSDictionary *deviceCharacteristics = 0;
	OSDictionary *storageFeatures = 0;
	OSBoolean *unmapFeature = 0;
	OSString *dataString = 0;
	OSNumber *dataNumber = 0;

	if (super::attach(provider) == false)
		return (false);
	m_provider = OSDynamicCast(net_lundman_zfs_zvol, provider);
	if (m_provider == NULL)
		return (false);

	/*
	 * We want to set some additional properties for ZVOLs, in
	 * particular, "Virtual Device", and type "File"
	 * (or is Internal better?)
	 *
	 * Finally "Generic" type.
	 *
	 * These properties are defined in *protocol* characteristics
	 */

	protocolCharacteristics = OSDictionary::withCapacity(3);

	if (!protocolCharacteristics) {
		IOLog("failed to create dict for protocolCharacteristics.\n");
		return (true);
	}

	dataString = OSString::withCString(
	    kIOPropertyPhysicalInterconnectTypeVirtual);

	if (!dataString) {
		IOLog("could not create interconnect type string\n");
		return (true);
	}
	protocolCharacteristics->setObject(
	    kIOPropertyPhysicalInterconnectTypeKey, dataString);

	dataString->release();
	dataString = 0;

	dataString = OSString::withCString(kIOPropertyInterconnectFileKey);
	if (!dataString) {
		IOLog("could not create interconnect location string\n");
		return (true);
	}
	protocolCharacteristics->setObject(
	    kIOPropertyPhysicalInterconnectLocationKey, dataString);

	dataString->release();
	dataString = 0;

	setProperty(kIOPropertyProtocolCharacteristicsKey,
	    protocolCharacteristics);

	protocolCharacteristics->release();
	protocolCharacteristics = 0;

	/*
	 * We want to set some additional properties for ZVOLs, in
	 * particular, physical block size (volblocksize) of the
	 * underlying ZVOL, and 'logical' block size presented by
	 * the virtual disk. Also set physical bytes per sector.
	 *
	 * These properties are defined in *device* characteristics
	 */

	deviceCharacteristics = OSDictionary::withCapacity(3);

	if (!deviceCharacteristics) {
		IOLog("failed to create dict for deviceCharacteristics.\n");
		return (true);
	}

	/* Set logical block size to ZVOL_BSIZE (512b) */
	dataNumber =	OSNumber::withNumber(ZVOL_BSIZE,
	    8 * sizeof (ZVOL_BSIZE));

	deviceCharacteristics->setObject(kIOPropertyLogicalBlockSizeKey,
	    dataNumber);

	dprintf("logicalBlockSize %llu\n",
	    dataNumber->unsigned64BitValue());

	dataNumber->release();
	dataNumber	= 0;

	/* Set physical block size to match volblocksize property */
	dataNumber =	OSNumber::withNumber(zv->zv_volblocksize,
	    8 * sizeof (zv->zv_volblocksize));

	deviceCharacteristics->setObject(kIOPropertyPhysicalBlockSizeKey,
	    dataNumber);

	dprintf("physicalBlockSize %llu\n",
	    dataNumber->unsigned64BitValue());

	dataNumber->release();
	dataNumber	= 0;

	/* Set physical bytes per sector to match volblocksize property */
	dataNumber =	OSNumber::withNumber((uint64_t)(zv->zv_volblocksize),
	    8 * sizeof (uint64_t));

	deviceCharacteristics->setObject(kIOPropertyBytesPerPhysicalSectorKey,
	    dataNumber);

	dprintf("physicalBytesPerSector %llu\n",
	    dataNumber->unsigned64BitValue());

	dataNumber->release();
	dataNumber	= 0;

	/* Apply these characteristics */
	setProperty(kIOPropertyDeviceCharacteristicsKey,
	    deviceCharacteristics);

	deviceCharacteristics->release();
	deviceCharacteristics	= 0;

	/*
	 * ZVOL unmap support
	 *
	 * These properties are defined in IOStorageFeatures
	 */

	storageFeatures =	OSDictionary::withCapacity(1);
	if (!storageFeatures) {
		IOLog("failed to create dictionary for storageFeatures.\n");
		return (true);
	}

	/* Set unmap feature */
	unmapFeature =	OSBoolean::withBoolean(true);
	storageFeatures->setObject(kIOStorageFeatureUnmap, unmapFeature);
	unmapFeature->release();
	unmapFeature	= 0;

	/* Apply these storage features */
	setProperty(kIOStorageFeaturesKey, storageFeatures);
	storageFeatures->release();
	storageFeatures	= 0;


	/*
	 * Set transfer limits:
	 *
	 *  Maximum transfer size (bytes)
	 *  Maximum transfer block count
	 *  Maximum transfer block size (bytes)
	 *  Maximum transfer segment count
	 *  Maximum transfer segment size (bytes)
	 *  Minimum transfer segment size (bytes)
	 *
	 *  We will need to establish safe defaults for all / per volblocksize
	 *
	 *  Example: setProperty(kIOMinimumSegmentAlignmentByteCountKey, 1, 1);
	 */

	/*
	 * Finally "Generic" type, set as a device property. Tried setting this
	 * to the string "ZVOL" however the OS does not recognize it as a block
	 * storage device. This would probably be possible by extending the
	 * IOBlockStorage Device / Driver relationship.
	 */

	setProperty(kIOBlockStorageDeviceTypeKey,
	    kIOBlockStorageDeviceTypeGeneric);

	return (true);
}

int
net_lundman_zfs_zvol_device::getBSDName(void)
{
	IORegistryEntry *ioregdevice = 0;
	OSObject *bsdnameosobj = 0;
	OSString* bsdnameosstr = 0;

	ioregdevice = OSDynamicCast(IORegistryEntry, this);

	if (!ioregdevice)
		return (-1);

	bsdnameosobj = ioregdevice->getProperty(kIOBSDNameKey,
	    gIOServicePlane, kIORegistryIterateRecursively);

	if (!bsdnameosobj)
		return (-1);

	bsdnameosstr = OSDynamicCast(OSString, bsdnameosobj);

	IOLog("zvol: bsd name is '%s'\n",
	    bsdnameosstr->getCStringNoCopy());

	if (!zv)
		return (-1);

	zv->zv_bsdname[0] = 'r'; // for 'rdiskX'.
	strlcpy(&zv->zv_bsdname[1],
	    bsdnameosstr->getCStringNoCopy(),
	    sizeof (zv->zv_bsdname)-1);
	/*
	 * IOLog("name assigned '%s'\n", zv->zv_bsdname);
	 */

	return (0);
}


void
net_lundman_zfs_zvol_device::detach(IOService* provider)
{
	if (m_provider == provider)
		m_provider = NULL;
	super::detach(provider);
}


bool
net_lundman_zfs_zvol_device::handleOpen(IOService *client,
    IOOptionBits options, void *argument)
{
	IOStorageAccess access = (IOStorageAccess)(uint64_t)argument;

	dprintf("open: options %lx\n", options);

	if (super::handleOpen(client, options, argument) == false)
		return (false);

	/*
	 * It was the hope that openHandle would indicate the type of open
	 * required such that we can set FREAD/FWRITE/ZVOL_EXCL as needed, but
	 * alas, "access" is always 0 here.
	 */

  if (zv->zv_minor == -1) return true;

	switch (access) {

		case kIOStorageAccessReader:
			//IOLog("handleOpen: readOnly\n");
			zv->zv_openflags = FREAD;
			//zvol_open_impl(zv, FREAD /* ZVOL_EXCL */, 0, NULL);
			break;

		case kIOStorageAccessReaderWriter:
			// IOLog("handleOpen: options %04x\n", options);
			zv->zv_openflags = FWRITE | ZVOL_EXCL;
			break;

		default:
			// IOLog("handleOpen with unknown access %04lu\n",
			//	access);
			zv->zv_openflags = FWRITE;
	}

	if (zvol_open_impl(zv, zv->zv_openflags, 0, NULL)) {
		dprintf("Open failed - testing readonly\n");

		zv->zv_openflags = FREAD;
		if (zvol_open_impl(zv, FREAD /* ZVOL_EXCL */, 0, NULL))
			return (false); // fail it.

	}

	dprintf("Open done\n");

	return (true);
}



void
net_lundman_zfs_zvol_device::handleClose(IOService *client,
    IOOptionBits options)
{
	super::handleClose(client, options);

	IOLog("handleClose: %d\n",zv->zv_minor );
	if (zv->zv_minor != -1) return;

	zvol_close_impl(zv, zv->zv_openflags, 0, NULL);

	if (ejected)
		this->m_provider->doEjectMedia(zv);


}

IOReturn
net_lundman_zfs_zvol_device::doAsyncReadWrite(
    IOMemoryDescriptor *buffer, UInt64 block, UInt64 nblks,
    IOStorageAttributes *attributes, IOStorageCompletion *completion)
{
<<<<<<< HEAD
    IODirection               direction;
    IOByteCount               actualByteCount;


    // Return errors for incoming I/O if we have been terminated.
    if (isInactive() == true) {
      dprintf("asyncReadWrite notActive fail\n");
      return kIOReturnNotAttached;
    }

    // Ensure the start block being targeted is within the disk’s capacity.
    if ((block)*(ZVOL_BSIZE) >= zv->zv_volsize) {
      dprintf("asyncReadWrite start block outside volume\n");
      return kIOReturnBadArgument;
    }

    // Shorten the read, if beyond the end
    if (((block + nblks)*(ZVOL_BSIZE)) > zv->zv_volsize) {
      dprintf("asyncReadWrite block shortening needed\n");
      return kIOReturnBadArgument;
    }

    // Get the buffer’s direction, whether the operation is a read or a write.
    direction = buffer->getDirection();
    if ((direction != kIODirectionIn) && (direction != kIODirectionOut)) {
      dprintf("asyncReadWrite kooky direction\n");
      return kIOReturnBadArgument;
    }

    dprintf("%s offset @block %llu numblocks %llu: blksz %llu\n",
            direction == kIODirectionIn ? "Read" : "Write",
            block, nblks, (ZVOL_BSIZE));
    //IOLog("getMediaBlockSize is %llu\n", m_provider->getMediaBlockSize());
    // Perform the read or write operation through the transport driver.
    actualByteCount = (nblks*(ZVOL_BSIZE));

	// Only do IO on ZVolumes - the others are fake
	if (zv->zv_minor != -1) {

		// These variables are set in zvol_first_open(), which should
		// have been called already.
		if (!zv->zv_objset || !zv->zv_dbuf) {
			dprintf("asyncReadWrite no objset nor dbuf\n");
			return kIOReturnNotAttached;
		}
=======
	IODirection direction;
	IOByteCount actualByteCount;

	// Return errors for incoming I/O if we have been terminated.
	if (isInactive() == true) {
		dprintf("asyncReadWrite notActive fail\n");
		return (kIOReturnNotAttached);
	}
	// These variables are set in zvol_first_open(), which should have been
	// called already.
	if (!zv->zv_objset || !zv->zv_dbuf) {
		dprintf("asyncReadWrite no objset nor dbuf\n");
		return (kIOReturnNotAttached);
	}

	// Ensure the start block is within the disk’s capacity.
	if ((block)*(ZVOL_BSIZE) >= zv->zv_volsize) {
		dprintf("asyncReadWrite start block outside volume\n");
		return (kIOReturnBadArgument);
	}

	// Shorten the read, if beyond the end
	if (((block + nblks)*(ZVOL_BSIZE)) > zv->zv_volsize) {
		dprintf("asyncReadWrite block shortening needed\n");
		return (kIOReturnBadArgument);
	}

	// Get the buffer’s direction, whether this is a read or a write.
	direction = buffer->getDirection();
	if ((direction != kIODirectionIn) && (direction != kIODirectionOut)) {
		dprintf("asyncReadWrite kooky direction\n");
		return (kIOReturnBadArgument);
	}

	dprintf("%s offset @block %llu numblocks %llu: blksz %llu\n",
	    direction == kIODirectionIn ? "Read" : "Write",
	    block, nblks, (ZVOL_BSIZE));
	// IOLog("getMediaBlockSize is %llu\n",
	//	m_provider->getMediaBlockSize());

	/* Perform the read or write operation through the transport driver. */
	actualByteCount = (nblks*(ZVOL_BSIZE));

	/* Make sure we don't go away while the command is being executed */
	retain();
	m_provider->retain();

	if (direction == kIODirectionIn) {
>>>>>>> 2f77613d

		if (direction == kIODirectionIn) {

			if (zvol_read_iokit(zv,
								(block*(ZVOL_BSIZE)),
								actualByteCount,
								(void *)buffer))
				actualByteCount = 0;

		} else {

			if (zvol_write_iokit(zv,
								 (block*(ZVOL_BSIZE)),
								 actualByteCount,
								 (void *)buffer))
        actualByteCount = 0;

		}
	}

<<<<<<< HEAD
    if (actualByteCount != nblks*(ZVOL_BSIZE))
      dprintf("Read/Write operation failed\n");
=======
	m_provider->release();
	release();

	if (actualByteCount != nblks*(ZVOL_BSIZE))
		dprintf("Read/Write operation failed\n");
>>>>>>> 2f77613d

    // Call the completion function.
    (completion->action)(completion->target, completion->parameter,
                         kIOReturnSuccess, actualByteCount);
    return kIOReturnSuccess;
}

IOReturn
net_lundman_zfs_zvol_device::doDiscard(UInt64 block, UInt64 nblks)
{
	dprintf("doDiscard called with block, nblks (%llu, %llu)\n",
	    block, nblks);
	uint64_t bytes		= 0;
	uint64_t off		= 0;

	/* Convert block/nblks to offset/bytes */
	off =	block * ZVOL_BSIZE;
	bytes =	nblks * ZVOL_BSIZE;
	dprintf("calling zvol_unmap with offset, bytes (%llu, %llu)\n",
	    off, bytes);

	if (zvol_unmap(zv, off, bytes) == 0)
		return (kIOReturnSuccess);
	else
		return (kIOReturnError);
}


IOReturn
net_lundman_zfs_zvol_device::doUnmap(IOBlockStorageDeviceExtent *extents,
    UInt32 extentsCount, UInt32 options = 0)
{
	UInt32 i = 0;
	IOReturn result;

	dprintf("doUnmap called with (%u) extents and options (%u)\n",
	    (uint32_t)extentsCount, (uint32_t)options);

	if (options > 0) {
		return (kIOReturnUnsupported);
	}

	for (i = 0; i < extentsCount; i++) {

		result = doDiscard(extents[i].blockStart,
		    extents[i].blockCount);

		if (result != kIOReturnSuccess) {
			return (result);
		}
	}

	return (kIOReturnSuccess);
}

UInt32
net_lundman_zfs_zvol_device::doGetFormatCapacities(UInt64* capacities,
    UInt32 capacitiesMaxCount) const
{
	dprintf("formatCap\n");

	/*
	 * Ensure that the array is sufficient to hold all our formats
	 * (we require one element).
	 */
	if ((capacities != NULL) && (capacitiesMaxCount < 1))
		return (0);
		/* Error, return an array size of 0. */

	/*
	 * The caller may provide a NULL array if it wishes to query the number
	 * of formats that we support.
	 */
	if (capacities != NULL)
		capacities[0] = zv->zv_volsize;

	dprintf("returning capacity[0] size %llu\n", zv->zv_volsize);

	return (1);
}

char *
net_lundman_zfs_zvol_device::getProductString(void)
{
	dprintf("getProduct %p\n", zv);

	if (zv && zv->zv_name)
		return (zv->zv_name);

	return ((char *)"ZVolume");
}

IOReturn
net_lundman_zfs_zvol_device::reportBlockSize(UInt64 *blockSize)
{
	*blockSize = (ZVOL_BSIZE);
	dprintf("reportBlockSize %llu\n", *blockSize);
	return (kIOReturnSuccess);
}

IOReturn
net_lundman_zfs_zvol_device::reportMaxValidBlock(UInt64 *maxBlock)
{
	*maxBlock = (zv->zv_volsize / (ZVOL_BSIZE)) - 1;
	dprintf("reportMaxValidBlock %llu\n", *maxBlock);
	return (kIOReturnSuccess);
}

IOReturn
net_lundman_zfs_zvol_device::reportMediaState(bool *mediaPresent,
    bool *changedState)
{
	printf("reportMediaState\n");
	*mediaPresent = true;
	*changedState = false;
	return (kIOReturnSuccess);
}

IOReturn
net_lundman_zfs_zvol_device::reportPollRequirements(bool *pollRequired,
    bool *pollIsExpensive)
{
	dprintf("reportPollReq\n");
	*pollRequired = false;
	*pollIsExpensive = false;
	return (kIOReturnSuccess);
}

IOReturn
net_lundman_zfs_zvol_device::reportRemovability(bool *isRemovable)
{
	dprintf("reportRemova\n");
	*isRemovable = false;
	return (kIOReturnSuccess);
}

IOReturn
net_lundman_zfs_zvol_device::doEjectMedia(void)
{
	dprintf("ejectMedia\n");
	ejected = 1;

#if 0
	IOLog("I am of class %s\n", getMetaClass()->getClassName());
	IOLog("provider class %s\n", getProvider()->getMetaClass()->getClassName());
	IOLog("provider provider class %s\n", getProvider()->getProvider()->getMetaClass()->getClassName());

	getClient()->getClient()->registerService(kIOServiceSynchronous);
	printf("BSDName %s\n", this->getBSDName());
#endif

	return (kIOReturnSuccess);
}

IOReturn
net_lundman_zfs_zvol_device::doFormatMedia(UInt64 byteCapacity)
{
	printf("doFormat\n");

	return (kIOReturnSuccess);
}

IOReturn
net_lundman_zfs_zvol_device::doLockUnlockMedia(bool doLock)
{
	dprintf("doLockUnlock\n");
	return (kIOReturnSuccess);
}

IOReturn
net_lundman_zfs_zvol_device::doSynchronizeCache(void)
{
	dprintf("doSync\n");
	if (zv && zv->zv_zilog) {
		zil_commit(zv->zv_zilog, ZVOL_OBJ);
	}
	return (kIOReturnSuccess);
}

char *
net_lundman_zfs_zvol_device::getVendorString(void)
{
	dprintf("getVendor\n");
	return ((char *)"ZVOL");
}

char *
net_lundman_zfs_zvol_device::getRevisionString(void)
{
	dprintf("getRevision\n");
	return ((char *)ZFS_META_VERSION);
}

char *
net_lundman_zfs_zvol_device::getAdditionalDeviceInfoString(void)
{
	dprintf("getAdditional\n");
	return ((char *)"ZFS Volume");
}

IOReturn
net_lundman_zfs_zvol_device::reportEjectability(bool *isEjectable)
{
	dprintf("reportEjecta\n");
	/*
	 * Which do we prefer? If you eject it, you can't get volume back until
	 * you import it again.
	 */

	*isEjectable = false;
	return (kIOReturnSuccess);
}

IOReturn
net_lundman_zfs_zvol_device::reportLockability(bool *isLockable)
{
	dprintf("reportLocka\n");
	*isLockable = true;
	return (kIOReturnSuccess);
}

IOReturn
net_lundman_zfs_zvol_device::reportWriteProtection(bool *isWriteProtected)
{
	if (zv && (zv->zv_flags & ZVOL_RDONLY))
		*isWriteProtected = true;
	else
		*isWriteProtected = false;
	dprintf("reportWritePro: %d\n", *isWriteProtected);
	return (kIOReturnSuccess);
}

IOReturn
net_lundman_zfs_zvol_device::getWriteCacheState(bool *enabled)
{
	dprintf("getCacheState\n");
	*enabled = true;
	return (kIOReturnSuccess);
}

IOReturn
net_lundman_zfs_zvol_device::setWriteCacheState(bool enabled)
{
	dprintf("setWriteCache\n");
	return (kIOReturnSuccess);
}


IOReturn
net_lundman_zfs_zvol_device::newUserClient(task_t owningTask,
										   void* securityID, UInt32 type,
										   OSDictionary* properties,
										   IOUserClient** handler)
{
	printf("newUserClient\n");
	return true;
}<|MERGE_RESOLUTION|>--- conflicted
+++ resolved
@@ -16,11 +16,7 @@
  */
 
 
-<<<<<<< HEAD
-#define dprintf IOLog
-=======
 //#define dprintf IOLog
->>>>>>> 2f77613d
 
 // Define the superclass
 #define	super IOBlockStorageDevice
@@ -347,7 +343,6 @@
     IOMemoryDescriptor *buffer, UInt64 block, UInt64 nblks,
     IOStorageAttributes *attributes, IOStorageCompletion *completion)
 {
-<<<<<<< HEAD
     IODirection               direction;
     IOByteCount               actualByteCount;
 
@@ -393,56 +388,9 @@
 			dprintf("asyncReadWrite no objset nor dbuf\n");
 			return kIOReturnNotAttached;
 		}
-=======
-	IODirection direction;
-	IOByteCount actualByteCount;
-
-	// Return errors for incoming I/O if we have been terminated.
-	if (isInactive() == true) {
-		dprintf("asyncReadWrite notActive fail\n");
-		return (kIOReturnNotAttached);
-	}
-	// These variables are set in zvol_first_open(), which should have been
-	// called already.
-	if (!zv->zv_objset || !zv->zv_dbuf) {
-		dprintf("asyncReadWrite no objset nor dbuf\n");
-		return (kIOReturnNotAttached);
-	}
-
-	// Ensure the start block is within the disk’s capacity.
-	if ((block)*(ZVOL_BSIZE) >= zv->zv_volsize) {
-		dprintf("asyncReadWrite start block outside volume\n");
-		return (kIOReturnBadArgument);
-	}
-
-	// Shorten the read, if beyond the end
-	if (((block + nblks)*(ZVOL_BSIZE)) > zv->zv_volsize) {
-		dprintf("asyncReadWrite block shortening needed\n");
-		return (kIOReturnBadArgument);
-	}
-
-	// Get the buffer’s direction, whether this is a read or a write.
-	direction = buffer->getDirection();
-	if ((direction != kIODirectionIn) && (direction != kIODirectionOut)) {
-		dprintf("asyncReadWrite kooky direction\n");
-		return (kIOReturnBadArgument);
-	}
-
-	dprintf("%s offset @block %llu numblocks %llu: blksz %llu\n",
-	    direction == kIODirectionIn ? "Read" : "Write",
-	    block, nblks, (ZVOL_BSIZE));
-	// IOLog("getMediaBlockSize is %llu\n",
-	//	m_provider->getMediaBlockSize());
-
-	/* Perform the read or write operation through the transport driver. */
-	actualByteCount = (nblks*(ZVOL_BSIZE));
-
-	/* Make sure we don't go away while the command is being executed */
-	retain();
-	m_provider->retain();
-
-	if (direction == kIODirectionIn) {
->>>>>>> 2f77613d
+		/* Make sure we don't go away while the command is being executed */
+		retain();
+		m_provider->retain();
 
 		if (direction == kIODirectionIn) {
 
@@ -463,16 +411,11 @@
 		}
 	}
 
-<<<<<<< HEAD
-    if (actualByteCount != nblks*(ZVOL_BSIZE))
-      dprintf("Read/Write operation failed\n");
-=======
 	m_provider->release();
 	release();
 
 	if (actualByteCount != nblks*(ZVOL_BSIZE))
 		dprintf("Read/Write operation failed\n");
->>>>>>> 2f77613d
 
     // Call the completion function.
     (completion->action)(completion->target, completion->parameter,
