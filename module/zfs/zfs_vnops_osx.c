--- conflicted
+++ resolved
@@ -2743,10 +2743,7 @@
 	znode_t	*zp = NULL;
 	zfsvfs_t *zfsvfs = NULL;
 	boolean_t fastpath;
-<<<<<<< HEAD
-=======
-
->>>>>>> 890ef86e
+
 
 	/* Destroy the vm object and flush associated pages. */
 #ifndef __APPLE__
