/*
 * CDDL HEADER START
 *
 * The contents of this file are subject to the terms of the
 * Common Development and Distribution License (the "License").
 * You may not use this file except in compliance with the License.
 *
 * You can obtain a copy of the license at usr/src/OPENSOLARIS.LICENSE
 * or http://www.opensolaris.org/os/licensing.
 * See the License for the specific language governing permissions
 * and limitations under the License.
 *
 * When distributing Covered Code, include this CDDL HEADER in each
 * file and include the License file at usr/src/OPENSOLARIS.LICENSE.
 * If applicable, add the following below this CDDL HEADER, with the
 * fields enclosed by brackets "[]" replaced with your own identifying
 * information: Portions Copyright [yyyy] [name of copyright owner]
 *
 * CDDL HEADER END
 */
/*
 * Copyright (c) 2005, 2010, Oracle and/or its affiliates. All rights reserved.
 * Copyright (c) 2013 by Delphix. All rights reserved.
 * Copyright (c) 2013 Martin Matuska. All rights reserved.
 */

#include <sys/zfs_context.h>
#include <sys/dmu.h>
#include <sys/dmu_objset.h>
#include <sys/dmu_tx.h>
#include <sys/dsl_dataset.h>
#include <sys/dsl_dir.h>
#include <sys/dsl_prop.h>
#include <sys/dsl_synctask.h>
#include <sys/spa.h>
#include <sys/zap.h>
#include <sys/fs/zfs.h>

#include "zfs_prop.h"

#define	ZPROP_INHERIT_SUFFIX "$inherit"
#define	ZPROP_RECVD_SUFFIX "$recvd"

static int
dodefault(const char *propname, int intsz, int numints, void *buf)
{
	zfs_prop_t prop;

	/*
	 * The setonce properties are read-only, BUT they still
	 * have a default value that can be used as the initial
	 * value.
	 */
	if ((prop = zfs_name_to_prop(propname)) == ZPROP_INVAL ||
	    (zfs_prop_readonly(prop) && !zfs_prop_setonce(prop)))
		return (SET_ERROR(ENOENT));

	if (zfs_prop_get_type(prop) == PROP_TYPE_STRING) {
		if (intsz != 1)
			return (SET_ERROR(EOVERFLOW));
		(void) strncpy(buf, zfs_prop_default_string(prop),
		    numints);
	} else {
		if (intsz != 8 || numints < 1)
			return (SET_ERROR(EOVERFLOW));

		*(uint64_t *)buf = zfs_prop_default_numeric(prop);
	}

	return (0);
}

int
dsl_prop_get_dd(dsl_dir_t *dd, const char *propname,
    int intsz, int numints, void *buf, char *setpoint, boolean_t snapshot)
{
	int err = ENOENT;
	dsl_dir_t *target = dd;
	objset_t *mos = dd->dd_pool->dp_meta_objset;
	zfs_prop_t prop;
	boolean_t inheritable;
	boolean_t inheriting = B_FALSE;
	char *inheritstr;
	char *recvdstr;

	ASSERT(dsl_pool_config_held(dd->dd_pool));

	if (setpoint)
		setpoint[0] = '\0';

	prop = zfs_name_to_prop(propname);
	inheritable = (prop == ZPROP_INVAL || zfs_prop_inheritable(prop));
	inheritstr = kmem_asprintf("%s%s", propname, ZPROP_INHERIT_SUFFIX);
	recvdstr = kmem_asprintf("%s%s", propname, ZPROP_RECVD_SUFFIX);

	/*
	 * Note: dd may become NULL, therefore we shouldn't dereference it
	 * after this loop.
	 */
	for (; dd != NULL; dd = dd->dd_parent) {
		if (dd != target || snapshot) {
			if (!inheritable)
				break;
			inheriting = B_TRUE;
		}

		/* Check for a local value. */
		err = zap_lookup(mos, dd->dd_phys->dd_props_zapobj, propname,
		    intsz, numints, buf);
		if (err != ENOENT) {
			if (setpoint != NULL && err == 0)
				dsl_dir_name(dd, setpoint);
			break;
		}

		/*
		 * Skip the check for a received value if there is an explicit
		 * inheritance entry.
		 */
		err = zap_contains(mos, dd->dd_phys->dd_props_zapobj,
		    inheritstr);
		if (err != 0 && err != ENOENT)
			break;

		if (err == ENOENT) {
			/* Check for a received value. */
			err = zap_lookup(mos, dd->dd_phys->dd_props_zapobj,
			    recvdstr, intsz, numints, buf);
			if (err != ENOENT) {
				if (setpoint != NULL && err == 0) {
					if (inheriting) {
						dsl_dir_name(dd, setpoint);
					} else {
						(void) strlcpy(setpoint,
                                       ZPROP_SOURCE_VAL_RECVD, MAXNAMELEN);
					}
				}
				break;
			}
		}

		/*
		 * If we found an explicit inheritance entry, err is zero even
		 * though we haven't yet found the value, so reinitializing err
		 * at the end of the loop (instead of at the beginning) ensures
		 * that err has a valid post-loop value.
		 */
		err = SET_ERROR(ENOENT);
	}

	if (err == ENOENT)
		err = dodefault(propname, intsz, numints, buf);

	strfree(inheritstr);
	strfree(recvdstr);

	return (err);
}

int
dsl_prop_get_ds(dsl_dataset_t *ds, const char *propname,
    int intsz, int numints, void *buf, char *setpoint)
{
	zfs_prop_t prop = zfs_name_to_prop(propname);
	boolean_t inheritable;
	boolean_t snapshot;
	uint64_t zapobj;

	ASSERT(dsl_pool_config_held(ds->ds_dir->dd_pool));
	inheritable = (prop == ZPROP_INVAL || zfs_prop_inheritable(prop));
	snapshot = (ds->ds_phys != NULL && dsl_dataset_is_snapshot(ds));
	zapobj = (ds->ds_phys == NULL ? 0 : ds->ds_phys->ds_props_obj);

	if (zapobj != 0) {
		objset_t *mos = ds->ds_dir->dd_pool->dp_meta_objset;
		int err;

		ASSERT(snapshot);

		/* Check for a local value. */
		err = zap_lookup(mos, zapobj, propname, intsz, numints, buf);
		if (err != ENOENT) {
			if (setpoint != NULL && err == 0)
				dsl_dataset_name(ds, setpoint);
			return (err);
		}

		/*
		 * Skip the check for a received value if there is an explicit
		 * inheritance entry.
		 */
		if (inheritable) {
			char *inheritstr = kmem_asprintf("%s%s", propname,
			    ZPROP_INHERIT_SUFFIX);
			err = zap_contains(mos, zapobj, inheritstr);
			strfree(inheritstr);
			if (err != 0 && err != ENOENT)
				return (err);
		}

		if (err == ENOENT) {
			/* Check for a received value. */
			char *recvdstr = kmem_asprintf("%s%s", propname,
			    ZPROP_RECVD_SUFFIX);
			err = zap_lookup(mos, zapobj, recvdstr,
			    intsz, numints, buf);
			strfree(recvdstr);
			if (err != ENOENT) {
				if (setpoint != NULL && err == 0)
					(void) strlcpy(setpoint,
                                   ZPROP_SOURCE_VAL_RECVD, MAXNAMELEN);
				return (err);
			}
		}
	}

	return (dsl_prop_get_dd(ds->ds_dir, propname,
	    intsz, numints, buf, setpoint, snapshot));
}

/*
 * Register interest in the named property.  We'll call the callback
 * once to notify it of the current property value, and again each time
 * the property changes, until this callback is unregistered.
 *
 * Return 0 on success, errno if the prop is not an integer value.
 */
int
dsl_prop_register(dsl_dataset_t *ds, const char *propname,
    dsl_prop_changed_cb_t *callback, void *cbarg)
{
	dsl_dir_t *dd = ds->ds_dir;
	uint64_t value;
	dsl_prop_cb_record_t *cbr;
	int err;
	ASSERTV(dsl_pool_t *dp = dd->dd_pool);

	ASSERT(dsl_pool_config_held(dp));

	err = dsl_prop_get_int_ds(ds, propname, &value);
	if (err != 0)
		return (err);

	cbr = kmem_alloc(sizeof (dsl_prop_cb_record_t), KM_SLEEP);
	cbr->cbr_ds = ds;
<<<<<<< HEAD
	cbr->cbr_propname = kmem_alloc(strlen(propname)+1, KM_PUSHPAGE);
	(void) strlcpy((char *)cbr->cbr_propname, propname, MAXNAMELEN);
=======
	cbr->cbr_propname = kmem_alloc(strlen(propname)+1, KM_SLEEP);
	(void) strcpy((char *)cbr->cbr_propname, propname);
>>>>>>> f42d7f41
	cbr->cbr_func = callback;
	cbr->cbr_arg = cbarg;
	mutex_enter(&dd->dd_lock);
	list_insert_head(&dd->dd_prop_cbs, cbr);
	mutex_exit(&dd->dd_lock);

	cbr->cbr_func(cbr->cbr_arg, value);
	return (0);
}

int
dsl_prop_get(const char *dsname, const char *propname,
    int intsz, int numints, void *buf, char *setpoint)
{
	objset_t *os;
	int error;

	error = dmu_objset_hold(dsname, FTAG, &os);
	if (error != 0)
		return (error);

	error = dsl_prop_get_ds(dmu_objset_ds(os), propname,
	    intsz, numints, buf, setpoint);

	dmu_objset_rele(os, FTAG);
	return (error);
}

/*
 * Get the current property value.  It may have changed by the time this
 * function returns, so it is NOT safe to follow up with
 * dsl_prop_register() and assume that the value has not changed in
 * between.
 *
 * Return 0 on success, ENOENT if ddname is invalid.
 */
int
dsl_prop_get_integer(const char *ddname, const char *propname,
    uint64_t *valuep, char *setpoint)
{
	return (dsl_prop_get(ddname, propname, 8, 1, valuep, setpoint));
}

int
dsl_prop_get_int_ds(dsl_dataset_t *ds, const char *propname,
    uint64_t *valuep)
{
	return (dsl_prop_get_ds(ds, propname, 8, 1, valuep, NULL));
}

/*
 * Predict the effective value of the given special property if it were set with
 * the given value and source. This is not a general purpose function. It exists
 * only to handle the special requirements of the quota and reservation
 * properties. The fact that these properties are non-inheritable greatly
 * simplifies the prediction logic.
 *
 * Returns 0 on success, a positive error code on failure, or -1 if called with
 * a property not handled by this function.
 */
int
dsl_prop_predict(dsl_dir_t *dd, const char *propname,
    zprop_source_t source, uint64_t value, uint64_t *newvalp)
{
	zfs_prop_t prop = zfs_name_to_prop(propname);
	objset_t *mos;
	uint64_t zapobj;
	uint64_t version;
	char *recvdstr;
	int err = 0;

	switch (prop) {
	case ZFS_PROP_QUOTA:
	case ZFS_PROP_RESERVATION:
	case ZFS_PROP_REFQUOTA:
	case ZFS_PROP_REFRESERVATION:
		break;
	default:
		return (-1);
	}

	mos = dd->dd_pool->dp_meta_objset;
	zapobj = dd->dd_phys->dd_props_zapobj;
	recvdstr = kmem_asprintf("%s%s", propname, ZPROP_RECVD_SUFFIX);

	version = spa_version(dd->dd_pool->dp_spa);
	if (version < SPA_VERSION_RECVD_PROPS) {
		if (source & ZPROP_SRC_NONE)
			source = ZPROP_SRC_NONE;
		else if (source & ZPROP_SRC_RECEIVED)
			source = ZPROP_SRC_LOCAL;
	}

	switch ((int)source) {
	case ZPROP_SRC_NONE:
		/* Revert to the received value, if any. */
		err = zap_lookup(mos, zapobj, recvdstr, 8, 1, newvalp);
		if (err == ENOENT)
			*newvalp = 0;
		break;
	case ZPROP_SRC_LOCAL:
		*newvalp = value;
		break;
	case ZPROP_SRC_RECEIVED:
		/*
		 * If there's no local setting, then the new received value will
		 * be the effective value.
		 */
		err = zap_lookup(mos, zapobj, propname, 8, 1, newvalp);
		if (err == ENOENT)
			*newvalp = value;
		break;
	case (ZPROP_SRC_NONE | ZPROP_SRC_RECEIVED):
		/*
		 * We're clearing the received value, so the local setting (if
		 * it exists) remains the effective value.
		 */
		err = zap_lookup(mos, zapobj, propname, 8, 1, newvalp);
		if (err == ENOENT)
			*newvalp = 0;
		break;
	default:
		panic("unexpected property source: %d", source);
	}

	strfree(recvdstr);

	if (err == ENOENT)
		return (0);

	return (err);
}

/*
 * Unregister this callback.  Return 0 on success, ENOENT if ddname is
 * invalid, or ENOMSG if no matching callback registered.
 */
int
dsl_prop_unregister(dsl_dataset_t *ds, const char *propname,
    dsl_prop_changed_cb_t *callback, void *cbarg)
{
	dsl_dir_t *dd = ds->ds_dir;
	dsl_prop_cb_record_t *cbr;

	mutex_enter(&dd->dd_lock);
	for (cbr = list_head(&dd->dd_prop_cbs);
	    cbr; cbr = list_next(&dd->dd_prop_cbs, cbr)) {
		if (cbr->cbr_ds == ds &&
		    cbr->cbr_func == callback &&
		    cbr->cbr_arg == cbarg &&
		    strcmp(cbr->cbr_propname, propname) == 0)
			break;
	}

	if (cbr == NULL) {
		mutex_exit(&dd->dd_lock);
		return (SET_ERROR(ENOMSG));
	}

	list_remove(&dd->dd_prop_cbs, cbr);
	mutex_exit(&dd->dd_lock);
	kmem_free((void*)cbr->cbr_propname, strlen(cbr->cbr_propname)+1);
	kmem_free(cbr, sizeof (dsl_prop_cb_record_t));

	return (0);
}

boolean_t
dsl_prop_hascb(dsl_dataset_t *ds)
{
	dsl_dir_t *dd = ds->ds_dir;
	boolean_t rv = B_FALSE;
	dsl_prop_cb_record_t *cbr;

	mutex_enter(&dd->dd_lock);
	for (cbr = list_head(&dd->dd_prop_cbs); cbr;
	    cbr = list_next(&dd->dd_prop_cbs, cbr)) {
		if (cbr->cbr_ds == ds) {
			rv = B_TRUE;
			break;
		}
	}
	mutex_exit(&dd->dd_lock);
	return (rv);
}

/* ARGSUSED */
static int
dsl_prop_notify_all_cb(dsl_pool_t *dp, dsl_dataset_t *ds, void *arg)
{
	dsl_dir_t *dd = ds->ds_dir;
	dsl_prop_cb_record_t *cbr;

	mutex_enter(&dd->dd_lock);
	for (cbr = list_head(&dd->dd_prop_cbs); cbr;
	    cbr = list_next(&dd->dd_prop_cbs, cbr)) {
		uint64_t value;

		if (dsl_prop_get_ds(cbr->cbr_ds, cbr->cbr_propname,
		    sizeof (value), 1, &value, NULL) == 0)
			cbr->cbr_func(cbr->cbr_arg, value);
	}
	mutex_exit(&dd->dd_lock);

	return (0);
}

/*
 * Update all property values for ddobj & its descendants.  This is used
 * when renaming the dir.
 */
void
dsl_prop_notify_all(dsl_dir_t *dd)
{
	dsl_pool_t *dp = dd->dd_pool;
	ASSERT(RRW_WRITE_HELD(&dp->dp_config_rwlock));
	(void) dmu_objset_find_dp(dp, dd->dd_object, dsl_prop_notify_all_cb,
	    NULL, DS_FIND_CHILDREN);
}

static void
dsl_prop_changed_notify(dsl_pool_t *dp, uint64_t ddobj,
    const char *propname, uint64_t value, int first)
{
	dsl_dir_t *dd;
	dsl_prop_cb_record_t *cbr;
	objset_t *mos = dp->dp_meta_objset;
	zap_cursor_t zc;
	zap_attribute_t *za;
	int err;

	ASSERT(RRW_WRITE_HELD(&dp->dp_config_rwlock));
	err = dsl_dir_hold_obj(dp, ddobj, NULL, FTAG, &dd);
	if (err)
		return;

	if (!first) {
		/*
		 * If the prop is set here, then this change is not
		 * being inherited here or below; stop the recursion.
		 */
		err = zap_contains(mos, dd->dd_phys->dd_props_zapobj, propname);
		if (err == 0) {
			dsl_dir_rele(dd, FTAG);
			return;
		}
		ASSERT3U(err, ==, ENOENT);
	}

	mutex_enter(&dd->dd_lock);
	for (cbr = list_head(&dd->dd_prop_cbs); cbr;
	    cbr = list_next(&dd->dd_prop_cbs, cbr)) {
		uint64_t propobj = cbr->cbr_ds->ds_phys->ds_props_obj;

		if (strcmp(cbr->cbr_propname, propname) != 0)
			continue;

		/*
		 * If the property is set on this ds, then it is not
		 * inherited here; don't call the callback.
		 */
		if (propobj && 0 == zap_contains(mos, propobj, propname))
			continue;

		cbr->cbr_func(cbr->cbr_arg, value);
	}
	mutex_exit(&dd->dd_lock);

	za = kmem_alloc(sizeof (zap_attribute_t), KM_SLEEP);
	for (zap_cursor_init(&zc, mos,
	    dd->dd_phys->dd_child_dir_zapobj);
	    zap_cursor_retrieve(&zc, za) == 0;
	    zap_cursor_advance(&zc)) {
		dsl_prop_changed_notify(dp, za->za_first_integer,
		    propname, value, FALSE);
	}
	kmem_free(za, sizeof (zap_attribute_t));
	zap_cursor_fini(&zc);
	dsl_dir_rele(dd, FTAG);
}

void
dsl_prop_set_sync_impl(dsl_dataset_t *ds, const char *propname,
    zprop_source_t source, int intsz, int numints, const void *value,
    dmu_tx_t *tx)
{
	objset_t *mos = ds->ds_dir->dd_pool->dp_meta_objset;
	uint64_t zapobj, intval, dummy;
	int isint;
	char valbuf[32];
	const char *valstr = NULL;
	char *inheritstr;
	char *recvdstr;
	char *tbuf = NULL;
	int err;
	uint64_t version = spa_version(ds->ds_dir->dd_pool->dp_spa);

	isint = (dodefault(propname, 8, 1, &intval) == 0);

	if (ds->ds_phys != NULL && dsl_dataset_is_snapshot(ds)) {
		ASSERT(version >= SPA_VERSION_SNAP_PROPS);
		if (ds->ds_phys->ds_props_obj == 0) {
			dmu_buf_will_dirty(ds->ds_dbuf, tx);
			ds->ds_phys->ds_props_obj =
			    zap_create(mos,
			    DMU_OT_DSL_PROPS, DMU_OT_NONE, 0, tx);
		}
		zapobj = ds->ds_phys->ds_props_obj;
	} else {
		zapobj = ds->ds_dir->dd_phys->dd_props_zapobj;
	}

	if (version < SPA_VERSION_RECVD_PROPS) {
		if (source & ZPROP_SRC_NONE)
			source = ZPROP_SRC_NONE;
		else if (source & ZPROP_SRC_RECEIVED)
			source = ZPROP_SRC_LOCAL;
	}

	inheritstr = kmem_asprintf("%s%s", propname, ZPROP_INHERIT_SUFFIX);
	recvdstr = kmem_asprintf("%s%s", propname, ZPROP_RECVD_SUFFIX);

	switch ((int)source) {
	case ZPROP_SRC_NONE:
		/*
		 * revert to received value, if any (inherit -S)
		 * - remove propname
		 * - remove propname$inherit
		 */
		err = zap_remove(mos, zapobj, propname, tx);
		ASSERT(err == 0 || err == ENOENT);
		err = zap_remove(mos, zapobj, inheritstr, tx);
		ASSERT(err == 0 || err == ENOENT);
		break;
	case ZPROP_SRC_LOCAL:
		/*
		 * remove propname$inherit
		 * set propname -> value
		 */
		err = zap_remove(mos, zapobj, inheritstr, tx);
		ASSERT(err == 0 || err == ENOENT);
		VERIFY0(zap_update(mos, zapobj, propname,
		    intsz, numints, value, tx));
		break;
	case ZPROP_SRC_INHERITED:
		/*
		 * explicitly inherit
		 * - remove propname
		 * - set propname$inherit
		 */
		err = zap_remove(mos, zapobj, propname, tx);
		ASSERT(err == 0 || err == ENOENT);
		if (version >= SPA_VERSION_RECVD_PROPS &&
		    dsl_prop_get_int_ds(ds, ZPROP_HAS_RECVD, &dummy) == 0) {
			dummy = 0;
			VERIFY0(zap_update(mos, zapobj, inheritstr,
			    8, 1, &dummy, tx));
		}
		break;
	case ZPROP_SRC_RECEIVED:
		/*
		 * set propname$recvd -> value
		 */
		err = zap_update(mos, zapobj, recvdstr,
		    intsz, numints, value, tx);
		ASSERT(err == 0);
		break;
	case (ZPROP_SRC_NONE | ZPROP_SRC_LOCAL | ZPROP_SRC_RECEIVED):
		/*
		 * clear local and received settings
		 * - remove propname
		 * - remove propname$inherit
		 * - remove propname$recvd
		 */
		err = zap_remove(mos, zapobj, propname, tx);
		ASSERT(err == 0 || err == ENOENT);
		err = zap_remove(mos, zapobj, inheritstr, tx);
		ASSERT(err == 0 || err == ENOENT);
		/* FALLTHRU */
	case (ZPROP_SRC_NONE | ZPROP_SRC_RECEIVED):
		/*
		 * remove propname$recvd
		 */
		err = zap_remove(mos, zapobj, recvdstr, tx);
		ASSERT(err == 0 || err == ENOENT);
		break;
	default:
		cmn_err(CE_PANIC, "unexpected property source: %d", source);
	}

	strfree(inheritstr);
	strfree(recvdstr);

	if (isint) {
		VERIFY0(dsl_prop_get_int_ds(ds, propname, &intval));

		if (ds->ds_phys != NULL && dsl_dataset_is_snapshot(ds)) {
			dsl_prop_cb_record_t *cbr;
			/*
			 * It's a snapshot; nothing can inherit this
			 * property, so just look for callbacks on this
			 * ds here.
			 */
			mutex_enter(&ds->ds_dir->dd_lock);
			for (cbr = list_head(&ds->ds_dir->dd_prop_cbs); cbr;
			    cbr = list_next(&ds->ds_dir->dd_prop_cbs, cbr)) {
				if (cbr->cbr_ds == ds &&
				    strcmp(cbr->cbr_propname, propname) == 0)
					cbr->cbr_func(cbr->cbr_arg, intval);
			}
			mutex_exit(&ds->ds_dir->dd_lock);
		} else {
			dsl_prop_changed_notify(ds->ds_dir->dd_pool,
			    ds->ds_dir->dd_object, propname, intval, TRUE);
		}

		(void) snprintf(valbuf, sizeof (valbuf),
		    "%lld", (longlong_t)intval);
		valstr = valbuf;
	} else {
		if (source == ZPROP_SRC_LOCAL) {
			valstr = value;
		} else {
			tbuf = kmem_alloc(ZAP_MAXVALUELEN, KM_SLEEP);
			if (dsl_prop_get_ds(ds, propname, 1,
			    ZAP_MAXVALUELEN, tbuf, NULL) == 0)
				valstr = tbuf;
		}
	}

	spa_history_log_internal_ds(ds, (source == ZPROP_SRC_NONE ||
	    source == ZPROP_SRC_INHERITED) ? "inherit" : "set", tx,
	    "%s=%s", propname, (valstr == NULL ? "" : valstr));

	if (tbuf != NULL)
		kmem_free(tbuf, ZAP_MAXVALUELEN);
}

int
dsl_prop_set_int(const char *dsname, const char *propname,
    zprop_source_t source, uint64_t value)
{
	nvlist_t *nvl = fnvlist_alloc();
	int error;

	fnvlist_add_uint64(nvl, propname, value);
	error = dsl_props_set(dsname, source, nvl);
	fnvlist_free(nvl);
	return (error);
}

int
dsl_prop_set_string(const char *dsname, const char *propname,
    zprop_source_t source, const char *value)
{
	nvlist_t *nvl = fnvlist_alloc();
	int error;

	fnvlist_add_string(nvl, propname, value);
	error = dsl_props_set(dsname, source, nvl);
	fnvlist_free(nvl);
	return (error);
}

int
dsl_prop_inherit(const char *dsname, const char *propname,
    zprop_source_t source)
{
	nvlist_t *nvl = fnvlist_alloc();
	int error;

	fnvlist_add_boolean(nvl, propname);
	error = dsl_props_set(dsname, source, nvl);
	fnvlist_free(nvl);
	return (error);
}

typedef struct dsl_props_set_arg {
	const char *dpsa_dsname;
	zprop_source_t dpsa_source;
	nvlist_t *dpsa_props;
} dsl_props_set_arg_t;

static int
dsl_props_set_check(void *arg, dmu_tx_t *tx)
{
	dsl_props_set_arg_t *dpsa = arg;
	dsl_pool_t *dp = dmu_tx_pool(tx);
	dsl_dataset_t *ds;
	uint64_t version;
	nvpair_t *elem = NULL;
	int err;

	err = dsl_dataset_hold(dp, dpsa->dpsa_dsname, FTAG, &ds);
	if (err != 0)
		return (err);

	version = spa_version(ds->ds_dir->dd_pool->dp_spa);
	while ((elem = nvlist_next_nvpair(dpsa->dpsa_props, elem)) != NULL) {
		if (strlen(nvpair_name(elem)) >= ZAP_MAXNAMELEN) {
			dsl_dataset_rele(ds, FTAG);
			return (SET_ERROR(ENAMETOOLONG));
		}
		if (nvpair_type(elem) == DATA_TYPE_STRING) {
			char *valstr = fnvpair_value_string(elem);
			if (strlen(valstr) >= (version <
			    SPA_VERSION_STMF_PROP ?
			    ZAP_OLDMAXVALUELEN : ZAP_MAXVALUELEN)) {
				dsl_dataset_rele(ds, FTAG);
				return (E2BIG);
			}
		}
	}

	if (dsl_dataset_is_snapshot(ds) && version < SPA_VERSION_SNAP_PROPS) {
		dsl_dataset_rele(ds, FTAG);
		return (SET_ERROR(ENOTSUP));
	}
	dsl_dataset_rele(ds, FTAG);
	return (0);
}

void
dsl_props_set_sync_impl(dsl_dataset_t *ds, zprop_source_t source,
    nvlist_t *props, dmu_tx_t *tx)
{
	nvpair_t *elem = NULL;

	while ((elem = nvlist_next_nvpair(props, elem)) != NULL) {
		nvpair_t *pair = elem;

		if (nvpair_type(pair) == DATA_TYPE_NVLIST) {
			/*
			 * dsl_prop_get_all_impl() returns properties in this
			 * format.
			 */
			nvlist_t *attrs = fnvpair_value_nvlist(pair);
			pair = fnvlist_lookup_nvpair(attrs, ZPROP_VALUE);
		}

		if (nvpair_type(pair) == DATA_TYPE_STRING) {
			const char *value = fnvpair_value_string(pair);
			dsl_prop_set_sync_impl(ds, nvpair_name(pair),
			    source, 1, strlen(value) + 1, value, tx);
		} else if (nvpair_type(pair) == DATA_TYPE_UINT64) {
			uint64_t intval = fnvpair_value_uint64(pair);
			dsl_prop_set_sync_impl(ds, nvpair_name(pair),
			    source, sizeof (intval), 1, &intval, tx);
		} else if (nvpair_type(pair) == DATA_TYPE_BOOLEAN) {
			dsl_prop_set_sync_impl(ds, nvpair_name(pair),
			    source, 0, 0, NULL, tx);
		} else {
			panic("invalid nvpair type");
		}
	}
}

static void
dsl_props_set_sync(void *arg, dmu_tx_t *tx)
{
	dsl_props_set_arg_t *dpsa = arg;
	dsl_pool_t *dp = dmu_tx_pool(tx);
	dsl_dataset_t *ds;

	VERIFY0(dsl_dataset_hold(dp, dpsa->dpsa_dsname, FTAG, &ds));
	dsl_props_set_sync_impl(ds, dpsa->dpsa_source, dpsa->dpsa_props, tx);
	dsl_dataset_rele(ds, FTAG);
}

/*
 * All-or-nothing; if any prop can't be set, nothing will be modified.
 */
int
dsl_props_set(const char *dsname, zprop_source_t source, nvlist_t *props)
{
	dsl_props_set_arg_t dpsa;
	int nblks = 0;

	dpsa.dpsa_dsname = dsname;
	dpsa.dpsa_source = source;
	dpsa.dpsa_props = props;

	/*
	 * If the source includes NONE, then we will only be removing entries
	 * from the ZAP object.  In that case don't check for ENOSPC.
	 */
	if ((source & ZPROP_SRC_NONE) == 0)
		nblks = 2 * fnvlist_num_pairs(props);

	return (dsl_sync_task(dsname, dsl_props_set_check, dsl_props_set_sync,
	    &dpsa, nblks));
}

typedef enum dsl_prop_getflags {
	DSL_PROP_GET_INHERITING = 0x1,	/* searching parent of target ds */
	DSL_PROP_GET_SNAPSHOT = 0x2,	/* snapshot dataset */
	DSL_PROP_GET_LOCAL = 0x4,	/* local properties */
	DSL_PROP_GET_RECEIVED = 0x8	/* received properties */
} dsl_prop_getflags_t;

static int
dsl_prop_get_all_impl(objset_t *mos, uint64_t propobj,
    const char *setpoint, dsl_prop_getflags_t flags, nvlist_t *nv)
{
	zap_cursor_t zc;
	zap_attribute_t za;
	int err = 0;

	for (zap_cursor_init(&zc, mos, propobj);
	    (err = zap_cursor_retrieve(&zc, &za)) == 0;
	    zap_cursor_advance(&zc)) {
		nvlist_t *propval;
		zfs_prop_t prop;
		char buf[ZAP_MAXNAMELEN];
		char *valstr;
		const char *suffix;
		const char *propname;
		const char *source;

		suffix = strchr(za.za_name, '$');

		if (suffix == NULL) {
			/*
			 * Skip local properties if we only want received
			 * properties.
			 */
			if (flags & DSL_PROP_GET_RECEIVED)
				continue;

			propname = za.za_name;
			source = setpoint;
		} else if (strcmp(suffix, ZPROP_INHERIT_SUFFIX) == 0) {
			/* Skip explicitly inherited entries. */
			continue;
		} else if (strcmp(suffix, ZPROP_RECVD_SUFFIX) == 0) {
			if (flags & DSL_PROP_GET_LOCAL)
				continue;

			(void) strncpy(buf, za.za_name, (suffix - za.za_name));
			buf[suffix - za.za_name] = '\0';
			propname = buf;

			if (!(flags & DSL_PROP_GET_RECEIVED)) {
				/* Skip if locally overridden. */
				err = zap_contains(mos, propobj, propname);
				if (err == 0)
					continue;
				if (err != ENOENT)
					break;

				/* Skip if explicitly inherited. */
				valstr = kmem_asprintf("%s%s", propname,
				    ZPROP_INHERIT_SUFFIX);
				err = zap_contains(mos, propobj, valstr);
				strfree(valstr);
				if (err == 0)
					continue;
				if (err != ENOENT)
					break;
			}

			source = ((flags & DSL_PROP_GET_INHERITING) ?
			    setpoint : ZPROP_SOURCE_VAL_RECVD);
		} else {
			/*
			 * For backward compatibility, skip suffixes we don't
			 * recognize.
			 */
			continue;
		}

		prop = zfs_name_to_prop(propname);

		/* Skip non-inheritable properties. */
		if ((flags & DSL_PROP_GET_INHERITING) && prop != ZPROP_INVAL &&
		    !zfs_prop_inheritable(prop))
			continue;

		/* Skip properties not valid for this type. */
		if ((flags & DSL_PROP_GET_SNAPSHOT) && prop != ZPROP_INVAL &&
		    !zfs_prop_valid_for_type(prop, ZFS_TYPE_SNAPSHOT, B_FALSE))
			continue;

		/* Skip properties already defined. */
		if (nvlist_exists(nv, propname))
			continue;

		VERIFY(nvlist_alloc(&propval, NV_UNIQUE_NAME, KM_SLEEP) == 0);
		if (za.za_integer_length == 1) {
			/*
			 * String property
			 */
			char *tmp = kmem_alloc(za.za_num_integers,
			    KM_SLEEP);
			err = zap_lookup(mos, propobj,
			    za.za_name, 1, za.za_num_integers, tmp);
			if (err != 0) {
				kmem_free(tmp, za.za_num_integers);
				break;
			}
			VERIFY(nvlist_add_string(propval, ZPROP_VALUE,
			    tmp) == 0);
			kmem_free(tmp, za.za_num_integers);
		} else {
			/*
			 * Integer property
			 */
			ASSERT(za.za_integer_length == 8);
			(void) nvlist_add_uint64(propval, ZPROP_VALUE,
			    za.za_first_integer);
		}

		VERIFY(nvlist_add_string(propval, ZPROP_SOURCE, source) == 0);
		VERIFY(nvlist_add_nvlist(nv, propname, propval) == 0);
		nvlist_free(propval);
	}
	zap_cursor_fini(&zc);
	if (err == ENOENT)
		err = 0;
	return (err);
}

/*
 * Iterate over all properties for this dataset and return them in an nvlist.
 */
static int
dsl_prop_get_all_ds(dsl_dataset_t *ds, nvlist_t **nvp,
    dsl_prop_getflags_t flags)
{
	dsl_dir_t *dd = ds->ds_dir;
	dsl_pool_t *dp = dd->dd_pool;
	objset_t *mos = dp->dp_meta_objset;
	int err = 0;
	char setpoint[MAXNAMELEN];

	VERIFY(nvlist_alloc(nvp, NV_UNIQUE_NAME, KM_SLEEP) == 0);

	if (dsl_dataset_is_snapshot(ds))
		flags |= DSL_PROP_GET_SNAPSHOT;

	ASSERT(dsl_pool_config_held(dp));

	if (ds->ds_phys->ds_props_obj != 0) {
		ASSERT(flags & DSL_PROP_GET_SNAPSHOT);
		dsl_dataset_name(ds, setpoint);
		err = dsl_prop_get_all_impl(mos, ds->ds_phys->ds_props_obj,
		    setpoint, flags, *nvp);
		if (err)
			goto out;
	}

	for (; dd != NULL; dd = dd->dd_parent) {
		if (dd != ds->ds_dir || (flags & DSL_PROP_GET_SNAPSHOT)) {
			if (flags & (DSL_PROP_GET_LOCAL |
			    DSL_PROP_GET_RECEIVED))
				break;
			flags |= DSL_PROP_GET_INHERITING;
		}
		dsl_dir_name(dd, setpoint);
		err = dsl_prop_get_all_impl(mos, dd->dd_phys->dd_props_zapobj,
		    setpoint, flags, *nvp);
		if (err)
			break;
	}
out:
	return (err);
}

boolean_t
dsl_prop_get_hasrecvd(const char *dsname)
{
	uint64_t dummy;

	return (0 ==
	    dsl_prop_get_integer(dsname, ZPROP_HAS_RECVD, &dummy, NULL));
}

static int
dsl_prop_set_hasrecvd_impl(const char *dsname, zprop_source_t source)
{
	uint64_t version;
	spa_t *spa;
	int error = 0;

	VERIFY0(spa_open(dsname, &spa, FTAG));
	version = spa_version(spa);
	spa_close(spa, FTAG);

	if (version >= SPA_VERSION_RECVD_PROPS)
		error = dsl_prop_set_int(dsname, ZPROP_HAS_RECVD, source, 0);
	return (error);
}

/*
 * Call after successfully receiving properties to ensure that only the first
 * receive on or after SPA_VERSION_RECVD_PROPS blows away local properties.
 */
int
dsl_prop_set_hasrecvd(const char *dsname)
{
	int error = 0;
	if (!dsl_prop_get_hasrecvd(dsname))
		error = dsl_prop_set_hasrecvd_impl(dsname, ZPROP_SRC_LOCAL);
	return (error);
}

void
dsl_prop_unset_hasrecvd(const char *dsname)
{
	VERIFY0(dsl_prop_set_hasrecvd_impl(dsname, ZPROP_SRC_NONE));
}

int
dsl_prop_get_all(objset_t *os, nvlist_t **nvp)
{
	return (dsl_prop_get_all_ds(os->os_dsl_dataset, nvp, 0));
}

int
dsl_prop_get_received(const char *dsname, nvlist_t **nvp)
{
	objset_t *os;
	int error;

	/*
	 * Received properties are not distinguishable from local properties
	 * until the dataset has received properties on or after
	 * SPA_VERSION_RECVD_PROPS.
	 */
	dsl_prop_getflags_t flags = (dsl_prop_get_hasrecvd(dsname) ?
	    DSL_PROP_GET_RECEIVED : DSL_PROP_GET_LOCAL);

	error = dmu_objset_hold(dsname, FTAG, &os);
	if (error != 0)
		return (error);
	error = dsl_prop_get_all_ds(os->os_dsl_dataset, nvp, flags);
	dmu_objset_rele(os, FTAG);
	return (error);
}

void
dsl_prop_nvlist_add_uint64(nvlist_t *nv, zfs_prop_t prop, uint64_t value)
{
	nvlist_t *propval;
	const char *propname = zfs_prop_to_name(prop);
	uint64_t default_value;

	if (nvlist_lookup_nvlist(nv, propname, &propval) == 0) {
		VERIFY(nvlist_add_uint64(propval, ZPROP_VALUE, value) == 0);
		return;
	}

	VERIFY(nvlist_alloc(&propval, NV_UNIQUE_NAME, KM_SLEEP) == 0);
	VERIFY(nvlist_add_uint64(propval, ZPROP_VALUE, value) == 0);
	/* Indicate the default source if we can. */
	if (dodefault(propname, 8, 1, &default_value) == 0 &&
	    value == default_value) {
		VERIFY(nvlist_add_string(propval, ZPROP_SOURCE, "") == 0);
	}
	VERIFY(nvlist_add_nvlist(nv, propname, propval) == 0);
	nvlist_free(propval);
}

void
dsl_prop_nvlist_add_string(nvlist_t *nv, zfs_prop_t prop, const char *value)
{
	nvlist_t *propval;
	const char *propname = zfs_prop_to_name(prop);

	if (nvlist_lookup_nvlist(nv, propname, &propval) == 0) {
		VERIFY(nvlist_add_string(propval, ZPROP_VALUE, value) == 0);
		return;
	}

	VERIFY(nvlist_alloc(&propval, NV_UNIQUE_NAME, KM_SLEEP) == 0);
	VERIFY(nvlist_add_string(propval, ZPROP_VALUE, value) == 0);
	VERIFY(nvlist_add_nvlist(nv, propname, propval) == 0);
	nvlist_free(propval);
}

#if defined(_KERNEL) && defined(HAVE_SPL)
EXPORT_SYMBOL(dsl_prop_register);
EXPORT_SYMBOL(dsl_prop_unregister);
EXPORT_SYMBOL(dsl_prop_get);
EXPORT_SYMBOL(dsl_prop_get_integer);
EXPORT_SYMBOL(dsl_prop_get_all);
EXPORT_SYMBOL(dsl_prop_get_received);
EXPORT_SYMBOL(dsl_prop_get_ds);
EXPORT_SYMBOL(dsl_prop_get_int_ds);
EXPORT_SYMBOL(dsl_prop_get_dd);
EXPORT_SYMBOL(dsl_props_set);
EXPORT_SYMBOL(dsl_prop_set_int);
EXPORT_SYMBOL(dsl_prop_set_string);
EXPORT_SYMBOL(dsl_prop_inherit);
EXPORT_SYMBOL(dsl_prop_predict);
EXPORT_SYMBOL(dsl_prop_nvlist_add_uint64);
EXPORT_SYMBOL(dsl_prop_nvlist_add_string);
#endif<|MERGE_RESOLUTION|>--- conflicted
+++ resolved
@@ -243,13 +243,8 @@
 
 	cbr = kmem_alloc(sizeof (dsl_prop_cb_record_t), KM_SLEEP);
 	cbr->cbr_ds = ds;
-<<<<<<< HEAD
-	cbr->cbr_propname = kmem_alloc(strlen(propname)+1, KM_PUSHPAGE);
+	cbr->cbr_propname = kmem_alloc(strlen(propname)+1, KM_SLEEP);
 	(void) strlcpy((char *)cbr->cbr_propname, propname, MAXNAMELEN);
-=======
-	cbr->cbr_propname = kmem_alloc(strlen(propname)+1, KM_SLEEP);
-	(void) strcpy((char *)cbr->cbr_propname, propname);
->>>>>>> f42d7f41
 	cbr->cbr_func = callback;
 	cbr->cbr_arg = cbarg;
 	mutex_enter(&dd->dd_lock);
