--- conflicted
+++ resolved
@@ -551,16 +551,7 @@
 		DTRACE_PROBE2(txg__syncing, dsl_pool_t *, dp, uint64_t, txg);
 		cv_broadcast(&tx->tx_quiesce_more_cv);
 
-<<<<<<< HEAD
-		th = dsl_pool_txg_history_get(dp, txg);
-		th->th_kstat.state = TXG_STATE_SYNCING;
-		vdev_get_stats(spa->spa_root_vdev, &th->th_vs1);
-		dsl_pool_txg_history_put(th);
-
-		dprintf("sync: txg=%llu quiesce_txg=%llu sync_txg=%llu\n",
-=======
 		dprintf("txg=%llu quiesce_txg=%llu sync_txg=%llu\n",
->>>>>>> 01b738f4
 		    txg, tx->tx_quiesce_txg_waiting, tx->tx_sync_txg_waiting);
 		mutex_exit(&tx->tx_sync_lock);
 
