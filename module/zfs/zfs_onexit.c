--- conflicted
+++ resolved
@@ -132,19 +132,8 @@
     if (fp == NULL)
         return EBADF;
 
-<<<<<<< HEAD
     *minorp = zfsdev_getminor(fp->f_file);
     return (zfs_onexit_minor_to_state(*minorp, &zo));
-=======
-	error = zfsdev_getminor(fp->f_file, minorp);
-	if (error == 0)
-		error = zfs_onexit_minor_to_state(*minorp, &zo);
-
-	if (error)
-		zfs_onexit_fd_rele(fd);
-
-	return (error);
->>>>>>> a254ecfc
 }
 
 void
