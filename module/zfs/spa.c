/*
 * CDDL HEADER START
 *
 * The contents of this file are subject to the terms of the
 * Common Development and Distribution License (the "License").
 * You may not use this file except in compliance with the License.
 *
 * You can obtain a copy of the license at usr/src/OPENSOLARIS.LICENSE
 * or http://www.opensolaris.org/os/licensing.
 * See the License for the specific language governing permissions
 * and limitations under the License.
 *
 * When distributing Covered Code, include this CDDL HEADER in each
 * file and include the License file at usr/src/OPENSOLARIS.LICENSE.
 * If applicable, add the following below this CDDL HEADER, with the
 * fields enclosed by brackets "[]" replaced with your own identifying
 * information: Portions Copyright [yyyy] [name of copyright owner]
 *
 * CDDL HEADER END
 */

/*
 * Copyright (c) 2005, 2010, Oracle and/or its affiliates. All rights reserved.
 * Copyright 2011 Nexenta Systems, Inc. All rights reserved.
 * Copyright (c) 2012 by Delphix. All rights reserved.
 */

/*
 * This file contains all the routines used when modifying on-disk SPA state.
 * This includes opening, importing, destroying, exporting a pool, and syncing a
 * pool.
 */

#include <sys/zfs_context.h>
#include <sys/fm/fs/zfs.h>
#include <sys/spa_impl.h>
#include <sys/zio.h>
#include <sys/zio_checksum.h>
#include <sys/dmu.h>
#include <sys/dmu_tx.h>
#include <sys/zap.h>
#include <sys/zil.h>
#include <sys/ddt.h>
#include <sys/vdev_impl.h>
#include <sys/vdev_disk.h>
#include <sys/metaslab.h>
#include <sys/metaslab_impl.h>
#include <sys/uberblock_impl.h>
#include <sys/txg.h>
#include <sys/avl.h>
#include <sys/dmu_traverse.h>
#include <sys/dmu_objset.h>
#include <sys/unique.h>
#include <sys/dsl_pool.h>
#include <sys/dsl_dataset.h>
#include <sys/dsl_dir.h>
#include <sys/dsl_prop.h>
#include <sys/dsl_synctask.h>
#include <sys/fs/zfs.h>
#include <sys/arc.h>
#include <sys/callb.h>
#include <sys/systeminfo.h>
#include <sys/spa_boot.h>
#include <sys/zfs_ioctl.h>
#include <sys/dsl_scan.h>
#include <sys/zfeature.h>
<<<<<<< HEAD
#include <sys/zfs_context.h>
=======
#include <sys/zvol.h>
>>>>>>> 76351672

#ifdef	_KERNEL
#include <sys/bootprops.h>
#include <sys/callb.h>
#include <sys/cpupart.h>
#include <sys/pool.h>
#include <sys/sysdc.h>
#include <sys/zone.h>
#include <sys/vnode.h>
#endif	/* _KERNEL */

#include "zfs_prop.h"
#include "zfs_comutil.h"

typedef enum zti_modes {
	ZTI_MODE_FIXED,			/* value is # of threads (min 1) */
	ZTI_MODE_ONLINE_PERCENT,	/* value is % of online CPUs */
	ZTI_MODE_BATCH,			/* cpu-intensive; value is ignored */
	ZTI_MODE_NULL,			/* don't create a taskq */
	ZTI_NMODES
} zti_modes_t;

#define	ZTI_P(n, q)	{ ZTI_MODE_FIXED, (n), (q) }
#define	ZTI_PCT(n)	{ ZTI_MODE_ONLINE_PERCENT, (n), 1 }
#define	ZTI_BATCH	{ ZTI_MODE_BATCH, 0, 1 }
#define	ZTI_NULL	{ ZTI_MODE_NULL, 0, 0 }

#define	ZTI_N(n)	ZTI_P(n, 1)
#define	ZTI_ONE		ZTI_N(1)

typedef struct zio_taskq_info {
	zti_modes_t zti_mode;
	uint_t zti_value;
	uint_t zti_count;
} zio_taskq_info_t;

static const char *const zio_taskq_types[ZIO_TASKQ_TYPES] = {
	"iss", "iss_h", "int", "int_h"
};

/*
 * This table defines the taskq settings for each ZFS I/O type. When
 * initializing a pool, we use this table to create an appropriately sized
 * taskq. Some operations are low volume and therefore have a small, static
 * number of threads assigned to their taskqs using the ZTI_N(#) or ZTI_ONE
 * macros. Other operations process a large amount of data; the ZTI_BATCH
 * macro causes us to create a taskq oriented for throughput. Some operations
 * are so high frequency and short-lived that the taskq itself can become a a
 * point of lock contention. The ZTI_P(#, #) macro indicates that we need an
 * additional degree of parallelism specified by the number of threads per-
 * taskq and the number of taskqs; when dispatching an event in this case, the
 * particular taskq is chosen at random.
 *
 * The different taskq priorities are to handle the different contexts (issue
 * and interrupt) and then to reserve threads for ZIO_PRIORITY_NOW I/Os that
 * need to be handled with minimum delay.
 */
const zio_taskq_info_t zio_taskqs[ZIO_TYPES][ZIO_TASKQ_TYPES] = {
	/* ISSUE	ISSUE_HIGH	INTR		INTR_HIGH */
	{ ZTI_ONE,	ZTI_NULL,	ZTI_ONE,	ZTI_NULL }, /* NULL */
	{ ZTI_N(8),	ZTI_NULL,	ZTI_BATCH,	ZTI_NULL }, /* READ */
	{ ZTI_BATCH,	ZTI_N(5),	ZTI_N(16),	ZTI_N(5) }, /* WRITE */
	{ ZTI_P(4, 8),	ZTI_NULL,	ZTI_ONE,	ZTI_NULL }, /* FREE */
	{ ZTI_ONE,	ZTI_NULL,	ZTI_ONE,	ZTI_NULL }, /* CLAIM */
	{ ZTI_ONE,	ZTI_NULL,	ZTI_ONE,	ZTI_NULL }, /* IOCTL */
};

static dsl_syncfunc_t spa_sync_version;
static dsl_syncfunc_t spa_sync_props;
static dsl_checkfunc_t spa_change_guid_check;
static dsl_syncfunc_t spa_change_guid_sync;
static boolean_t spa_has_active_shared_spare(spa_t *spa);
static inline int spa_load_impl(spa_t *spa, uint64_t, nvlist_t *config,
    spa_load_state_t state, spa_import_type_t type, boolean_t mosconfig,
    char **ereport);
static void spa_vdev_resilver_done(spa_t *spa);

uint_t		zio_taskq_batch_pct = 100;	/* 1 thread per cpu in pset */
id_t		zio_taskq_psrset_bind = PS_NONE;
boolean_t	zio_taskq_sysdc = B_TRUE;	/* use SDC scheduling class */
uint_t		zio_taskq_basedc = 80;		/* base duty cycle */

boolean_t	spa_create_process = B_TRUE;	/* no process ==> no sysdc */

/*
 * This (illegal) pool name is used when temporarily importing a spa_t in order
 * to get the vdev stats associated with the imported devices.
 */
#define	TRYIMPORT_NAME	"$import"

/*
 * ==========================================================================
 * SPA properties routines
 * ==========================================================================
 */

/*
 * Add a (source=src, propname=propval) list to an nvlist.
 */
static void
spa_prop_add_list(nvlist_t *nvl, zpool_prop_t prop, char *strval,
    uint64_t intval, zprop_source_t src)
{
	const char *propname = zpool_prop_to_name(prop);
	nvlist_t *propval;

	VERIFY(nvlist_alloc(&propval, NV_UNIQUE_NAME, KM_PUSHPAGE) == 0);
	VERIFY(nvlist_add_uint64(propval, ZPROP_SOURCE, src) == 0);

	if (strval != NULL)
		VERIFY(nvlist_add_string(propval, ZPROP_VALUE, strval) == 0);
	else
		VERIFY(nvlist_add_uint64(propval, ZPROP_VALUE, intval) == 0);

	VERIFY(nvlist_add_nvlist(nvl, propname, propval) == 0);
	nvlist_free(propval);
}

/*
 * Get property values from the spa configuration.
 */
static void
spa_prop_get_config(spa_t *spa, nvlist_t **nvp)
{
	vdev_t *rvd = spa->spa_root_vdev;
	dsl_pool_t *pool = spa->spa_dsl_pool;
	uint64_t size;
	uint64_t alloc;
	uint64_t space;
	uint64_t cap, version;
	zprop_source_t src = ZPROP_SRC_NONE;
	spa_config_dirent_t *dp;
	int c;

	ASSERT(MUTEX_HELD(&spa->spa_props_lock));

	if (rvd != NULL) {
		alloc = metaslab_class_get_alloc(spa_normal_class(spa));
		size = metaslab_class_get_space(spa_normal_class(spa));
		spa_prop_add_list(*nvp, ZPOOL_PROP_NAME, spa_name(spa), 0, src);
		spa_prop_add_list(*nvp, ZPOOL_PROP_SIZE, NULL, size, src);
		spa_prop_add_list(*nvp, ZPOOL_PROP_ALLOCATED, NULL, alloc, src);
		spa_prop_add_list(*nvp, ZPOOL_PROP_FREE, NULL,
		    size - alloc, src);

		space = 0;
		for (c = 0; c < rvd->vdev_children; c++) {
			vdev_t *tvd = rvd->vdev_child[c];
			space += tvd->vdev_max_asize - tvd->vdev_asize;
		}
		spa_prop_add_list(*nvp, ZPOOL_PROP_EXPANDSZ, NULL, space,
		    src);

		spa_prop_add_list(*nvp, ZPOOL_PROP_READONLY, NULL,
		    (spa_mode(spa) == FREAD), src);

		cap = (size == 0) ? 0 : (alloc * 100 / size);
		spa_prop_add_list(*nvp, ZPOOL_PROP_CAPACITY, NULL, cap, src);

		spa_prop_add_list(*nvp, ZPOOL_PROP_DEDUPRATIO, NULL,
		    ddt_get_pool_dedup_ratio(spa), src);

		spa_prop_add_list(*nvp, ZPOOL_PROP_HEALTH, NULL,
		    rvd->vdev_state, src);

		version = spa_version(spa);
		if (version == zpool_prop_default_numeric(ZPOOL_PROP_VERSION))
			src = ZPROP_SRC_DEFAULT;
		else
			src = ZPROP_SRC_LOCAL;
		spa_prop_add_list(*nvp, ZPOOL_PROP_VERSION, NULL, version, src);
	}

	if (pool != NULL) {
		dsl_dir_t *freedir = pool->dp_free_dir;

		/*
		 * The $FREE directory was introduced in SPA_VERSION_DEADLISTS,
		 * when opening pools before this version freedir will be NULL.
		 */
		if (freedir != NULL) {
			spa_prop_add_list(*nvp, ZPOOL_PROP_FREEING, NULL,
			    freedir->dd_phys->dd_used_bytes, src);
		} else {
			spa_prop_add_list(*nvp, ZPOOL_PROP_FREEING,
			    NULL, 0, src);
		}
	}

	spa_prop_add_list(*nvp, ZPOOL_PROP_GUID, NULL, spa_guid(spa), src);

	if (spa->spa_comment != NULL) {
		spa_prop_add_list(*nvp, ZPOOL_PROP_COMMENT, spa->spa_comment,
		    0, ZPROP_SRC_LOCAL);
	}

	if (spa->spa_root != NULL)
		spa_prop_add_list(*nvp, ZPOOL_PROP_ALTROOT, spa->spa_root,
		    0, ZPROP_SRC_LOCAL);

	if ((dp = list_head(&spa->spa_config_list)) != NULL) {
		if (dp->scd_path == NULL) {
			spa_prop_add_list(*nvp, ZPOOL_PROP_CACHEFILE,
			    "none", 0, ZPROP_SRC_LOCAL);
		} else if (strcmp(dp->scd_path, spa_config_path) != 0) {
			spa_prop_add_list(*nvp, ZPOOL_PROP_CACHEFILE,
			    dp->scd_path, 0, ZPROP_SRC_LOCAL);
		}
	}
}

/*
 * Get zpool property values.
 */
int
spa_prop_get(spa_t *spa, nvlist_t **nvp)
{
	objset_t *mos = spa->spa_meta_objset;
	zap_cursor_t zc;
	zap_attribute_t za;
	int err;

	err = nvlist_alloc(nvp, NV_UNIQUE_NAME, KM_PUSHPAGE);
	if (err)
		return err;

	mutex_enter(&spa->spa_props_lock);

	/*
	 * Get properties from the spa config.
	 */
	spa_prop_get_config(spa, nvp);

	/* If no pool property object, no more prop to get. */
	if (mos == NULL || spa->spa_pool_props_object == 0) {
		mutex_exit(&spa->spa_props_lock);
		goto out;
	}

	/*
	 * Get properties from the MOS pool property object.
	 */
	for (zap_cursor_init(&zc, mos, spa->spa_pool_props_object);
	    (err = zap_cursor_retrieve(&zc, &za)) == 0;
	    zap_cursor_advance(&zc)) {
		uint64_t intval = 0;
		char *strval = NULL;
		zprop_source_t src = ZPROP_SRC_DEFAULT;
		zpool_prop_t prop;

		if ((prop = zpool_name_to_prop(za.za_name)) == ZPROP_INVAL)
			continue;

		switch (za.za_integer_length) {
		case 8:
			/* integer property */
			if (za.za_first_integer !=
			    zpool_prop_default_numeric(prop))
				src = ZPROP_SRC_LOCAL;

			if (prop == ZPOOL_PROP_BOOTFS) {
				dsl_pool_t *dp;
				dsl_dataset_t *ds = NULL;

				dp = spa_get_dsl(spa);
				rw_enter(&dp->dp_config_rwlock, RW_READER);
				if ((err = dsl_dataset_hold_obj(dp,
				    za.za_first_integer, FTAG, &ds))) {
					rw_exit(&dp->dp_config_rwlock);
					break;
				}

				strval = kmem_alloc(
				    MAXNAMELEN + strlen(MOS_DIR_NAME) + 1,
				    KM_PUSHPAGE);
				dsl_dataset_name(ds, strval);
				dsl_dataset_rele(ds, FTAG);
				rw_exit(&dp->dp_config_rwlock);
			} else {
				strval = NULL;
				intval = za.za_first_integer;
			}

			spa_prop_add_list(*nvp, prop, strval, intval, src);

			if (strval != NULL)
				kmem_free(strval,
				    MAXNAMELEN + strlen(MOS_DIR_NAME) + 1);

			break;

		case 1:
			/* string property */
			strval = kmem_alloc(za.za_num_integers, KM_PUSHPAGE);
			err = zap_lookup(mos, spa->spa_pool_props_object,
			    za.za_name, 1, za.za_num_integers, strval);
			if (err) {
				kmem_free(strval, za.za_num_integers);
				break;
			}
			spa_prop_add_list(*nvp, prop, strval, 0, src);
			kmem_free(strval, za.za_num_integers);
			break;

		default:
			break;
		}
	}
	zap_cursor_fini(&zc);
	mutex_exit(&spa->spa_props_lock);
out:
	if (err && err != ENOENT) {
		nvlist_free(*nvp);
		*nvp = NULL;
		return (err);
	}

	return (0);
}

/*
 * Validate the given pool properties nvlist and modify the list
 * for the property values to be set.
 */
static int
spa_prop_validate(spa_t *spa, nvlist_t *props)
{
	nvpair_t *elem;
	int error = 0, reset_bootfs = 0;
	uint64_t objnum = 0;
	boolean_t has_feature = B_FALSE;

	elem = NULL;
	while ((elem = nvlist_next_nvpair(props, elem)) != NULL) {
		uint64_t intval;
		char *strval, *slash, *check, *fname;
		const char *propname = nvpair_name(elem);
		zpool_prop_t prop = zpool_name_to_prop(propname);

		switch ((int)prop) {
		case ZPROP_INVAL:
			if (!zpool_prop_feature(propname)) {
				error = EINVAL;
				break;
			}
<<<<<<< HEAD

			/*
			 * Sanitize the input.
			 */
			if (nvpair_type(elem) != DATA_TYPE_UINT64) {
				error = EINVAL;
				break;
			}

			if (nvpair_value_uint64(elem, &intval) != 0) {
				error = EINVAL;
				break;
			}

			if (intval != 0) {
				error = EINVAL;
				break;
			}

			fname = strchr(propname, '@') + 1;
			if (zfeature_lookup_name(fname, NULL) != 0) {
				error = EINVAL;
				break;
			}

=======

			/*
			 * Sanitize the input.
			 */
			if (nvpair_type(elem) != DATA_TYPE_UINT64) {
				error = EINVAL;
				break;
			}

			if (nvpair_value_uint64(elem, &intval) != 0) {
				error = EINVAL;
				break;
			}

			if (intval != 0) {
				error = EINVAL;
				break;
			}

			fname = strchr(propname, '@') + 1;
			if (zfeature_lookup_name(fname, NULL) != 0) {
				error = EINVAL;
				break;
			}

>>>>>>> 76351672
			has_feature = B_TRUE;
			break;

		case ZPOOL_PROP_VERSION:
			error = nvpair_value_uint64(elem, &intval);
			if (!error &&
			    (intval < spa_version(spa) ||
			    intval > SPA_VERSION_BEFORE_FEATURES ||
			    has_feature))
				error = EINVAL;
			break;

		case ZPOOL_PROP_DELEGATION:
		case ZPOOL_PROP_AUTOREPLACE:
		case ZPOOL_PROP_LISTSNAPS:
		case ZPOOL_PROP_AUTOEXPAND:
			error = nvpair_value_uint64(elem, &intval);
			if (!error && intval > 1)
				error = EINVAL;
			break;

		case ZPOOL_PROP_BOOTFS:
			/*
			 * If the pool version is less than SPA_VERSION_BOOTFS,
			 * or the pool is still being created (version == 0),
			 * the bootfs property cannot be set.
			 */
			if (spa_version(spa) < SPA_VERSION_BOOTFS) {
				error = ENOTSUP;
				break;
			}

			/*
			 * Make sure the vdev config is bootable
			 */
			if (!vdev_is_bootable(spa->spa_root_vdev)) {
				error = ENOTSUP;
				break;
			}

			reset_bootfs = 1;

			error = nvpair_value_string(elem, &strval);

			if (!error) {
				objset_t *os;
				uint64_t compress;

				if (strval == NULL || strval[0] == '\0') {
					objnum = zpool_prop_default_numeric(
					    ZPOOL_PROP_BOOTFS);
					break;
				}

				if ((error = dmu_objset_hold(strval,FTAG,&os)))
					break;

				/* Must be ZPL and not gzip compressed. */

				if (dmu_objset_type(os) != DMU_OST_ZFS) {
					error = ENOTSUP;
				} else if ((error = dsl_prop_get_integer(strval,
				    zfs_prop_to_name(ZFS_PROP_COMPRESSION),
				    &compress, NULL)) == 0 &&
				    !BOOTFS_COMPRESS_VALID(compress)) {
					error = ENOTSUP;
				} else {
					objnum = dmu_objset_id(os);
				}
				dmu_objset_rele(os, FTAG);
			}
			break;

		case ZPOOL_PROP_FAILUREMODE:
			error = nvpair_value_uint64(elem, &intval);
			if (!error && (intval < ZIO_FAILURE_MODE_WAIT ||
			    intval > ZIO_FAILURE_MODE_PANIC))
				error = EINVAL;

			/*
			 * This is a special case which only occurs when
			 * the pool has completely failed. This allows
			 * the user to change the in-core failmode property
			 * without syncing it out to disk (I/Os might
			 * currently be blocked). We do this by returning
			 * EIO to the caller (spa_prop_set) to trick it
			 * into thinking we encountered a property validation
			 * error.
			 */
			if (!error && spa_suspended(spa)) {
				spa->spa_failmode = intval;
				error = EIO;
			}
			break;

		case ZPOOL_PROP_CACHEFILE:
			if ((error = nvpair_value_string(elem, &strval)) != 0)
				break;

			if (strval[0] == '\0')
				break;

			if (strcmp(strval, "none") == 0)
				break;

			if (strval[0] != '/') {
				error = EINVAL;
				break;
			}

			slash = strrchr(strval, '/');
			ASSERT(slash != NULL);

			if (slash[1] == '\0' || strcmp(slash, "/.") == 0 ||
			    strcmp(slash, "/..") == 0)
				error = EINVAL;
			break;

		case ZPOOL_PROP_COMMENT:
			if ((error = nvpair_value_string(elem, &strval)) != 0)
				break;
			for (check = strval; *check != '\0'; check++) {
				if (!isprint(*check)) {
					error = EINVAL;
					break;
				}
				check++;
			}
			if (strlen(strval) > ZPROP_MAX_COMMENT)
				error = E2BIG;
			break;

		case ZPOOL_PROP_DEDUPDITTO:
			if (spa_version(spa) < SPA_VERSION_DEDUP)
				error = ENOTSUP;
			else
				error = nvpair_value_uint64(elem, &intval);
			if (error == 0 &&
			    intval != 0 && intval < ZIO_DEDUPDITTO_MIN)
				error = EINVAL;
			break;

		default:
			break;
		}

		if (error)
			break;
	}

	if (!error && reset_bootfs) {
		error = nvlist_remove(props,
		    zpool_prop_to_name(ZPOOL_PROP_BOOTFS), DATA_TYPE_STRING);

		if (!error) {
			error = nvlist_add_uint64(props,
			    zpool_prop_to_name(ZPOOL_PROP_BOOTFS), objnum);
		}
	}

	return (error);
}

void
spa_configfile_set(spa_t *spa, nvlist_t *nvp, boolean_t need_sync)
{
	char *cachefile;
	spa_config_dirent_t *dp;

	if (nvlist_lookup_string(nvp, zpool_prop_to_name(ZPOOL_PROP_CACHEFILE),
	    &cachefile) != 0)
		return;

	dp = kmem_alloc(sizeof (spa_config_dirent_t),
	    KM_PUSHPAGE);

	if (cachefile[0] == '\0')
		dp->scd_path = spa_strdup(spa_config_path);
	else if (strcmp(cachefile, "none") == 0)
		dp->scd_path = NULL;
	else
		dp->scd_path = spa_strdup(cachefile);

	list_insert_head(&spa->spa_config_list, dp);
	if (need_sync)
		spa_async_request(spa, SPA_ASYNC_CONFIG_UPDATE);
}

int
spa_prop_set(spa_t *spa, nvlist_t *nvp)
{
	int error;
	nvpair_t *elem = NULL;
	boolean_t need_sync = B_FALSE;

	if ((error = spa_prop_validate(spa, nvp)) != 0)
		return (error);

	while ((elem = nvlist_next_nvpair(nvp, elem)) != NULL) {
		zpool_prop_t prop = zpool_name_to_prop(nvpair_name(elem));

		if (prop == ZPOOL_PROP_CACHEFILE ||
		    prop == ZPOOL_PROP_ALTROOT ||
		    prop == ZPOOL_PROP_READONLY)
			continue;

		if (prop == ZPOOL_PROP_VERSION || prop == ZPROP_INVAL) {
			uint64_t ver;

			if (prop == ZPOOL_PROP_VERSION) {
				VERIFY(nvpair_value_uint64(elem, &ver) == 0);
			} else {
				ASSERT(zpool_prop_feature(nvpair_name(elem)));
				ver = SPA_VERSION_FEATURES;
				need_sync = B_TRUE;
			}

			/* Save time if the version is already set. */
			if (ver == spa_version(spa))
				continue;

			/*
			 * In addition to the pool directory object, we might
			 * create the pool properties object, the features for
			 * read object, the features for write object, or the
			 * feature descriptions object.
			 */
			error = dsl_sync_task_do(spa_get_dsl(spa), NULL,
			    spa_sync_version, spa, &ver, 6);
			if (error)
				return (error);
			continue;
		}

		need_sync = B_TRUE;
		break;
	}

	if (need_sync) {
		return (dsl_sync_task_do(spa_get_dsl(spa), NULL, spa_sync_props,
		    spa, nvp, 6));
	}

	return (0);
}

/*
 * If the bootfs property value is dsobj, clear it.
 */
void
spa_prop_clear_bootfs(spa_t *spa, uint64_t dsobj, dmu_tx_t *tx)
{
	if (spa->spa_bootfs == dsobj && spa->spa_pool_props_object != 0) {
		VERIFY(zap_remove(spa->spa_meta_objset,
		    spa->spa_pool_props_object,
		    zpool_prop_to_name(ZPOOL_PROP_BOOTFS), tx) == 0);
		spa->spa_bootfs = 0;
	}
}

/*ARGSUSED*/
static int
spa_change_guid_check(void *arg1, void *arg2, dmu_tx_t *tx)
{
	spa_t *spa = arg1;
<<<<<<< HEAD
	ASSERTV(uint64_t *newguid = arg2);
	vdev_t *rvd = spa->spa_root_vdev;
	uint64_t vdev_state;
=======
	vdev_t *rvd = spa->spa_root_vdev;
	uint64_t vdev_state;
	ASSERTV(uint64_t *newguid = arg2);
>>>>>>> 76351672

	spa_config_enter(spa, SCL_STATE, FTAG, RW_READER);
	vdev_state = rvd->vdev_state;
	spa_config_exit(spa, SCL_STATE, FTAG);

	if (vdev_state != VDEV_STATE_HEALTHY)
		return (ENXIO);

	ASSERT3U(spa_guid(spa), !=, *newguid);

	return (0);
}

static void
spa_change_guid_sync(void *arg1, void *arg2, dmu_tx_t *tx)
{
	spa_t *spa = arg1;
	uint64_t *newguid = arg2;
	uint64_t oldguid;
	vdev_t *rvd = spa->spa_root_vdev;

	oldguid = spa_guid(spa);

	spa_config_enter(spa, SCL_STATE, FTAG, RW_READER);
	rvd->vdev_guid = *newguid;
	rvd->vdev_guid_sum += (*newguid - oldguid);
	vdev_config_dirty(rvd);
	spa_config_exit(spa, SCL_STATE, FTAG);

	spa_history_log_internal(LOG_POOL_GUID_CHANGE, spa, tx,
	    "old=%lld new=%lld", oldguid, *newguid);
}

/*
 * Change the GUID for the pool.  This is done so that we can later
 * re-import a pool built from a clone of our own vdevs.  We will modify
 * the root vdev's guid, our own pool guid, and then mark all of our
 * vdevs dirty.  Note that we must make sure that all our vdevs are
 * online when we do this, or else any vdevs that weren't present
 * would be orphaned from our pool.  We are also going to issue a
 * sysevent to update any watchers.
 */
int
spa_change_guid(spa_t *spa)
{
	int error;
	uint64_t guid;

	mutex_enter(&spa_namespace_lock);
	guid = spa_generate_guid(NULL);

	error = dsl_sync_task_do(spa_get_dsl(spa), spa_change_guid_check,
	    spa_change_guid_sync, spa, &guid, 5);

	if (error == 0) {
		spa_config_sync(spa, B_FALSE, B_TRUE);
		spa_event_notify(spa, NULL, FM_EREPORT_ZFS_POOL_REGUID);
	}

	mutex_exit(&spa_namespace_lock);

	return (error);
}

/*
 * ==========================================================================
 * SPA state manipulation (open/create/destroy/import/export)
 * ==========================================================================
 */

static int
spa_error_entry_compare(const void *a, const void *b)
{
	spa_error_entry_t *sa = (spa_error_entry_t *)a;
	spa_error_entry_t *sb = (spa_error_entry_t *)b;
	int ret;

	ret = bcmp(&sa->se_bookmark, &sb->se_bookmark,
	    sizeof (zbookmark_t));

	if (ret < 0)
		return (-1);
	else if (ret > 0)
		return (1);
	else
		return (0);
}

/*
 * Utility function which retrieves copies of the current logs and
 * re-initializes them in the process.
 */
void
spa_get_errlists(spa_t *spa, avl_tree_t *last, avl_tree_t *scrub)
{
	ASSERT(MUTEX_HELD(&spa->spa_errlist_lock));

	bcopy(&spa->spa_errlist_last, last, sizeof (avl_tree_t));
	bcopy(&spa->spa_errlist_scrub, scrub, sizeof (avl_tree_t));

	avl_create(&spa->spa_errlist_scrub,
	    spa_error_entry_compare, sizeof (spa_error_entry_t),
	    offsetof(spa_error_entry_t, se_avl));
	avl_create(&spa->spa_errlist_last,
	    spa_error_entry_compare, sizeof (spa_error_entry_t),
	    offsetof(spa_error_entry_t, se_avl));
}

static void
spa_taskqs_init(spa_t *spa, zio_type_t t, zio_taskq_type_t q)
{
	const zio_taskq_info_t *ztip = &zio_taskqs[t][q];
	enum zti_modes mode = ztip->zti_mode;
	uint_t value = ztip->zti_value;
	uint_t count = ztip->zti_count;
	spa_taskqs_t *tqs = &spa->spa_zio_taskq[t][q];
	char name[32];
	uint_t i, flags = 0;
	boolean_t batch = B_FALSE;

	if (mode == ZTI_MODE_NULL) {
		tqs->stqs_count = 0;
		tqs->stqs_taskq = NULL;
		return;
	}

	ASSERT3U(count, >, 0);

	tqs->stqs_count = count;
	tqs->stqs_taskq = kmem_alloc(count * sizeof (taskq_t *), KM_SLEEP);

	for (i = 0; i < count; i++) {
		taskq_t *tq;

		switch (mode) {
		case ZTI_MODE_FIXED:
			ASSERT3U(value, >=, 1);
			value = MAX(value, 1);
			break;

		case ZTI_MODE_BATCH:
			batch = B_TRUE;
			flags |= TASKQ_THREADS_CPU_PCT;
			value = zio_taskq_batch_pct;
			break;

		case ZTI_MODE_ONLINE_PERCENT:
			flags |= TASKQ_THREADS_CPU_PCT;
			break;

		default:
			panic("unrecognized mode for %s_%s taskq (%u:%u) in "
			    "spa_activate()",
			    zio_type_name[t], zio_taskq_types[q], mode, value);
			break;
		}

		if (count > 1) {
			(void) snprintf(name, sizeof (name), "%s_%s_%u",
			    zio_type_name[t], zio_taskq_types[q], i);
		} else {
			(void) snprintf(name, sizeof (name), "%s_%s",
			    zio_type_name[t], zio_taskq_types[q]);
		}

		if (zio_taskq_sysdc && spa->spa_proc != &p0) {
			if (batch)
				flags |= TASKQ_DC_BATCH;

			tq = taskq_create_sysdc(name, value, 50, INT_MAX,
			    spa->spa_proc, zio_taskq_basedc, flags);
		} else {
			tq = taskq_create_proc(name, value, maxclsyspri, 50,
			    INT_MAX, spa->spa_proc, flags);
		}

		tqs->stqs_taskq[i] = tq;
	}
}

static void
spa_taskqs_fini(spa_t *spa, zio_type_t t, zio_taskq_type_t q)
{
	spa_taskqs_t *tqs = &spa->spa_zio_taskq[t][q];
	uint_t i;

	if (tqs->stqs_taskq == NULL) {
		ASSERT3U(tqs->stqs_count, ==, 0);
		return;
	}

	for (i = 0; i < tqs->stqs_count; i++) {
		ASSERT3P(tqs->stqs_taskq[i], !=, NULL);
		taskq_destroy(tqs->stqs_taskq[i]);
	}

	kmem_free(tqs->stqs_taskq, tqs->stqs_count * sizeof (taskq_t *));
	tqs->stqs_taskq = NULL;
}

/*
 * Dispatch a task to the appropriate taskq for the ZFS I/O type and priority.
 * Note that a type may have multiple discrete taskqs to avoid lock contention
 * on the taskq itself. In that case we choose which taskq at random by using
 * the low bits of gethrtime().
 */
void
spa_taskq_dispatch_ent(spa_t *spa, zio_type_t t, zio_taskq_type_t q,
    task_func_t *func, void *arg, uint_t flags, taskq_ent_t *ent)
{
	spa_taskqs_t *tqs = &spa->spa_zio_taskq[t][q];
	taskq_t *tq;

	ASSERT3P(tqs->stqs_taskq, !=, NULL);
	ASSERT3U(tqs->stqs_count, !=, 0);

	if (tqs->stqs_count == 1) {
		tq = tqs->stqs_taskq[0];
	} else {
		tq = tqs->stqs_taskq[((uint64_t)gethrtime()) % tqs->stqs_count];
	}

	taskq_dispatch_ent(tq, func, arg, flags, ent);
}

/*
 * Same as spa_taskq_dispatch_ent() but block on the task until completion.
 */
void
spa_taskq_dispatch_sync(spa_t *spa, zio_type_t t, zio_taskq_type_t q,
    task_func_t *func, void *arg, uint_t flags)
{
	spa_taskqs_t *tqs = &spa->spa_zio_taskq[t][q];
	taskq_t *tq;
	taskqid_t id;

	ASSERT3P(tqs->stqs_taskq, !=, NULL);
	ASSERT3U(tqs->stqs_count, !=, 0);

	if (tqs->stqs_count == 1) {
		tq = tqs->stqs_taskq[0];
	} else {
		tq = tqs->stqs_taskq[((uint64_t)gethrtime()) % tqs->stqs_count];
	}

	id = taskq_dispatch(tq, func, arg, flags);
	if (id)
		taskq_wait_id(tq, id);
}

static void
spa_create_zio_taskqs(spa_t *spa)
{
	int t, q;

	for (t = 0; t < ZIO_TYPES; t++) {
		for (q = 0; q < ZIO_TASKQ_TYPES; q++) {
			spa_taskqs_init(spa, t, q);
		}
	}
}

#if defined(_KERNEL) && defined(HAVE_SPA_THREAD)
static void
spa_thread(void *arg)
{
	callb_cpr_t cprinfo;

	spa_t *spa = arg;
	user_t *pu = PTOU(curproc);

	CALLB_CPR_INIT(&cprinfo, &spa->spa_proc_lock, callb_generic_cpr,
	    spa->spa_name);

	ASSERT(curproc != &p0);
	(void) snprintf(pu->u_psargs, sizeof (pu->u_psargs),
	    "zpool-%s", spa->spa_name);
	(void) strlcpy(pu->u_comm, pu->u_psargs, sizeof (pu->u_comm));

	/* bind this thread to the requested psrset */
	if (zio_taskq_psrset_bind != PS_NONE) {
		pool_lock();
		mutex_enter(&cpu_lock);
		mutex_enter(&pidlock);
		mutex_enter(&curproc->p_lock);

		if (cpupart_bind_thread(curthread, zio_taskq_psrset_bind,
		    0, NULL, NULL) == 0)  {
			curthread->t_bind_pset = zio_taskq_psrset_bind;
		} else {
			cmn_err(CE_WARN,
			    "Couldn't bind process for zfs pool \"%s\" to "
			    "pset %d\n", spa->spa_name, zio_taskq_psrset_bind);
		}

		mutex_exit(&curproc->p_lock);
		mutex_exit(&pidlock);
		mutex_exit(&cpu_lock);
		pool_unlock();
	}

	if (zio_taskq_sysdc) {
		sysdc_thread_enter(curthread, 100, 0);
	}

	spa->spa_proc = curproc;
	spa->spa_did = curthread->t_did;

	spa_create_zio_taskqs(spa);

	mutex_enter(&spa->spa_proc_lock);
	ASSERT(spa->spa_proc_state == SPA_PROC_CREATED);

	spa->spa_proc_state = SPA_PROC_ACTIVE;
	cv_broadcast(&spa->spa_proc_cv);

	CALLB_CPR_SAFE_BEGIN(&cprinfo);
	while (spa->spa_proc_state == SPA_PROC_ACTIVE)
		cv_wait(&spa->spa_proc_cv, &spa->spa_proc_lock);
	CALLB_CPR_SAFE_END(&cprinfo, &spa->spa_proc_lock);

	ASSERT(spa->spa_proc_state == SPA_PROC_DEACTIVATE);
	spa->spa_proc_state = SPA_PROC_GONE;
	spa->spa_proc = &p0;
	cv_broadcast(&spa->spa_proc_cv);
	CALLB_CPR_EXIT(&cprinfo);	/* drops spa_proc_lock */

	mutex_enter(&curproc->p_lock);
	lwp_exit();
}
#endif

/*
 * Activate an uninitialized pool.
 */
static void
spa_activate(spa_t *spa, int mode)
{
	ASSERT(spa->spa_state == POOL_STATE_UNINITIALIZED);

	spa->spa_state = POOL_STATE_ACTIVE;
	spa->spa_mode = mode;

	spa->spa_normal_class = metaslab_class_create(spa, zfs_metaslab_ops);
	spa->spa_log_class = metaslab_class_create(spa, zfs_metaslab_ops);

	/* Try to create a covering process */
	mutex_enter(&spa->spa_proc_lock);
	ASSERT(spa->spa_proc_state == SPA_PROC_NONE);
	ASSERT(spa->spa_proc == &p0);
	spa->spa_did = 0;

#ifdef HAVE_SPA_THREAD
	/* Only create a process if we're going to be around a while. */
	if (spa_create_process && strcmp(spa->spa_name, TRYIMPORT_NAME) != 0) {
		if (newproc(spa_thread, (caddr_t)spa, syscid, maxclsyspri,
		    NULL, 0) == 0) {
			spa->spa_proc_state = SPA_PROC_CREATED;
			while (spa->spa_proc_state == SPA_PROC_CREATED) {
				cv_wait(&spa->spa_proc_cv,
				    &spa->spa_proc_lock);
			}
			ASSERT(spa->spa_proc_state == SPA_PROC_ACTIVE);
			ASSERT(spa->spa_proc != &p0);
			ASSERT(spa->spa_did != 0);
		} else {
#ifdef _KERNEL
			cmn_err(CE_WARN,
			    "Couldn't create process for zfs pool \"%s\"\n",
			    spa->spa_name);
#endif
		}
	}
#endif /* HAVE_SPA_THREAD */
	mutex_exit(&spa->spa_proc_lock);

	/* If we didn't create a process, we need to create our taskqs. */
	if (spa->spa_proc == &p0) {
		spa_create_zio_taskqs(spa);
	}

	list_create(&spa->spa_config_dirty_list, sizeof (vdev_t),
	    offsetof(vdev_t, vdev_config_dirty_node));
	list_create(&spa->spa_state_dirty_list, sizeof (vdev_t),
	    offsetof(vdev_t, vdev_state_dirty_node));

	txg_list_create(&spa->spa_vdev_txg_list,
	    offsetof(struct vdev, vdev_txg_node));

	avl_create(&spa->spa_errlist_scrub,
	    spa_error_entry_compare, sizeof (spa_error_entry_t),
	    offsetof(spa_error_entry_t, se_avl));
	avl_create(&spa->spa_errlist_last,
	    spa_error_entry_compare, sizeof (spa_error_entry_t),
	    offsetof(spa_error_entry_t, se_avl));
}

/*
 * Opposite of spa_activate().
 */
static void
spa_deactivate(spa_t *spa)
{
	int t, q;

	ASSERT(spa->spa_sync_on == B_FALSE);
	ASSERT(spa->spa_dsl_pool == NULL);
	ASSERT(spa->spa_root_vdev == NULL);
	ASSERT(spa->spa_async_zio_root == NULL);
	ASSERT(spa->spa_state != POOL_STATE_UNINITIALIZED);

	txg_list_destroy(&spa->spa_vdev_txg_list);

	list_destroy(&spa->spa_config_dirty_list);
	list_destroy(&spa->spa_state_dirty_list);

	taskq_cancel_id(system_taskq, spa->spa_deadman_tqid);

	for (t = 0; t < ZIO_TYPES; t++) {
		for (q = 0; q < ZIO_TASKQ_TYPES; q++) {
			spa_taskqs_fini(spa, t, q);
		}
	}

	metaslab_class_destroy(spa->spa_normal_class);
	spa->spa_normal_class = NULL;

	metaslab_class_destroy(spa->spa_log_class);
	spa->spa_log_class = NULL;

	/*
	 * If this was part of an import or the open otherwise failed, we may
	 * still have errors left in the queues.  Empty them just in case.
	 */
	spa_errlog_drain(spa);

	avl_destroy(&spa->spa_errlist_scrub);
	avl_destroy(&spa->spa_errlist_last);

	spa->spa_state = POOL_STATE_UNINITIALIZED;

	mutex_enter(&spa->spa_proc_lock);
	if (spa->spa_proc_state != SPA_PROC_NONE) {
		ASSERT(spa->spa_proc_state == SPA_PROC_ACTIVE);
		spa->spa_proc_state = SPA_PROC_DEACTIVATE;
		cv_broadcast(&spa->spa_proc_cv);
		while (spa->spa_proc_state == SPA_PROC_DEACTIVATE) {
			ASSERT(spa->spa_proc != &p0);
			cv_wait(&spa->spa_proc_cv, &spa->spa_proc_lock);
		}
		ASSERT(spa->spa_proc_state == SPA_PROC_GONE);
		spa->spa_proc_state = SPA_PROC_NONE;
	}
	ASSERT(spa->spa_proc == &p0);
	mutex_exit(&spa->spa_proc_lock);

	/*
	 * We want to make sure spa_thread() has actually exited the ZFS
	 * module, so that the module can't be unloaded out from underneath
	 * it.
	 */
	if (spa->spa_did != 0) {
		thread_join(spa->spa_did);
		spa->spa_did = 0;
	}
}

/*
 * Verify a pool configuration, and construct the vdev tree appropriately.  This
 * will create all the necessary vdevs in the appropriate layout, with each vdev
 * in the CLOSED state.  This will prep the pool before open/creation/import.
 * All vdev validation is done by the vdev_alloc() routine.
 */
static int
spa_config_parse(spa_t *spa, vdev_t **vdp, nvlist_t *nv, vdev_t *parent,
    uint_t id, int atype)
{
	nvlist_t **child;
	uint_t children;
	int error;
	int c;

	if ((error = vdev_alloc(spa, vdp, nv, parent, id, atype)) != 0)
		return (error);

	if ((*vdp)->vdev_ops->vdev_op_leaf)
		return (0);

	error = nvlist_lookup_nvlist_array(nv, ZPOOL_CONFIG_CHILDREN,
	    &child, &children);

	if (error == ENOENT)
		return (0);

	if (error) {
		vdev_free(*vdp);
		*vdp = NULL;
		return (EINVAL);
	}

	for (c = 0; c < children; c++) {
		vdev_t *vd;
		if ((error = spa_config_parse(spa, &vd, child[c], *vdp, c,
		    atype)) != 0) {
			vdev_free(*vdp);
			*vdp = NULL;
			return (error);
		}
	}

	ASSERT(*vdp != NULL);

	return (0);
}

/*
 * Opposite of spa_load().
 */
static void
spa_unload(spa_t *spa)
{
	int i;

	ASSERT(MUTEX_HELD(&spa_namespace_lock));

	/*
	 * Stop async tasks.
	 */
	spa_async_suspend(spa);

	/*
	 * Stop syncing.
	 */
	if (spa->spa_sync_on) {
		txg_sync_stop(spa->spa_dsl_pool);
		spa->spa_sync_on = B_FALSE;
	}

	/*
	 * Wait for any outstanding async I/O to complete.
	 */
	if (spa->spa_async_zio_root != NULL) {
		(void) zio_wait(spa->spa_async_zio_root);
		spa->spa_async_zio_root = NULL;
	}

	bpobj_close(&spa->spa_deferred_bpobj);

	/*
	 * Close the dsl pool.
	 */
	if (spa->spa_dsl_pool) {
		dsl_pool_close(spa->spa_dsl_pool);
		spa->spa_dsl_pool = NULL;
		spa->spa_meta_objset = NULL;
	}

	ddt_unload(spa);

	spa_config_enter(spa, SCL_ALL, FTAG, RW_WRITER);

	/*
	 * Drop and purge level 2 cache
	 */
	spa_l2cache_drop(spa);

	/*
	 * Close all vdevs.
	 */
	if (spa->spa_root_vdev)
		vdev_free(spa->spa_root_vdev);
	ASSERT(spa->spa_root_vdev == NULL);

	for (i = 0; i < spa->spa_spares.sav_count; i++)
		vdev_free(spa->spa_spares.sav_vdevs[i]);
	if (spa->spa_spares.sav_vdevs) {
		kmem_free(spa->spa_spares.sav_vdevs,
		    spa->spa_spares.sav_count * sizeof (void *));
		spa->spa_spares.sav_vdevs = NULL;
	}
	if (spa->spa_spares.sav_config) {
		nvlist_free(spa->spa_spares.sav_config);
		spa->spa_spares.sav_config = NULL;
	}
	spa->spa_spares.sav_count = 0;

	for (i = 0; i < spa->spa_l2cache.sav_count; i++) {
		vdev_clear_stats(spa->spa_l2cache.sav_vdevs[i]);
		vdev_free(spa->spa_l2cache.sav_vdevs[i]);
	}
	if (spa->spa_l2cache.sav_vdevs) {
		kmem_free(spa->spa_l2cache.sav_vdevs,
		    spa->spa_l2cache.sav_count * sizeof (void *));
		spa->spa_l2cache.sav_vdevs = NULL;
	}
	if (spa->spa_l2cache.sav_config) {
		nvlist_free(spa->spa_l2cache.sav_config);
		spa->spa_l2cache.sav_config = NULL;
	}
	spa->spa_l2cache.sav_count = 0;

	spa->spa_async_suspended = 0;

	if (spa->spa_comment != NULL) {
		spa_strfree(spa->spa_comment);
		spa->spa_comment = NULL;
	}

	spa_config_exit(spa, SCL_ALL, FTAG);
}

/*
 * Load (or re-load) the current list of vdevs describing the active spares for
 * this pool.  When this is called, we have some form of basic information in
 * 'spa_spares.sav_config'.  We parse this into vdevs, try to open them, and
 * then re-generate a more complete list including status information.
 */
static void
spa_load_spares(spa_t *spa)
{
	nvlist_t **spares;
	uint_t nspares;
	int i;
	vdev_t *vd, *tvd;

	ASSERT(spa_config_held(spa, SCL_ALL, RW_WRITER) == SCL_ALL);

	/*
	 * First, close and free any existing spare vdevs.
	 */
	for (i = 0; i < spa->spa_spares.sav_count; i++) {
		vd = spa->spa_spares.sav_vdevs[i];

		/* Undo the call to spa_activate() below */
		if ((tvd = spa_lookup_by_guid(spa, vd->vdev_guid,
		    B_FALSE)) != NULL && tvd->vdev_isspare)
			spa_spare_remove(tvd);
		vdev_close(vd);
		vdev_free(vd);
	}

	if (spa->spa_spares.sav_vdevs)
		kmem_free(spa->spa_spares.sav_vdevs,
		    spa->spa_spares.sav_count * sizeof (void *));

	if (spa->spa_spares.sav_config == NULL)
		nspares = 0;
	else
		VERIFY(nvlist_lookup_nvlist_array(spa->spa_spares.sav_config,
		    ZPOOL_CONFIG_SPARES, &spares, &nspares) == 0);

	spa->spa_spares.sav_count = (int)nspares;
	spa->spa_spares.sav_vdevs = NULL;

	if (nspares == 0)
		return;

	/*
	 * Construct the array of vdevs, opening them to get status in the
	 * process.   For each spare, there is potentially two different vdev_t
	 * structures associated with it: one in the list of spares (used only
	 * for basic validation purposes) and one in the active vdev
	 * configuration (if it's spared in).  During this phase we open and
	 * validate each vdev on the spare list.  If the vdev also exists in the
	 * active configuration, then we also mark this vdev as an active spare.
	 */
	spa->spa_spares.sav_vdevs = kmem_alloc(nspares * sizeof (void *),
	    KM_PUSHPAGE);
	for (i = 0; i < spa->spa_spares.sav_count; i++) {
		VERIFY(spa_config_parse(spa, &vd, spares[i], NULL, 0,
		    VDEV_ALLOC_SPARE) == 0);
		ASSERT(vd != NULL);

		spa->spa_spares.sav_vdevs[i] = vd;

		if ((tvd = spa_lookup_by_guid(spa, vd->vdev_guid,
		    B_FALSE)) != NULL) {
			if (!tvd->vdev_isspare)
				spa_spare_add(tvd);

			/*
			 * We only mark the spare active if we were successfully
			 * able to load the vdev.  Otherwise, importing a pool
			 * with a bad active spare would result in strange
			 * behavior, because multiple pool would think the spare
			 * is actively in use.
			 *
			 * There is a vulnerability here to an equally bizarre
			 * circumstance, where a dead active spare is later
			 * brought back to life (onlined or otherwise).  Given
			 * the rarity of this scenario, and the extra complexity
			 * it adds, we ignore the possibility.
			 */
			if (!vdev_is_dead(tvd))
				spa_spare_activate(tvd);
		}

		vd->vdev_top = vd;
		vd->vdev_aux = &spa->spa_spares;

		if (vdev_open(vd) != 0)
			continue;

		if (vdev_validate_aux(vd) == 0)
			spa_spare_add(vd);
	}

	/*
	 * Recompute the stashed list of spares, with status information
	 * this time.
	 */
	VERIFY(nvlist_remove(spa->spa_spares.sav_config, ZPOOL_CONFIG_SPARES,
	    DATA_TYPE_NVLIST_ARRAY) == 0);

	spares = kmem_alloc(spa->spa_spares.sav_count * sizeof (void *),
	    KM_PUSHPAGE);
	for (i = 0; i < spa->spa_spares.sav_count; i++)
		spares[i] = vdev_config_generate(spa,
		    spa->spa_spares.sav_vdevs[i], B_TRUE, VDEV_CONFIG_SPARE);
	VERIFY(nvlist_add_nvlist_array(spa->spa_spares.sav_config,
	    ZPOOL_CONFIG_SPARES, spares, spa->spa_spares.sav_count) == 0);
	for (i = 0; i < spa->spa_spares.sav_count; i++)
		nvlist_free(spares[i]);
	kmem_free(spares, spa->spa_spares.sav_count * sizeof (void *));
}

/*
 * Load (or re-load) the current list of vdevs describing the active l2cache for
 * this pool.  When this is called, we have some form of basic information in
 * 'spa_l2cache.sav_config'.  We parse this into vdevs, try to open them, and
 * then re-generate a more complete list including status information.
 * Devices which are already active have their details maintained, and are
 * not re-opened.
 */
static void
spa_load_l2cache(spa_t *spa)
{
	nvlist_t **l2cache;
	uint_t nl2cache;
	int i, j, oldnvdevs;
	uint64_t guid;
	vdev_t *vd, **oldvdevs, **newvdevs = NULL;
	spa_aux_vdev_t *sav = &spa->spa_l2cache;

	ASSERT(spa_config_held(spa, SCL_ALL, RW_WRITER) == SCL_ALL);

	if (sav->sav_config != NULL) {
		VERIFY(nvlist_lookup_nvlist_array(sav->sav_config,
		    ZPOOL_CONFIG_L2CACHE, &l2cache, &nl2cache) == 0);
		newvdevs = kmem_alloc(nl2cache * sizeof (void *), KM_PUSHPAGE);
	} else {
		nl2cache = 0;
	}

	oldvdevs = sav->sav_vdevs;
	oldnvdevs = sav->sav_count;
	sav->sav_vdevs = NULL;
	sav->sav_count = 0;

	/*
	 * Process new nvlist of vdevs.
	 */
	for (i = 0; i < nl2cache; i++) {
		VERIFY(nvlist_lookup_uint64(l2cache[i], ZPOOL_CONFIG_GUID,
		    &guid) == 0);

		newvdevs[i] = NULL;
		for (j = 0; j < oldnvdevs; j++) {
			vd = oldvdevs[j];
			if (vd != NULL && guid == vd->vdev_guid) {
				/*
				 * Retain previous vdev for add/remove ops.
				 */
				newvdevs[i] = vd;
				oldvdevs[j] = NULL;
				break;
			}
		}

		if (newvdevs[i] == NULL) {
			/*
			 * Create new vdev
			 */
			VERIFY(spa_config_parse(spa, &vd, l2cache[i], NULL, 0,
			    VDEV_ALLOC_L2CACHE) == 0);
			ASSERT(vd != NULL);
			newvdevs[i] = vd;

			/*
			 * Commit this vdev as an l2cache device,
			 * even if it fails to open.
			 */
			spa_l2cache_add(vd);

			vd->vdev_top = vd;
			vd->vdev_aux = sav;

			spa_l2cache_activate(vd);

			if (vdev_open(vd) != 0)
				continue;

			(void) vdev_validate_aux(vd);

			if (!vdev_is_dead(vd))
				l2arc_add_vdev(spa, vd);
		}
	}

	/*
	 * Purge vdevs that were dropped
	 */
	for (i = 0; i < oldnvdevs; i++) {
		uint64_t pool;

		vd = oldvdevs[i];
		if (vd != NULL) {
			ASSERT(vd->vdev_isl2cache);

			if (spa_l2cache_exists(vd->vdev_guid, &pool) &&
			    pool != 0ULL && l2arc_vdev_present(vd))
				l2arc_remove_vdev(vd);
			vdev_clear_stats(vd);
			vdev_free(vd);
		}
	}

	if (oldvdevs)
		kmem_free(oldvdevs, oldnvdevs * sizeof (void *));

	if (sav->sav_config == NULL)
		goto out;

	sav->sav_vdevs = newvdevs;
	sav->sav_count = (int)nl2cache;

	/*
	 * Recompute the stashed list of l2cache devices, with status
	 * information this time.
	 */
	VERIFY(nvlist_remove(sav->sav_config, ZPOOL_CONFIG_L2CACHE,
	    DATA_TYPE_NVLIST_ARRAY) == 0);

	l2cache = kmem_alloc(sav->sav_count * sizeof (void *), KM_PUSHPAGE);
	for (i = 0; i < sav->sav_count; i++)
		l2cache[i] = vdev_config_generate(spa,
		    sav->sav_vdevs[i], B_TRUE, VDEV_CONFIG_L2CACHE);
	VERIFY(nvlist_add_nvlist_array(sav->sav_config,
	    ZPOOL_CONFIG_L2CACHE, l2cache, sav->sav_count) == 0);
out:
	for (i = 0; i < sav->sav_count; i++)
		nvlist_free(l2cache[i]);
	if (sav->sav_count)
		kmem_free(l2cache, sav->sav_count * sizeof (void *));
}

static int
load_nvlist(spa_t *spa, uint64_t obj, nvlist_t **value)
{
	dmu_buf_t *db;
	char *packed = NULL;
	size_t nvsize = 0;
	int error;
	*value = NULL;

	error = dmu_bonus_hold(spa->spa_meta_objset, obj, FTAG, &db);
	if (error)
		return (error);

	nvsize = *(uint64_t *)db->db_data;
	dmu_buf_rele(db, FTAG);

	packed = kmem_alloc(nvsize, KM_PUSHPAGE | KM_NODEBUG);
	error = dmu_read(spa->spa_meta_objset, obj, 0, nvsize, packed,
	    DMU_READ_PREFETCH);
	if (error == 0)
		error = nvlist_unpack(packed, nvsize, value, 0);
	kmem_free(packed, nvsize);

	return (error);
}

/*
 * Checks to see if the given vdev could not be opened, in which case we post a
 * sysevent to notify the autoreplace code that the device has been removed.
 */
static void
spa_check_removed(vdev_t *vd)
{
	int c;

	for (c = 0; c < vd->vdev_children; c++)
		spa_check_removed(vd->vdev_child[c]);

	if (vd->vdev_ops->vdev_op_leaf && vdev_is_dead(vd)) {
		zfs_ereport_post(FM_EREPORT_RESOURCE_AUTOREPLACE,
		    vd->vdev_spa, vd, NULL, 0, 0);
		spa_event_notify(vd->vdev_spa, vd, FM_EREPORT_ZFS_DEVICE_CHECK);
	}
}

/*
 * Validate the current config against the MOS config
 */
static boolean_t
spa_config_valid(spa_t *spa, nvlist_t *config)
{
	vdev_t *mrvd, *rvd = spa->spa_root_vdev;
	nvlist_t *nv;
	int c, i;

	VERIFY(nvlist_lookup_nvlist(config, ZPOOL_CONFIG_VDEV_TREE, &nv) == 0);

	spa_config_enter(spa, SCL_ALL, FTAG, RW_WRITER);
	VERIFY(spa_config_parse(spa, &mrvd, nv, NULL, 0, VDEV_ALLOC_LOAD) == 0);

	ASSERT3U(rvd->vdev_children, ==, mrvd->vdev_children);

	/*
	 * If we're doing a normal import, then build up any additional
	 * diagnostic information about missing devices in this config.
	 * We'll pass this up to the user for further processing.
	 */
	if (!(spa->spa_import_flags & ZFS_IMPORT_MISSING_LOG)) {
		nvlist_t **child, *nv;
		uint64_t idx = 0;

		child = kmem_alloc(rvd->vdev_children * sizeof (nvlist_t **),
		    KM_PUSHPAGE);
		VERIFY(nvlist_alloc(&nv, NV_UNIQUE_NAME, KM_PUSHPAGE) == 0);

		for (c = 0; c < rvd->vdev_children; c++) {
			vdev_t *tvd = rvd->vdev_child[c];
			vdev_t *mtvd  = mrvd->vdev_child[c];

			if (tvd->vdev_ops == &vdev_missing_ops &&
			    mtvd->vdev_ops != &vdev_missing_ops &&
			    mtvd->vdev_islog)
				child[idx++] = vdev_config_generate(spa, mtvd,
				    B_FALSE, 0);
		}

		if (idx) {
			VERIFY(nvlist_add_nvlist_array(nv,
			    ZPOOL_CONFIG_CHILDREN, child, idx) == 0);
			VERIFY(nvlist_add_nvlist(spa->spa_load_info,
			    ZPOOL_CONFIG_MISSING_DEVICES, nv) == 0);

			for (i = 0; i < idx; i++)
				nvlist_free(child[i]);
		}
		nvlist_free(nv);
		kmem_free(child, rvd->vdev_children * sizeof (char **));
	}

	/*
	 * Compare the root vdev tree with the information we have
	 * from the MOS config (mrvd). Check each top-level vdev
	 * with the corresponding MOS config top-level (mtvd).
	 */
	for (c = 0; c < rvd->vdev_children; c++) {
		vdev_t *tvd = rvd->vdev_child[c];
		vdev_t *mtvd  = mrvd->vdev_child[c];

		/*
		 * Resolve any "missing" vdevs in the current configuration.
		 * If we find that the MOS config has more accurate information
		 * about the top-level vdev then use that vdev instead.
		 */
		if (tvd->vdev_ops == &vdev_missing_ops &&
		    mtvd->vdev_ops != &vdev_missing_ops) {

			if (!(spa->spa_import_flags & ZFS_IMPORT_MISSING_LOG))
				continue;

			/*
			 * Device specific actions.
			 */
			if (mtvd->vdev_islog) {
				spa_set_log_state(spa, SPA_LOG_CLEAR);
			} else {
				/*
				 * XXX - once we have 'readonly' pool
				 * support we should be able to handle
				 * missing data devices by transitioning
				 * the pool to readonly.
				 */
				continue;
			}

			/*
			 * Swap the missing vdev with the data we were
			 * able to obtain from the MOS config.
			 */
			vdev_remove_child(rvd, tvd);
			vdev_remove_child(mrvd, mtvd);

			vdev_add_child(rvd, mtvd);
			vdev_add_child(mrvd, tvd);

			spa_config_exit(spa, SCL_ALL, FTAG);
			vdev_load(mtvd);
			spa_config_enter(spa, SCL_ALL, FTAG, RW_WRITER);

			vdev_reopen(rvd);
		} else if (mtvd->vdev_islog) {
			/*
			 * Load the slog device's state from the MOS config
			 * since it's possible that the label does not
			 * contain the most up-to-date information.
			 */
			vdev_load_log_state(tvd, mtvd);
			vdev_reopen(tvd);
		}
	}
	vdev_free(mrvd);
	spa_config_exit(spa, SCL_ALL, FTAG);

	/*
	 * Ensure we were able to validate the config.
	 */
	return (rvd->vdev_guid_sum == spa->spa_uberblock.ub_guid_sum);
}

/*
 * Check for missing log devices
 */
static int
spa_check_logs(spa_t *spa)
{
	switch (spa->spa_log_state) {
	default:
		break;
	case SPA_LOG_MISSING:
		/* need to recheck in case slog has been restored */
	case SPA_LOG_UNKNOWN:
		if (dmu_objset_find(spa->spa_name, zil_check_log_chain, NULL,
		    DS_FIND_CHILDREN)) {
			spa_set_log_state(spa, SPA_LOG_MISSING);
			return (1);
		}
		break;
	}
	return (0);
}

static boolean_t
spa_passivate_log(spa_t *spa)
{
	vdev_t *rvd = spa->spa_root_vdev;
	boolean_t slog_found = B_FALSE;
	int c;

	ASSERT(spa_config_held(spa, SCL_ALLOC, RW_WRITER));

	if (!spa_has_slogs(spa))
		return (B_FALSE);

	for (c = 0; c < rvd->vdev_children; c++) {
		vdev_t *tvd = rvd->vdev_child[c];
		metaslab_group_t *mg = tvd->vdev_mg;

		if (tvd->vdev_islog) {
			metaslab_group_passivate(mg);
			slog_found = B_TRUE;
		}
	}

	return (slog_found);
}

static void
spa_activate_log(spa_t *spa)
{
	vdev_t *rvd = spa->spa_root_vdev;
	int c;

	ASSERT(spa_config_held(spa, SCL_ALLOC, RW_WRITER));

	for (c = 0; c < rvd->vdev_children; c++) {
		vdev_t *tvd = rvd->vdev_child[c];
		metaslab_group_t *mg = tvd->vdev_mg;

		if (tvd->vdev_islog)
			metaslab_group_activate(mg);
	}
}

int
spa_offline_log(spa_t *spa)
{
	int error = 0;

	if ((error = dmu_objset_find(spa_name(spa), zil_vdev_offline,
	    NULL, DS_FIND_CHILDREN)) == 0) {

		/*
		 * We successfully offlined the log device, sync out the
		 * current txg so that the "stubby" block can be removed
		 * by zil_sync().
		 */
		txg_wait_synced(spa->spa_dsl_pool, 0);
	}
	return (error);
}

static void
spa_aux_check_removed(spa_aux_vdev_t *sav)
{
	int i;

	for (i = 0; i < sav->sav_count; i++)
		spa_check_removed(sav->sav_vdevs[i]);
}

void
spa_claim_notify(zio_t *zio)
{
	spa_t *spa = zio->io_spa;

	if (zio->io_error)
		return;

	mutex_enter(&spa->spa_props_lock);	/* any mutex will do */
	if (spa->spa_claim_max_txg < zio->io_bp->blk_birth)
		spa->spa_claim_max_txg = zio->io_bp->blk_birth;
	mutex_exit(&spa->spa_props_lock);
}

typedef struct spa_load_error {
	uint64_t	sle_meta_count;
	uint64_t	sle_data_count;
} spa_load_error_t;

static void
spa_load_verify_done(zio_t *zio)
{
	blkptr_t *bp = zio->io_bp;
	spa_load_error_t *sle = zio->io_private;
	dmu_object_type_t type = BP_GET_TYPE(bp);
	int error = zio->io_error;

	if (error) {
		if ((BP_GET_LEVEL(bp) != 0 || DMU_OT_IS_METADATA(type)) &&
		    type != DMU_OT_INTENT_LOG)
			atomic_add_64(&sle->sle_meta_count, 1);
		else
			atomic_add_64(&sle->sle_data_count, 1);
	}
	zio_data_buf_free(zio->io_data, zio->io_size);
}

/*ARGSUSED*/
static int
spa_load_verify_cb(spa_t *spa, zilog_t *zilog, const blkptr_t *bp,
    const zbookmark_t *zb, const dnode_phys_t *dnp, void *arg)
{
	if (bp != NULL) {
		zio_t *rio = arg;
		size_t size = BP_GET_PSIZE(bp);
		void *data = zio_data_buf_alloc(size);

		zio_nowait(zio_read(rio, spa, bp, data, size,
		    spa_load_verify_done, rio->io_private, ZIO_PRIORITY_SCRUB,
		    ZIO_FLAG_SPECULATIVE | ZIO_FLAG_CANFAIL |
		    ZIO_FLAG_SCRUB | ZIO_FLAG_RAW, zb));
	}
	return (0);
}

static int
spa_load_verify(spa_t *spa)
{
	zio_t *rio;
	spa_load_error_t sle = { 0 };
	zpool_rewind_policy_t policy;
	boolean_t verify_ok = B_FALSE;
	int error;

	zpool_get_rewind_policy(spa->spa_config, &policy);

	if (policy.zrp_request & ZPOOL_NEVER_REWIND)
		return (0);

	rio = zio_root(spa, NULL, &sle,
	    ZIO_FLAG_CANFAIL | ZIO_FLAG_SPECULATIVE);

	error = traverse_pool(spa, spa->spa_verify_min_txg,
	    TRAVERSE_PRE | TRAVERSE_PREFETCH, spa_load_verify_cb, rio);

	(void) zio_wait(rio);

	spa->spa_load_meta_errors = sle.sle_meta_count;
	spa->spa_load_data_errors = sle.sle_data_count;

	if (!error && sle.sle_meta_count <= policy.zrp_maxmeta &&
	    sle.sle_data_count <= policy.zrp_maxdata) {
		int64_t loss = 0;

		verify_ok = B_TRUE;
		spa->spa_load_txg = spa->spa_uberblock.ub_txg;
		spa->spa_load_txg_ts = spa->spa_uberblock.ub_timestamp;

		loss = spa->spa_last_ubsync_txg_ts - spa->spa_load_txg_ts;
		VERIFY(nvlist_add_uint64(spa->spa_load_info,
		    ZPOOL_CONFIG_LOAD_TIME, spa->spa_load_txg_ts) == 0);
		VERIFY(nvlist_add_int64(spa->spa_load_info,
		    ZPOOL_CONFIG_REWIND_TIME, loss) == 0);
		VERIFY(nvlist_add_uint64(spa->spa_load_info,
		    ZPOOL_CONFIG_LOAD_DATA_ERRORS, sle.sle_data_count) == 0);
	} else {
		spa->spa_load_max_txg = spa->spa_uberblock.ub_txg;
	}

	if (error) {
		if (error != ENXIO && error != EIO)
			error = EIO;
		return (error);
	}

	return (verify_ok ? 0 : EIO);
}

/*
 * Find a value in the pool props object.
 */
static void
spa_prop_find(spa_t *spa, zpool_prop_t prop, uint64_t *val)
{
	(void) zap_lookup(spa->spa_meta_objset, spa->spa_pool_props_object,
	    zpool_prop_to_name(prop), sizeof (uint64_t), 1, val);
}

/*
 * Find a value in the pool directory object.
 */
static int
spa_dir_prop(spa_t *spa, const char *name, uint64_t *val)
{
	return (zap_lookup(spa->spa_meta_objset, DMU_POOL_DIRECTORY_OBJECT,
	    name, sizeof (uint64_t), 1, val));
}

static int
spa_vdev_err(vdev_t *vdev, vdev_aux_t aux, int err)
{
	vdev_set_state(vdev, B_TRUE, VDEV_STATE_CANT_OPEN, aux);
	return (err);
}

/*
 * Fix up config after a partly-completed split.  This is done with the
 * ZPOOL_CONFIG_SPLIT nvlist.  Both the splitting pool and the split-off
 * pool have that entry in their config, but only the splitting one contains
 * a list of all the guids of the vdevs that are being split off.
 *
 * This function determines what to do with that list: either rejoin
 * all the disks to the pool, or complete the splitting process.  To attempt
 * the rejoin, each disk that is offlined is marked online again, and
 * we do a reopen() call.  If the vdev label for every disk that was
 * marked online indicates it was successfully split off (VDEV_AUX_SPLIT_POOL)
 * then we call vdev_split() on each disk, and complete the split.
 *
 * Otherwise we leave the config alone, with all the vdevs in place in
 * the original pool.
 */
static void
spa_try_repair(spa_t *spa, nvlist_t *config)
{
	uint_t extracted;
	uint64_t *glist;
	uint_t i, gcount;
	nvlist_t *nvl;
	vdev_t **vd;
	boolean_t attempt_reopen;

	if (nvlist_lookup_nvlist(config, ZPOOL_CONFIG_SPLIT, &nvl) != 0)
		return;

	/* check that the config is complete */
	if (nvlist_lookup_uint64_array(nvl, ZPOOL_CONFIG_SPLIT_LIST,
	    &glist, &gcount) != 0)
		return;

	vd = kmem_zalloc(gcount * sizeof (vdev_t *), KM_PUSHPAGE);

	/* attempt to online all the vdevs & validate */
	attempt_reopen = B_TRUE;
	for (i = 0; i < gcount; i++) {
		if (glist[i] == 0)	/* vdev is hole */
			continue;

		vd[i] = spa_lookup_by_guid(spa, glist[i], B_FALSE);
		if (vd[i] == NULL) {
			/*
			 * Don't bother attempting to reopen the disks;
			 * just do the split.
			 */
			attempt_reopen = B_FALSE;
		} else {
			/* attempt to re-online it */
			vd[i]->vdev_offline = B_FALSE;
		}
	}

	if (attempt_reopen) {
		vdev_reopen(spa->spa_root_vdev);

		/* check each device to see what state it's in */
		for (extracted = 0, i = 0; i < gcount; i++) {
			if (vd[i] != NULL &&
			    vd[i]->vdev_stat.vs_aux != VDEV_AUX_SPLIT_POOL)
				break;
			++extracted;
		}
	}

	/*
	 * If every disk has been moved to the new pool, or if we never
	 * even attempted to look at them, then we split them off for
	 * good.
	 */
	if (!attempt_reopen || gcount == extracted) {
		for (i = 0; i < gcount; i++)
			if (vd[i] != NULL)
				vdev_split(vd[i]);
		vdev_reopen(spa->spa_root_vdev);
	}

	kmem_free(vd, gcount * sizeof (vdev_t *));
}

static int
spa_load(spa_t *spa, spa_load_state_t state, spa_import_type_t type,
    boolean_t mosconfig)
{
	nvlist_t *config = spa->spa_config;
	char *ereport = FM_EREPORT_ZFS_POOL;
	char *comment;
	int error;
	uint64_t pool_guid;
	nvlist_t *nvl;

	if (nvlist_lookup_uint64(config, ZPOOL_CONFIG_POOL_GUID, &pool_guid))
		return (EINVAL);

	ASSERT(spa->spa_comment == NULL);
	if (nvlist_lookup_string(config, ZPOOL_CONFIG_COMMENT, &comment) == 0)
		spa->spa_comment = spa_strdup(comment);

	/*
	 * Versioning wasn't explicitly added to the label until later, so if
	 * it's not present treat it as the initial version.
	 */
	if (nvlist_lookup_uint64(config, ZPOOL_CONFIG_VERSION,
	    &spa->spa_ubsync.ub_version) != 0)
		spa->spa_ubsync.ub_version = SPA_VERSION_INITIAL;

	(void) nvlist_lookup_uint64(config, ZPOOL_CONFIG_POOL_TXG,
	    &spa->spa_config_txg);

	if ((state == SPA_LOAD_IMPORT || state == SPA_LOAD_TRYIMPORT) &&
	    spa_guid_exists(pool_guid, 0)) {
		error = EEXIST;
	} else {
		spa->spa_config_guid = pool_guid;

		if (nvlist_lookup_nvlist(config, ZPOOL_CONFIG_SPLIT,
		    &nvl) == 0) {
			VERIFY(nvlist_dup(nvl, &spa->spa_config_splitting,
			    KM_PUSHPAGE) == 0);
		}

		nvlist_free(spa->spa_load_info);
		spa->spa_load_info = fnvlist_alloc();

		gethrestime(&spa->spa_loaded_ts);
		error = spa_load_impl(spa, pool_guid, config, state, type,
		    mosconfig, &ereport);
	}

	spa->spa_minref = refcount_count(&spa->spa_refcount);
	if (error) {
		if (error != EEXIST) {
			spa->spa_loaded_ts.tv_sec = 0;
			spa->spa_loaded_ts.tv_nsec = 0;
		}
		if (error != EBADF) {
			zfs_ereport_post(ereport, spa, NULL, NULL, 0, 0);
		}
	}
	spa->spa_load_state = error ? SPA_LOAD_ERROR : SPA_LOAD_NONE;
	spa->spa_ena = 0;

	return (error);
}

/*
 * Load an existing storage pool, using the pool's builtin spa_config as a
 * source of configuration information.
 */
__attribute__((always_inline))
static inline int
spa_load_impl(spa_t *spa, uint64_t pool_guid, nvlist_t *config,
    spa_load_state_t state, spa_import_type_t type, boolean_t mosconfig,
    char **ereport)
{
	int error = 0;
	nvlist_t *nvroot = NULL;
	nvlist_t *label;
	vdev_t *rvd;
	uberblock_t *ub = &spa->spa_uberblock;
	uint64_t children, config_cache_txg = spa->spa_config_txg;
	int orig_mode = spa->spa_mode;
	int parse;
	uint64_t obj;
	boolean_t missing_feat_write = B_FALSE;

	/*
	 * If this is an untrusted config, access the pool in read-only mode.
	 * This prevents things like resilvering recently removed devices.
	 */
	if (!mosconfig)
		spa->spa_mode = FREAD;

	ASSERT(MUTEX_HELD(&spa_namespace_lock));

	spa->spa_load_state = state;

	if (nvlist_lookup_nvlist(config, ZPOOL_CONFIG_VDEV_TREE, &nvroot))
		return (EINVAL);

	parse = (type == SPA_IMPORT_EXISTING ?
	    VDEV_ALLOC_LOAD : VDEV_ALLOC_SPLIT);

	/*
	 * Create "The Godfather" zio to hold all async IOs
	 */
	spa->spa_async_zio_root = zio_root(spa, NULL, NULL,
	    ZIO_FLAG_CANFAIL | ZIO_FLAG_SPECULATIVE | ZIO_FLAG_GODFATHER);

	/*
	 * Parse the configuration into a vdev tree.  We explicitly set the
	 * value that will be returned by spa_version() since parsing the
	 * configuration requires knowing the version number.
	 */
	spa_config_enter(spa, SCL_ALL, FTAG, RW_WRITER);
	error = spa_config_parse(spa, &rvd, nvroot, NULL, 0, parse);
	spa_config_exit(spa, SCL_ALL, FTAG);

	if (error != 0)
		return (error);

	ASSERT(spa->spa_root_vdev == rvd);

	if (type != SPA_IMPORT_ASSEMBLE) {
		ASSERT(spa_guid(spa) == pool_guid);
	}

	/*
	 * Try to open all vdevs, loading each label in the process.
	 */
	spa_config_enter(spa, SCL_ALL, FTAG, RW_WRITER);
	error = vdev_open(rvd);
	spa_config_exit(spa, SCL_ALL, FTAG);
	if (error != 0)
		return (error);

	/*
	 * We need to validate the vdev labels against the configuration that
	 * we have in hand, which is dependent on the setting of mosconfig. If
	 * mosconfig is true then we're validating the vdev labels based on
	 * that config.  Otherwise, we're validating against the cached config
	 * (zpool.cache) that was read when we loaded the zfs module, and then
	 * later we will recursively call spa_load() and validate against
	 * the vdev config.
	 *
	 * If we're assembling a new pool that's been split off from an
	 * existing pool, the labels haven't yet been updated so we skip
	 * validation for now.
	 */
	if (type != SPA_IMPORT_ASSEMBLE) {
		spa_config_enter(spa, SCL_ALL, FTAG, RW_WRITER);
		error = vdev_validate(rvd, mosconfig);
		spa_config_exit(spa, SCL_ALL, FTAG);

		if (error != 0)
			return (error);

		if (rvd->vdev_state <= VDEV_STATE_CANT_OPEN)
			return (ENXIO);
	}

	/*
	 * Find the best uberblock.
	 */
	vdev_uberblock_load(rvd, ub, &label);

	/*
	 * If we weren't able to find a single valid uberblock, return failure.
	 */
	if (ub->ub_txg == 0) {
		nvlist_free(label);
		return (spa_vdev_err(rvd, VDEV_AUX_CORRUPT_DATA, ENXIO));
	}

	/*
	 * If the pool has an unsupported version we can't open it.
	 */
	if (!SPA_VERSION_IS_SUPPORTED(ub->ub_version)) {
		nvlist_free(label);
		return (spa_vdev_err(rvd, VDEV_AUX_VERSION_NEWER, ENOTSUP));
	}

	if (ub->ub_version >= SPA_VERSION_FEATURES) {
		nvlist_t *features;

		/*
		 * If we weren't able to find what's necessary for reading the
		 * MOS in the label, return failure.
		 */
		if (label == NULL || nvlist_lookup_nvlist(label,
		    ZPOOL_CONFIG_FEATURES_FOR_READ, &features) != 0) {
			nvlist_free(label);
			return (spa_vdev_err(rvd, VDEV_AUX_CORRUPT_DATA,
			    ENXIO));
		}

		/*
		 * Update our in-core representation with the definitive values
		 * from the label.
		 */
		nvlist_free(spa->spa_label_features);
		VERIFY(nvlist_dup(features, &spa->spa_label_features, 0) == 0);
	}

	nvlist_free(label);

	/*
	 * Look through entries in the label nvlist's features_for_read. If
	 * there is a feature listed there which we don't understand then we
	 * cannot open a pool.
	 */
	if (ub->ub_version >= SPA_VERSION_FEATURES) {
		nvlist_t *unsup_feat;
		nvpair_t *nvp;

		VERIFY(nvlist_alloc(&unsup_feat, NV_UNIQUE_NAME, KM_SLEEP) ==
		    0);

		for (nvp = nvlist_next_nvpair(spa->spa_label_features, NULL);
		    nvp != NULL;
		    nvp = nvlist_next_nvpair(spa->spa_label_features, nvp)) {
			if (!zfeature_is_supported(nvpair_name(nvp))) {
				VERIFY(nvlist_add_string(unsup_feat,
				    nvpair_name(nvp), "") == 0);
			}
		}

		if (!nvlist_empty(unsup_feat)) {
			VERIFY(nvlist_add_nvlist(spa->spa_load_info,
			    ZPOOL_CONFIG_UNSUP_FEAT, unsup_feat) == 0);
			nvlist_free(unsup_feat);
			return (spa_vdev_err(rvd, VDEV_AUX_UNSUP_FEAT,
			    ENOTSUP));
		}

		nvlist_free(unsup_feat);
	}

	/*
	 * If the vdev guid sum doesn't match the uberblock, we have an
	 * incomplete configuration.  We first check to see if the pool
	 * is aware of the complete config (i.e ZPOOL_CONFIG_VDEV_CHILDREN).
	 * If it is, defer the vdev_guid_sum check till later so we
	 * can handle missing vdevs.
	 */
	if (nvlist_lookup_uint64(config, ZPOOL_CONFIG_VDEV_CHILDREN,
	    &children) != 0 && mosconfig && type != SPA_IMPORT_ASSEMBLE &&
	    rvd->vdev_guid_sum != ub->ub_guid_sum)
		return (spa_vdev_err(rvd, VDEV_AUX_BAD_GUID_SUM, ENXIO));

	if (type != SPA_IMPORT_ASSEMBLE && spa->spa_config_splitting) {
		spa_config_enter(spa, SCL_ALL, FTAG, RW_WRITER);
		spa_try_repair(spa, config);
		spa_config_exit(spa, SCL_ALL, FTAG);
		nvlist_free(spa->spa_config_splitting);
		spa->spa_config_splitting = NULL;
	}

	/*
	 * Initialize internal SPA structures.
	 */
	spa->spa_state = POOL_STATE_ACTIVE;
	spa->spa_ubsync = spa->spa_uberblock;
	spa->spa_verify_min_txg = spa->spa_extreme_rewind ?
	    TXG_INITIAL - 1 : spa_last_synced_txg(spa) - TXG_DEFER_SIZE - 1;
	spa->spa_first_txg = spa->spa_last_ubsync_txg ?
	    spa->spa_last_ubsync_txg : spa_last_synced_txg(spa) + 1;
	spa->spa_claim_max_txg = spa->spa_first_txg;
	spa->spa_prev_software_version = ub->ub_software_version;

	error = dsl_pool_init(spa, spa->spa_first_txg, &spa->spa_dsl_pool);
	if (error)
		return (spa_vdev_err(rvd, VDEV_AUX_CORRUPT_DATA, EIO));
	spa->spa_meta_objset = spa->spa_dsl_pool->dp_meta_objset;

	if (spa_dir_prop(spa, DMU_POOL_CONFIG, &spa->spa_config_object) != 0)
		return (spa_vdev_err(rvd, VDEV_AUX_CORRUPT_DATA, EIO));

	if (spa_version(spa) >= SPA_VERSION_FEATURES) {
		boolean_t missing_feat_read = B_FALSE;
		nvlist_t *unsup_feat, *enabled_feat;

		if (spa_dir_prop(spa, DMU_POOL_FEATURES_FOR_READ,
		    &spa->spa_feat_for_read_obj) != 0) {
			return (spa_vdev_err(rvd, VDEV_AUX_CORRUPT_DATA, EIO));
		}

		if (spa_dir_prop(spa, DMU_POOL_FEATURES_FOR_WRITE,
		    &spa->spa_feat_for_write_obj) != 0) {
			return (spa_vdev_err(rvd, VDEV_AUX_CORRUPT_DATA, EIO));
		}

		if (spa_dir_prop(spa, DMU_POOL_FEATURE_DESCRIPTIONS,
		    &spa->spa_feat_desc_obj) != 0) {
			return (spa_vdev_err(rvd, VDEV_AUX_CORRUPT_DATA, EIO));
		}

		enabled_feat = fnvlist_alloc();
		unsup_feat = fnvlist_alloc();

		if (!feature_is_supported(spa->spa_meta_objset,
		    spa->spa_feat_for_read_obj, spa->spa_feat_desc_obj,
		    unsup_feat, enabled_feat))
			missing_feat_read = B_TRUE;

		if (spa_writeable(spa) || state == SPA_LOAD_TRYIMPORT) {
			if (!feature_is_supported(spa->spa_meta_objset,
			    spa->spa_feat_for_write_obj, spa->spa_feat_desc_obj,
			    unsup_feat, enabled_feat)) {
				missing_feat_write = B_TRUE;
			}
		}

		fnvlist_add_nvlist(spa->spa_load_info,
		    ZPOOL_CONFIG_ENABLED_FEAT, enabled_feat);

		if (!nvlist_empty(unsup_feat)) {
			fnvlist_add_nvlist(spa->spa_load_info,
			    ZPOOL_CONFIG_UNSUP_FEAT, unsup_feat);
		}

		fnvlist_free(enabled_feat);
		fnvlist_free(unsup_feat);

		if (!missing_feat_read) {
			fnvlist_add_boolean(spa->spa_load_info,
			    ZPOOL_CONFIG_CAN_RDONLY);
		}

		/*
		 * If the state is SPA_LOAD_TRYIMPORT, our objective is
		 * twofold: to determine whether the pool is available for
		 * import in read-write mode and (if it is not) whether the
		 * pool is available for import in read-only mode. If the pool
		 * is available for import in read-write mode, it is displayed
		 * as available in userland; if it is not available for import
		 * in read-only mode, it is displayed as unavailable in
		 * userland. If the pool is available for import in read-only
		 * mode but not read-write mode, it is displayed as unavailable
		 * in userland with a special note that the pool is actually
		 * available for open in read-only mode.
		 *
		 * As a result, if the state is SPA_LOAD_TRYIMPORT and we are
		 * missing a feature for write, we must first determine whether
		 * the pool can be opened read-only before returning to
		 * userland in order to know whether to display the
		 * abovementioned note.
		 */
		if (missing_feat_read || (missing_feat_write &&
		    spa_writeable(spa))) {
			return (spa_vdev_err(rvd, VDEV_AUX_UNSUP_FEAT,
			    ENOTSUP));
		}
	}

<<<<<<< HEAD

=======
>>>>>>> 76351672
	spa->spa_is_initializing = B_TRUE;
	error = dsl_pool_open(spa->spa_dsl_pool);
	spa->spa_is_initializing = B_FALSE;
	if (error != 0)
		return (spa_vdev_err(rvd, VDEV_AUX_CORRUPT_DATA, EIO));

	if (!mosconfig) {
		uint64_t hostid;
		nvlist_t *policy = NULL, *nvconfig;

		if (load_nvlist(spa, spa->spa_config_object, &nvconfig) != 0)
			return (spa_vdev_err(rvd, VDEV_AUX_CORRUPT_DATA, EIO));

		if (!spa_is_root(spa) && nvlist_lookup_uint64(nvconfig,
		    ZPOOL_CONFIG_HOSTID, &hostid) == 0) {
			char *hostname;
			unsigned long myhostid = 0;

			VERIFY(nvlist_lookup_string(nvconfig,
			    ZPOOL_CONFIG_HOSTNAME, &hostname) == 0);

#ifdef	_KERNEL
			//myhostid = zone_get_hostid(NULL);
#else	/* _KERNEL */
			/*
			 * We're emulating the system's hostid in userland, so
			 * we can't use zone_get_hostid().
			 */
			(void) ddi_strtoul(hw_serial, NULL, 10, &myhostid);
#endif	/* _KERNEL */
			if (hostid != 0 && myhostid != 0 &&
			    hostid != myhostid) {
				nvlist_free(nvconfig);
				cmn_err(CE_WARN, "pool '%s' could not be "
				    "loaded as it was last accessed by "
				    "another system (host: %s hostid: 0x%lx). "
				    "See: http://zfsonlinux.org/msg/ZFS-8000-EY",
				    spa_name(spa), hostname,
				    (unsigned long)hostid);
				return (EBADF);
			}
		}
		if (nvlist_lookup_nvlist(spa->spa_config,
		    ZPOOL_REWIND_POLICY, &policy) == 0)
			VERIFY(nvlist_add_nvlist(nvconfig,
			    ZPOOL_REWIND_POLICY, policy) == 0);

		spa_config_set(spa, nvconfig);
		spa_unload(spa);
		spa_deactivate(spa);
		spa_activate(spa, orig_mode);

		return (spa_load(spa, state, SPA_IMPORT_EXISTING, B_TRUE));
	}

	if (spa_dir_prop(spa, DMU_POOL_SYNC_BPOBJ, &obj) != 0)
		return (spa_vdev_err(rvd, VDEV_AUX_CORRUPT_DATA, EIO));
	error = bpobj_open(&spa->spa_deferred_bpobj, spa->spa_meta_objset, obj);
	if (error != 0)
		return (spa_vdev_err(rvd, VDEV_AUX_CORRUPT_DATA, EIO));

	/*
	 * Load the bit that tells us to use the new accounting function
	 * (raid-z deflation).  If we have an older pool, this will not
	 * be present.
	 */
	error = spa_dir_prop(spa, DMU_POOL_DEFLATE, &spa->spa_deflate);
	if (error != 0 && error != ENOENT)
		return (spa_vdev_err(rvd, VDEV_AUX_CORRUPT_DATA, EIO));

	error = spa_dir_prop(spa, DMU_POOL_CREATION_VERSION,
	    &spa->spa_creation_version);
	if (error != 0 && error != ENOENT)
		return (spa_vdev_err(rvd, VDEV_AUX_CORRUPT_DATA, EIO));

	/*
	 * Load the persistent error log.  If we have an older pool, this will
	 * not be present.
	 */
	error = spa_dir_prop(spa, DMU_POOL_ERRLOG_LAST, &spa->spa_errlog_last);
	if (error != 0 && error != ENOENT)
		return (spa_vdev_err(rvd, VDEV_AUX_CORRUPT_DATA, EIO));

	error = spa_dir_prop(spa, DMU_POOL_ERRLOG_SCRUB,
	    &spa->spa_errlog_scrub);
	if (error != 0 && error != ENOENT)
		return (spa_vdev_err(rvd, VDEV_AUX_CORRUPT_DATA, EIO));

	/*
	 * Load the history object.  If we have an older pool, this
	 * will not be present.
	 */
	error = spa_dir_prop(spa, DMU_POOL_HISTORY, &spa->spa_history);
	if (error != 0 && error != ENOENT)
		return (spa_vdev_err(rvd, VDEV_AUX_CORRUPT_DATA, EIO));

	/*
	 * If we're assembling the pool from the split-off vdevs of
	 * an existing pool, we don't want to attach the spares & cache
	 * devices.
	 */

	/*
	 * Load any hot spares for this pool.
	 */
	error = spa_dir_prop(spa, DMU_POOL_SPARES, &spa->spa_spares.sav_object);
	if (error != 0 && error != ENOENT)
		return (spa_vdev_err(rvd, VDEV_AUX_CORRUPT_DATA, EIO));
	if (error == 0 && type != SPA_IMPORT_ASSEMBLE) {
		ASSERT(spa_version(spa) >= SPA_VERSION_SPARES);
		if (load_nvlist(spa, spa->spa_spares.sav_object,
		    &spa->spa_spares.sav_config) != 0)
			return (spa_vdev_err(rvd, VDEV_AUX_CORRUPT_DATA, EIO));

		spa_config_enter(spa, SCL_ALL, FTAG, RW_WRITER);
		spa_load_spares(spa);
		spa_config_exit(spa, SCL_ALL, FTAG);
	} else if (error == 0) {
		spa->spa_spares.sav_sync = B_TRUE;
	}

	/*
	 * Load any level 2 ARC devices for this pool.
	 */
	error = spa_dir_prop(spa, DMU_POOL_L2CACHE,
	    &spa->spa_l2cache.sav_object);
	if (error != 0 && error != ENOENT)
		return (spa_vdev_err(rvd, VDEV_AUX_CORRUPT_DATA, EIO));
	if (error == 0 && type != SPA_IMPORT_ASSEMBLE) {
		ASSERT(spa_version(spa) >= SPA_VERSION_L2CACHE);
		if (load_nvlist(spa, spa->spa_l2cache.sav_object,
		    &spa->spa_l2cache.sav_config) != 0)
			return (spa_vdev_err(rvd, VDEV_AUX_CORRUPT_DATA, EIO));

		spa_config_enter(spa, SCL_ALL, FTAG, RW_WRITER);
		spa_load_l2cache(spa);
		spa_config_exit(spa, SCL_ALL, FTAG);
	} else if (error == 0) {
		spa->spa_l2cache.sav_sync = B_TRUE;
	}

	spa->spa_delegation = zpool_prop_default_numeric(ZPOOL_PROP_DELEGATION);

	error = spa_dir_prop(spa, DMU_POOL_PROPS, &spa->spa_pool_props_object);
	if (error && error != ENOENT)
		return (spa_vdev_err(rvd, VDEV_AUX_CORRUPT_DATA, EIO));

	if (error == 0) {
		uint64_t autoreplace;

		spa_prop_find(spa, ZPOOL_PROP_BOOTFS, &spa->spa_bootfs);
		spa_prop_find(spa, ZPOOL_PROP_AUTOREPLACE, &autoreplace);
		spa_prop_find(spa, ZPOOL_PROP_DELEGATION, &spa->spa_delegation);
		spa_prop_find(spa, ZPOOL_PROP_FAILUREMODE, &spa->spa_failmode);
		spa_prop_find(spa, ZPOOL_PROP_AUTOEXPAND, &spa->spa_autoexpand);
		spa_prop_find(spa, ZPOOL_PROP_DEDUPDITTO,
		    &spa->spa_dedup_ditto);

		spa->spa_autoreplace = (autoreplace != 0);
	}

	/*
	 * If the 'autoreplace' property is set, then post a resource notifying
	 * the ZFS DE that it should not issue any faults for unopenable
	 * devices.  We also iterate over the vdevs, and post a sysevent for any
	 * unopenable vdevs so that the normal autoreplace handler can take
	 * over.
	 */
	if (spa->spa_autoreplace && state != SPA_LOAD_TRYIMPORT) {
		spa_check_removed(spa->spa_root_vdev);
		/*
		 * For the import case, this is done in spa_import(), because
		 * at this point we're using the spare definitions from
		 * the MOS config, not necessarily from the userland config.
		 */
		if (state != SPA_LOAD_IMPORT) {
			spa_aux_check_removed(&spa->spa_spares);
			spa_aux_check_removed(&spa->spa_l2cache);
		}
	}

	/*
	 * Load the vdev state for all toplevel vdevs.
	 */
	vdev_load(rvd);

	/*
	 * Propagate the leaf DTLs we just loaded all the way up the tree.
	 */
	spa_config_enter(spa, SCL_ALL, FTAG, RW_WRITER);
	vdev_dtl_reassess(rvd, 0, 0, B_FALSE);
	spa_config_exit(spa, SCL_ALL, FTAG);

	/*
	 * Load the DDTs (dedup tables).
	 */
	error = ddt_load(spa);
	if (error != 0)
		return (spa_vdev_err(rvd, VDEV_AUX_CORRUPT_DATA, EIO));

	spa_update_dspace(spa);

	/*
	 * Validate the config, using the MOS config to fill in any
	 * information which might be missing.  If we fail to validate
	 * the config then declare the pool unfit for use. If we're
	 * assembling a pool from a split, the log is not transferred
	 * over.
	 */
	if (type != SPA_IMPORT_ASSEMBLE) {
		nvlist_t *nvconfig;

		if (load_nvlist(spa, spa->spa_config_object, &nvconfig) != 0)
			return (spa_vdev_err(rvd, VDEV_AUX_CORRUPT_DATA, EIO));

		if (!spa_config_valid(spa, nvconfig)) {
			nvlist_free(nvconfig);
			return (spa_vdev_err(rvd, VDEV_AUX_BAD_GUID_SUM,
			    ENXIO));
		}
		nvlist_free(nvconfig);

		/*
		 * Now that we've validated the config, check the state of the
		 * root vdev.  If it can't be opened, it indicates one or
		 * more toplevel vdevs are faulted.
		 */
		if (rvd->vdev_state <= VDEV_STATE_CANT_OPEN)
			return (ENXIO);

		if (spa_check_logs(spa)) {
			*ereport = FM_EREPORT_ZFS_LOG_REPLAY;
			return (spa_vdev_err(rvd, VDEV_AUX_BAD_LOG, ENXIO));
		}
	}

	if (missing_feat_write) {
		ASSERT(state == SPA_LOAD_TRYIMPORT);

		/*
		 * At this point, we know that we can open the pool in
		 * read-only mode but not read-write mode. We now have enough
		 * information and can return to userland.
		 */
		return (spa_vdev_err(rvd, VDEV_AUX_UNSUP_FEAT, ENOTSUP));
	}

	/*
	 * We've successfully opened the pool, verify that we're ready
	 * to start pushing transactions.
	 */
	if (state != SPA_LOAD_TRYIMPORT) {
		if ((error = spa_load_verify(spa)))
			return (spa_vdev_err(rvd, VDEV_AUX_CORRUPT_DATA,
			    error));
	}

	if (spa_writeable(spa) && (state == SPA_LOAD_RECOVER ||
	    spa->spa_load_max_txg == UINT64_MAX)) {
		dmu_tx_t *tx;
		int need_update = B_FALSE;
		int c;

		ASSERT(state != SPA_LOAD_TRYIMPORT);

		/*
		 * Claim log blocks that haven't been committed yet.
		 * This must all happen in a single txg.
		 * Note: spa_claim_max_txg is updated by spa_claim_notify(),
		 * invoked from zil_claim_log_block()'s i/o done callback.
		 * Price of rollback is that we abandon the log.
		 */
		spa->spa_claiming = B_TRUE;

		tx = dmu_tx_create_assigned(spa_get_dsl(spa),
		    spa_first_txg(spa));
		(void) dmu_objset_find(spa_name(spa),
		    zil_claim, tx, DS_FIND_CHILDREN);
		dmu_tx_commit(tx);

		spa->spa_claiming = B_FALSE;

		spa_set_log_state(spa, SPA_LOG_GOOD);
		spa->spa_sync_on = B_TRUE;
		txg_sync_start(spa->spa_dsl_pool);

		/*
		 * Wait for all claims to sync.  We sync up to the highest
		 * claimed log block birth time so that claimed log blocks
		 * don't appear to be from the future.  spa_claim_max_txg
		 * will have been set for us by either zil_check_log_chain()
		 * (invoked from spa_check_logs()) or zil_claim() above.
		 */
		txg_wait_synced(spa->spa_dsl_pool, spa->spa_claim_max_txg);

		/*
		 * If the config cache is stale, or we have uninitialized
		 * metaslabs (see spa_vdev_add()), then update the config.
		 *
		 * If this is a verbatim import, trust the current
		 * in-core spa_config and update the disk labels.
		 */
		if (config_cache_txg != spa->spa_config_txg ||
		    state == SPA_LOAD_IMPORT ||
		    state == SPA_LOAD_RECOVER ||
		    (spa->spa_import_flags & ZFS_IMPORT_VERBATIM))
			need_update = B_TRUE;

		for (c = 0; c < rvd->vdev_children; c++)
			if (rvd->vdev_child[c]->vdev_ms_array == 0)
				need_update = B_TRUE;

		/*
		 * Update the config cache asychronously in case we're the
		 * root pool, in which case the config cache isn't writable yet.
		 */
		if (need_update)
			spa_async_request(spa, SPA_ASYNC_CONFIG_UPDATE);

		/*
		 * Check all DTLs to see if anything needs resilvering.
		 */
		if (!dsl_scan_resilvering(spa->spa_dsl_pool) &&
		    vdev_resilver_needed(rvd, NULL, NULL))
			spa_async_request(spa, SPA_ASYNC_RESILVER);


		/*
		 * Delete any inconsistent datasets.
		 */
		(void) dmu_objset_find(spa_name(spa),
		    dsl_destroy_inconsistent, NULL, DS_FIND_CHILDREN);

		/*
		 * Clean up any stale temporary dataset userrefs.
		 */
		dsl_pool_clean_tmp_userrefs(spa->spa_dsl_pool);
	}

	return (0);
}

static int
spa_load_retry(spa_t *spa, spa_load_state_t state, int mosconfig)
{
	int mode = spa->spa_mode;

	spa_unload(spa);
	spa_deactivate(spa);

	spa->spa_load_max_txg--;

	spa_activate(spa, mode);
	spa_async_suspend(spa);

	return (spa_load(spa, state, SPA_IMPORT_EXISTING, mosconfig));
}

/*
 * If spa_load() fails this function will try loading prior txg's. If
 * 'state' is SPA_LOAD_RECOVER and one of these loads succeeds the pool
 * will be rewound to that txg. If 'state' is not SPA_LOAD_RECOVER this
 * function will not rewind the pool and will return the same error as
 * spa_load().
 */
static int
spa_load_best(spa_t *spa, spa_load_state_t state, int mosconfig,
    uint64_t max_request, int rewind_flags)
{
	nvlist_t *loadinfo = NULL;
	nvlist_t *config = NULL;
	int load_error, rewind_error;
	uint64_t safe_rewind_txg;
	uint64_t min_txg;

	if (spa->spa_load_txg && state == SPA_LOAD_RECOVER) {
		spa->spa_load_max_txg = spa->spa_load_txg;
		spa_set_log_state(spa, SPA_LOG_CLEAR);
	} else {
		spa->spa_load_max_txg = max_request;
	}

	load_error = rewind_error = spa_load(spa, state, SPA_IMPORT_EXISTING,
	    mosconfig);
	if (load_error == 0)
		return (0);

	if (spa->spa_root_vdev != NULL)
		config = spa_config_generate(spa, NULL, -1ULL, B_TRUE);

	spa->spa_last_ubsync_txg = spa->spa_uberblock.ub_txg;
	spa->spa_last_ubsync_txg_ts = spa->spa_uberblock.ub_timestamp;

	if (rewind_flags & ZPOOL_NEVER_REWIND) {
		nvlist_free(config);
		return (load_error);
	}

	if (state == SPA_LOAD_RECOVER) {
		/* Price of rolling back is discarding txgs, including log */
		spa_set_log_state(spa, SPA_LOG_CLEAR);
	} else {
		/*
		 * If we aren't rolling back save the load info from our first
		 * import attempt so that we can restore it after attempting
		 * to rewind.
		 */
		loadinfo = spa->spa_load_info;
		spa->spa_load_info = fnvlist_alloc();
	}

	spa->spa_load_max_txg = spa->spa_last_ubsync_txg;
	safe_rewind_txg = spa->spa_last_ubsync_txg - TXG_DEFER_SIZE;
	min_txg = (rewind_flags & ZPOOL_EXTREME_REWIND) ?
	    TXG_INITIAL : safe_rewind_txg;

	/*
	 * Continue as long as we're finding errors, we're still within
	 * the acceptable rewind range, and we're still finding uberblocks
	 */
	while (rewind_error && spa->spa_uberblock.ub_txg >= min_txg &&
	    spa->spa_uberblock.ub_txg <= spa->spa_load_max_txg) {
		if (spa->spa_load_max_txg < safe_rewind_txg)
			spa->spa_extreme_rewind = B_TRUE;
		rewind_error = spa_load_retry(spa, state, mosconfig);
	}

	spa->spa_extreme_rewind = B_FALSE;
	spa->spa_load_max_txg = UINT64_MAX;

	if (config && (rewind_error || state != SPA_LOAD_RECOVER))
		spa_config_set(spa, config);

	if (state == SPA_LOAD_RECOVER) {
		ASSERT3P(loadinfo, ==, NULL);
		return (rewind_error);
	} else {
		/* Store the rewind info as part of the initial load info */
		fnvlist_add_nvlist(loadinfo, ZPOOL_CONFIG_REWIND_INFO,
		    spa->spa_load_info);

		/* Restore the initial load info */
		fnvlist_free(spa->spa_load_info);
		spa->spa_load_info = loadinfo;

		return (load_error);
	}
}

/*
 * Pool Open/Import
 *
 * The import case is identical to an open except that the configuration is sent
 * down from userland, instead of grabbed from the configuration cache.  For the
 * case of an open, the pool configuration will exist in the
 * POOL_STATE_UNINITIALIZED state.
 *
 * The stats information (gen/count/ustats) is used to gather vdev statistics at
 * the same time open the pool, without having to keep around the spa_t in some
 * ambiguous state.
 */
static int
spa_open_common(const char *pool, spa_t **spapp, void *tag, nvlist_t *nvpolicy,
    nvlist_t **config)
{
	spa_t *spa;
	spa_load_state_t state = SPA_LOAD_OPEN;
	int error;
	int locked = B_FALSE;
	int firstopen = B_FALSE;

	*spapp = NULL;

	/*
	 * As disgusting as this is, we need to support recursive calls to this
	 * function because dsl_dir_open() is called during spa_load(), and ends
	 * up calling spa_open() again.  The real fix is to figure out how to
	 * avoid dsl_dir_open() calling this in the first place.
	 */
	if (mutex_owner(&spa_namespace_lock) != curthread) {
		mutex_enter(&spa_namespace_lock);
		locked = B_TRUE;
	}

	if ((spa = spa_lookup(pool)) == NULL) {
		if (locked)
			mutex_exit(&spa_namespace_lock);
		return (ENOENT);
	}

	if (spa->spa_state == POOL_STATE_UNINITIALIZED) {
		zpool_rewind_policy_t policy;

		firstopen = B_TRUE;

		zpool_get_rewind_policy(nvpolicy ? nvpolicy : spa->spa_config,
		    &policy);
		if (policy.zrp_request & ZPOOL_DO_REWIND)
			state = SPA_LOAD_RECOVER;

		spa_activate(spa, spa_mode_global);

		if (state != SPA_LOAD_RECOVER)
			spa->spa_last_ubsync_txg = spa->spa_load_txg = 0;

		error = spa_load_best(spa, state, B_FALSE, policy.zrp_txg,
		    policy.zrp_request);

		if (error == EBADF) {
			/*
			 * If vdev_validate() returns failure (indicated by
			 * EBADF), it indicates that one of the vdevs indicates
			 * that the pool has been exported or destroyed.  If
			 * this is the case, the config cache is out of sync and
			 * we should remove the pool from the namespace.
			 */
			spa_unload(spa);
			spa_deactivate(spa);
			spa_config_sync(spa, B_TRUE, B_TRUE);
			spa_remove(spa);
			if (locked)
				mutex_exit(&spa_namespace_lock);
			return (ENOENT);
		}

		if (error) {
			/*
			 * We can't open the pool, but we still have useful
			 * information: the state of each vdev after the
			 * attempted vdev_open().  Return this to the user.
			 */
			if (config != NULL && spa->spa_config) {
				VERIFY(nvlist_dup(spa->spa_config, config,
				    KM_PUSHPAGE) == 0);
				VERIFY(nvlist_add_nvlist(*config,
				    ZPOOL_CONFIG_LOAD_INFO,
				    spa->spa_load_info) == 0);
			}
			spa_unload(spa);
			spa_deactivate(spa);
			spa->spa_last_open_failed = error;
			if (locked)
				mutex_exit(&spa_namespace_lock);
			*spapp = NULL;
			return (error);
		}
	}

	spa_open_ref(spa, tag);

	if (config != NULL)
		*config = spa_config_generate(spa, NULL, -1ULL, B_TRUE);

	/*
	 * If we've recovered the pool, pass back any information we
	 * gathered while doing the load.
	 */
	if (state == SPA_LOAD_RECOVER) {
		VERIFY(nvlist_add_nvlist(*config, ZPOOL_CONFIG_LOAD_INFO,
		    spa->spa_load_info) == 0);
	}

	if (locked) {
		spa->spa_last_open_failed = 0;
		spa->spa_last_ubsync_txg = 0;
		spa->spa_load_txg = 0;
		mutex_exit(&spa_namespace_lock);
	}

#ifdef _KERNEL
	if (firstopen)
		zvol_create_minors(spa->spa_name);
#endif

	*spapp = spa;

	return (0);
}

int
spa_open_rewind(const char *name, spa_t **spapp, void *tag, nvlist_t *policy,
    nvlist_t **config)
{
	return (spa_open_common(name, spapp, tag, policy, config));
}

int
spa_open(const char *name, spa_t **spapp, void *tag)
{
	return (spa_open_common(name, spapp, tag, NULL, NULL));
}

/*
 * Lookup the given spa_t, incrementing the inject count in the process,
 * preventing it from being exported or destroyed.
 */
spa_t *
spa_inject_addref(char *name)
{
	spa_t *spa;

	mutex_enter(&spa_namespace_lock);
	if ((spa = spa_lookup(name)) == NULL) {
		mutex_exit(&spa_namespace_lock);
		return (NULL);
	}
	spa->spa_inject_ref++;
	mutex_exit(&spa_namespace_lock);

	return (spa);
}

void
spa_inject_delref(spa_t *spa)
{
	mutex_enter(&spa_namespace_lock);
	spa->spa_inject_ref--;
	mutex_exit(&spa_namespace_lock);
}

/*
 * Add spares device information to the nvlist.
 */
static void
spa_add_spares(spa_t *spa, nvlist_t *config)
{
	nvlist_t **spares;
	uint_t i, nspares;
	nvlist_t *nvroot;
	uint64_t guid;
	vdev_stat_t *vs;
	uint_t vsc;
	uint64_t pool;

	ASSERT(spa_config_held(spa, SCL_CONFIG, RW_READER));

	if (spa->spa_spares.sav_count == 0)
		return;

	VERIFY(nvlist_lookup_nvlist(config,
	    ZPOOL_CONFIG_VDEV_TREE, &nvroot) == 0);
	VERIFY(nvlist_lookup_nvlist_array(spa->spa_spares.sav_config,
	    ZPOOL_CONFIG_SPARES, &spares, &nspares) == 0);
	if (nspares != 0) {
		VERIFY(nvlist_add_nvlist_array(nvroot,
		    ZPOOL_CONFIG_SPARES, spares, nspares) == 0);
		VERIFY(nvlist_lookup_nvlist_array(nvroot,
		    ZPOOL_CONFIG_SPARES, &spares, &nspares) == 0);

		/*
		 * Go through and find any spares which have since been
		 * repurposed as an active spare.  If this is the case, update
		 * their status appropriately.
		 */
		for (i = 0; i < nspares; i++) {
			VERIFY(nvlist_lookup_uint64(spares[i],
			    ZPOOL_CONFIG_GUID, &guid) == 0);
			if (spa_spare_exists(guid, &pool, NULL) &&
			    pool != 0ULL) {
				VERIFY(nvlist_lookup_uint64_array(
				    spares[i], ZPOOL_CONFIG_VDEV_STATS,
				    (uint64_t **)&vs, &vsc) == 0);
				vs->vs_state = VDEV_STATE_CANT_OPEN;
				vs->vs_aux = VDEV_AUX_SPARED;
			}
		}
	}
}

/*
 * Add l2cache device information to the nvlist, including vdev stats.
 */
static void
spa_add_l2cache(spa_t *spa, nvlist_t *config)
{
	nvlist_t **l2cache;
	uint_t i, j, nl2cache;
	nvlist_t *nvroot;
	uint64_t guid;
	vdev_t *vd;
	vdev_stat_t *vs;
	uint_t vsc;

	ASSERT(spa_config_held(spa, SCL_CONFIG, RW_READER));

	if (spa->spa_l2cache.sav_count == 0)
		return;

	VERIFY(nvlist_lookup_nvlist(config,
	    ZPOOL_CONFIG_VDEV_TREE, &nvroot) == 0);
	VERIFY(nvlist_lookup_nvlist_array(spa->spa_l2cache.sav_config,
	    ZPOOL_CONFIG_L2CACHE, &l2cache, &nl2cache) == 0);
	if (nl2cache != 0) {
		VERIFY(nvlist_add_nvlist_array(nvroot,
		    ZPOOL_CONFIG_L2CACHE, l2cache, nl2cache) == 0);
		VERIFY(nvlist_lookup_nvlist_array(nvroot,
		    ZPOOL_CONFIG_L2CACHE, &l2cache, &nl2cache) == 0);

		/*
		 * Update level 2 cache device stats.
		 */

		for (i = 0; i < nl2cache; i++) {
			VERIFY(nvlist_lookup_uint64(l2cache[i],
			    ZPOOL_CONFIG_GUID, &guid) == 0);

			vd = NULL;
			for (j = 0; j < spa->spa_l2cache.sav_count; j++) {
				if (guid ==
				    spa->spa_l2cache.sav_vdevs[j]->vdev_guid) {
					vd = spa->spa_l2cache.sav_vdevs[j];
					break;
				}
			}
			ASSERT(vd != NULL);

			VERIFY(nvlist_lookup_uint64_array(l2cache[i],
			    ZPOOL_CONFIG_VDEV_STATS, (uint64_t **)&vs, &vsc)
			    == 0);
			vdev_get_stats(vd, vs);
		}
	}
}

static void
spa_add_feature_stats(spa_t *spa, nvlist_t *config)
{
	nvlist_t *features;
	zap_cursor_t zc;
	zap_attribute_t za;

	ASSERT(spa_config_held(spa, SCL_CONFIG, RW_READER));
	VERIFY(nvlist_alloc(&features, NV_UNIQUE_NAME, KM_SLEEP) == 0);

	if (spa->spa_feat_for_read_obj != 0) {
		for (zap_cursor_init(&zc, spa->spa_meta_objset,
		    spa->spa_feat_for_read_obj);
		    zap_cursor_retrieve(&zc, &za) == 0;
		    zap_cursor_advance(&zc)) {
			ASSERT(za.za_integer_length == sizeof (uint64_t) &&
			    za.za_num_integers == 1);
			VERIFY3U(0, ==, nvlist_add_uint64(features, za.za_name,
			    za.za_first_integer));
		}
		zap_cursor_fini(&zc);
	}

	if (spa->spa_feat_for_write_obj != 0) {
		for (zap_cursor_init(&zc, spa->spa_meta_objset,
		    spa->spa_feat_for_write_obj);
		    zap_cursor_retrieve(&zc, &za) == 0;
		    zap_cursor_advance(&zc)) {
			ASSERT(za.za_integer_length == sizeof (uint64_t) &&
			    za.za_num_integers == 1);
			VERIFY3U(0, ==, nvlist_add_uint64(features, za.za_name,
			    za.za_first_integer));
		}
		zap_cursor_fini(&zc);
	}

	VERIFY(nvlist_add_nvlist(config, ZPOOL_CONFIG_FEATURE_STATS,
	    features) == 0);
	nvlist_free(features);
}

int
spa_get_stats(const char *name, nvlist_t **config,
    char *altroot, size_t buflen)
{
	int error;
	spa_t *spa;

	*config = NULL;
	error = spa_open_common(name, &spa, FTAG, NULL, config);

	if (spa != NULL) {
		/*
		 * This still leaves a window of inconsistency where the spares
		 * or l2cache devices could change and the config would be
		 * self-inconsistent.
		 */
		spa_config_enter(spa, SCL_CONFIG, FTAG, RW_READER);

		if (*config != NULL) {
			uint64_t loadtimes[2];

			loadtimes[0] = spa->spa_loaded_ts.tv_sec;
			loadtimes[1] = spa->spa_loaded_ts.tv_nsec;
			VERIFY(nvlist_add_uint64_array(*config,
			    ZPOOL_CONFIG_LOADED_TIME, loadtimes, 2) == 0);

			VERIFY(nvlist_add_uint64(*config,
			    ZPOOL_CONFIG_ERRCOUNT,
			    spa_get_errlog_size(spa)) == 0);

			if (spa_suspended(spa))
				VERIFY(nvlist_add_uint64(*config,
				    ZPOOL_CONFIG_SUSPENDED,
				    spa->spa_failmode) == 0);

			spa_add_spares(spa, *config);
			spa_add_l2cache(spa, *config);
			spa_add_feature_stats(spa, *config);
		}
	}

	/*
	 * We want to get the alternate root even for faulted pools, so we cheat
	 * and call spa_lookup() directly.
	 */
	if (altroot) {
		if (spa == NULL) {
			mutex_enter(&spa_namespace_lock);
			spa = spa_lookup(name);
			if (spa)
				spa_altroot(spa, altroot, buflen);
			else
				altroot[0] = '\0';
			spa = NULL;
			mutex_exit(&spa_namespace_lock);
		} else {
			spa_altroot(spa, altroot, buflen);
		}
	}

	if (spa != NULL) {
		spa_config_exit(spa, SCL_CONFIG, FTAG);
		spa_close(spa, FTAG);
	}

	return (error);
}

/*
 * Validate that the auxiliary device array is well formed.  We must have an
 * array of nvlists, each which describes a valid leaf vdev.  If this is an
 * import (mode is VDEV_ALLOC_SPARE), then we allow corrupted spares to be
 * specified, as long as they are well-formed.
 */
static int
spa_validate_aux_devs(spa_t *spa, nvlist_t *nvroot, uint64_t crtxg, int mode,
    spa_aux_vdev_t *sav, const char *config, uint64_t version,
    vdev_labeltype_t label)
{
	nvlist_t **dev;
	uint_t i, ndev;
	vdev_t *vd;
	int error;

	ASSERT(spa_config_held(spa, SCL_ALL, RW_WRITER) == SCL_ALL);

	/*
	 * It's acceptable to have no devs specified.
	 */
	if (nvlist_lookup_nvlist_array(nvroot, config, &dev, &ndev) != 0)
		return (0);

	if (ndev == 0)
		return (EINVAL);

	/*
	 * Make sure the pool is formatted with a version that supports this
	 * device type.
	 */
	if (spa_version(spa) < version)
		return (ENOTSUP);

	/*
	 * Set the pending device list so we correctly handle device in-use
	 * checking.
	 */
	sav->sav_pending = dev;
	sav->sav_npending = ndev;

	for (i = 0; i < ndev; i++) {
		if ((error = spa_config_parse(spa, &vd, dev[i], NULL, 0,
		    mode)) != 0)
			goto out;

		if (!vd->vdev_ops->vdev_op_leaf) {
			vdev_free(vd);
			error = EINVAL;
			goto out;
		}

		/*
		 * The L2ARC currently only supports disk devices in
		 * kernel context.  For user-level testing, we allow it.
		 */
#ifdef _KERNEL
		if ((strcmp(config, ZPOOL_CONFIG_L2CACHE) == 0) &&
		    strcmp(vd->vdev_ops->vdev_op_type, VDEV_TYPE_DISK) != 0) {
			error = ENOTBLK;
			vdev_free(vd);
			goto out;
		}
#endif
		vd->vdev_top = vd;

		if ((error = vdev_open(vd)) == 0 &&
		    (error = vdev_label_init(vd, crtxg, label)) == 0) {
			VERIFY(nvlist_add_uint64(dev[i], ZPOOL_CONFIG_GUID,
			    vd->vdev_guid) == 0);
		}

		vdev_free(vd);

		if (error &&
		    (mode != VDEV_ALLOC_SPARE && mode != VDEV_ALLOC_L2CACHE))
			goto out;
		else
			error = 0;
	}

out:
	sav->sav_pending = NULL;
	sav->sav_npending = 0;
	return (error);
}

static int
spa_validate_aux(spa_t *spa, nvlist_t *nvroot, uint64_t crtxg, int mode)
{
	int error;

	ASSERT(spa_config_held(spa, SCL_ALL, RW_WRITER) == SCL_ALL);

	if ((error = spa_validate_aux_devs(spa, nvroot, crtxg, mode,
	    &spa->spa_spares, ZPOOL_CONFIG_SPARES, SPA_VERSION_SPARES,
	    VDEV_LABEL_SPARE)) != 0) {
		return (error);
	}

	return (spa_validate_aux_devs(spa, nvroot, crtxg, mode,
	    &spa->spa_l2cache, ZPOOL_CONFIG_L2CACHE, SPA_VERSION_L2CACHE,
	    VDEV_LABEL_L2CACHE));
}

static void
spa_set_aux_vdevs(spa_aux_vdev_t *sav, nvlist_t **devs, int ndevs,
    const char *config)
{
	int i;

	if (sav->sav_config != NULL) {
		nvlist_t **olddevs;
		uint_t oldndevs;
		nvlist_t **newdevs;

		/*
		 * Generate new dev list by concatentating with the
		 * current dev list.
		 */
		VERIFY(nvlist_lookup_nvlist_array(sav->sav_config, config,
		    &olddevs, &oldndevs) == 0);

		newdevs = kmem_alloc(sizeof (void *) *
		    (ndevs + oldndevs), KM_PUSHPAGE);
		for (i = 0; i < oldndevs; i++)
			VERIFY(nvlist_dup(olddevs[i], &newdevs[i],
			    KM_PUSHPAGE) == 0);
		for (i = 0; i < ndevs; i++)
			VERIFY(nvlist_dup(devs[i], &newdevs[i + oldndevs],
			    KM_PUSHPAGE) == 0);

		VERIFY(nvlist_remove(sav->sav_config, config,
		    DATA_TYPE_NVLIST_ARRAY) == 0);

		VERIFY(nvlist_add_nvlist_array(sav->sav_config,
		    config, newdevs, ndevs + oldndevs) == 0);
		for (i = 0; i < oldndevs + ndevs; i++)
			nvlist_free(newdevs[i]);
		kmem_free(newdevs, (oldndevs + ndevs) * sizeof (void *));
	} else {
		/*
		 * Generate a new dev list.
		 */
		VERIFY(nvlist_alloc(&sav->sav_config, NV_UNIQUE_NAME,
		    KM_PUSHPAGE) == 0);
		VERIFY(nvlist_add_nvlist_array(sav->sav_config, config,
		    devs, ndevs) == 0);
	}
}

/*
 * Stop and drop level 2 ARC devices
 */
void
spa_l2cache_drop(spa_t *spa)
{
	vdev_t *vd;
	int i;
	spa_aux_vdev_t *sav = &spa->spa_l2cache;

	for (i = 0; i < sav->sav_count; i++) {
		uint64_t pool;

		vd = sav->sav_vdevs[i];
		ASSERT(vd != NULL);

		if (spa_l2cache_exists(vd->vdev_guid, &pool) &&
		    pool != 0ULL && l2arc_vdev_present(vd))
			l2arc_remove_vdev(vd);
	}
}

/*
 * Pool Creation
 */
int
spa_create(const char *pool, nvlist_t *nvroot, nvlist_t *props,
    const char *history_str, nvlist_t *zplprops)
{
	spa_t *spa;
	char *altroot = NULL;
	vdev_t *rvd;
	dsl_pool_t *dp;
	dmu_tx_t *tx;
	int error = 0;
	uint64_t txg = TXG_INITIAL;
	nvlist_t **spares, **l2cache;
	uint_t nspares, nl2cache;
	uint64_t version, obj;
	boolean_t has_features;
	nvpair_t *elem;
	int c;

	/*
	 * If this pool already exists, return failure.
	 */
	mutex_enter(&spa_namespace_lock);
	if (spa_lookup(pool) != NULL) {
		mutex_exit(&spa_namespace_lock);
		return (EEXIST);
	}

	/*
	 * Allocate a new spa_t structure.
	 */
	(void) nvlist_lookup_string(props,
	    zpool_prop_to_name(ZPOOL_PROP_ALTROOT), &altroot);
	spa = spa_add(pool, NULL, altroot);
	spa_activate(spa, spa_mode_global);

	if (props && (error = spa_prop_validate(spa, props))) {
		spa_deactivate(spa);
		spa_remove(spa);
		mutex_exit(&spa_namespace_lock);
		return (error);
	}

	has_features = B_FALSE;
	for (elem = nvlist_next_nvpair(props, NULL);
	    elem != NULL; elem = nvlist_next_nvpair(props, elem)) {
		if (zpool_prop_feature(nvpair_name(elem)))
			has_features = B_TRUE;
	}

	if (has_features || nvlist_lookup_uint64(props,
	    zpool_prop_to_name(ZPOOL_PROP_VERSION), &version) != 0) {
		version = SPA_VERSION;
	}
	ASSERT(SPA_VERSION_IS_SUPPORTED(version));

	spa->spa_first_txg = txg;
	spa->spa_uberblock.ub_txg = txg - 1;
	spa->spa_uberblock.ub_version = version;
	spa->spa_ubsync = spa->spa_uberblock;

	/*
	 * Create "The Godfather" zio to hold all async IOs
	 */
	spa->spa_async_zio_root = zio_root(spa, NULL, NULL,
	    ZIO_FLAG_CANFAIL | ZIO_FLAG_SPECULATIVE | ZIO_FLAG_GODFATHER);

	/*
	 * Create the root vdev.
	 */
	spa_config_enter(spa, SCL_ALL, FTAG, RW_WRITER);

	error = spa_config_parse(spa, &rvd, nvroot, NULL, 0, VDEV_ALLOC_ADD);

	ASSERT(error != 0 || rvd != NULL);
	ASSERT(error != 0 || spa->spa_root_vdev == rvd);

	if (error == 0 && !zfs_allocatable_devs(nvroot))
		error = EINVAL;

	if (error == 0 &&
	    (error = vdev_create(rvd, txg, B_FALSE)) == 0 &&
	    (error = spa_validate_aux(spa, nvroot, txg,
	    VDEV_ALLOC_ADD)) == 0) {
		for (c = 0; c < rvd->vdev_children; c++) {
			vdev_metaslab_set_size(rvd->vdev_child[c]);
			vdev_expand(rvd->vdev_child[c], txg);
		}
	}

	spa_config_exit(spa, SCL_ALL, FTAG);

	if (error != 0) {
		spa_unload(spa);
		spa_deactivate(spa);
		spa_remove(spa);
		mutex_exit(&spa_namespace_lock);
		return (error);
	}

	/*
	 * Get the list of spares, if specified.
	 */
	if (nvlist_lookup_nvlist_array(nvroot, ZPOOL_CONFIG_SPARES,
	    &spares, &nspares) == 0) {
		VERIFY(nvlist_alloc(&spa->spa_spares.sav_config, NV_UNIQUE_NAME,
		    KM_PUSHPAGE) == 0);
		VERIFY(nvlist_add_nvlist_array(spa->spa_spares.sav_config,
		    ZPOOL_CONFIG_SPARES, spares, nspares) == 0);
		spa_config_enter(spa, SCL_ALL, FTAG, RW_WRITER);
		spa_load_spares(spa);
		spa_config_exit(spa, SCL_ALL, FTAG);
		spa->spa_spares.sav_sync = B_TRUE;
	}

	/*
	 * Get the list of level 2 cache devices, if specified.
	 */
	if (nvlist_lookup_nvlist_array(nvroot, ZPOOL_CONFIG_L2CACHE,
	    &l2cache, &nl2cache) == 0) {
		VERIFY(nvlist_alloc(&spa->spa_l2cache.sav_config,
		    NV_UNIQUE_NAME, KM_PUSHPAGE) == 0);
		VERIFY(nvlist_add_nvlist_array(spa->spa_l2cache.sav_config,
		    ZPOOL_CONFIG_L2CACHE, l2cache, nl2cache) == 0);
		spa_config_enter(spa, SCL_ALL, FTAG, RW_WRITER);
		spa_load_l2cache(spa);
		spa_config_exit(spa, SCL_ALL, FTAG);
		spa->spa_l2cache.sav_sync = B_TRUE;
	}

	spa->spa_is_initializing = B_TRUE;
	spa->spa_dsl_pool = dp = dsl_pool_create(spa, zplprops, txg);
	spa->spa_meta_objset = dp->dp_meta_objset;
	spa->spa_is_initializing = B_FALSE;

	/*
	 * Create DDTs (dedup tables).
	 */
	ddt_create(spa);

	spa_update_dspace(spa);

	tx = dmu_tx_create_assigned(dp, txg);

	/*
	 * Create the pool config object.
	 */
	spa->spa_config_object = dmu_object_alloc(spa->spa_meta_objset,
	    DMU_OT_PACKED_NVLIST, SPA_CONFIG_BLOCKSIZE,
	    DMU_OT_PACKED_NVLIST_SIZE, sizeof (uint64_t), tx);

	if (zap_add(spa->spa_meta_objset,
	    DMU_POOL_DIRECTORY_OBJECT, DMU_POOL_CONFIG,
	    sizeof (uint64_t), 1, &spa->spa_config_object, tx) != 0) {
		cmn_err(CE_PANIC, "failed to add pool config");
	}

	if (spa_version(spa) >= SPA_VERSION_FEATURES)
		spa_feature_create_zap_objects(spa, tx);

	if (zap_add(spa->spa_meta_objset,
	    DMU_POOL_DIRECTORY_OBJECT, DMU_POOL_CREATION_VERSION,
	    sizeof (uint64_t), 1, &version, tx) != 0) {
		cmn_err(CE_PANIC, "failed to add pool version");
	}

	/* Newly created pools with the right version are always deflated. */
	if (version >= SPA_VERSION_RAIDZ_DEFLATE) {
		spa->spa_deflate = TRUE;
		if (zap_add(spa->spa_meta_objset,
		    DMU_POOL_DIRECTORY_OBJECT, DMU_POOL_DEFLATE,
		    sizeof (uint64_t), 1, &spa->spa_deflate, tx) != 0) {
			cmn_err(CE_PANIC, "failed to add deflate");
		}
	}

	/*
	 * Create the deferred-free bpobj.  Turn off compression
	 * because sync-to-convergence takes longer if the blocksize
	 * keeps changing.
	 */
	obj = bpobj_alloc(spa->spa_meta_objset, 1 << 14, tx);
	dmu_object_set_compress(spa->spa_meta_objset, obj,
	    ZIO_COMPRESS_OFF, tx);
	if (zap_add(spa->spa_meta_objset,
	    DMU_POOL_DIRECTORY_OBJECT, DMU_POOL_SYNC_BPOBJ,
	    sizeof (uint64_t), 1, &obj, tx) != 0) {
		cmn_err(CE_PANIC, "failed to add bpobj");
	}
	VERIFY3U(0, ==, bpobj_open(&spa->spa_deferred_bpobj,
	    spa->spa_meta_objset, obj));

	/*
	 * Create the pool's history object.
	 */
	if (version >= SPA_VERSION_ZPOOL_HISTORY)
		spa_history_create_obj(spa, tx);

	/*
	 * Set pool properties.
	 */
	spa->spa_bootfs = zpool_prop_default_numeric(ZPOOL_PROP_BOOTFS);
	spa->spa_delegation = zpool_prop_default_numeric(ZPOOL_PROP_DELEGATION);
	spa->spa_failmode = zpool_prop_default_numeric(ZPOOL_PROP_FAILUREMODE);
	spa->spa_autoexpand = zpool_prop_default_numeric(ZPOOL_PROP_AUTOEXPAND);

	if (props != NULL) {
		spa_configfile_set(spa, props, B_FALSE);
		spa_sync_props(spa, props, tx);
	}

	dmu_tx_commit(tx);

	spa->spa_sync_on = B_TRUE;
	txg_sync_start(spa->spa_dsl_pool);

	/*
	 * We explicitly wait for the first transaction to complete so that our
	 * bean counters are appropriately updated.
	 */
	txg_wait_synced(spa->spa_dsl_pool, txg);

	spa_config_sync(spa, B_FALSE, B_TRUE);

	if (version >= SPA_VERSION_ZPOOL_HISTORY && history_str != NULL)
		(void) spa_history_log(spa, history_str, LOG_CMD_POOL_CREATE);
	spa_history_log_version(spa, LOG_POOL_CREATE);

	spa->spa_minref = refcount_count(&spa->spa_refcount);

	mutex_exit(&spa_namespace_lock);

	return (0);
}

#ifdef _KERNEL
/*
 * Get the root pool information from the root disk, then import the root pool
 * during the system boot up time.
 */

#if 0

extern int vdev_disk_read_rootlabel(char *, char *, nvlist_t **);

static nvlist_t *
spa_generate_rootconf(char *devpath, char *devid, uint64_t *guid)
{
	nvlist_t *config;
	nvlist_t *nvtop, *nvroot;
	uint64_t pgid;

	if (vdev_disk_read_rootlabel(devpath, devid, &config) != 0)
		return (NULL);

	/*
	 * Add this top-level vdev to the child array.
	 */
	VERIFY(nvlist_lookup_nvlist(config, ZPOOL_CONFIG_VDEV_TREE,
	    &nvtop) == 0);
	VERIFY(nvlist_lookup_uint64(config, ZPOOL_CONFIG_POOL_GUID,
	    &pgid) == 0);
	VERIFY(nvlist_lookup_uint64(config, ZPOOL_CONFIG_GUID, guid) == 0);

	/*
	 * Put this pool's top-level vdevs into a root vdev.
	 */
	VERIFY(nvlist_alloc(&nvroot, NV_UNIQUE_NAME, KM_PUSHPAGE) == 0);
	VERIFY(nvlist_add_string(nvroot, ZPOOL_CONFIG_TYPE,
	    VDEV_TYPE_ROOT) == 0);
	VERIFY(nvlist_add_uint64(nvroot, ZPOOL_CONFIG_ID, 0ULL) == 0);
	VERIFY(nvlist_add_uint64(nvroot, ZPOOL_CONFIG_GUID, pgid) == 0);
	VERIFY(nvlist_add_nvlist_array(nvroot, ZPOOL_CONFIG_CHILDREN,
	    &nvtop, 1) == 0);

	/*
	 * Replace the existing vdev_tree with the new root vdev in
	 * this pool's configuration (remove the old, add the new).
	 */
	VERIFY(nvlist_add_nvlist(config, ZPOOL_CONFIG_VDEV_TREE, nvroot) == 0);
	nvlist_free(nvroot);
	return (config);
}

/*
 * Walk the vdev tree and see if we can find a device with "better"
 * configuration. A configuration is "better" if the label on that
 * device has a more recent txg.
 */
static void
spa_alt_rootvdev(vdev_t *vd, vdev_t **avd, uint64_t *txg)
{
	int c;

	for (c = 0; c < vd->vdev_children; c++)
		spa_alt_rootvdev(vd->vdev_child[c], avd, txg);

	if (vd->vdev_ops->vdev_op_leaf) {
		nvlist_t *label;
		uint64_t label_txg;

		if (vdev_disk_read_rootlabel(vd->vdev_physpath, vd->vdev_devid,
		    &label) != 0)
			return;

		VERIFY(nvlist_lookup_uint64(label, ZPOOL_CONFIG_POOL_TXG,
		    &label_txg) == 0);

		/*
		 * Do we have a better boot device?
		 */
		if (label_txg > *txg) {
			*txg = label_txg;
			*avd = vd;
		}
		nvlist_free(label);
	}
}

#endif

/*
 * Import a root pool.
 *
 * For x86. devpath_list will consist of devid and/or physpath name of
 * the vdev (e.g. "id1,sd@SSEAGATE..." or "/pci@1f,0/ide@d/disk@0,0:a").
 * The GRUB "findroot" command will return the vdev we should boot.
 *
 * For Sparc, devpath_list consists the physpath name of the booting device
 * no matter the rootpool is a single device pool or a mirrored pool.
 * e.g.
 *	"/pci@1f,0/ide@d/disk@0,0:a"
 */
int
spa_import_rootpool(char *devpath, char *devid)
{
	spa_t *spa;
	vdev_t *rvd, *bvd /*, *avd = NULL*/;
	nvlist_t *config, *nvtop;
	uint64_t guid, txg;
	char *pname;
	int error;

	/*
	 * Read the label from the boot device and generate a configuration.
	 */
	//config = spa_generate_rootconf(devpath, devid, &guid);
#if defined(_OBP) && defined(_KERNEL)
	if (config == NULL) {
		if (strstr(devpath, "/iscsi/ssd") != NULL) {
			/* iscsi boot */
			get_iscsi_bootpath_phy(devpath);
			config = spa_generate_rootconf(devpath, devid, &guid);
		}
	}
#endif
	if (config == NULL) {
		cmn_err(CE_NOTE, "Cannot read the pool label from '%s'",
		    devpath);
		return (EIO);
	}

	VERIFY(nvlist_lookup_string(config, ZPOOL_CONFIG_POOL_NAME,
	    &pname) == 0);
	VERIFY(nvlist_lookup_uint64(config, ZPOOL_CONFIG_POOL_TXG, &txg) == 0);

	mutex_enter(&spa_namespace_lock);
	if ((spa = spa_lookup(pname)) != NULL) {
		/*
		 * Remove the existing root pool from the namespace so that we
		 * can replace it with the correct config we just read in.
		 */
		spa_remove(spa);
	}

	spa = spa_add(pname, config, NULL);
	spa->spa_is_root = B_TRUE;
	spa->spa_import_flags = ZFS_IMPORT_VERBATIM;

	/*
	 * Build up a vdev tree based on the boot device's label config.
	 */
	VERIFY(nvlist_lookup_nvlist(config, ZPOOL_CONFIG_VDEV_TREE,
	    &nvtop) == 0);
	spa_config_enter(spa, SCL_ALL, FTAG, RW_WRITER);
	error = spa_config_parse(spa, &rvd, nvtop, NULL, 0,
	    VDEV_ALLOC_ROOTPOOL);
	spa_config_exit(spa, SCL_ALL, FTAG);
	if (error) {
		mutex_exit(&spa_namespace_lock);
		nvlist_free(config);
		cmn_err(CE_NOTE, "Can not parse the config for pool '%s'",
		    pname);
		return (error);
	}

	/*
	 * Get the boot vdev.
	 */
	if ((bvd = vdev_lookup_by_guid(rvd, guid)) == NULL) {
		cmn_err(CE_NOTE, "Can not find the boot vdev for guid %llu",
		    (u_longlong_t)guid);
		error = ENOENT;
		goto out;
	}

	/*
	 * Determine if there is a better boot device.
	 */
#if 0
	avd = bvd;
	spa_alt_rootvdev(rvd, &avd, &txg);
	if (avd != bvd) {
		cmn_err(CE_NOTE, "The boot device is 'degraded'. Please "
		    "try booting from '%s'", avd->vdev_path);
		error = EINVAL;
		goto out;
	}
#endif

	/*
	 * If the boot device is part of a spare vdev then ensure that
	 * we're booting off the active spare.
	 */
	if (bvd->vdev_parent->vdev_ops == &vdev_spare_ops &&
	    !bvd->vdev_isspare) {
		cmn_err(CE_NOTE, "The boot device is currently spared. Please "
		    "try booting from '%s'",
		    bvd->vdev_parent->
		    vdev_child[bvd->vdev_parent->vdev_children - 1]->vdev_path);
		error = EINVAL;
		goto out;
	}

	error = 0;
	spa_history_log_version(spa, LOG_POOL_IMPORT);
out:
	spa_config_enter(spa, SCL_ALL, FTAG, RW_WRITER);
	vdev_free(rvd);
	spa_config_exit(spa, SCL_ALL, FTAG);
	mutex_exit(&spa_namespace_lock);

	nvlist_free(config);
	return (error);
}

#endif

/*
 * Import a non-root pool into the system.
 */
int
spa_import(const char *pool, nvlist_t *config, nvlist_t *props, uint64_t flags)
{
	spa_t *spa;
	char *altroot = NULL;
	spa_load_state_t state = SPA_LOAD_IMPORT;
	zpool_rewind_policy_t policy;
	uint64_t mode = spa_mode_global;
	uint64_t readonly = B_FALSE;
	int error;
	nvlist_t *nvroot;
	nvlist_t **spares, **l2cache;
	uint_t nspares, nl2cache;

	/*
	 * If a pool with this name exists, return failure.
	 */
	mutex_enter(&spa_namespace_lock);
	if (spa_lookup(pool) != NULL) {
		mutex_exit(&spa_namespace_lock);
		return (EEXIST);
	}

	/*
	 * Create and initialize the spa structure.
	 */
	(void) nvlist_lookup_string(props,
	    zpool_prop_to_name(ZPOOL_PROP_ALTROOT), &altroot);
	(void) nvlist_lookup_uint64(props,
	    zpool_prop_to_name(ZPOOL_PROP_READONLY), &readonly);
	if (readonly)
		mode = FREAD;
	spa = spa_add(pool, config, altroot);
	spa->spa_import_flags = flags;

	/*
	 * Verbatim import - Take a pool and insert it into the namespace
	 * as if it had been loaded at boot.
	 */
	if (spa->spa_import_flags & ZFS_IMPORT_VERBATIM) {
		if (props != NULL)
			spa_configfile_set(spa, props, B_FALSE);

		spa_config_sync(spa, B_FALSE, B_TRUE);

		mutex_exit(&spa_namespace_lock);
		spa_history_log_version(spa, LOG_POOL_IMPORT);

		return (0);
	}

	spa_activate(spa, mode);

	/*
	 * Don't start async tasks until we know everything is healthy.
	 */
	spa_async_suspend(spa);

	zpool_get_rewind_policy(config, &policy);
	if (policy.zrp_request & ZPOOL_DO_REWIND)
		state = SPA_LOAD_RECOVER;

	/*
	 * Pass off the heavy lifting to spa_load().  Pass TRUE for mosconfig
	 * because the user-supplied config is actually the one to trust when
	 * doing an import.
	 */
	if (state != SPA_LOAD_RECOVER)
		spa->spa_last_ubsync_txg = spa->spa_load_txg = 0;

	error = spa_load_best(spa, state, B_TRUE, policy.zrp_txg,
	    policy.zrp_request);

	/*
	 * Propagate anything learned while loading the pool and pass it
	 * back to caller (i.e. rewind info, missing devices, etc).
	 */
	VERIFY(nvlist_add_nvlist(config, ZPOOL_CONFIG_LOAD_INFO,
	    spa->spa_load_info) == 0);

	spa_config_enter(spa, SCL_ALL, FTAG, RW_WRITER);
	/*
	 * Toss any existing sparelist, as it doesn't have any validity
	 * anymore, and conflicts with spa_has_spare().
	 */
	if (spa->spa_spares.sav_config) {
		nvlist_free(spa->spa_spares.sav_config);
		spa->spa_spares.sav_config = NULL;
		spa_load_spares(spa);
	}
	if (spa->spa_l2cache.sav_config) {
		nvlist_free(spa->spa_l2cache.sav_config);
		spa->spa_l2cache.sav_config = NULL;
		spa_load_l2cache(spa);
	}

	VERIFY(nvlist_lookup_nvlist(config, ZPOOL_CONFIG_VDEV_TREE,
	    &nvroot) == 0);
	if (error == 0)
		error = spa_validate_aux(spa, nvroot, -1ULL,
		    VDEV_ALLOC_SPARE);
	if (error == 0)
		error = spa_validate_aux(spa, nvroot, -1ULL,
		    VDEV_ALLOC_L2CACHE);
	spa_config_exit(spa, SCL_ALL, FTAG);

	if (props != NULL)
		spa_configfile_set(spa, props, B_FALSE);

	if (error != 0 || (props && spa_writeable(spa) &&
	    (error = spa_prop_set(spa, props)))) {
		spa_unload(spa);
		spa_deactivate(spa);
		spa_remove(spa);
		mutex_exit(&spa_namespace_lock);
		return (error);
	}

	spa_async_resume(spa);

	/*
	 * Override any spares and level 2 cache devices as specified by
	 * the user, as these may have correct device names/devids, etc.
	 */
	if (nvlist_lookup_nvlist_array(nvroot, ZPOOL_CONFIG_SPARES,
	    &spares, &nspares) == 0) {
		if (spa->spa_spares.sav_config)
			VERIFY(nvlist_remove(spa->spa_spares.sav_config,
			    ZPOOL_CONFIG_SPARES, DATA_TYPE_NVLIST_ARRAY) == 0);
		else
			VERIFY(nvlist_alloc(&spa->spa_spares.sav_config,
			    NV_UNIQUE_NAME, KM_PUSHPAGE) == 0);
		VERIFY(nvlist_add_nvlist_array(spa->spa_spares.sav_config,
		    ZPOOL_CONFIG_SPARES, spares, nspares) == 0);
		spa_config_enter(spa, SCL_ALL, FTAG, RW_WRITER);
		spa_load_spares(spa);
		spa_config_exit(spa, SCL_ALL, FTAG);
		spa->spa_spares.sav_sync = B_TRUE;
	}
	if (nvlist_lookup_nvlist_array(nvroot, ZPOOL_CONFIG_L2CACHE,
	    &l2cache, &nl2cache) == 0) {
		if (spa->spa_l2cache.sav_config)
			VERIFY(nvlist_remove(spa->spa_l2cache.sav_config,
			    ZPOOL_CONFIG_L2CACHE, DATA_TYPE_NVLIST_ARRAY) == 0);
		else
			VERIFY(nvlist_alloc(&spa->spa_l2cache.sav_config,
			    NV_UNIQUE_NAME, KM_PUSHPAGE) == 0);
		VERIFY(nvlist_add_nvlist_array(spa->spa_l2cache.sav_config,
		    ZPOOL_CONFIG_L2CACHE, l2cache, nl2cache) == 0);
		spa_config_enter(spa, SCL_ALL, FTAG, RW_WRITER);
		spa_load_l2cache(spa);
		spa_config_exit(spa, SCL_ALL, FTAG);
		spa->spa_l2cache.sav_sync = B_TRUE;
	}

	/*
	 * Check for any removed devices.
	 */
	if (spa->spa_autoreplace) {
		spa_aux_check_removed(&spa->spa_spares);
		spa_aux_check_removed(&spa->spa_l2cache);
	}

	if (spa_writeable(spa)) {
		/*
		 * Update the config cache to include the newly-imported pool.
		 */
		spa_config_update(spa, SPA_CONFIG_UPDATE_POOL);
	}

	/*
	 * It's possible that the pool was expanded while it was exported.
	 * We kick off an async task to handle this for us.
	 */
	spa_async_request(spa, SPA_ASYNC_AUTOEXPAND);

	mutex_exit(&spa_namespace_lock);
	spa_history_log_version(spa, LOG_POOL_IMPORT);

#ifdef _KERNEL
	zvol_create_minors(pool);
#endif

	return (0);
}

nvlist_t *
spa_tryimport(nvlist_t *tryconfig)
{
	nvlist_t *config = NULL;
	char *poolname;
	spa_t *spa;
	uint64_t state;
	int error;

	if (nvlist_lookup_string(tryconfig, ZPOOL_CONFIG_POOL_NAME, &poolname))
		return (NULL);

	if (nvlist_lookup_uint64(tryconfig, ZPOOL_CONFIG_POOL_STATE, &state))
		return (NULL);

	/*
	 * Create and initialize the spa structure.
	 */
	mutex_enter(&spa_namespace_lock);
	spa = spa_add(TRYIMPORT_NAME, tryconfig, NULL);
	spa_activate(spa, FREAD);

	/*
	 * Pass off the heavy lifting to spa_load().
	 * Pass TRUE for mosconfig because the user-supplied config
	 * is actually the one to trust when doing an import.
	 */
	error = spa_load(spa, SPA_LOAD_TRYIMPORT, SPA_IMPORT_EXISTING, B_TRUE);

	/*
	 * If 'tryconfig' was at least parsable, return the current config.
	 */
	if (spa->spa_root_vdev != NULL) {
		config = spa_config_generate(spa, NULL, -1ULL, B_TRUE);
		VERIFY(nvlist_add_string(config, ZPOOL_CONFIG_POOL_NAME,
		    poolname) == 0);
		VERIFY(nvlist_add_uint64(config, ZPOOL_CONFIG_POOL_STATE,
		    state) == 0);
		VERIFY(nvlist_add_uint64(config, ZPOOL_CONFIG_TIMESTAMP,
		    spa->spa_uberblock.ub_timestamp) == 0);
		VERIFY(nvlist_add_nvlist(config, ZPOOL_CONFIG_LOAD_INFO,
		    spa->spa_load_info) == 0);

		/*
		 * If the bootfs property exists on this pool then we
		 * copy it out so that external consumers can tell which
		 * pools are bootable.
		 */
		if ((!error || error == EEXIST) && spa->spa_bootfs) {
			char *tmpname = kmem_alloc(MAXPATHLEN, KM_PUSHPAGE);

			/*
			 * We have to play games with the name since the
			 * pool was opened as TRYIMPORT_NAME.
			 */
			if (dsl_dsobj_to_dsname(spa_name(spa),
			    spa->spa_bootfs, tmpname) == 0) {
				char *cp;
				char *dsname = kmem_alloc(MAXPATHLEN, KM_PUSHPAGE);

				cp = strchr(tmpname, '/');
				if (cp == NULL) {
					(void) strlcpy(dsname, tmpname,
					    MAXPATHLEN);
				} else {
					(void) snprintf(dsname, MAXPATHLEN,
					    "%s/%s", poolname, ++cp);
				}
				VERIFY(nvlist_add_string(config,
				    ZPOOL_CONFIG_BOOTFS, dsname) == 0);
				kmem_free(dsname, MAXPATHLEN);
			}
			kmem_free(tmpname, MAXPATHLEN);
		}

		/*
		 * Add the list of hot spares and level 2 cache devices.
		 */
		spa_config_enter(spa, SCL_CONFIG, FTAG, RW_READER);
		spa_add_spares(spa, config);
		spa_add_l2cache(spa, config);
		spa_config_exit(spa, SCL_CONFIG, FTAG);
	}

	spa_unload(spa);
	spa_deactivate(spa);
	spa_remove(spa);
	mutex_exit(&spa_namespace_lock);

	return (config);
}

/*
 * Pool export/destroy
 *
 * The act of destroying or exporting a pool is very simple.  We make sure there
 * is no more pending I/O and any references to the pool are gone.  Then, we
 * update the pool state and sync all the labels to disk, removing the
 * configuration from the cache afterwards. If the 'hardforce' flag is set, then
 * we don't sync the labels or remove the configuration cache.
 */
static int
spa_export_common(char *pool, int new_state, nvlist_t **oldconfig,
    boolean_t force, boolean_t hardforce)
{
	spa_t *spa;

	if (oldconfig)
		*oldconfig = NULL;

	if (!(spa_mode_global & FWRITE))
		return (EROFS);

	mutex_enter(&spa_namespace_lock);
	if ((spa = spa_lookup(pool)) == NULL) {
		mutex_exit(&spa_namespace_lock);
		return (ENOENT);
	}

	/*
	 * Put a hold on the pool, drop the namespace lock, stop async tasks,
	 * reacquire the namespace lock, and see if we can export.
	 */
	spa_open_ref(spa, FTAG);
	mutex_exit(&spa_namespace_lock);
	spa_async_suspend(spa);
	mutex_enter(&spa_namespace_lock);
	spa_close(spa, FTAG);

	/*
	 * The pool will be in core if it's openable,
	 * in which case we can modify its state.
	 */
	if (spa->spa_state != POOL_STATE_UNINITIALIZED && spa->spa_sync_on) {
		/*
		 * Objsets may be open only because they're dirty, so we
		 * have to force it to sync before checking spa_refcnt.
		 */
		txg_wait_synced(spa->spa_dsl_pool, 0);

		/*
		 * A pool cannot be exported or destroyed if there are active
		 * references.  If we are resetting a pool, allow references by
		 * fault injection handlers.
		 */
		if (!spa_refcount_zero(spa) ||
		    (spa->spa_inject_ref != 0 &&
		    new_state != POOL_STATE_UNINITIALIZED)) {
			spa_async_resume(spa);
			mutex_exit(&spa_namespace_lock);
			return (EBUSY);
		}

		/*
		 * A pool cannot be exported if it has an active shared spare.
		 * This is to prevent other pools stealing the active spare
		 * from an exported pool. At user's own will, such pool can
		 * be forcedly exported.
		 */
		if (!force && new_state == POOL_STATE_EXPORTED &&
		    spa_has_active_shared_spare(spa)) {
			spa_async_resume(spa);
			mutex_exit(&spa_namespace_lock);
			return (EXDEV);
		}

		/*
		 * We want this to be reflected on every label,
		 * so mark them all dirty.  spa_unload() will do the
		 * final sync that pushes these changes out.
		 */
		if (new_state != POOL_STATE_UNINITIALIZED && !hardforce) {
			spa_config_enter(spa, SCL_ALL, FTAG, RW_WRITER);
			spa->spa_state = new_state;
			spa->spa_final_txg = spa_last_synced_txg(spa) +
			    TXG_DEFER_SIZE + 1;
			vdev_config_dirty(spa->spa_root_vdev);
			spa_config_exit(spa, SCL_ALL, FTAG);
		}
	}

	spa_event_notify(spa, NULL, FM_EREPORT_ZFS_POOL_DESTROY);

	if (spa->spa_state != POOL_STATE_UNINITIALIZED) {
		spa_unload(spa);
		spa_deactivate(spa);
	}

	if (oldconfig && spa->spa_config)
		VERIFY(nvlist_dup(spa->spa_config, oldconfig, 0) == 0);

	if (new_state != POOL_STATE_UNINITIALIZED) {
		if (!hardforce)
			spa_config_sync(spa, B_TRUE, B_TRUE);
		spa_remove(spa);
	}
	mutex_exit(&spa_namespace_lock);

	return (0);
}

/*
 * Destroy a storage pool.
 */
int
spa_destroy(char *pool)
{
	return (spa_export_common(pool, POOL_STATE_DESTROYED, NULL,
	    B_FALSE, B_FALSE));
}

/*
 * Export a storage pool.
 */
int
spa_export(char *pool, nvlist_t **oldconfig, boolean_t force,
    boolean_t hardforce)
{
	return (spa_export_common(pool, POOL_STATE_EXPORTED, oldconfig,
	    force, hardforce));
}

/*
 * Similar to spa_export(), this unloads the spa_t without actually removing it
 * from the namespace in any way.
 */
int
spa_reset(char *pool)
{
	return (spa_export_common(pool, POOL_STATE_UNINITIALIZED, NULL,
	    B_FALSE, B_FALSE));
}

/*
 * ==========================================================================
 * Device manipulation
 * ==========================================================================
 */

/*
 * Add a device to a storage pool.
 */
int
spa_vdev_add(spa_t *spa, nvlist_t *nvroot)
{
	uint64_t txg, id;
	int error;
	vdev_t *rvd = spa->spa_root_vdev;
	vdev_t *vd, *tvd;
	nvlist_t **spares, **l2cache;
	uint_t nspares, nl2cache;
	int c;

	ASSERT(spa_writeable(spa));

	txg = spa_vdev_enter(spa);

	if ((error = spa_config_parse(spa, &vd, nvroot, NULL, 0,
	    VDEV_ALLOC_ADD)) != 0)
		return (spa_vdev_exit(spa, NULL, txg, error));

	spa->spa_pending_vdev = vd;	/* spa_vdev_exit() will clear this */

	if (nvlist_lookup_nvlist_array(nvroot, ZPOOL_CONFIG_SPARES, &spares,
	    &nspares) != 0)
		nspares = 0;

	if (nvlist_lookup_nvlist_array(nvroot, ZPOOL_CONFIG_L2CACHE, &l2cache,
	    &nl2cache) != 0)
		nl2cache = 0;

	if (vd->vdev_children == 0 && nspares == 0 && nl2cache == 0)
		return (spa_vdev_exit(spa, vd, txg, EINVAL));

	if (vd->vdev_children != 0 &&
	    (error = vdev_create(vd, txg, B_FALSE)) != 0)
		return (spa_vdev_exit(spa, vd, txg, error));

	/*
	 * We must validate the spares and l2cache devices after checking the
	 * children.  Otherwise, vdev_inuse() will blindly overwrite the spare.
	 */
	if ((error = spa_validate_aux(spa, nvroot, txg, VDEV_ALLOC_ADD)) != 0)
		return (spa_vdev_exit(spa, vd, txg, error));

	/*
	 * Transfer each new top-level vdev from vd to rvd.
	 */
	for (c = 0; c < vd->vdev_children; c++) {

		/*
		 * Set the vdev id to the first hole, if one exists.
		 */
		for (id = 0; id < rvd->vdev_children; id++) {
			if (rvd->vdev_child[id]->vdev_ishole) {
				vdev_free(rvd->vdev_child[id]);
				break;
			}
		}
		tvd = vd->vdev_child[c];
		vdev_remove_child(vd, tvd);
		tvd->vdev_id = id;
		vdev_add_child(rvd, tvd);
		vdev_config_dirty(tvd);
	}

	if (nspares != 0) {
		spa_set_aux_vdevs(&spa->spa_spares, spares, nspares,
		    ZPOOL_CONFIG_SPARES);
		spa_load_spares(spa);
		spa->spa_spares.sav_sync = B_TRUE;
	}

	if (nl2cache != 0) {
		spa_set_aux_vdevs(&spa->spa_l2cache, l2cache, nl2cache,
		    ZPOOL_CONFIG_L2CACHE);
		spa_load_l2cache(spa);
		spa->spa_l2cache.sav_sync = B_TRUE;
	}

	/*
	 * We have to be careful when adding new vdevs to an existing pool.
	 * If other threads start allocating from these vdevs before we
	 * sync the config cache, and we lose power, then upon reboot we may
	 * fail to open the pool because there are DVAs that the config cache
	 * can't translate.  Therefore, we first add the vdevs without
	 * initializing metaslabs; sync the config cache (via spa_vdev_exit());
	 * and then let spa_config_update() initialize the new metaslabs.
	 *
	 * spa_load() checks for added-but-not-initialized vdevs, so that
	 * if we lose power at any point in this sequence, the remaining
	 * steps will be completed the next time we load the pool.
	 */
	(void) spa_vdev_exit(spa, vd, txg, 0);

	mutex_enter(&spa_namespace_lock);
	spa_config_update(spa, SPA_CONFIG_UPDATE_POOL);
	mutex_exit(&spa_namespace_lock);

	return (0);
}

/*
 * Attach a device to a mirror.  The arguments are the path to any device
 * in the mirror, and the nvroot for the new device.  If the path specifies
 * a device that is not mirrored, we automatically insert the mirror vdev.
 *
 * If 'replacing' is specified, the new device is intended to replace the
 * existing device; in this case the two devices are made into their own
 * mirror using the 'replacing' vdev, which is functionally identical to
 * the mirror vdev (it actually reuses all the same ops) but has a few
 * extra rules: you can't attach to it after it's been created, and upon
 * completion of resilvering, the first disk (the one being replaced)
 * is automatically detached.
 */
int
spa_vdev_attach(spa_t *spa, uint64_t guid, nvlist_t *nvroot, int replacing)
{
	uint64_t txg, dtl_max_txg;
	ASSERTV(vdev_t *rvd = spa->spa_root_vdev;)
	vdev_t *oldvd, *newvd, *newrootvd, *pvd, *tvd;
	vdev_ops_t *pvops;
	char *oldvdpath, *newvdpath;
	int newvd_isspare;
	int error;

	ASSERT(spa_writeable(spa));

	txg = spa_vdev_enter(spa);

	oldvd = spa_lookup_by_guid(spa, guid, B_FALSE);

	if (oldvd == NULL)
		return (spa_vdev_exit(spa, NULL, txg, ENODEV));

	if (!oldvd->vdev_ops->vdev_op_leaf)
		return (spa_vdev_exit(spa, NULL, txg, ENOTSUP));

	pvd = oldvd->vdev_parent;

	if ((error = spa_config_parse(spa, &newrootvd, nvroot, NULL, 0,
	    VDEV_ALLOC_ATTACH)) != 0)
		return (spa_vdev_exit(spa, NULL, txg, EINVAL));

	if (newrootvd->vdev_children != 1)
		return (spa_vdev_exit(spa, newrootvd, txg, EINVAL));

	newvd = newrootvd->vdev_child[0];

	if (!newvd->vdev_ops->vdev_op_leaf)
		return (spa_vdev_exit(spa, newrootvd, txg, EINVAL));

	if ((error = vdev_create(newrootvd, txg, replacing)) != 0)
		return (spa_vdev_exit(spa, newrootvd, txg, error));

	/*
	 * Spares can't replace logs
	 */
	if (oldvd->vdev_top->vdev_islog && newvd->vdev_isspare)
		return (spa_vdev_exit(spa, newrootvd, txg, ENOTSUP));

	if (!replacing) {
		/*
		 * For attach, the only allowable parent is a mirror or the root
		 * vdev.
		 */
		if (pvd->vdev_ops != &vdev_mirror_ops &&
		    pvd->vdev_ops != &vdev_root_ops)
			return (spa_vdev_exit(spa, newrootvd, txg, ENOTSUP));

		pvops = &vdev_mirror_ops;
	} else {
		/*
		 * Active hot spares can only be replaced by inactive hot
		 * spares.
		 */
		if (pvd->vdev_ops == &vdev_spare_ops &&
		    oldvd->vdev_isspare &&
		    !spa_has_spare(spa, newvd->vdev_guid))
			return (spa_vdev_exit(spa, newrootvd, txg, ENOTSUP));

		/*
		 * If the source is a hot spare, and the parent isn't already a
		 * spare, then we want to create a new hot spare.  Otherwise, we
		 * want to create a replacing vdev.  The user is not allowed to
		 * attach to a spared vdev child unless the 'isspare' state is
		 * the same (spare replaces spare, non-spare replaces
		 * non-spare).
		 */
		if (pvd->vdev_ops == &vdev_replacing_ops &&
		    spa_version(spa) < SPA_VERSION_MULTI_REPLACE) {
			return (spa_vdev_exit(spa, newrootvd, txg, ENOTSUP));
		} else if (pvd->vdev_ops == &vdev_spare_ops &&
		    newvd->vdev_isspare != oldvd->vdev_isspare) {
			return (spa_vdev_exit(spa, newrootvd, txg, ENOTSUP));
		}

		if (newvd->vdev_isspare)
			pvops = &vdev_spare_ops;
		else
			pvops = &vdev_replacing_ops;
	}

	/*
	 * Make sure the new device is big enough.
	 */
	if (newvd->vdev_asize < vdev_get_min_asize(oldvd))
		return (spa_vdev_exit(spa, newrootvd, txg, EOVERFLOW));

	/*
	 * The new device cannot have a higher alignment requirement
	 * than the top-level vdev.
	 */
	if (newvd->vdev_ashift > oldvd->vdev_top->vdev_ashift)
		return (spa_vdev_exit(spa, newrootvd, txg, EDOM));

	/*
	 * If this is an in-place replacement, update oldvd's path and devid
	 * to make it distinguishable from newvd, and unopenable from now on.
	 */
	if (strcmp(oldvd->vdev_path, newvd->vdev_path) == 0) {
		spa_strfree(oldvd->vdev_path);
		oldvd->vdev_path = kmem_alloc(strlen(newvd->vdev_path) + 5,
		    KM_PUSHPAGE);
		(void) snprintf(oldvd->vdev_path,strlen(newvd->vdev_path) + 5,
                        "%s/%s",
                        newvd->vdev_path, "old");
		if (oldvd->vdev_devid != NULL) {
			spa_strfree(oldvd->vdev_devid);
			oldvd->vdev_devid = NULL;
		}
	}

	/* mark the device being resilvered */
	newvd->vdev_resilvering = B_TRUE;

	/*
	 * If the parent is not a mirror, or if we're replacing, insert the new
	 * mirror/replacing/spare vdev above oldvd.
	 */
	if (pvd->vdev_ops != pvops)
		pvd = vdev_add_parent(oldvd, pvops);

	ASSERT(pvd->vdev_top->vdev_parent == rvd);
	ASSERT(pvd->vdev_ops == pvops);
	ASSERT(oldvd->vdev_parent == pvd);

	/*
	 * Extract the new device from its root and add it to pvd.
	 */
	vdev_remove_child(newrootvd, newvd);
	newvd->vdev_id = pvd->vdev_children;
	newvd->vdev_crtxg = oldvd->vdev_crtxg;
	vdev_add_child(pvd, newvd);

	tvd = newvd->vdev_top;
	ASSERT(pvd->vdev_top == tvd);
	ASSERT(tvd->vdev_parent == rvd);

	vdev_config_dirty(tvd);

	/*
	 * Set newvd's DTL to [TXG_INITIAL, dtl_max_txg) so that we account
	 * for any dmu_sync-ed blocks.  It will propagate upward when
	 * spa_vdev_exit() calls vdev_dtl_reassess().
	 */
	dtl_max_txg = txg + TXG_CONCURRENT_STATES;

	vdev_dtl_dirty(newvd, DTL_MISSING, TXG_INITIAL,
	    dtl_max_txg - TXG_INITIAL);

	if (newvd->vdev_isspare) {
		spa_spare_activate(newvd);
		spa_event_notify(spa, newvd, FM_EREPORT_ZFS_DEVICE_SPARE);
	}

	oldvdpath = spa_strdup(oldvd->vdev_path);
	newvdpath = spa_strdup(newvd->vdev_path);
	newvd_isspare = newvd->vdev_isspare;

	/*
	 * Mark newvd's DTL dirty in this txg.
	 */
	vdev_dirty(tvd, VDD_DTL, newvd, txg);

	/*
	 * Restart the resilver
	 */
	dsl_resilver_restart(spa->spa_dsl_pool, dtl_max_txg);

	/*
	 * Commit the config
	 */
	(void) spa_vdev_exit(spa, newrootvd, dtl_max_txg, 0);

	spa_history_log_internal(LOG_POOL_VDEV_ATTACH, spa, NULL,
	    "%s vdev=%s %s vdev=%s",
	    replacing && newvd_isspare ? "spare in" :
	    replacing ? "replace" : "attach", newvdpath,
	    replacing ? "for" : "to", oldvdpath);

	spa_strfree(oldvdpath);
	spa_strfree(newvdpath);

	if (spa->spa_bootfs)
		spa_event_notify(spa, newvd, FM_EREPORT_ZFS_BOOTFS_VDEV_ATTACH);

	return (0);
}

/*
 * Detach a device from a mirror or replacing vdev.
 * If 'replace_done' is specified, only detach if the parent
 * is a replacing vdev.
 */
int
spa_vdev_detach(spa_t *spa, uint64_t guid, uint64_t pguid, int replace_done)
{
	uint64_t txg;
	int error;
	ASSERTV(vdev_t *rvd = spa->spa_root_vdev;)
	vdev_t *vd, *pvd, *cvd, *tvd;
	boolean_t unspare = B_FALSE;
	uint64_t unspare_guid = 0;
	char *vdpath;
	int c, t;

	ASSERT(spa_writeable(spa));

	txg = spa_vdev_enter(spa);

	vd = spa_lookup_by_guid(spa, guid, B_FALSE);

	if (vd == NULL)
		return (spa_vdev_exit(spa, NULL, txg, ENODEV));

	if (!vd->vdev_ops->vdev_op_leaf)
		return (spa_vdev_exit(spa, NULL, txg, ENOTSUP));

	pvd = vd->vdev_parent;

	/*
	 * If the parent/child relationship is not as expected, don't do it.
	 * Consider M(A,R(B,C)) -- that is, a mirror of A with a replacing
	 * vdev that's replacing B with C.  The user's intent in replacing
	 * is to go from M(A,B) to M(A,C).  If the user decides to cancel
	 * the replace by detaching C, the expected behavior is to end up
	 * M(A,B).  But suppose that right after deciding to detach C,
	 * the replacement of B completes.  We would have M(A,C), and then
	 * ask to detach C, which would leave us with just A -- not what
	 * the user wanted.  To prevent this, we make sure that the
	 * parent/child relationship hasn't changed -- in this example,
	 * that C's parent is still the replacing vdev R.
	 */
	if (pvd->vdev_guid != pguid && pguid != 0)
		return (spa_vdev_exit(spa, NULL, txg, EBUSY));

	/*
	 * Only 'replacing' or 'spare' vdevs can be replaced.
	 */
	if (replace_done && pvd->vdev_ops != &vdev_replacing_ops &&
	    pvd->vdev_ops != &vdev_spare_ops)
		return (spa_vdev_exit(spa, NULL, txg, ENOTSUP));

	ASSERT(pvd->vdev_ops != &vdev_spare_ops ||
	    spa_version(spa) >= SPA_VERSION_SPARES);

	/*
	 * Only mirror, replacing, and spare vdevs support detach.
	 */
	if (pvd->vdev_ops != &vdev_replacing_ops &&
	    pvd->vdev_ops != &vdev_mirror_ops &&
	    pvd->vdev_ops != &vdev_spare_ops)
		return (spa_vdev_exit(spa, NULL, txg, ENOTSUP));

	/*
	 * If this device has the only valid copy of some data,
	 * we cannot safely detach it.
	 */
	if (vdev_dtl_required(vd))
		return (spa_vdev_exit(spa, NULL, txg, EBUSY));

	ASSERT(pvd->vdev_children >= 2);

	/*
	 * If we are detaching the second disk from a replacing vdev, then
	 * check to see if we changed the original vdev's path to have "/old"
	 * at the end in spa_vdev_attach().  If so, undo that change now.
	 */
	if (pvd->vdev_ops == &vdev_replacing_ops && vd->vdev_id > 0 &&
	    vd->vdev_path != NULL) {
		size_t len = strlen(vd->vdev_path);

		for (c = 0; c < pvd->vdev_children; c++) {
			cvd = pvd->vdev_child[c];

			if (cvd == vd || cvd->vdev_path == NULL)
				continue;

			if (strncmp(cvd->vdev_path, vd->vdev_path, len) == 0 &&
			    strcmp(cvd->vdev_path + len, "/old") == 0) {
				spa_strfree(cvd->vdev_path);
				cvd->vdev_path = spa_strdup(vd->vdev_path);
				break;
			}
		}
	}

	/*
	 * If we are detaching the original disk from a spare, then it implies
	 * that the spare should become a real disk, and be removed from the
	 * active spare list for the pool.
	 */
	if (pvd->vdev_ops == &vdev_spare_ops &&
	    vd->vdev_id == 0 &&
	    pvd->vdev_child[pvd->vdev_children - 1]->vdev_isspare)
		unspare = B_TRUE;

	/*
	 * Erase the disk labels so the disk can be used for other things.
	 * This must be done after all other error cases are handled,
	 * but before we disembowel vd (so we can still do I/O to it).
	 * But if we can't do it, don't treat the error as fatal --
	 * it may be that the unwritability of the disk is the reason
	 * it's being detached!
	 */
	error = vdev_label_init(vd, 0, VDEV_LABEL_REMOVE);

	/*
	 * Remove vd from its parent and compact the parent's children.
	 */
	vdev_remove_child(pvd, vd);
	vdev_compact_children(pvd);

	/*
	 * Remember one of the remaining children so we can get tvd below.
	 */
	cvd = pvd->vdev_child[pvd->vdev_children - 1];

	/*
	 * If we need to remove the remaining child from the list of hot spares,
	 * do it now, marking the vdev as no longer a spare in the process.
	 * We must do this before vdev_remove_parent(), because that can
	 * change the GUID if it creates a new toplevel GUID.  For a similar
	 * reason, we must remove the spare now, in the same txg as the detach;
	 * otherwise someone could attach a new sibling, change the GUID, and
	 * the subsequent attempt to spa_vdev_remove(unspare_guid) would fail.
	 */
	if (unspare) {
		ASSERT(cvd->vdev_isspare);
		spa_spare_remove(cvd);
		unspare_guid = cvd->vdev_guid;
		(void) spa_vdev_remove(spa, unspare_guid, B_TRUE);
		cvd->vdev_unspare = B_TRUE;
	}

	/*
	 * If the parent mirror/replacing vdev only has one child,
	 * the parent is no longer needed.  Remove it from the tree.
	 */
	if (pvd->vdev_children == 1) {
		if (pvd->vdev_ops == &vdev_spare_ops)
			cvd->vdev_unspare = B_FALSE;
		vdev_remove_parent(cvd);
		cvd->vdev_resilvering = B_FALSE;
	}


	/*
	 * We don't set tvd until now because the parent we just removed
	 * may have been the previous top-level vdev.
	 */
	tvd = cvd->vdev_top;
	ASSERT(tvd->vdev_parent == rvd);

	/*
	 * Reevaluate the parent vdev state.
	 */
	vdev_propagate_state(cvd);

	/*
	 * If the 'autoexpand' property is set on the pool then automatically
	 * try to expand the size of the pool. For example if the device we
	 * just detached was smaller than the others, it may be possible to
	 * add metaslabs (i.e. grow the pool). We need to reopen the vdev
	 * first so that we can obtain the updated sizes of the leaf vdevs.
	 */
	if (spa->spa_autoexpand) {
		vdev_reopen(tvd);
		vdev_expand(tvd, txg);
	}

	vdev_config_dirty(tvd);

	/*
	 * Mark vd's DTL as dirty in this txg.  vdev_dtl_sync() will see that
	 * vd->vdev_detached is set and free vd's DTL object in syncing context.
	 * But first make sure we're not on any *other* txg's DTL list, to
	 * prevent vd from being accessed after it's freed.
	 */
	vdpath = spa_strdup(vd->vdev_path);
	for (t = 0; t < TXG_SIZE; t++)
		(void) txg_list_remove_this(&tvd->vdev_dtl_list, vd, t);
	vd->vdev_detached = B_TRUE;
	vdev_dirty(tvd, VDD_DTL, vd, txg);

	spa_event_notify(spa, vd, FM_EREPORT_ZFS_DEVICE_REMOVE);

	/* hang on to the spa before we release the lock */
	spa_open_ref(spa, FTAG);

	error = spa_vdev_exit(spa, vd, txg, 0);

	spa_history_log_internal(LOG_POOL_VDEV_DETACH, spa, NULL,
	    "vdev=%s", vdpath);
	spa_strfree(vdpath);

	/*
	 * If this was the removal of the original device in a hot spare vdev,
	 * then we want to go through and remove the device from the hot spare
	 * list of every other pool.
	 */
	if (unspare) {
		spa_t *altspa = NULL;

		mutex_enter(&spa_namespace_lock);
		while ((altspa = spa_next(altspa)) != NULL) {
			if (altspa->spa_state != POOL_STATE_ACTIVE ||
			    altspa == spa)
				continue;

			spa_open_ref(altspa, FTAG);
			mutex_exit(&spa_namespace_lock);
			(void) spa_vdev_remove(altspa, unspare_guid, B_TRUE);
			mutex_enter(&spa_namespace_lock);
			spa_close(altspa, FTAG);
		}
		mutex_exit(&spa_namespace_lock);

		/* search the rest of the vdevs for spares to remove */
		spa_vdev_resilver_done(spa);
	}

	/* all done with the spa; OK to release */
	mutex_enter(&spa_namespace_lock);
	spa_close(spa, FTAG);
	mutex_exit(&spa_namespace_lock);

	return (error);
}

/*
 * Split a set of devices from their mirrors, and create a new pool from them.
 */
int
spa_vdev_split_mirror(spa_t *spa, char *newname, nvlist_t *config,
    nvlist_t *props, boolean_t exp)
{
	int error = 0;
	uint64_t txg, *glist;
	spa_t *newspa;
	uint_t c, children, lastlog;
	nvlist_t **child, *nvl, *tmp;
	dmu_tx_t *tx;
	char *altroot = NULL;
	vdev_t *rvd, **vml = NULL;			/* vdev modify list */
	boolean_t activate_slog;

	ASSERT(spa_writeable(spa));

	txg = spa_vdev_enter(spa);

	/* clear the log and flush everything up to now */
	activate_slog = spa_passivate_log(spa);
	(void) spa_vdev_config_exit(spa, NULL, txg, 0, FTAG);
	error = spa_offline_log(spa);
	txg = spa_vdev_config_enter(spa);

	if (activate_slog)
		spa_activate_log(spa);

	if (error != 0)
		return (spa_vdev_exit(spa, NULL, txg, error));

	/* check new spa name before going any further */
	if (spa_lookup(newname) != NULL)
		return (spa_vdev_exit(spa, NULL, txg, EEXIST));

	/*
	 * scan through all the children to ensure they're all mirrors
	 */
	if (nvlist_lookup_nvlist(config, ZPOOL_CONFIG_VDEV_TREE, &nvl) != 0 ||
	    nvlist_lookup_nvlist_array(nvl, ZPOOL_CONFIG_CHILDREN, &child,
	    &children) != 0)
		return (spa_vdev_exit(spa, NULL, txg, EINVAL));

	/* first, check to ensure we've got the right child count */
	rvd = spa->spa_root_vdev;
	lastlog = 0;
	for (c = 0; c < rvd->vdev_children; c++) {
		vdev_t *vd = rvd->vdev_child[c];

		/* don't count the holes & logs as children */
		if (vd->vdev_islog || vd->vdev_ishole) {
			if (lastlog == 0)
				lastlog = c;
			continue;
		}

		lastlog = 0;
	}
	if (children != (lastlog != 0 ? lastlog : rvd->vdev_children))
		return (spa_vdev_exit(spa, NULL, txg, EINVAL));

	/* next, ensure no spare or cache devices are part of the split */
	if (nvlist_lookup_nvlist(nvl, ZPOOL_CONFIG_SPARES, &tmp) == 0 ||
	    nvlist_lookup_nvlist(nvl, ZPOOL_CONFIG_L2CACHE, &tmp) == 0)
		return (spa_vdev_exit(spa, NULL, txg, EINVAL));

	vml = kmem_zalloc(children * sizeof (vdev_t *), KM_PUSHPAGE);
	glist = kmem_zalloc(children * sizeof (uint64_t), KM_PUSHPAGE);

	/* then, loop over each vdev and validate it */
	for (c = 0; c < children; c++) {
		uint64_t is_hole = 0;

		(void) nvlist_lookup_uint64(child[c], ZPOOL_CONFIG_IS_HOLE,
		    &is_hole);

		if (is_hole != 0) {
			if (spa->spa_root_vdev->vdev_child[c]->vdev_ishole ||
			    spa->spa_root_vdev->vdev_child[c]->vdev_islog) {
				continue;
			} else {
				error = EINVAL;
				break;
			}
		}

		/* which disk is going to be split? */
		if (nvlist_lookup_uint64(child[c], ZPOOL_CONFIG_GUID,
		    &glist[c]) != 0) {
			error = EINVAL;
			break;
		}

		/* look it up in the spa */
		vml[c] = spa_lookup_by_guid(spa, glist[c], B_FALSE);
		if (vml[c] == NULL) {
			error = ENODEV;
			break;
		}

		/* make sure there's nothing stopping the split */
		if (vml[c]->vdev_parent->vdev_ops != &vdev_mirror_ops ||
		    vml[c]->vdev_islog ||
		    vml[c]->vdev_ishole ||
		    vml[c]->vdev_isspare ||
		    vml[c]->vdev_isl2cache ||
		    !vdev_writeable(vml[c]) ||
		    vml[c]->vdev_children != 0 ||
		    vml[c]->vdev_state != VDEV_STATE_HEALTHY ||
		    c != spa->spa_root_vdev->vdev_child[c]->vdev_id) {
			error = EINVAL;
			break;
		}

		if (vdev_dtl_required(vml[c])) {
			error = EBUSY;
			break;
		}

		/* we need certain info from the top level */
		VERIFY(nvlist_add_uint64(child[c], ZPOOL_CONFIG_METASLAB_ARRAY,
		    vml[c]->vdev_top->vdev_ms_array) == 0);
		VERIFY(nvlist_add_uint64(child[c], ZPOOL_CONFIG_METASLAB_SHIFT,
		    vml[c]->vdev_top->vdev_ms_shift) == 0);
		VERIFY(nvlist_add_uint64(child[c], ZPOOL_CONFIG_ASIZE,
		    vml[c]->vdev_top->vdev_asize) == 0);
		VERIFY(nvlist_add_uint64(child[c], ZPOOL_CONFIG_ASHIFT,
		    vml[c]->vdev_top->vdev_ashift) == 0);
	}

	if (error != 0) {
		kmem_free(vml, children * sizeof (vdev_t *));
		kmem_free(glist, children * sizeof (uint64_t));
		return (spa_vdev_exit(spa, NULL, txg, error));
	}

	/* stop writers from using the disks */
	for (c = 0; c < children; c++) {
		if (vml[c] != NULL)
			vml[c]->vdev_offline = B_TRUE;
	}
	vdev_reopen(spa->spa_root_vdev);

	/*
	 * Temporarily record the splitting vdevs in the spa config.  This
	 * will disappear once the config is regenerated.
	 */
	VERIFY(nvlist_alloc(&nvl, NV_UNIQUE_NAME, KM_PUSHPAGE) == 0);
	VERIFY(nvlist_add_uint64_array(nvl, ZPOOL_CONFIG_SPLIT_LIST,
	    glist, children) == 0);
	kmem_free(glist, children * sizeof (uint64_t));

	mutex_enter(&spa->spa_props_lock);
	VERIFY(nvlist_add_nvlist(spa->spa_config, ZPOOL_CONFIG_SPLIT,
	    nvl) == 0);
	mutex_exit(&spa->spa_props_lock);
	spa->spa_config_splitting = nvl;
	vdev_config_dirty(spa->spa_root_vdev);

	/* configure and create the new pool */
	VERIFY(nvlist_add_string(config, ZPOOL_CONFIG_POOL_NAME, newname) == 0);
	VERIFY(nvlist_add_uint64(config, ZPOOL_CONFIG_POOL_STATE,
	    exp ? POOL_STATE_EXPORTED : POOL_STATE_ACTIVE) == 0);
	VERIFY(nvlist_add_uint64(config, ZPOOL_CONFIG_VERSION,
	    spa_version(spa)) == 0);
	VERIFY(nvlist_add_uint64(config, ZPOOL_CONFIG_POOL_TXG,
	    spa->spa_config_txg) == 0);
	VERIFY(nvlist_add_uint64(config, ZPOOL_CONFIG_POOL_GUID,
	    spa_generate_guid(NULL)) == 0);
	(void) nvlist_lookup_string(props,
	    zpool_prop_to_name(ZPOOL_PROP_ALTROOT), &altroot);

	/* add the new pool to the namespace */
	newspa = spa_add(newname, config, altroot);
	newspa->spa_config_txg = spa->spa_config_txg;
	spa_set_log_state(newspa, SPA_LOG_CLEAR);

	/* release the spa config lock, retaining the namespace lock */
	spa_vdev_config_exit(spa, NULL, txg, 0, FTAG);

	if (zio_injection_enabled)
		zio_handle_panic_injection(spa, FTAG, 1);

	spa_activate(newspa, spa_mode_global);
	spa_async_suspend(newspa);

	/* create the new pool from the disks of the original pool */
	error = spa_load(newspa, SPA_LOAD_IMPORT, SPA_IMPORT_ASSEMBLE, B_TRUE);
	if (error)
		goto out;

	/* if that worked, generate a real config for the new pool */
	if (newspa->spa_root_vdev != NULL) {
		VERIFY(nvlist_alloc(&newspa->spa_config_splitting,
		    NV_UNIQUE_NAME, KM_PUSHPAGE) == 0);
		VERIFY(nvlist_add_uint64(newspa->spa_config_splitting,
		    ZPOOL_CONFIG_SPLIT_GUID, spa_guid(spa)) == 0);
		spa_config_set(newspa, spa_config_generate(newspa, NULL, -1ULL,
		    B_TRUE));
	}

	/* set the props */
	if (props != NULL) {
		spa_configfile_set(newspa, props, B_FALSE);
		error = spa_prop_set(newspa, props);
		if (error)
			goto out;
	}

	/* flush everything */
	txg = spa_vdev_config_enter(newspa);
	vdev_config_dirty(newspa->spa_root_vdev);
	(void) spa_vdev_config_exit(newspa, NULL, txg, 0, FTAG);

	if (zio_injection_enabled)
		zio_handle_panic_injection(spa, FTAG, 2);

	spa_async_resume(newspa);

	/* finally, update the original pool's config */
	txg = spa_vdev_config_enter(spa);
	tx = dmu_tx_create_dd(spa_get_dsl(spa)->dp_mos_dir);
	error = dmu_tx_assign(tx, TXG_WAIT);
	if (error != 0)
		dmu_tx_abort(tx);
	for (c = 0; c < children; c++) {
		if (vml[c] != NULL) {
			vdev_split(vml[c]);
			if (error == 0)
				spa_history_log_internal(LOG_POOL_VDEV_DETACH,
				    spa, tx, "vdev=%s",
				    vml[c]->vdev_path);
			vdev_free(vml[c]);
		}
	}
	vdev_config_dirty(spa->spa_root_vdev);
	spa->spa_config_splitting = NULL;
	nvlist_free(nvl);
	if (error == 0)
		dmu_tx_commit(tx);
	(void) spa_vdev_exit(spa, NULL, txg, 0);

	if (zio_injection_enabled)
		zio_handle_panic_injection(spa, FTAG, 3);

	/* split is complete; log a history record */
	spa_history_log_internal(LOG_POOL_SPLIT, newspa, NULL,
	    "split new pool %s from pool %s", newname, spa_name(spa));

	kmem_free(vml, children * sizeof (vdev_t *));

	/* if we're not going to mount the filesystems in userland, export */
	if (exp)
		error = spa_export_common(newname, POOL_STATE_EXPORTED, NULL,
		    B_FALSE, B_FALSE);

	return (error);

out:
	spa_unload(newspa);
	spa_deactivate(newspa);
	spa_remove(newspa);

	txg = spa_vdev_config_enter(spa);

	/* re-online all offlined disks */
	for (c = 0; c < children; c++) {
		if (vml[c] != NULL)
			vml[c]->vdev_offline = B_FALSE;
	}
	vdev_reopen(spa->spa_root_vdev);

	nvlist_free(spa->spa_config_splitting);
	spa->spa_config_splitting = NULL;
	(void) spa_vdev_exit(spa, NULL, txg, error);

	kmem_free(vml, children * sizeof (vdev_t *));
	return (error);
}

static nvlist_t *
spa_nvlist_lookup_by_guid(nvlist_t **nvpp, int count, uint64_t target_guid)
{
	int i;

	for (i = 0; i < count; i++) {
		uint64_t guid;

		VERIFY(nvlist_lookup_uint64(nvpp[i], ZPOOL_CONFIG_GUID,
		    &guid) == 0);

		if (guid == target_guid)
			return (nvpp[i]);
	}

	return (NULL);
}

static void
spa_vdev_remove_aux(nvlist_t *config, char *name, nvlist_t **dev, int count,
	nvlist_t *dev_to_remove)
{
	nvlist_t **newdev = NULL;
	int i, j;

	if (count > 1)
		newdev = kmem_alloc((count - 1) * sizeof (void *), KM_PUSHPAGE);

	for (i = 0, j = 0; i < count; i++) {
		if (dev[i] == dev_to_remove)
			continue;
		VERIFY(nvlist_dup(dev[i], &newdev[j++], KM_PUSHPAGE) == 0);
	}

	VERIFY(nvlist_remove(config, name, DATA_TYPE_NVLIST_ARRAY) == 0);
	VERIFY(nvlist_add_nvlist_array(config, name, newdev, count - 1) == 0);

	for (i = 0; i < count - 1; i++)
		nvlist_free(newdev[i]);

	if (count > 1)
		kmem_free(newdev, (count - 1) * sizeof (void *));
}

/*
 * Evacuate the device.
 */
static int
spa_vdev_remove_evacuate(spa_t *spa, vdev_t *vd)
{
	uint64_t txg;
	int error = 0;

	ASSERT(MUTEX_HELD(&spa_namespace_lock));
	ASSERT(spa_config_held(spa, SCL_ALL, RW_WRITER) == 0);
	ASSERT(vd == vd->vdev_top);

	/*
	 * Evacuate the device.  We don't hold the config lock as writer
	 * since we need to do I/O but we do keep the
	 * spa_namespace_lock held.  Once this completes the device
	 * should no longer have any blocks allocated on it.
	 */
	if (vd->vdev_islog) {
		if (vd->vdev_stat.vs_alloc != 0)
			error = spa_offline_log(spa);
	} else {
		error = ENOTSUP;
	}

	if (error)
		return (error);

	/*
	 * The evacuation succeeded.  Remove any remaining MOS metadata
	 * associated with this vdev, and wait for these changes to sync.
	 */
	ASSERT0(vd->vdev_stat.vs_alloc);
	txg = spa_vdev_config_enter(spa);
	vd->vdev_removing = B_TRUE;
	vdev_dirty(vd, 0, NULL, txg);
	vdev_config_dirty(vd);
	spa_vdev_config_exit(spa, NULL, txg, 0, FTAG);

	return (0);
}

/*
 * Complete the removal by cleaning up the namespace.
 */
static void
spa_vdev_remove_from_namespace(spa_t *spa, vdev_t *vd)
{
	vdev_t *rvd = spa->spa_root_vdev;
	uint64_t id = vd->vdev_id;
	boolean_t last_vdev = (id == (rvd->vdev_children - 1));

	ASSERT(MUTEX_HELD(&spa_namespace_lock));
	ASSERT(spa_config_held(spa, SCL_ALL, RW_WRITER) == SCL_ALL);
	ASSERT(vd == vd->vdev_top);

	/*
	 * Only remove any devices which are empty.
	 */
	if (vd->vdev_stat.vs_alloc != 0)
		return;

	(void) vdev_label_init(vd, 0, VDEV_LABEL_REMOVE);

	if (list_link_active(&vd->vdev_state_dirty_node))
		vdev_state_clean(vd);
	if (list_link_active(&vd->vdev_config_dirty_node))
		vdev_config_clean(vd);

	vdev_free(vd);

	if (last_vdev) {
		vdev_compact_children(rvd);
	} else {
		vd = vdev_alloc_common(spa, id, 0, &vdev_hole_ops);
		vdev_add_child(rvd, vd);
	}
	vdev_config_dirty(rvd);

	/*
	 * Reassess the health of our root vdev.
	 */
	vdev_reopen(rvd);
}

/*
 * Remove a device from the pool -
 *
 * Removing a device from the vdev namespace requires several steps
 * and can take a significant amount of time.  As a result we use
 * the spa_vdev_config_[enter/exit] functions which allow us to
 * grab and release the spa_config_lock while still holding the namespace
 * lock.  During each step the configuration is synced out.
 */

/*
 * Remove a device from the pool.  Currently, this supports removing only hot
 * spares, slogs, and level 2 ARC devices.
 */
int
spa_vdev_remove(spa_t *spa, uint64_t guid, boolean_t unspare)
{
	vdev_t *vd;
	metaslab_group_t *mg;
	nvlist_t **spares, **l2cache, *nv;
	uint64_t txg = 0;
	uint_t nspares, nl2cache;
	int error = 0;
	boolean_t locked = MUTEX_HELD(&spa_namespace_lock);

	ASSERT(spa_writeable(spa));

	if (!locked)
		txg = spa_vdev_enter(spa);

	vd = spa_lookup_by_guid(spa, guid, B_FALSE);

	if (spa->spa_spares.sav_vdevs != NULL &&
	    nvlist_lookup_nvlist_array(spa->spa_spares.sav_config,
	    ZPOOL_CONFIG_SPARES, &spares, &nspares) == 0 &&
	    (nv = spa_nvlist_lookup_by_guid(spares, nspares, guid)) != NULL) {
		/*
		 * Only remove the hot spare if it's not currently in use
		 * in this pool.
		 */
		if (vd == NULL || unspare) {
			spa_vdev_remove_aux(spa->spa_spares.sav_config,
			    ZPOOL_CONFIG_SPARES, spares, nspares, nv);
			spa_load_spares(spa);
			spa->spa_spares.sav_sync = B_TRUE;
		} else {
			error = EBUSY;
		}
	} else if (spa->spa_l2cache.sav_vdevs != NULL &&
	    nvlist_lookup_nvlist_array(spa->spa_l2cache.sav_config,
	    ZPOOL_CONFIG_L2CACHE, &l2cache, &nl2cache) == 0 &&
	    (nv = spa_nvlist_lookup_by_guid(l2cache, nl2cache, guid)) != NULL) {
		/*
		 * Cache devices can always be removed.
		 */
		spa_vdev_remove_aux(spa->spa_l2cache.sav_config,
		    ZPOOL_CONFIG_L2CACHE, l2cache, nl2cache, nv);
		spa_load_l2cache(spa);
		spa->spa_l2cache.sav_sync = B_TRUE;
	} else if (vd != NULL && vd->vdev_islog) {
		ASSERT(!locked);
		ASSERT(vd == vd->vdev_top);

		/*
		 * XXX - Once we have bp-rewrite this should
		 * become the common case.
		 */

		mg = vd->vdev_mg;

		/*
		 * Stop allocating from this vdev.
		 */
		metaslab_group_passivate(mg);

		/*
		 * Wait for the youngest allocations and frees to sync,
		 * and then wait for the deferral of those frees to finish.
		 */
		spa_vdev_config_exit(spa, NULL,
		    txg + TXG_CONCURRENT_STATES + TXG_DEFER_SIZE, 0, FTAG);

		/*
		 * Attempt to evacuate the vdev.
		 */
		error = spa_vdev_remove_evacuate(spa, vd);

		txg = spa_vdev_config_enter(spa);

		/*
		 * If we couldn't evacuate the vdev, unwind.
		 */
		if (error) {
			metaslab_group_activate(mg);
			return (spa_vdev_exit(spa, NULL, txg, error));
		}

		/*
		 * Clean up the vdev namespace.
		 */
		spa_vdev_remove_from_namespace(spa, vd);

	} else if (vd != NULL) {
		/*
		 * Normal vdevs cannot be removed (yet).
		 */
		error = ENOTSUP;
	} else {
		/*
		 * There is no vdev of any kind with the specified guid.
		 */
		error = ENOENT;
	}

	if (!locked)
		return (spa_vdev_exit(spa, NULL, txg, error));

	return (error);
}

/*
 * Find any device that's done replacing, or a vdev marked 'unspare' that's
 * current spared, so we can detach it.
 */
static vdev_t *
spa_vdev_resilver_done_hunt(vdev_t *vd)
{
	vdev_t *newvd, *oldvd;
	int c;

	for (c = 0; c < vd->vdev_children; c++) {
		oldvd = spa_vdev_resilver_done_hunt(vd->vdev_child[c]);
		if (oldvd != NULL)
			return (oldvd);
	}

	/*
	 * Check for a completed replacement.  We always consider the first
	 * vdev in the list to be the oldest vdev, and the last one to be
	 * the newest (see spa_vdev_attach() for how that works).  In
	 * the case where the newest vdev is faulted, we will not automatically
	 * remove it after a resilver completes.  This is OK as it will require
	 * user intervention to determine which disk the admin wishes to keep.
	 */
	if (vd->vdev_ops == &vdev_replacing_ops) {
		ASSERT(vd->vdev_children > 1);

		newvd = vd->vdev_child[vd->vdev_children - 1];
		oldvd = vd->vdev_child[0];

		if (vdev_dtl_empty(newvd, DTL_MISSING) &&
		    vdev_dtl_empty(newvd, DTL_OUTAGE) &&
		    !vdev_dtl_required(oldvd))
			return (oldvd);
	}

	/*
	 * Check for a completed resilver with the 'unspare' flag set.
	 */
	if (vd->vdev_ops == &vdev_spare_ops) {
		vdev_t *first = vd->vdev_child[0];
		vdev_t *last = vd->vdev_child[vd->vdev_children - 1];

		if (last->vdev_unspare) {
			oldvd = first;
			newvd = last;
		} else if (first->vdev_unspare) {
			oldvd = last;
			newvd = first;
		} else {
			oldvd = NULL;
		}

		if (oldvd != NULL &&
		    vdev_dtl_empty(newvd, DTL_MISSING) &&
		    vdev_dtl_empty(newvd, DTL_OUTAGE) &&
		    !vdev_dtl_required(oldvd))
			return (oldvd);

		/*
		 * If there are more than two spares attached to a disk,
		 * and those spares are not required, then we want to
		 * attempt to free them up now so that they can be used
		 * by other pools.  Once we're back down to a single
		 * disk+spare, we stop removing them.
		 */
		if (vd->vdev_children > 2) {
			newvd = vd->vdev_child[1];

			if (newvd->vdev_isspare && last->vdev_isspare &&
			    vdev_dtl_empty(last, DTL_MISSING) &&
			    vdev_dtl_empty(last, DTL_OUTAGE) &&
			    !vdev_dtl_required(newvd))
				return (newvd);
		}
	}

	return (NULL);
}

static void
spa_vdev_resilver_done(spa_t *spa)
{
	vdev_t *vd, *pvd, *ppvd;
	uint64_t guid, sguid, pguid, ppguid;

	spa_config_enter(spa, SCL_ALL, FTAG, RW_WRITER);

	while ((vd = spa_vdev_resilver_done_hunt(spa->spa_root_vdev)) != NULL) {
		pvd = vd->vdev_parent;
		ppvd = pvd->vdev_parent;
		guid = vd->vdev_guid;
		pguid = pvd->vdev_guid;
		ppguid = ppvd->vdev_guid;
		sguid = 0;
		/*
		 * If we have just finished replacing a hot spared device, then
		 * we need to detach the parent's first child (the original hot
		 * spare) as well.
		 */
		if (ppvd->vdev_ops == &vdev_spare_ops && pvd->vdev_id == 0 &&
		    ppvd->vdev_children == 2) {
			ASSERT(pvd->vdev_ops == &vdev_replacing_ops);
			sguid = ppvd->vdev_child[1]->vdev_guid;
		}
		spa_config_exit(spa, SCL_ALL, FTAG);
		if (spa_vdev_detach(spa, guid, pguid, B_TRUE) != 0)
			return;
		if (sguid && spa_vdev_detach(spa, sguid, ppguid, B_TRUE) != 0)
			return;
		spa_config_enter(spa, SCL_ALL, FTAG, RW_WRITER);
	}

	spa_config_exit(spa, SCL_ALL, FTAG);
}

/*
 * Update the stored path or FRU for this vdev.
 */
int
spa_vdev_set_common(spa_t *spa, uint64_t guid, const char *value,
    boolean_t ispath)
{
	vdev_t *vd;
	boolean_t sync = B_FALSE;

	ASSERT(spa_writeable(spa));

	spa_vdev_state_enter(spa, SCL_ALL);

	if ((vd = spa_lookup_by_guid(spa, guid, B_TRUE)) == NULL)
		return (spa_vdev_state_exit(spa, NULL, ENOENT));

	if (!vd->vdev_ops->vdev_op_leaf)
		return (spa_vdev_state_exit(spa, NULL, ENOTSUP));

	if (ispath) {
		if (strcmp(value, vd->vdev_path) != 0) {
			spa_strfree(vd->vdev_path);
			vd->vdev_path = spa_strdup(value);
			sync = B_TRUE;
		}
	} else {
		if (vd->vdev_fru == NULL) {
			vd->vdev_fru = spa_strdup(value);
			sync = B_TRUE;
		} else if (strcmp(value, vd->vdev_fru) != 0) {
			spa_strfree(vd->vdev_fru);
			vd->vdev_fru = spa_strdup(value);
			sync = B_TRUE;
		}
	}

	return (spa_vdev_state_exit(spa, sync ? vd : NULL, 0));
}

int
spa_vdev_setpath(spa_t *spa, uint64_t guid, const char *newpath)
{
	return (spa_vdev_set_common(spa, guid, newpath, B_TRUE));
}

int
spa_vdev_setfru(spa_t *spa, uint64_t guid, const char *newfru)
{
	return (spa_vdev_set_common(spa, guid, newfru, B_FALSE));
}

/*
 * ==========================================================================
 * SPA Scanning
 * ==========================================================================
 */

int
spa_scan_stop(spa_t *spa)
{
	ASSERT(spa_config_held(spa, SCL_ALL, RW_WRITER) == 0);
	if (dsl_scan_resilvering(spa->spa_dsl_pool))
		return (EBUSY);
	return (dsl_scan_cancel(spa->spa_dsl_pool));
}

int
spa_scan(spa_t *spa, pool_scan_func_t func)
{
	ASSERT(spa_config_held(spa, SCL_ALL, RW_WRITER) == 0);

	if (func >= POOL_SCAN_FUNCS || func == POOL_SCAN_NONE)
		return (ENOTSUP);

	/*
	 * If a resilver was requested, but there is no DTL on a
	 * writeable leaf device, we have nothing to do.
	 */
	if (func == POOL_SCAN_RESILVER &&
	    !vdev_resilver_needed(spa->spa_root_vdev, NULL, NULL)) {
		spa_async_request(spa, SPA_ASYNC_RESILVER_DONE);
		return (0);
	}

	return (dsl_scan(spa->spa_dsl_pool, func));
}

/*
 * ==========================================================================
 * SPA async task processing
 * ==========================================================================
 */

static void
spa_async_remove(spa_t *spa, vdev_t *vd)
{
	int c;

	if (vd->vdev_remove_wanted) {
		vd->vdev_remove_wanted = B_FALSE;
		vd->vdev_delayed_close = B_FALSE;
		vdev_set_state(vd, B_FALSE, VDEV_STATE_REMOVED, VDEV_AUX_NONE);

		/*
		 * We want to clear the stats, but we don't want to do a full
		 * vdev_clear() as that will cause us to throw away
		 * degraded/faulted state as well as attempt to reopen the
		 * device, all of which is a waste.
		 */
		vd->vdev_stat.vs_read_errors = 0;
		vd->vdev_stat.vs_write_errors = 0;
		vd->vdev_stat.vs_checksum_errors = 0;

		vdev_state_dirty(vd->vdev_top);
	}

	for (c = 0; c < vd->vdev_children; c++)
		spa_async_remove(spa, vd->vdev_child[c]);
}

static void
spa_async_probe(spa_t *spa, vdev_t *vd)
{
	int c;

	if (vd->vdev_probe_wanted) {
		vd->vdev_probe_wanted = B_FALSE;
		vdev_reopen(vd);	/* vdev_open() does the actual probe */
	}

	for (c = 0; c < vd->vdev_children; c++)
		spa_async_probe(spa, vd->vdev_child[c]);
}

static void
spa_async_autoexpand(spa_t *spa, vdev_t *vd)
{
	int c;

	if (!spa->spa_autoexpand)
		return;

	for (c = 0; c < vd->vdev_children; c++) {
		vdev_t *cvd = vd->vdev_child[c];
		spa_async_autoexpand(spa, cvd);
	}

	if (!vd->vdev_ops->vdev_op_leaf || vd->vdev_physpath == NULL)
		return;

	spa_event_notify(vd->vdev_spa, vd, FM_EREPORT_ZFS_DEVICE_AUTOEXPAND);
}

static void
spa_async_thread(void *arg)
{
	int tasks, i;
	spa_t *spa = (spa_t *)arg;

	ASSERT(spa->spa_sync_on);

	mutex_enter(&spa->spa_async_lock);
	tasks = spa->spa_async_tasks;
	spa->spa_async_tasks = 0;
	mutex_exit(&spa->spa_async_lock);

	/*
	 * See if the config needs to be updated.
	 */
	if (tasks & SPA_ASYNC_CONFIG_UPDATE) {
		uint64_t old_space, new_space;

		mutex_enter(&spa_namespace_lock);
		old_space = metaslab_class_get_space(spa_normal_class(spa));
		spa_config_update(spa, SPA_CONFIG_UPDATE_POOL);
		new_space = metaslab_class_get_space(spa_normal_class(spa));
		mutex_exit(&spa_namespace_lock);

		/*
		 * If the pool grew as a result of the config update,
		 * then log an internal history event.
		 */
		if (new_space != old_space) {
			spa_history_log_internal(LOG_POOL_VDEV_ONLINE,
			    spa, NULL,
			    "pool '%s' size: %llu(+%llu)",
			    spa_name(spa), new_space, new_space - old_space);
		}
	}

	/*
	 * See if any devices need to be marked REMOVED.
	 */
	if (tasks & SPA_ASYNC_REMOVE) {
		spa_vdev_state_enter(spa, SCL_NONE);
		spa_async_remove(spa, spa->spa_root_vdev);
		for (i = 0; i < spa->spa_l2cache.sav_count; i++)
			spa_async_remove(spa, spa->spa_l2cache.sav_vdevs[i]);
		for (i = 0; i < spa->spa_spares.sav_count; i++)
			spa_async_remove(spa, spa->spa_spares.sav_vdevs[i]);
		(void) spa_vdev_state_exit(spa, NULL, 0);
	}

	if ((tasks & SPA_ASYNC_AUTOEXPAND) && !spa_suspended(spa)) {
		spa_config_enter(spa, SCL_CONFIG, FTAG, RW_READER);
		spa_async_autoexpand(spa, spa->spa_root_vdev);
		spa_config_exit(spa, SCL_CONFIG, FTAG);
	}

	/*
	 * See if any devices need to be probed.
	 */
	if (tasks & SPA_ASYNC_PROBE) {
		spa_vdev_state_enter(spa, SCL_NONE);
		spa_async_probe(spa, spa->spa_root_vdev);
		(void) spa_vdev_state_exit(spa, NULL, 0);
	}

	/*
	 * If any devices are done replacing, detach them.
	 */
	if (tasks & SPA_ASYNC_RESILVER_DONE)
		spa_vdev_resilver_done(spa);

	/*
	 * Kick off a resilver.
	 */
	if (tasks & SPA_ASYNC_RESILVER)
		dsl_resilver_restart(spa->spa_dsl_pool, 0);

	/*
	 * Let the world know that we're done.
	 */
	mutex_enter(&spa->spa_async_lock);
	spa->spa_async_thread = NULL;
	cv_broadcast(&spa->spa_async_cv);
	mutex_exit(&spa->spa_async_lock);
	thread_exit();
}

void
spa_async_suspend(spa_t *spa)
{
	mutex_enter(&spa->spa_async_lock);
	spa->spa_async_suspended++;
	while (spa->spa_async_thread != NULL)
		cv_wait(&spa->spa_async_cv, &spa->spa_async_lock);
	mutex_exit(&spa->spa_async_lock);
}

void
spa_async_resume(spa_t *spa)
{
	mutex_enter(&spa->spa_async_lock);
	ASSERT(spa->spa_async_suspended != 0);
	spa->spa_async_suspended--;
	mutex_exit(&spa->spa_async_lock);
}

static void
spa_async_dispatch(spa_t *spa)
{
    vnode_t *rootdir = getrootdir();

	mutex_enter(&spa->spa_async_lock);
	if (spa->spa_async_tasks && !spa->spa_async_suspended &&
	    spa->spa_async_thread == NULL &&
	    rootdir != NULL && !vn_is_readonly(rootdir))
		spa->spa_async_thread = thread_create(NULL, 0,
		    spa_async_thread, spa, 0, &p0, TS_RUN, maxclsyspri);
	mutex_exit(&spa->spa_async_lock);
}

void
spa_async_request(spa_t *spa, int task)
{
	zfs_dbgmsg("spa=%s async request task=%u", spa->spa_name, task);
	mutex_enter(&spa->spa_async_lock);
	spa->spa_async_tasks |= task;
	mutex_exit(&spa->spa_async_lock);
}

/*
 * ==========================================================================
 * SPA syncing routines
 * ==========================================================================
 */

static int
bpobj_enqueue_cb(void *arg, const blkptr_t *bp, dmu_tx_t *tx)
{
	bpobj_t *bpo = arg;
	bpobj_enqueue(bpo, bp, tx);
	return (0);
}

static int
spa_free_sync_cb(void *arg, const blkptr_t *bp, dmu_tx_t *tx)
{
	zio_t *zio = arg;

	zio_nowait(zio_free_sync(zio, zio->io_spa, dmu_tx_get_txg(tx), bp,
	    zio->io_flags));
	return (0);
}

static void
spa_sync_nvlist(spa_t *spa, uint64_t obj, nvlist_t *nv, dmu_tx_t *tx)
{
	char *packed = NULL;
	size_t bufsize;
	size_t nvsize = 0;
	dmu_buf_t *db;

	VERIFY(nvlist_size(nv, &nvsize, NV_ENCODE_XDR) == 0);

	/*
	 * Write full (SPA_CONFIG_BLOCKSIZE) blocks of configuration
	 * information.  This avoids the dbuf_will_dirty() path and
	 * saves us a pre-read to get data we don't actually care about.
	 */
	bufsize = P2ROUNDUP((uint64_t)nvsize, SPA_CONFIG_BLOCKSIZE);
	packed = vmem_alloc(bufsize, KM_PUSHPAGE);

	VERIFY(nvlist_pack(nv, &packed, &nvsize, NV_ENCODE_XDR,
	    KM_PUSHPAGE) == 0);
	bzero(packed + nvsize, bufsize - nvsize);

	dmu_write(spa->spa_meta_objset, obj, 0, bufsize, packed, tx);

	vmem_free(packed, bufsize);

	VERIFY(0 == dmu_bonus_hold(spa->spa_meta_objset, obj, FTAG, &db));
	dmu_buf_will_dirty(db, tx);
	*(uint64_t *)db->db_data = nvsize;
	dmu_buf_rele(db, FTAG);
}

static void
spa_sync_aux_dev(spa_t *spa, spa_aux_vdev_t *sav, dmu_tx_t *tx,
    const char *config, const char *entry)
{
	nvlist_t *nvroot;
	nvlist_t **list;
	int i;

	if (!sav->sav_sync)
		return;

	/*
	 * Update the MOS nvlist describing the list of available devices.
	 * spa_validate_aux() will have already made sure this nvlist is
	 * valid and the vdevs are labeled appropriately.
	 */
	if (sav->sav_object == 0) {
		sav->sav_object = dmu_object_alloc(spa->spa_meta_objset,
		    DMU_OT_PACKED_NVLIST, 1 << 14, DMU_OT_PACKED_NVLIST_SIZE,
		    sizeof (uint64_t), tx);
		VERIFY(zap_update(spa->spa_meta_objset,
		    DMU_POOL_DIRECTORY_OBJECT, entry, sizeof (uint64_t), 1,
		    &sav->sav_object, tx) == 0);
	}

	VERIFY(nvlist_alloc(&nvroot, NV_UNIQUE_NAME, KM_PUSHPAGE) == 0);
	if (sav->sav_count == 0) {
		VERIFY(nvlist_add_nvlist_array(nvroot, config, NULL, 0) == 0);
	} else {
		list = kmem_alloc(sav->sav_count * sizeof (void *), KM_PUSHPAGE);
		for (i = 0; i < sav->sav_count; i++)
			list[i] = vdev_config_generate(spa, sav->sav_vdevs[i],
			    B_FALSE, VDEV_CONFIG_L2CACHE);
		VERIFY(nvlist_add_nvlist_array(nvroot, config, list,
		    sav->sav_count) == 0);
		for (i = 0; i < sav->sav_count; i++)
			nvlist_free(list[i]);
		kmem_free(list, sav->sav_count * sizeof (void *));
	}

	spa_sync_nvlist(spa, sav->sav_object, nvroot, tx);
	nvlist_free(nvroot);

	sav->sav_sync = B_FALSE;
}

static void
spa_sync_config_object(spa_t *spa, dmu_tx_t *tx)
{
	nvlist_t *config;

	if (list_is_empty(&spa->spa_config_dirty_list))
		return;

	spa_config_enter(spa, SCL_STATE, FTAG, RW_READER);

	config = spa_config_generate(spa, spa->spa_root_vdev,
	    dmu_tx_get_txg(tx), B_FALSE);

	/*
	 * If we're upgrading the spa version then make sure that
	 * the config object gets updated with the correct version.
	 */
	if (spa->spa_ubsync.ub_version < spa->spa_uberblock.ub_version)
		fnvlist_add_uint64(config, ZPOOL_CONFIG_VERSION,
		    spa->spa_uberblock.ub_version);

	spa_config_exit(spa, SCL_STATE, FTAG);

	if (spa->spa_config_syncing)
		nvlist_free(spa->spa_config_syncing);
	spa->spa_config_syncing = config;

	spa_sync_nvlist(spa, spa->spa_config_object, config, tx);
}

static void
spa_sync_version(void *arg1, void *arg2, dmu_tx_t *tx)
{
	spa_t *spa = arg1;
	uint64_t version = *(uint64_t *)arg2;

	/*
	 * Setting the version is special cased when first creating the pool.
	 */
	ASSERT(tx->tx_txg != TXG_INITIAL);

<<<<<<< HEAD
	ASSERT(version <= SPA_VERSION);
=======
	ASSERT(SPA_VERSION_IS_SUPPORTED(version));
>>>>>>> 76351672
	ASSERT(version >= spa_version(spa));

	spa->spa_uberblock.ub_version = version;
	vdev_config_dirty(spa->spa_root_vdev);
}

/*
 * Set zpool properties.
 */
static void
spa_sync_props(void *arg1, void *arg2, dmu_tx_t *tx)
{
	spa_t *spa = arg1;
	objset_t *mos = spa->spa_meta_objset;
	nvlist_t *nvp = arg2;
	nvpair_t *elem = NULL;

	mutex_enter(&spa->spa_props_lock);

	while ((elem = nvlist_next_nvpair(nvp, elem))) {
		uint64_t intval;
		char *strval, *fname;
		zpool_prop_t prop;
		const char *propname;
		zprop_type_t proptype;
		zfeature_info_t *feature;

		prop = zpool_name_to_prop(nvpair_name(elem));
		switch ((int)prop) {
		case ZPROP_INVAL:
			/*
			 * We checked this earlier in spa_prop_validate().
			 */
			ASSERT(zpool_prop_feature(nvpair_name(elem)));

			fname = strchr(nvpair_name(elem), '@') + 1;
			VERIFY3U(0, ==, zfeature_lookup_name(fname, &feature));

			spa_feature_enable(spa, feature, tx);
			break;

		case ZPOOL_PROP_VERSION:
			VERIFY(nvpair_value_uint64(elem, &intval) == 0);
			/*
			 * The version is synced seperatly before other
			 * properties and should be correct by now.
			 */
			ASSERT3U(spa_version(spa), >=, intval);
			break;

		case ZPOOL_PROP_ALTROOT:
			/*
			 * 'altroot' is a non-persistent property. It should
			 * have been set temporarily at creation or import time.
			 */
			ASSERT(spa->spa_root != NULL);
			break;

		case ZPOOL_PROP_READONLY:
		case ZPOOL_PROP_CACHEFILE:
			/*
			 * 'readonly' and 'cachefile' are also non-persisitent
			 * properties.
			 */
			break;
		case ZPOOL_PROP_COMMENT:
			VERIFY(nvpair_value_string(elem, &strval) == 0);
			if (spa->spa_comment != NULL)
				spa_strfree(spa->spa_comment);
			spa->spa_comment = spa_strdup(strval);
			/*
			 * We need to dirty the configuration on all the vdevs
			 * so that their labels get updated.  It's unnecessary
			 * to do this for pool creation since the vdev's
			 * configuratoin has already been dirtied.
			 */
			if (tx->tx_txg != TXG_INITIAL)
				vdev_config_dirty(spa->spa_root_vdev);
			break;
		default:
			/*
			 * Set pool property values in the poolprops mos object.
			 */
			if (spa->spa_pool_props_object == 0) {
				spa->spa_pool_props_object =
				    zap_create_link(mos, DMU_OT_POOL_PROPS,
				    DMU_POOL_DIRECTORY_OBJECT, DMU_POOL_PROPS,
				    tx);
			}

			/* normalize the property name */
			propname = zpool_prop_to_name(prop);
			proptype = zpool_prop_get_type(prop);

			if (nvpair_type(elem) == DATA_TYPE_STRING) {
				ASSERT(proptype == PROP_TYPE_STRING);
				VERIFY(nvpair_value_string(elem, &strval) == 0);
				VERIFY(zap_update(mos,
				    spa->spa_pool_props_object, propname,
				    1, strlen(strval) + 1, strval, tx) == 0);

			} else if (nvpair_type(elem) == DATA_TYPE_UINT64) {
				VERIFY(nvpair_value_uint64(elem, &intval) == 0);

				if (proptype == PROP_TYPE_INDEX) {
					const char *unused;
					VERIFY(zpool_prop_index_to_string(
					    prop, intval, &unused) == 0);
				}
				VERIFY(zap_update(mos,
				    spa->spa_pool_props_object, propname,
				    8, 1, &intval, tx) == 0);
			} else {
				ASSERT(0); /* not allowed */
			}

			switch (prop) {
			case ZPOOL_PROP_DELEGATION:
				spa->spa_delegation = intval;
				break;
			case ZPOOL_PROP_BOOTFS:
				spa->spa_bootfs = intval;
				break;
			case ZPOOL_PROP_FAILUREMODE:
				spa->spa_failmode = intval;
				break;
			case ZPOOL_PROP_AUTOEXPAND:
				spa->spa_autoexpand = intval;
				if (tx->tx_txg != TXG_INITIAL)
					spa_async_request(spa,
					    SPA_ASYNC_AUTOEXPAND);
				break;
			case ZPOOL_PROP_DEDUPDITTO:
				spa->spa_dedup_ditto = intval;
				break;
			default:
				break;
			}
		}

		/* log internal history if this is not a zpool create */
		if (spa_version(spa) >= SPA_VERSION_ZPOOL_HISTORY &&
		    tx->tx_txg != TXG_INITIAL) {
			spa_history_log_internal(LOG_POOL_PROPSET,
			    spa, tx, "%s %lld %s",
			    nvpair_name(elem), intval, spa_name(spa));
		}
	}

	mutex_exit(&spa->spa_props_lock);
}

/*
 * Perform one-time upgrade on-disk changes.  spa_version() does not
 * reflect the new version this txg, so there must be no changes this
 * txg to anything that the upgrade code depends on after it executes.
 * Therefore this must be called after dsl_pool_sync() does the sync
 * tasks.
 */
static void
spa_sync_upgrades(spa_t *spa, dmu_tx_t *tx)
{
	dsl_pool_t *dp = spa->spa_dsl_pool;

	ASSERT(spa->spa_sync_pass == 1);

	if (spa->spa_ubsync.ub_version < SPA_VERSION_ORIGIN &&
	    spa->spa_uberblock.ub_version >= SPA_VERSION_ORIGIN) {
		dsl_pool_create_origin(dp, tx);

		/* Keeping the origin open increases spa_minref */
		spa->spa_minref += 3;
	}

	if (spa->spa_ubsync.ub_version < SPA_VERSION_NEXT_CLONES &&
	    spa->spa_uberblock.ub_version >= SPA_VERSION_NEXT_CLONES) {
		dsl_pool_upgrade_clones(dp, tx);
	}

	if (spa->spa_ubsync.ub_version < SPA_VERSION_DIR_CLONES &&
	    spa->spa_uberblock.ub_version >= SPA_VERSION_DIR_CLONES) {
		dsl_pool_upgrade_dir_clones(dp, tx);

		/* Keeping the freedir open increases spa_minref */
		spa->spa_minref += 3;
	}

	if (spa->spa_ubsync.ub_version < SPA_VERSION_FEATURES &&
	    spa->spa_uberblock.ub_version >= SPA_VERSION_FEATURES) {
		spa_feature_create_zap_objects(spa, tx);
	}
}

/*
 * Sync the specified transaction group.  New blocks may be dirtied as
 * part of the process, so we iterate until it converges.
 */
void
spa_sync(spa_t *spa, uint64_t txg)
{
	dsl_pool_t *dp = spa->spa_dsl_pool;
	objset_t *mos = spa->spa_meta_objset;
	bpobj_t *defer_bpo = &spa->spa_deferred_bpobj;
	bplist_t *free_bpl = &spa->spa_free_bplist[txg & TXG_MASK];
	vdev_t *rvd = spa->spa_root_vdev;
	vdev_t *vd;
	dmu_tx_t *tx;
	int error;
	int c;

	VERIFY(spa_writeable(spa));

	/*
	 * Lock out configuration changes.
	 */
	spa_config_enter(spa, SCL_CONFIG, FTAG, RW_READER);

	spa->spa_syncing_txg = txg;
	spa->spa_sync_pass = 0;

	/*
	 * If there are any pending vdev state changes, convert them
	 * into config changes that go out with this transaction group.
	 */
	spa_config_enter(spa, SCL_STATE, FTAG, RW_READER);
	while (list_head(&spa->spa_state_dirty_list) != NULL) {
		/*
		 * We need the write lock here because, for aux vdevs,
		 * calling vdev_config_dirty() modifies sav_config.
		 * This is ugly and will become unnecessary when we
		 * eliminate the aux vdev wart by integrating all vdevs
		 * into the root vdev tree.
		 */
		spa_config_exit(spa, SCL_CONFIG | SCL_STATE, FTAG);
		spa_config_enter(spa, SCL_CONFIG | SCL_STATE, FTAG, RW_WRITER);
		while ((vd = list_head(&spa->spa_state_dirty_list)) != NULL) {
			vdev_state_clean(vd);
			vdev_config_dirty(vd);
		}
		spa_config_exit(spa, SCL_CONFIG | SCL_STATE, FTAG);
		spa_config_enter(spa, SCL_CONFIG | SCL_STATE, FTAG, RW_READER);
	}
	spa_config_exit(spa, SCL_STATE, FTAG);

	tx = dmu_tx_create_assigned(dp, txg);

	spa->spa_sync_starttime = gethrtime();
	taskq_cancel_id(system_taskq, spa->spa_deadman_tqid);
	spa->spa_deadman_tqid = taskq_dispatch_delay(system_taskq,
	    spa_deadman, spa, TQ_SLEEP, ddi_get_lbolt() +
	    NSEC_TO_TICK(spa->spa_deadman_synctime));

	/*
	 * If we are upgrading to SPA_VERSION_RAIDZ_DEFLATE this txg,
	 * set spa_deflate if we have no raid-z vdevs.
	 */
	if (spa->spa_ubsync.ub_version < SPA_VERSION_RAIDZ_DEFLATE &&
	    spa->spa_uberblock.ub_version >= SPA_VERSION_RAIDZ_DEFLATE) {
		int i;

		for (i = 0; i < rvd->vdev_children; i++) {
			vd = rvd->vdev_child[i];
			if (vd->vdev_deflate_ratio != SPA_MINBLOCKSIZE)
				break;
		}
		if (i == rvd->vdev_children) {
			spa->spa_deflate = TRUE;
			VERIFY(0 == zap_add(spa->spa_meta_objset,
			    DMU_POOL_DIRECTORY_OBJECT, DMU_POOL_DEFLATE,
			    sizeof (uint64_t), 1, &spa->spa_deflate, tx));
		}
	}

	/*
	 * If anything has changed in this txg, or if someone is waiting
	 * for this txg to sync (eg, spa_vdev_remove()), push the
	 * deferred frees from the previous txg.  If not, leave them
	 * alone so that we don't generate work on an otherwise idle
	 * system.
	 */
	if (!txg_list_empty(&dp->dp_dirty_datasets, txg) ||
	    !txg_list_empty(&dp->dp_dirty_dirs, txg) ||
	    !txg_list_empty(&dp->dp_sync_tasks, txg) ||
	    ((dsl_scan_active(dp->dp_scan) ||
	    txg_sync_waiting(dp)) && !spa_shutting_down(spa))) {
		zio_t *zio = zio_root(spa, NULL, NULL, 0);
		VERIFY3U(bpobj_iterate(defer_bpo,
		    spa_free_sync_cb, zio, tx), ==, 0);
		VERIFY0(zio_wait(zio));
	}

	/*
	 * Iterate to convergence.
	 */
	do {
		int pass = ++spa->spa_sync_pass;

		spa_sync_config_object(spa, tx);
		spa_sync_aux_dev(spa, &spa->spa_spares, tx,
		    ZPOOL_CONFIG_SPARES, DMU_POOL_SPARES);
		spa_sync_aux_dev(spa, &spa->spa_l2cache, tx,
		    ZPOOL_CONFIG_L2CACHE, DMU_POOL_L2CACHE);
		spa_errlog_sync(spa, txg);
		dsl_pool_sync(dp, txg);

		if (pass < zfs_sync_pass_deferred_free) {
			zio_t *zio = zio_root(spa, NULL, NULL, 0);
			bplist_iterate(free_bpl, spa_free_sync_cb,
			    zio, tx);
			VERIFY(zio_wait(zio) == 0);
		} else {
			bplist_iterate(free_bpl, bpobj_enqueue_cb,
			    defer_bpo, tx);
		}

		ddt_sync(spa, txg);
		dsl_scan_sync(dp, tx);

		while ((vd = txg_list_remove(&spa->spa_vdev_txg_list, txg)))
			vdev_sync(vd, txg);

		if (pass == 1)
			spa_sync_upgrades(spa, tx);

	} while (dmu_objset_is_dirty(mos, txg));

	/*
	 * Rewrite the vdev configuration (which includes the uberblock)
	 * to commit the transaction group.
	 *
	 * If there are no dirty vdevs, we sync the uberblock to a few
	 * random top-level vdevs that are known to be visible in the
	 * config cache (see spa_vdev_add() for a complete description).
	 * If there *are* dirty vdevs, sync the uberblock to all vdevs.
	 */
	for (;;) {
		/*
		 * We hold SCL_STATE to prevent vdev open/close/etc.
		 * while we're attempting to write the vdev labels.
		 */
		spa_config_enter(spa, SCL_STATE, FTAG, RW_READER);

		if (list_is_empty(&spa->spa_config_dirty_list)) {
			vdev_t *svd[SPA_DVAS_PER_BP];
			int svdcount = 0;
			int children = rvd->vdev_children;
			int c0 = spa_get_random(children);

			for (c = 0; c < children; c++) {
				vd = rvd->vdev_child[(c0 + c) % children];
				if (vd->vdev_ms_array == 0 || vd->vdev_islog)
					continue;
				svd[svdcount++] = vd;
				if (svdcount == SPA_DVAS_PER_BP)
					break;
			}
			error = vdev_config_sync(svd, svdcount, txg, B_FALSE);
			if (error != 0)
				error = vdev_config_sync(svd, svdcount, txg,
				    B_TRUE);
		} else {
			error = vdev_config_sync(rvd->vdev_child,
			    rvd->vdev_children, txg, B_FALSE);
			if (error != 0)
				error = vdev_config_sync(rvd->vdev_child,
				    rvd->vdev_children, txg, B_TRUE);
		}

		if (error == 0)
			spa->spa_last_synced_guid = rvd->vdev_guid;

		spa_config_exit(spa, SCL_STATE, FTAG);

		if (error == 0)
			break;
		zio_suspend(spa, NULL);
		zio_resume_wait(spa);
	}
	dmu_tx_commit(tx);

	taskq_cancel_id(system_taskq, spa->spa_deadman_tqid);
	spa->spa_deadman_tqid = 0;

	/*
	 * Clear the dirty config list.
	 */
	while ((vd = list_head(&spa->spa_config_dirty_list)) != NULL)
		vdev_config_clean(vd);

	/*
	 * Now that the new config has synced transactionally,
	 * let it become visible to the config cache.
	 */
	if (spa->spa_config_syncing != NULL) {
		spa_config_set(spa, spa->spa_config_syncing);
		spa->spa_config_txg = txg;
		spa->spa_config_syncing = NULL;
	}

	spa->spa_ubsync = spa->spa_uberblock;

	dsl_pool_sync_done(dp, txg);

	/*
	 * Update usable space statistics.
	 */
	while ((vd = txg_list_remove(&spa->spa_vdev_txg_list, TXG_CLEAN(txg))))
		vdev_sync_done(vd, txg);

	spa_update_dspace(spa);

	/*
	 * It had better be the case that we didn't dirty anything
	 * since vdev_config_sync().
	 */
	ASSERT(txg_list_empty(&dp->dp_dirty_datasets, txg));
	ASSERT(txg_list_empty(&dp->dp_dirty_dirs, txg));
	ASSERT(txg_list_empty(&spa->spa_vdev_txg_list, txg));

	spa->spa_sync_pass = 0;

	spa_config_exit(spa, SCL_CONFIG, FTAG);

	spa_handle_ignored_writes(spa);

	/*
	 * If any async tasks have been requested, kick them off.
	 */
	spa_async_dispatch(spa);
}

/*
 * Sync all pools.  We don't want to hold the namespace lock across these
 * operations, so we take a reference on the spa_t and drop the lock during the
 * sync.
 */
void
spa_sync_allpools(void)
{
	spa_t *spa = NULL;
	mutex_enter(&spa_namespace_lock);
	while ((spa = spa_next(spa)) != NULL) {
		if (spa_state(spa) != POOL_STATE_ACTIVE ||
		    !spa_writeable(spa) || spa_suspended(spa))
			continue;
		spa_open_ref(spa, FTAG);
		mutex_exit(&spa_namespace_lock);
		txg_wait_synced(spa_get_dsl(spa), 0);
		mutex_enter(&spa_namespace_lock);
		spa_close(spa, FTAG);
	}
	mutex_exit(&spa_namespace_lock);
}

/*
 * ==========================================================================
 * Miscellaneous routines
 * ==========================================================================
 */

/*
 * Remove all pools in the system.
 */
void
spa_evict_all(void)
{
	spa_t *spa;

	/*
	 * Remove all cached state.  All pools should be closed now,
	 * so every spa in the AVL tree should be unreferenced.
	 */
	mutex_enter(&spa_namespace_lock);
	while ((spa = spa_next(NULL)) != NULL) {
		/*
		 * Stop async tasks.  The async thread may need to detach
		 * a device that's been replaced, which requires grabbing
		 * spa_namespace_lock, so we must drop it here.
		 */
		spa_open_ref(spa, FTAG);
		mutex_exit(&spa_namespace_lock);
		spa_async_suspend(spa);
		mutex_enter(&spa_namespace_lock);
		spa_close(spa, FTAG);

		if (spa->spa_state != POOL_STATE_UNINITIALIZED) {
			spa_unload(spa);
			spa_deactivate(spa);
		}
		spa_remove(spa);
	}
	mutex_exit(&spa_namespace_lock);
}

vdev_t *
spa_lookup_by_guid(spa_t *spa, uint64_t guid, boolean_t aux)
{
	vdev_t *vd;
	int i;

	if ((vd = vdev_lookup_by_guid(spa->spa_root_vdev, guid)) != NULL)
		return (vd);

	if (aux) {
		for (i = 0; i < spa->spa_l2cache.sav_count; i++) {
			vd = spa->spa_l2cache.sav_vdevs[i];
			if (vd->vdev_guid == guid)
				return (vd);
		}

		for (i = 0; i < spa->spa_spares.sav_count; i++) {
			vd = spa->spa_spares.sav_vdevs[i];
			if (vd->vdev_guid == guid)
				return (vd);
		}
	}

	return (NULL);
}

void
spa_upgrade(spa_t *spa, uint64_t version)
{
	ASSERT(spa_writeable(spa));

	spa_config_enter(spa, SCL_ALL, FTAG, RW_WRITER);

	/*
	 * This should only be called for a non-faulted pool, and since a
	 * future version would result in an unopenable pool, this shouldn't be
	 * possible.
	 */
	ASSERT(SPA_VERSION_IS_SUPPORTED(spa->spa_uberblock.ub_version));
	ASSERT(version >= spa->spa_uberblock.ub_version);

	spa->spa_uberblock.ub_version = version;
	vdev_config_dirty(spa->spa_root_vdev);

	spa_config_exit(spa, SCL_ALL, FTAG);

	txg_wait_synced(spa_get_dsl(spa), 0);
}

boolean_t
spa_has_spare(spa_t *spa, uint64_t guid)
{
	int i;
	uint64_t spareguid;
	spa_aux_vdev_t *sav = &spa->spa_spares;

	for (i = 0; i < sav->sav_count; i++)
		if (sav->sav_vdevs[i]->vdev_guid == guid)
			return (B_TRUE);

	for (i = 0; i < sav->sav_npending; i++) {
		if (nvlist_lookup_uint64(sav->sav_pending[i], ZPOOL_CONFIG_GUID,
		    &spareguid) == 0 && spareguid == guid)
			return (B_TRUE);
	}

	return (B_FALSE);
}

/*
 * Check if a pool has an active shared spare device.
 * Note: reference count of an active spare is 2, as a spare and as a replace
 */
static boolean_t
spa_has_active_shared_spare(spa_t *spa)
{
	int i, refcnt;
	uint64_t pool;
	spa_aux_vdev_t *sav = &spa->spa_spares;

	for (i = 0; i < sav->sav_count; i++) {
		if (spa_spare_exists(sav->sav_vdevs[i]->vdev_guid, &pool,
		    &refcnt) && pool != 0ULL && pool == spa_guid(spa) &&
		    refcnt > 2)
			return (B_TRUE);
	}

	return (B_FALSE);
}

/*
 * Post a FM_EREPORT_ZFS_* event from sys/fm/fs/zfs.h.  The payload will be
 * filled in from the spa and (optionally) the vdev.  This doesn't do anything
 * in the userland libzpool, as we don't want consumers to misinterpret ztest
 * or zdb as real changes.
 */
void
spa_event_notify(spa_t *spa, vdev_t *vd, const char *name)
{
#ifdef _KERNEL
	zfs_ereport_post(name, spa, vd, NULL, 0, 0);
#endif
}

#if defined(_KERNEL) && defined(HAVE_SPL)
/* state manipulation functions */
EXPORT_SYMBOL(spa_open);
EXPORT_SYMBOL(spa_open_rewind);
EXPORT_SYMBOL(spa_get_stats);
EXPORT_SYMBOL(spa_create);
EXPORT_SYMBOL(spa_import_rootpool);
EXPORT_SYMBOL(spa_import);
EXPORT_SYMBOL(spa_tryimport);
EXPORT_SYMBOL(spa_destroy);
EXPORT_SYMBOL(spa_export);
EXPORT_SYMBOL(spa_reset);
EXPORT_SYMBOL(spa_async_request);
EXPORT_SYMBOL(spa_async_suspend);
EXPORT_SYMBOL(spa_async_resume);
EXPORT_SYMBOL(spa_inject_addref);
EXPORT_SYMBOL(spa_inject_delref);
EXPORT_SYMBOL(spa_scan_stat_init);
EXPORT_SYMBOL(spa_scan_get_stats);

/* device maniion */
EXPORT_SYMBOL(spa_vdev_add);
EXPORT_SYMBOL(spa_vdev_attach);
EXPORT_SYMBOL(spa_vdev_detach);
EXPORT_SYMBOL(spa_vdev_remove);
EXPORT_SYMBOL(spa_vdev_setpath);
EXPORT_SYMBOL(spa_vdev_setfru);
EXPORT_SYMBOL(spa_vdev_split_mirror);

/* spare statech is global across all pools) */
EXPORT_SYMBOL(spa_spare_add);
EXPORT_SYMBOL(spa_spare_remove);
EXPORT_SYMBOL(spa_spare_exists);
EXPORT_SYMBOL(spa_spare_activate);

/* L2ARC statech is global across all pools) */
EXPORT_SYMBOL(spa_l2cache_add);
EXPORT_SYMBOL(spa_l2cache_remove);
EXPORT_SYMBOL(spa_l2cache_exists);
EXPORT_SYMBOL(spa_l2cache_activate);
EXPORT_SYMBOL(spa_l2cache_drop);

/* scanning */
EXPORT_SYMBOL(spa_scan);
EXPORT_SYMBOL(spa_scan_stop);

/* spa syncing */
EXPORT_SYMBOL(spa_sync); /* only for DMU use */
EXPORT_SYMBOL(spa_sync_allpools);

/* properties */
EXPORT_SYMBOL(spa_prop_set);
EXPORT_SYMBOL(spa_prop_get);
EXPORT_SYMBOL(spa_prop_clear_bootfs);

/* asynchronous event notification */
EXPORT_SYMBOL(spa_event_notify);
#endif<|MERGE_RESOLUTION|>--- conflicted
+++ resolved
@@ -64,11 +64,8 @@
 #include <sys/zfs_ioctl.h>
 #include <sys/dsl_scan.h>
 #include <sys/zfeature.h>
-<<<<<<< HEAD
 #include <sys/zfs_context.h>
-=======
 #include <sys/zvol.h>
->>>>>>> 76351672
 
 #ifdef	_KERNEL
 #include <sys/bootprops.h>
@@ -414,7 +411,6 @@
 				error = EINVAL;
 				break;
 			}
-<<<<<<< HEAD
 
 			/*
 			 * Sanitize the input.
@@ -440,33 +436,6 @@
 				break;
 			}
 
-=======
-
-			/*
-			 * Sanitize the input.
-			 */
-			if (nvpair_type(elem) != DATA_TYPE_UINT64) {
-				error = EINVAL;
-				break;
-			}
-
-			if (nvpair_value_uint64(elem, &intval) != 0) {
-				error = EINVAL;
-				break;
-			}
-
-			if (intval != 0) {
-				error = EINVAL;
-				break;
-			}
-
-			fname = strchr(propname, '@') + 1;
-			if (zfeature_lookup_name(fname, NULL) != 0) {
-				error = EINVAL;
-				break;
-			}
-
->>>>>>> 76351672
 			has_feature = B_TRUE;
 			break;
 
@@ -732,15 +701,9 @@
 spa_change_guid_check(void *arg1, void *arg2, dmu_tx_t *tx)
 {
 	spa_t *spa = arg1;
-<<<<<<< HEAD
-	ASSERTV(uint64_t *newguid = arg2);
-	vdev_t *rvd = spa->spa_root_vdev;
-	uint64_t vdev_state;
-=======
 	vdev_t *rvd = spa->spa_root_vdev;
 	uint64_t vdev_state;
 	ASSERTV(uint64_t *newguid = arg2);
->>>>>>> 76351672
 
 	spa_config_enter(spa, SCL_STATE, FTAG, RW_READER);
 	vdev_state = rvd->vdev_state;
@@ -962,8 +925,8 @@
 	} else {
 		tq = tqs->stqs_taskq[((uint64_t)gethrtime()) % tqs->stqs_count];
 	}
-
-	taskq_dispatch_ent(tq, func, arg, flags, ent);
+	//taskq_dispatch_ent(tq, func, arg, flags, ent);
+	taskq_dispatch(tq, func, arg, flags);
 }
 
 /*
@@ -988,7 +951,7 @@
 
 	id = taskq_dispatch(tq, func, arg, flags);
 	if (id)
-		taskq_wait_id(tq, id);
+		taskq_wait(tq);
 }
 
 static void
@@ -1157,7 +1120,9 @@
 	list_destroy(&spa->spa_config_dirty_list);
 	list_destroy(&spa->spa_state_dirty_list);
 
+#ifdef __linux__
 	taskq_cancel_id(system_taskq, spa->spa_deadman_tqid);
+#endif
 
 	for (t = 0; t < ZIO_TYPES; t++) {
 		for (q = 0; q < ZIO_TASKQ_TYPES; q++) {
@@ -2428,10 +2393,6 @@
 		}
 	}
 
-<<<<<<< HEAD
-
-=======
->>>>>>> 76351672
 	spa->spa_is_initializing = B_TRUE;
 	error = dsl_pool_open(spa->spa_dsl_pool);
 	spa->spa_is_initializing = B_FALSE;
@@ -5942,11 +5903,7 @@
 	 */
 	ASSERT(tx->tx_txg != TXG_INITIAL);
 
-<<<<<<< HEAD
-	ASSERT(version <= SPA_VERSION);
-=======
 	ASSERT(SPA_VERSION_IS_SUPPORTED(version));
->>>>>>> 76351672
 	ASSERT(version >= spa_version(spa));
 
 	spa->spa_uberblock.ub_version = version;
@@ -6194,10 +6151,12 @@
 	tx = dmu_tx_create_assigned(dp, txg);
 
 	spa->spa_sync_starttime = gethrtime();
+#ifdef __linux__
 	taskq_cancel_id(system_taskq, spa->spa_deadman_tqid);
 	spa->spa_deadman_tqid = taskq_dispatch_delay(system_taskq,
 	    spa_deadman, spa, TQ_SLEEP, ddi_get_lbolt() +
 	    NSEC_TO_TICK(spa->spa_deadman_synctime));
+#endif
 
 	/*
 	 * If we are upgrading to SPA_VERSION_RAIDZ_DEFLATE this txg,
@@ -6327,8 +6286,10 @@
 	}
 	dmu_tx_commit(tx);
 
+#ifdef __linux__
 	taskq_cancel_id(system_taskq, spa->spa_deadman_tqid);
 	spa->spa_deadman_tqid = 0;
+#endif
 
 	/*
 	 * Clear the dirty config list.
