--- conflicted
+++ resolved
@@ -1311,7 +1311,6 @@
 	 */
 	spa_l2cache_drop(spa);
 
-<<<<<<< HEAD
     spa_exporting_vdevs = B_TRUE;
 
 	/*
@@ -1321,8 +1320,6 @@
 		vdev_free(spa->spa_root_vdev);
 	ASSERT(spa->spa_root_vdev == NULL);
 
-=======
->>>>>>> fbeddd60
 	for (i = 0; i < spa->spa_spares.sav_count; i++)
 		vdev_free(spa->spa_spares.sav_vdevs[i]);
 	if (spa->spa_spares.sav_vdevs) {
