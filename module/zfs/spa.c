--- conflicted
+++ resolved
@@ -1617,12 +1617,12 @@
 	nvsize = *(uint64_t *)db->db_data;
 	dmu_buf_rele(db, FTAG);
 
-	packed = vmem_alloc(nvsize, KM_SLEEP);
+	packed = kmem_alloc(nvsize, KM_SLEEP);
 	error = dmu_read(spa->spa_meta_objset, obj, 0, nvsize, packed,
 	    DMU_READ_PREFETCH);
 	if (error == 0)
 		error = nvlist_unpack(packed, nvsize, value, 0);
-	vmem_free(packed, nvsize);
+	kmem_free(packed, nvsize);
 
 	return (error);
 }
@@ -4413,13 +4413,11 @@
 		}
 	}
 
-<<<<<<< HEAD
 #ifdef _KERNEL
 	zvol_remove_minors_symlink(pool);
 #endif
-=======
+
 export_spa:
->>>>>>> f42d7f41
 	spa_event_notify(spa, NULL, FM_EREPORT_ZFS_POOL_DESTROY);
 
 	if (spa->spa_state != POOL_STATE_UNINITIALIZED) {
@@ -4702,16 +4700,10 @@
 	if (strcmp(oldvd->vdev_path, newvd->vdev_path) == 0) {
 		spa_strfree(oldvd->vdev_path);
 		oldvd->vdev_path = kmem_alloc(strlen(newvd->vdev_path) + 5,
-<<<<<<< HEAD
-		    KM_PUSHPAGE);
+		    KM_SLEEP);
 		(void) snprintf(oldvd->vdev_path,strlen(newvd->vdev_path) + 5,
                         "%s/%s",
                         newvd->vdev_path, "old");
-=======
-		    KM_SLEEP);
-		(void) sprintf(oldvd->vdev_path, "%s/%s",
-		    newvd->vdev_path, "old");
->>>>>>> f42d7f41
 		if (oldvd->vdev_devid != NULL) {
 			spa_strfree(oldvd->vdev_devid);
 			oldvd->vdev_devid = NULL;
@@ -6027,11 +6019,7 @@
 	 * saves us a pre-read to get data we don't actually care about.
 	 */
 	bufsize = P2ROUNDUP((uint64_t)nvsize, SPA_CONFIG_BLOCKSIZE);
-<<<<<<< HEAD
-	packed = kmem_alloc(bufsize, KM_PUSHPAGE);
-=======
-	packed = vmem_alloc(bufsize, KM_SLEEP);
->>>>>>> f42d7f41
+	packed = kmem_alloc(bufsize, KM_SLEEP);
 
 	VERIFY(nvlist_pack(nv, &packed, &nvsize, NV_ENCODE_XDR,
 	    KM_SLEEP) == 0);
