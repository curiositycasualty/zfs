--- conflicted
+++ resolved
@@ -1304,7 +1304,6 @@
 	 */
 	spa_l2cache_drop(spa);
 
-<<<<<<< HEAD
     spa_exporting_vdevs = B_TRUE;
 
 	/*
@@ -1314,8 +1313,6 @@
 		vdev_free(spa->spa_root_vdev);
 	ASSERT(spa->spa_root_vdev == NULL);
 
-=======
->>>>>>> dea377c0
 	for (i = 0; i < spa->spa_spares.sav_count; i++)
 		vdev_free(spa->spa_spares.sav_vdevs[i]);
 	if (spa->spa_spares.sav_vdevs) {
