--- conflicted
+++ resolved
@@ -1121,12 +1121,8 @@
 		int i;
 		dnode_children_t *winner;
 		children_dnodes = kmem_alloc(sizeof (dnode_children_t) +
-<<<<<<< HEAD
-		    epb * sizeof (dnode_handle_t),
-		    KM_PUSHPAGE | KM_NODEBUG);
-=======
-		    (epb - 1) * sizeof (dnode_handle_t), KM_SLEEP);
->>>>>>> f42d7f41
+									 (epb - 1 ) * sizeof (dnode_handle_t),
+		    KM_SLEEP | KM_NODEBUG);
 		children_dnodes->dnc_count = epb;
 		dnh = &children_dnodes->dnc_children[0];
 		for (i = 0; i < epb; i++) {
