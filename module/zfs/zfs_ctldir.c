--- conflicted
+++ resolved
@@ -222,20 +222,7 @@
  * Return the inode number associated with the 'snapshot' or
  * 'shares' directory.
  */
-<<<<<<< HEAD
-/* ARGSUSED */
-static ino64_t
-zfsctl_root_inode_cb(vnode_t *vp, int index)
-{
-	zfsvfs_t *zfsvfs = VTOZ(vp)->z_zfsvfs;
-
-	ASSERT(index <= 2);
-
-	if (index == 0)
-		return (ZFSCTL_INO_SNAPDIR);
-
-	return (zfsvfs->z_shares_dir);
-=======
+#ifdef __linux__
 static struct inode *
 zfsctl_inode_alloc(zfs_sb_t *zsb, uint64_t id,
     const struct file_operations *fops, const struct inode_operations *ops)
@@ -289,7 +276,7 @@
 
 	if (insert_inode_locked(ip)) {
 		unlock_new_inode(ip);
-		iput(ip);
+		VN_RELE(ip);
 		return (NULL);
 	}
 
@@ -302,8 +289,8 @@
 	unlock_new_inode(ip);
 
 	return (ip);
->>>>>>> 76351672
-}
+}
+#endif
 
 /*
  * Create the '.zfs' directory.  This directory is cached as part of the VFS
@@ -750,17 +737,7 @@
 
 	ASSERT(vn_ismntpt(svp));
 
-<<<<<<< HEAD
-	/* this will be dropped by dounmount() */
-	if ((error = vn_vfswlock(svp)) != 0)
-		return (error);
-
-#ifdef sun
-	VN_HOLD(svp);
-	error = dounmount(vn_mountedvfs(svp), fflags, cr);
-=======
 	error = dmu_snapshot_lookup(zsb->z_os, name, &id);
->>>>>>> 76351672
 	if (error) {
 		VN_RELE(svp);
 		return (error);
@@ -777,11 +754,8 @@
 	kmem_free(sep->se_name, strlen(sep->se_name) + 1);
 	kmem_free(sep, sizeof (zfs_snapentry_t));
 
-	return (0);
-#else	/* !sun */
 	return (dounmount(vn_mountedvfs(svp), fflags, curthread));
 #endif	/* !sun */
-#endif
     return 0;
 }
 
@@ -1071,9 +1045,6 @@
 	if (MUTEX_HELD(&sdp->sd_lock))
 		return (SET_ERROR(ENOENT));
 
-<<<<<<< HEAD
-	ZFS_ENTER(zfsvfs);
-=======
 /*
  * Attempt to unmount a snapshot by making a call to user space.
  * There is no assurance that this can or will succeed, is just a
@@ -1085,7 +1056,6 @@
 	"     1>/dev/null " \
 	"     2>/dev/null; " \
 	"umount -t zfs -n %s'%s'"
->>>>>>> 76351672
 
 	if (gfs_lookup_dot(vpp, dvp, zfsvfs->z_ctldir, nm) == 0) {
 		ZFS_EXIT(zfsvfs);
@@ -1112,41 +1082,10 @@
 #endif
 	}
 
-<<<<<<< HEAD
-	mutex_enter(&sdp->sd_lock);
-	search.se_name = (char *)nm;
-	if ((sep = avl_find(&sdp->sd_snaps, &search, &where)) != NULL) {
-		*vpp = sep->se_root;
-		VN_HOLD(*vpp);
-		err = traverse(vpp, LK_EXCLUSIVE | LK_RETRY);
-		if (err != 0) {
-			VN_RELE(*vpp);
-			*vpp = NULL;
-		} else if (*vpp == sep->se_root) {
-			/*
-			 * The snapshot was unmounted behind our backs,
-			 * try to remount it.
-			 */
-			VERIFY(zfsctl_snapshot_zname(dvp, nm, MAXNAMELEN, snapname) == 0);
-			goto domount;
-		} else {
-			/*
-			 * VROOT was set during the traverse call.  We need
-			 * to clear it since we're pretending to be part
-			 * of our parent's vfs.
-			 */
-			(*vpp)->v_flag &= ~VROOT;
-		}
-		mutex_exit(&sdp->sd_lock);
-		ZFS_EXIT(zfsvfs);
-		return (err);
-	}
-=======
 	argv[2] = kmem_asprintf(SET_UNMOUNT_CMD,
 	    flags & MNT_FORCE ? "-f " : "", sep->se_path);
 	error = call_usermodehelper(argv[0], argv, envp, UMH_WAIT_PROC);
 	strfree(argv[2]);
->>>>>>> 76351672
 
 	/*
 	 * The requested snapshot is not currently mounted, look it up.
@@ -1300,11 +1239,6 @@
 	if (flags & V_RDDIR_ENTFLAGS) {
 		edirent_t *eodp = dp;
 
-<<<<<<< HEAD
-		(void) strcpy(eodp->ed_name, snapname);
-		eodp->ed_ino = ZFSCTL_INO_SNAP(id);
-		eodp->ed_eflags = case_conflict ? ED_CASE_CONFLICT : 0;
-=======
 	search.se_name = name;
 	sep = avl_find(&zsb->z_ctldir_snaps, &search, NULL);
 	if (sep) {
@@ -1318,7 +1252,6 @@
 			avl_add(&zsb->z_ctldir_snaps, sep);
 		else
 			zfsctl_sep_free(sep);
->>>>>>> 76351672
 	} else {
 		struct dirent64 *odp = dp;
 
@@ -1418,7 +1351,6 @@
 
 }
 
-<<<<<<< HEAD
 /* ARGSUSED */
 static int
 zfsctl_shares_getattr(ap)
@@ -1436,7 +1368,6 @@
 	cred_t *cr = ap->a_cred;
 	zfsvfs_t *zfsvfs = vp->v_vfsp->vfs_data;
 	znode_t *dzp;
-=======
 	sep = avl_first(&zsb->z_ctldir_snaps);
 	while (sep != NULL) {
 		next = AVL_NEXT(&zsb->z_ctldir_snaps, sep);
@@ -1452,7 +1383,6 @@
 		} else {
 			zfsctl_sep_free(sep);
 		}
->>>>>>> 76351672
 
 	ZFS_ENTER(zfsvfs);
 	if (zfsvfs->z_shares_dir == 0) {
@@ -1634,31 +1564,6 @@
 	int locked;
 	vnode_t *dvp;
 
-	if (vp->v_count > 0)
-		goto end;
-
-<<<<<<< HEAD
-	VERIFY(gfs_dir_lookup(vp, "..", &dvp, cr, 0, NULL, NULL) == 0);
-	sdp = dvp->v_data;
-	VOP_UNLOCK(dvp, 0);
-
-	if (!(locked = MUTEX_HELD(&sdp->sd_lock)))
-		mutex_enter(&sdp->sd_lock);
-
-	ASSERT(!vn_ismntpt(vp));
-
-	sep = avl_first(&sdp->sd_snaps);
-	while (sep != NULL) {
-		next = AVL_NEXT(&sdp->sd_snaps, sep);
-
-		if (sep->se_root == vp) {
-			avl_remove(&sdp->sd_snaps, sep);
-			kmem_free(sep->se_name, strlen(sep->se_name) + 1);
-			kmem_free(sep, sizeof (zfs_snapentry_t));
-			break;
-		}
-		sep = next;
-=======
 	/*
 	 * Attempt to mount the snapshot from user space.  Normally this
 	 * would be done using the vfs_kern_mount() function, however that
@@ -1674,7 +1579,6 @@
 		    full_name, full_path, error);
 		error = EISDIR;
 		goto error;
->>>>>>> 76351672
 	}
 	ASSERT(sep != NULL);
 
@@ -1871,17 +1775,11 @@
 	mutex_enter(&sdp->sd_lock);
 	sep = avl_first(&sdp->sd_snaps);
 	while (sep != NULL) {
-<<<<<<< HEAD
-		vp = sep->se_root;
-		zcp = vp->v_data;
-		if (zcp->zc_id == objsetid)
-=======
 		error = dmu_snapshot_lookup(zsb->z_os, sep->se_name, &id);
 		if (error)
 			goto out;
 
 		if (id == objsetid)
->>>>>>> 76351672
 			break;
 
 		sep = AVL_NEXT(&sdp->sd_snaps, sep);
