--- conflicted
+++ resolved
@@ -20,10 +20,8 @@
  */
 /*
  * Copyright (c) 2005, 2010, Oracle and/or its affiliates. All rights reserved.
-<<<<<<< HEAD
  * Copyright (c) 2011 Pawel Jakub Dawidek <pawel@dawidek.net>.
  * All rights reserved.
-=======
  * Copyright (C) 2011 Lawrence Livermore National Security, LLC.
  * Produced at Lawrence Livermore National Laboratory (cf, DISCLAIMER).
  * LLNL-CODE-403049.
@@ -31,7 +29,9 @@
  *   Rohan Puri <rohan.puri15@gmail.com>
  *   Brian Behlendorf <behlendorf1@llnl.gov>
  * Copyright (c) 2013 by Delphix. All rights reserved.
->>>>>>> 01b738f4
+ *
+ * Rewritten for OSX by (based on FreeBSD)
+ *   Jorgen Lundman <lundman@lundman.net>
  */
 
 /*
@@ -97,14 +97,6 @@
 //#define dprintf printf
 
 
-<<<<<<< HEAD
-=======
-static zfs_snapentry_t *
-zfsctl_sep_alloc(void)
-{
-	return (kmem_zalloc(sizeof (zfs_snapentry_t), KM_SLEEP));
-}
->>>>>>> 01b738f4
 
 //typedef struct vnodeopv_entry_desc vop_vector;
 #define vop_vector vnodeopv_entry_desc
@@ -422,7 +414,6 @@
 void
 zfsctl_destroy(zfsvfs_t *zfsvfs)
 {
-<<<<<<< HEAD
     struct vnode *vp;
 
     dprintf("zfsctl: releasing rootvp %p\n", zfsvfs->z_ctldir);
@@ -436,8 +427,6 @@
         //
         vnode_put(vp);
     }
-=======
->>>>>>> 01b738f4
 }
 
 /*
@@ -463,22 +452,10 @@
 	int flags = ap->a_mode;
     dprintf("zfsctl_open\n");
 
-<<<<<<< HEAD
 	if (flags & FWRITE)
         return (EACCES);
 
 	return (0);
-=======
-	zsb->z_ctldir = zfsctl_inode_alloc(zsb, ZFSCTL_INO_ROOT,
-	    &zpl_fops_root, &zpl_ops_root);
-	if (zsb->z_ctldir == NULL)
-		return (SET_ERROR(ENOENT));
-
-	return (0);
-#else
-	return (SET_ERROR(EOPNOTSUPP));
-#endif /* CONFIG_64BIT */
->>>>>>> 01b738f4
 }
 
 /*
@@ -602,15 +579,7 @@
 
 	ZFS_ENTER(zfsvfs);
 
-<<<<<<< HEAD
 	fidp->fid_len = SHORT_FID_LEN;
-=======
-	if (fidp->fid_len < SHORT_FID_LEN) {
-		fidp->fid_len = SHORT_FID_LEN;
-		ZFS_EXIT(zsb);
-		return (SET_ERROR(ENOSPC));
-	}
->>>>>>> 01b738f4
 
 	zfid = (zfid_short_t *)fidp;
 
@@ -643,21 +612,12 @@
 	znode_t		*dzp;
 	int		error;
 
-<<<<<<< HEAD
 	ZFS_ENTER(zfsvfs);
 
 	if (zfsvfs->z_shares_dir == 0) {
 		ZFS_EXIT(zfsvfs);
 		return (ENOTSUP);
 	}
-=======
-	if (snapshot_namecheck(name, NULL, NULL) != 0)
-		return (SET_ERROR(EILSEQ));
-
-	dmu_objset_name(os, zname);
-	if ((strlen(zname) + 1 + strlen(name)) >= len)
-		return (SET_ERROR(ENAMETOOLONG));
->>>>>>> 01b738f4
 
 	if ((error = zfs_zget(zfsvfs, zfsvfs->z_shares_dir, &dzp)) == 0) {
 		error = VOP_FID(ZTOV(dzp), fidp);
@@ -716,29 +676,9 @@
 	VI_UNLOCK(vp);
 #endif
 
-<<<<<<< HEAD
     dprintf("zfsctl: -reclaim vp %p\n", vp);
 	return (0);
 }
-
-/*
- * .zfs inode namespace
- *
- * We need to generate unique inode numbers for all files and directories
- * within the .zfs pseudo-filesystem.  We use the following scheme:
- *
- * 	ENTRY			ZFSCTL_INODE
- * 	.zfs			1
- * 	.zfs/snapshot		2
- * 	.zfs/snapshot/<snap>	objectid(snap)
- */
-=======
-	path_len = path_buffer + len - 1 - path_ptr;
-	if (path_len > len) {
-		error = SET_ERROR(EFAULT);
-		goto out;
-	}
->>>>>>> 01b738f4
 
 #define	ZFSCTL_INO_SNAP(id)	(id)
 
@@ -822,12 +762,7 @@
 		    cr, ct, direntflags, realpnp);
     }
 
-<<<<<<< HEAD
 	ZFS_EXIT(zfsvfs);
-=======
-	if (*ipp == NULL)
-		error = SET_ERROR(ENOENT);
->>>>>>> 01b738f4
 
 	return (err);
 }
@@ -998,7 +933,6 @@
 	}
 #endif
 
-<<<<<<< HEAD
 	/*
 	 * We can't use VN_RELE(), as that will try to invoke
 	 * zfsctl_snapdir_inactive(), which would cause us to destroy
@@ -1007,17 +941,6 @@
 	//ASSERT(svp->v_count == 1);
     iap.a_vp = svp;
 	gfs_vop_inactive(&iap);
-=======
-	*ipp = zfsctl_inode_lookup(zsb, ZFSCTL_INO_SNAPDIRS - id,
-	    &simple_dir_operations, &simple_dir_inode_operations);
-	if (*ipp) {
-#ifdef HAVE_AUTOMOUNT
-		(*ipp)->i_flags |= S_AUTOMOUNT;
-#endif /* HAVE_AUTOMOUNT */
-	} else {
-		error = SET_ERROR(ENOENT);
-	}
->>>>>>> 01b738f4
 
     dprintf("zfsctldir: Releasing '%s'\n", sep->se_name);
 	kmem_free(sep->se_name, strlen(sep->se_name) + 1);
@@ -1125,11 +1048,7 @@
 	/*
 	 * Cannot move snapshots out of the snapdir.
 	 */
-<<<<<<< HEAD
 	if (sdvp != tdvp)
-		return (EINVAL);
-=======
-	if (sdip != tdip) {
 		error = SET_ERROR(EINVAL);
 		goto out;
 	}
@@ -1141,7 +1060,6 @@
 		error = 0;
 		goto out;
 	}
->>>>>>> 01b738f4
 
 	if (strcmp(snm, tnm) == 0)
 		return (0);
@@ -1241,15 +1159,10 @@
 
     return ENOTSUP;
 
-<<<<<<< HEAD
 	if (snapshot_namecheck(dirname, NULL, NULL) != 0)
-		return (EILSEQ);
-=======
-	if (snapshot_namecheck(dirname, NULL, NULL) != 0) {
 		error = SET_ERROR(EILSEQ);
 		goto out;
 	}
->>>>>>> 01b738f4
 
 	dmu_objset_name(zfsvfs->z_os, name);
 
@@ -1337,23 +1250,9 @@
 
     dprintf("zfsctl_snapdir_lookup '%s'\n", nm);
 
-<<<<<<< HEAD
 	ASSERT(vnode_isdir(dvp));
 
     if (!strcmp(nm, ".autodiskmounted")) return EINVAL;
-=======
-/*
- * Attempt to unmount a snapshot by making a call to user space.
- * There is no assurance that this can or will succeed, is just a
- * best effort.  In the case where it does fail, perhaps because
- * it's in use, the unmount will fail harmlessly.
- */
-#define	SET_UNMOUNT_CMD \
-	"exec 0</dev/null " \
-	"     1>/dev/null " \
-	"     2>/dev/null; " \
-	"umount -t zfs -n %s'%s'"
->>>>>>> 01b738f4
 
 
 
@@ -1365,7 +1264,6 @@
 	 * spec (which looks like a local path for zfs).  We need to
 	 * add some flag to domount() to tell it not to do this lookup.
 	 */
-<<<<<<< HEAD
 	if (MUTEX_HELD(&sdp->sd_lock))
 		return (ENOENT);
 
@@ -1426,10 +1324,6 @@
 		ZFS_EXIT(zfsvfs);
 		return (err);
 	}
-=======
-	if (error)
-		error = SET_ERROR(EBUSY);
->>>>>>> 01b738f4
 
 	/*
 	 * The requested snapshot is not currently mounted, look it up.
@@ -1553,19 +1447,9 @@
 		return (0);
 	}
 
-<<<<<<< HEAD
 	if (zfsvfs->z_shares_dir == 0) {
 		ZFS_EXIT(zfsvfs);
 		return (ENOTSUP);
-=======
-		mutex_enter(&zsb->z_ctldir_lock);
-		if (error == EBUSY)
-			avl_add(&zsb->z_ctldir_snaps, sep);
-		else
-			zfsctl_sep_free(sep);
-	} else {
-		error = SET_ERROR(ENOENT);
->>>>>>> 01b738f4
 	}
 	if ((error = zfs_zget(zfsvfs, zfsvfs->z_shares_dir, &dzp)) == 0)
 		error = VOP_LOOKUP(ZTOV(dzp), vpp, cnp);
@@ -1692,7 +1576,6 @@
 	return (vp);
 }
 
-<<<<<<< HEAD
 #ifndef __APPLE__
 struct vnode *
 zfsctl_mknode_shares(struct vnode *pvp)
@@ -1707,15 +1590,6 @@
 	sdp->zc_cmtime = ((zfsctl_node_t *)vnode_fsnode(pvp))->zc_cmtime;
 	VOP_UNLOCK(vp, 0);
 	return (vp);
-=======
-#define	MOUNT_BUSY 0x80		/* Mount failed due to EBUSY (from mntent.h) */
-
-#define	SET_MOUNT_CMD \
-	"exec 0</dev/null " \
-	"     1>/dev/null " \
-	"     2>/dev/null; " \
-	"mount -t zfs -n '%s' '%s'"
->>>>>>> 01b738f4
 
 }
 #endif
@@ -1809,7 +1683,6 @@
     if (!sdp) return 0;
 
 	/*
-<<<<<<< HEAD
 	 * On forced unmount we have to free snapshots from here.
 	 */
 	mutex_enter(&sdp->sd_lock);
@@ -2001,38 +1874,12 @@
 			break;
 		}
 		sep = next;
-=======
-	 * Attempt to mount the snapshot from user space.  Normally this
-	 * would be done using the vfs_kern_mount() function, however that
-	 * function is marked GPL-only and cannot be used.  On error we
-	 * careful to log the real error to the console and return EISDIR
-	 * to safely abort the automount.  This should be very rare.
-	 *
-	 * If the user mode helper happens to return EBUSY, a concurrent
-	 * mount is already in progress in which case the error is ignored.
-	 * Take note that if the program was executed successfully the return
-	 * value from call_usermodehelper() will be (exitcode << 8 + signal).
-	 */
-	argv[2] = kmem_asprintf(SET_MOUNT_CMD, full_name, full_path);
-	error = call_usermodehelper(argv[0], argv, envp, UMH_WAIT_PROC);
-	strfree(argv[2]);
-	if (error && !(error & MOUNT_BUSY << 8)) {
-		printk("ZFS: Unable to automount %s at %s: %d\n",
-		    full_name, full_path, error);
-		error = SET_ERROR(EISDIR);
-		goto error;
->>>>>>> 01b738f4
 	}
 	ASSERT(sep != NULL);
 
-<<<<<<< HEAD
 	if (!locked)
 		mutex_exit(&sdp->sd_lock);
 	VN_RELE(dvp);
-=======
-	error = 0;
-	mutex_enter(&zsb->z_ctldir_lock);
->>>>>>> 01b738f4
 
 end:
 	/*
@@ -2274,12 +2121,8 @@
 		mutex_exit(&sdp->sd_lock);
         VN_RELE(vp);
 	} else {
-<<<<<<< HEAD
 		error = EINVAL;
 		mutex_exit(&sdp->sd_lock);
-=======
-		error = SET_ERROR(EINVAL);
->>>>>>> 01b738f4
 	}
 
 	VN_RELE(dvp);
@@ -2301,16 +2144,7 @@
 	zfs_snapentry_t *sep, *next;
 	int error;
 
-<<<<<<< HEAD
     dprintf("unmount_snapshots\n");
-=======
-	ZFS_ENTER(zsb);
-
-	if (zsb->z_shares_dir == 0) {
-		ZFS_EXIT(zsb);
-		return (SET_ERROR(ENOTSUP));
-	}
->>>>>>> 01b738f4
 
 	ASSERT(zfsvfs->z_ctldir != NULL);
 	error = zfsctl_root_lookup(zfsvfs->z_ctldir, "snapshot", &dvp,
