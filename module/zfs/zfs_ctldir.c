--- conflicted
+++ resolved
@@ -612,12 +612,8 @@
 	znode_t		*dzp;
 	int		error;
 
-<<<<<<< HEAD
-	ZFS_ENTER(zfsvfs);
-=======
 	if (zfs_component_namecheck(name, NULL, NULL) != 0)
 		return (SET_ERROR(EILSEQ));
->>>>>>> fbeddd60
 
 	if (zfsvfs->z_shares_dir == 0) {
 		ZFS_EXIT(zfsvfs);
@@ -908,7 +904,7 @@
 {
 	objset_t *os = ((zfsvfs_t *)(vfs_fsprivate(vnode_mount(vp))))->z_os;
 
-	if (snapshot_namecheck(name, NULL, NULL) != 0)
+	if (zfs_component_namecheck(name, NULL, NULL) != 0)
 		return (EILSEQ);
 	dmu_objset_name(os, zname);
 	if (strlen(zname) + 1 + strlen(name) >= len)
@@ -1158,17 +1154,8 @@
 zfsctl_snapdir_mkdir(struct vnode *dvp, char *dirname, vattr_t *vap, struct vnode  **vpp,
     cred_t *cr, caller_context_t *cc, int flags, vsecattr_t *vsecp)
 {
-<<<<<<< HEAD
     return ENOTSUP;
 #if 0
-	zfsvfs_t *zfsvfs = vfs_fsprivate(vnode_mount(dvp));
-	char name[MAXNAMELEN];
-	int err, error;
-	//static enum symfollow follow = NO_FOLLOW;
-	static enum uio_seg seg = UIO_SYSSPACE;
-
-	if (snapshot_namecheck(dirname, NULL, NULL) != 0)
-=======
 	zfs_sb_t *zsb = ITOZSB(dip);
 	char *dsname;
 	int error;
@@ -1176,7 +1163,6 @@
 	dsname = kmem_alloc(MAXNAMELEN, KM_SLEEP);
 
 	if (zfs_component_namecheck(dirname, NULL, NULL) != 0) {
->>>>>>> fbeddd60
 		error = SET_ERROR(EILSEQ);
 		goto out;
 	}
