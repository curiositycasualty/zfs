--- conflicted
+++ resolved
@@ -75,11 +75,8 @@
 //#include <sys/gfs.h>
 #include <sys/stat.h>
 #include <sys/dmu.h>
-<<<<<<< HEAD
-//#include <sys/dsl_destroy.h>
-=======
 #include <sys/dsl_destroy.h>
->>>>>>> 36342b13
+
 #include <sys/dsl_deleg.h>
 #include <sys/mount.h>
 #include <sys/sunddi.h>
@@ -820,21 +817,15 @@
 
 #ifdef sun
 /*ARGSUSED*/
-<<<<<<< HEAD
 static int
 zfsctl_snapdir_rename(vnode_t *sdvp, char *snm, vnode_t *tdvp, char *tnm,
     cred_t *cr, caller_context_t *ct, int flags)
-=======
-int
-zfsctl_snapdir_rename(struct inode *sdip, char *snm,
-    struct inode *tdip, char *tnm, cred_t *cr, int flags)
->>>>>>> 36342b13
 {
 	zfsctl_snapdir_t *sdp = sdvp->v_data;
 	zfs_snapentry_t search, *sep;
 	zfsvfs_t *zfsvfs;
 	avl_index_t where;
-<<<<<<< HEAD
+
 	char from[MAXNAMELEN], to[MAXNAMELEN];
 	char real[MAXNAMELEN], fsname[MAXNAMELEN];
 	int err;
@@ -854,37 +845,6 @@
 	}
 
 	ZFS_EXIT(zfsvfs);
-=======
-	char *to, *from, *real, *fsname;
-	int error;
-
-	ZFS_ENTER(zsb);
-
-	to = kmem_alloc(MAXNAMELEN, KM_SLEEP);
-	from = kmem_alloc(MAXNAMELEN, KM_SLEEP);
-	real = kmem_alloc(MAXNAMELEN, KM_SLEEP);
-	fsname = kmem_alloc(MAXNAMELEN, KM_SLEEP);
-
-	if (zsb->z_case == ZFS_CASE_INSENSITIVE) {
-		error = dmu_snapshot_realname(zsb->z_os, snm, real,
-		    MAXNAMELEN, NULL);
-		if (error == 0) {
-			snm = real;
-		} else if (error != ENOTSUP) {
-			goto out;
-		}
-	}
-
-	dmu_objset_name(zsb->z_os, fsname);
-
-	error = zfsctl_snapshot_zname(sdip, snm, MAXNAMELEN, from);
-	if (error == 0)
-		error = zfsctl_snapshot_zname(tdip, tnm, MAXNAMELEN, to);
-	if (error == 0)
-		error = zfs_secpolicy_rename_perms(from, to, cr);
-	if (error != 0)
-		goto out;
->>>>>>> 36342b13
 
 	dmu_objset_name(zfsvfs->z_os, fsname);
 
@@ -899,20 +859,12 @@
 	/*
 	 * Cannot move snapshots out of the snapdir.
 	 */
-<<<<<<< HEAD
 	if (sdvp != tdvp)
 		return (SET_ERROR(EINVAL));
-=======
-	if (strcmp(snm, tnm) == 0) {
-		error = 0;
-		goto out;
-	}
->>>>>>> 36342b13
 
 	if (strcmp(snm, tnm) == 0)
 		return (0);
 
-<<<<<<< HEAD
 	mutex_enter(&sdp->sd_lock);
 
 	search.se_name = (char *)snm;
@@ -924,24 +876,6 @@
 	err = dsl_dataset_rename_snapshot(fsname, snm, tnm, 0);
 	if (err == 0)
 		zfsctl_rename_snap(sdp, sep, tnm);
-=======
-	error = dsl_dataset_rename_snapshot(fsname, snm, tnm, B_FALSE);
-	if (error)
-		goto out_unlock;
-
-	search.se_name = (char *)snm;
-	sep = avl_find(&zsb->z_ctldir_snaps, &search, &where);
-	if (sep)
-		zfsctl_rename_snap(zsb, sep, tnm);
-
-out_unlock:
-	mutex_exit(&zsb->z_ctldir_lock);
-out:
-	kmem_free(from, MAXNAMELEN);
-	kmem_free(to, MAXNAMELEN);
-	kmem_free(real, MAXNAMELEN);
-	kmem_free(fsname, MAXNAMELEN);
->>>>>>> 36342b13
 
 	mutex_exit(&sdp->sd_lock);
 
@@ -978,7 +912,6 @@
 		}
 	}
 
-<<<<<<< HEAD
 	ZFS_EXIT(zfsvfs);
 
 	err = zfsctl_snapshot_zname(dvp, name, MAXNAMELEN, snapname);
@@ -986,20 +919,6 @@
 		err = zfs_secpolicy_destroy_perms(snapname, cr);
 	if (err != 0)
 		return (err);
-=======
-	error = zfsctl_snapshot_zname(dip, name, MAXNAMELEN, snapname);
-	if (error == 0)
-		error = zfs_secpolicy_destroy_perms(snapname, cr);
-	if (error != 0)
-		goto out;
-
-	error = zfsctl_unmount_snapshot(zsb, name, MNT_FORCE);
-	if ((error == 0) || (error == ENOENT))
-		error = dsl_destroy_snapshot(snapname, B_FALSE);
-out:
-	kmem_free(snapname, MAXNAMELEN);
-	kmem_free(real, MAXNAMELEN);
->>>>>>> 36342b13
 
 	mutex_enter(&sdp->sd_lock);
 
@@ -1042,22 +961,11 @@
 
 	dmu_objset_name(zfsvfs->z_os, name);
 
-<<<<<<< HEAD
 	*vpp = NULL;
 
 	err = zfs_secpolicy_snapshot_perms(name, cr);
 	if (err != 0)
 		return (err);
-=======
-	error = zfs_secpolicy_snapshot_perms(dsname, cr);
-	if (error != 0)
-		goto out;
-
-	if (error == 0) {
-		error = dmu_objset_snapshot_one(dsname, dirname);
-		if (error != 0)
-			goto out;
->>>>>>> 36342b13
 
 	if (err == 0) {
 		err = dmu_objset_snapshot_one(name, dirname);
