--- conflicted
+++ resolved
@@ -284,11 +284,6 @@
 
 	/* if all blocks are free there should be no used space */
 	if (ba.ba_phys->bt_begin == ba.ba_phys->bt_end) {
-<<<<<<< HEAD
-		ASSERT3U(ba.ba_phys->bt_bytes, ==, 0);
-		ASSERT3U(ba.ba_phys->bt_comp, ==, 0);
-		ASSERT3U(ba.ba_phys->bt_uncomp, ==, 0);
-=======
 		if (zfs_free_leak_on_eio) {
 			ba.ba_phys->bt_bytes = 0;
 			ba.ba_phys->bt_comp = 0;
@@ -298,7 +293,6 @@
 		ASSERT0(ba.ba_phys->bt_bytes);
 		ASSERT0(ba.ba_phys->bt_comp);
 		ASSERT0(ba.ba_phys->bt_uncomp);
->>>>>>> fbeddd60
 	}
 
 	dmu_buf_rele(db, FTAG);
