/*
 * CDDL HEADER START
 *
 * The contents of this file are subject to the terms of the
 * Common Development and Distribution License (the "License").
 * You may not use this file except in compliance with the License.
 *
 * You can obtain a copy of the license at usr/src/OPENSOLARIS.LICENSE
 * or http://www.opensolaris.org/os/licensing.
 * See the License for the specific language governing permissions
 * and limitations under the License.
 *
 * When distributing Covered Code, include this CDDL HEADER in each
 * file and include the License file at usr/src/OPENSOLARIS.LICENSE.
 * If applicable, add the following below this CDDL HEADER, with the
 * fields enclosed by brackets "[]" replaced with your own identifying
 * information: Portions Copyright [yyyy] [name of copyright owner]
 *
 * CDDL HEADER END
 */
/*
 * Copyright (c) 2005, 2010, Oracle and/or its affiliates. All rights reserved.
 * Copyright (c) 2012 Cyril Plisko. All rights reserved.
 * Copyright (c) 2013 by Delphix. All rights reserved.
 */

#include <sys/types.h>
#include <sys/param.h>
#include <sys/systm.h>
#include <sys/sysmacros.h>
#include <sys/cmn_err.h>
#include <sys/kmem.h>
#include <sys/thread.h>
#include <sys/file.h>
#include <sys/fcntl.h>
#include <sys/vfs.h>
#include <sys/fs/zfs.h>
#include <sys/zfs_znode.h>
#include <sys/zfs_dir.h>
#include <sys/zfs_acl.h>
#include <sys/zfs_fuid.h>
#include <sys/zfs_vnops.h>
#include <sys/spa.h>
#include <sys/zil.h>
#include <sys/byteorder.h>
#include <sys/stat.h>
#include <sys/mode.h>
#include <sys/acl.h>
#include <sys/atomic.h>
#include <sys/cred.h>
#include <sys/zpl.h>

/*
 * Functions to replay ZFS intent log (ZIL) records
 * The functions are called through a function vector (zfs_replay_vector)
 * which is indexed by the transaction type.
 */

static void
zfs_init_vattr(vattr_t *vap, uint64_t mask, uint64_t mode,
	uint64_t uid, uint64_t gid, uint64_t rdev, uint64_t nodeid)
{
	bzero(vap, sizeof (*vap));
	vap->va_mask = (uint_t)mask;
	vap->va_type = IFTOVT(mode);
	vap->va_mode = mode;
	vap->va_uid = (uid_t)(IS_EPHEMERAL(uid)) ? -1 : uid;
	vap->va_gid = (gid_t)(IS_EPHEMERAL(gid)) ? -1 : gid;
	vap->va_rdev = rdev;
	vap->va_nodeid = nodeid;
}

/* ARGSUSED */
static int
zfs_replay_error(zfsvfs_t *zsb, lr_t *lr, boolean_t byteswap)
{
	return (SET_ERROR(ENOTSUP));
}

static void
zfs_replay_xvattr(lr_attr_t *lrattr, xvattr_t *xvap)
{
	xoptattr_t *xoap = NULL;
	uint64_t *attrs;
	uint64_t *crtime;
	uint32_t *bitmap;
	void *scanstamp;
	int i;

	xvap->xva_vattr.va_mask |= ATTR_XVATTR;
	if ((xoap = xva_getxoptattr(xvap)) == NULL) {
		xvap->xva_vattr.va_mask &= ~ATTR_XVATTR; /* shouldn't happen */
		return;
	}

	ASSERT(lrattr->lr_attr_masksize == xvap->xva_mapsize);

	bitmap = &lrattr->lr_attr_bitmap;
	for (i = 0; i != lrattr->lr_attr_masksize; i++, bitmap++)
		xvap->xva_reqattrmap[i] = *bitmap;

	attrs = (uint64_t *)(lrattr + lrattr->lr_attr_masksize - 1);
	crtime = attrs + 1;
	scanstamp = (caddr_t)(crtime + 2);

	if (XVA_ISSET_REQ(xvap, XAT_HIDDEN))
		xoap->xoa_hidden = ((*attrs & XAT0_HIDDEN) != 0);
	if (XVA_ISSET_REQ(xvap, XAT_SYSTEM))
		xoap->xoa_system = ((*attrs & XAT0_SYSTEM) != 0);
	if (XVA_ISSET_REQ(xvap, XAT_ARCHIVE))
		xoap->xoa_archive = ((*attrs & XAT0_ARCHIVE) != 0);
	if (XVA_ISSET_REQ(xvap, XAT_READONLY))
		xoap->xoa_readonly = ((*attrs & XAT0_READONLY) != 0);
	if (XVA_ISSET_REQ(xvap, XAT_IMMUTABLE))
		xoap->xoa_immutable = ((*attrs & XAT0_IMMUTABLE) != 0);
	if (XVA_ISSET_REQ(xvap, XAT_NOUNLINK))
		xoap->xoa_nounlink = ((*attrs & XAT0_NOUNLINK) != 0);
	if (XVA_ISSET_REQ(xvap, XAT_APPENDONLY))
		xoap->xoa_appendonly = ((*attrs & XAT0_APPENDONLY) != 0);
	if (XVA_ISSET_REQ(xvap, XAT_NODUMP))
		xoap->xoa_nodump = ((*attrs & XAT0_NODUMP) != 0);
	if (XVA_ISSET_REQ(xvap, XAT_OPAQUE))
		xoap->xoa_opaque = ((*attrs & XAT0_OPAQUE) != 0);
	if (XVA_ISSET_REQ(xvap, XAT_AV_MODIFIED))
		xoap->xoa_av_modified = ((*attrs & XAT0_AV_MODIFIED) != 0);
	if (XVA_ISSET_REQ(xvap, XAT_AV_QUARANTINED))
		xoap->xoa_av_quarantined =
		    ((*attrs & XAT0_AV_QUARANTINED) != 0);
	if (XVA_ISSET_REQ(xvap, XAT_CREATETIME))
		ZFS_TIME_DECODE(&xoap->xoa_createtime, crtime);
	if (XVA_ISSET_REQ(xvap, XAT_AV_SCANSTAMP))
		bcopy(scanstamp, xoap->xoa_av_scanstamp, AV_SCANSTAMP_SZ);
	if (XVA_ISSET_REQ(xvap, XAT_REPARSE))
		xoap->xoa_reparse = ((*attrs & XAT0_REPARSE) != 0);
	if (XVA_ISSET_REQ(xvap, XAT_OFFLINE))
		xoap->xoa_offline = ((*attrs & XAT0_OFFLINE) != 0);
	if (XVA_ISSET_REQ(xvap, XAT_SPARSE))
		xoap->xoa_sparse = ((*attrs & XAT0_SPARSE) != 0);
}

static int
zfs_replay_domain_cnt(uint64_t uid, uint64_t gid)
{
	uint64_t uid_idx;
	uint64_t gid_idx;
	int domcnt = 0;

	uid_idx = FUID_INDEX(uid);
	gid_idx = FUID_INDEX(gid);
	if (uid_idx)
		domcnt++;
	if (gid_idx > 0 && gid_idx != uid_idx)
		domcnt++;

	return (domcnt);
}

static void *
zfs_replay_fuid_domain_common(zfs_fuid_info_t *fuid_infop, void *start,
    int domcnt)
{
	int i;

	for (i = 0; i != domcnt; i++) {
		fuid_infop->z_domain_table[i] = start;
		start = (caddr_t)start + strlen(start) + 1;
	}

	return (start);
}

/*
 * Set the uid/gid in the fuid_info structure.
 */
static void
zfs_replay_fuid_ugid(zfs_fuid_info_t *fuid_infop, uint64_t uid, uint64_t gid)
{
	/*
	 * If owner or group are log specific FUIDs then slurp up
	 * domain information and build zfs_fuid_info_t
	 */
	if (IS_EPHEMERAL(uid))
		fuid_infop->z_fuid_owner = uid;

	if (IS_EPHEMERAL(gid))
		fuid_infop->z_fuid_group = gid;
}

/*
 * Load fuid domains into fuid_info_t
 */
static zfs_fuid_info_t *
zfs_replay_fuid_domain(void *buf, void **end, uint64_t uid, uint64_t gid)
{
	int domcnt;

	zfs_fuid_info_t *fuid_infop;

	fuid_infop = zfs_fuid_info_alloc();

	domcnt = zfs_replay_domain_cnt(uid, gid);

	if (domcnt == 0)
		return (fuid_infop);

	fuid_infop->z_domain_table =
	    kmem_zalloc(domcnt * sizeof (char **), KM_SLEEP);

	zfs_replay_fuid_ugid(fuid_infop, uid, gid);

	fuid_infop->z_domain_cnt = domcnt;
	*end = zfs_replay_fuid_domain_common(fuid_infop, buf, domcnt);
	return (fuid_infop);
}

/*
 * load zfs_fuid_t's and fuid_domains into fuid_info_t
 */
static zfs_fuid_info_t *
zfs_replay_fuids(void *start, void **end, int idcnt, int domcnt, uint64_t uid,
    uint64_t gid)
{
	uint64_t *log_fuid = (uint64_t *)start;
	zfs_fuid_info_t *fuid_infop;
	int i;

	fuid_infop = zfs_fuid_info_alloc();
	fuid_infop->z_domain_cnt = domcnt;

	fuid_infop->z_domain_table =
	    kmem_zalloc(domcnt * sizeof (char **), KM_SLEEP);

	for (i = 0; i != idcnt; i++) {
		zfs_fuid_t *zfuid;

		zfuid = kmem_alloc(sizeof (zfs_fuid_t), KM_SLEEP);
		zfuid->z_logfuid = *log_fuid;
		zfuid->z_id = -1;
		zfuid->z_domidx = 0;
		list_insert_tail(&fuid_infop->z_fuids, zfuid);
		log_fuid++;
	}

	zfs_replay_fuid_ugid(fuid_infop, uid, gid);

	*end = zfs_replay_fuid_domain_common(fuid_infop, log_fuid, domcnt);
	return (fuid_infop);
}

static void
zfs_replay_swap_attrs(lr_attr_t *lrattr)
{
	/* swap the lr_attr structure */
	byteswap_uint32_array(lrattr, sizeof (*lrattr));
	/* swap the bitmap */
	byteswap_uint32_array(lrattr + 1, (lrattr->lr_attr_masksize - 1) *
	    sizeof (uint32_t));
	/* swap the attributes, create time + 64 bit word for attributes */
	byteswap_uint64_array((caddr_t)(lrattr + 1) + (sizeof (uint32_t) *
	    (lrattr->lr_attr_masksize - 1)), 3 * sizeof (uint64_t));
}

/*
 * Replay file create with optional ACL, xvattr information as well
 * as option FUID information.
 */
static int
zfs_replay_create_acl(zfsvfs_t *zsb, lr_acl_create_t *lracl, boolean_t byteswap)
{
	char *name = NULL;		/* location determined later */
	lr_create_t *lr = (lr_create_t *)lracl;
	znode_t *dzp;
	struct vnode *ip = NULL;
	xvattr_t xva;
	int vflg = 0;
	vsecattr_t vsec = { 0 };
	lr_attr_t *lrattr;
	void *aclstart;
	void *fuidstart;
	size_t xvatlen = 0;
	uint64_t txtype;
	int error;

	txtype = (lr->lr_common.lrc_txtype & ~TX_CI);
	if (byteswap) {
		byteswap_uint64_array(lracl, sizeof (*lracl));
		if (txtype == TX_CREATE_ACL_ATTR ||
		    txtype == TX_MKDIR_ACL_ATTR) {
			lrattr = (lr_attr_t *)(caddr_t)(lracl + 1);
			zfs_replay_swap_attrs(lrattr);
			xvatlen = ZIL_XVAT_SIZE(lrattr->lr_attr_masksize);
		}

		aclstart = (caddr_t)(lracl + 1) + xvatlen;
		zfs_ace_byteswap(aclstart, lracl->lr_acl_bytes, B_FALSE);
		/* swap fuids */
		if (lracl->lr_fuidcnt) {
			byteswap_uint64_array((caddr_t)aclstart +
			    ZIL_ACE_LENGTH(lracl->lr_acl_bytes),
			    lracl->lr_fuidcnt * sizeof (uint64_t));
		}
	}

	if ((error = zfs_zget(zsb, lr->lr_doid, &dzp)) != 0)
		return (error);

	xva_init(&xva);
	zfs_init_vattr(&xva.xva_vattr, AT_MODE | AT_UID | AT_GID,
	    lr->lr_mode, lr->lr_uid, lr->lr_gid, lr->lr_rdev, lr->lr_foid);

	/*
	 * All forms of zfs create (create, mkdir, mkxattrdir, symlink)
	 * eventually end up in zfs_mknode(), which assigns the object's
	 * creation time and generation number.  The generic zfs_create()
	 * doesn't have either concept, so we smuggle the values inside
	 * the vattr's otherwise unused va_ctime and va_nblocks fields.
	 */
	ZFS_TIME_DECODE(&xva.xva_vattr.va_ctime, lr->lr_crtime);
	xva.xva_vattr.va_nblocks = lr->lr_gen;

	error = dmu_object_info(zsb->z_os, lr->lr_foid, NULL);
	if (error != ENOENT)
		goto bail;

	if (lr->lr_common.lrc_txtype & TX_CI)
		vflg |= FIGNORECASE;
	switch (txtype) {
	case TX_CREATE_ACL:
		aclstart = (caddr_t)(lracl + 1);
		fuidstart = (caddr_t)aclstart +
		    ZIL_ACE_LENGTH(lracl->lr_acl_bytes);
		zsb->z_fuid_replay = zfs_replay_fuids(fuidstart,
		    (void *)&name, lracl->lr_fuidcnt, lracl->lr_domcnt,
		    lr->lr_uid, lr->lr_gid);
		/*FALLTHROUGH*/
	case TX_CREATE_ACL_ATTR:
		if (name == NULL) {
			lrattr = (lr_attr_t *)(caddr_t)(lracl + 1);
			xvatlen = ZIL_XVAT_SIZE(lrattr->lr_attr_masksize);
			xva.xva_vattr.va_mask |= ATTR_XVATTR;
			zfs_replay_xvattr(lrattr, &xva);
		}
		vsec.vsa_mask = VSA_ACE | VSA_ACE_ACLFLAGS;
		vsec.vsa_aclentp = (caddr_t)(lracl + 1) + xvatlen;
		vsec.vsa_aclcnt = lracl->lr_aclcnt;
		vsec.vsa_aclentsz = lracl->lr_acl_bytes;
		vsec.vsa_aclflags = lracl->lr_acl_flags;
		if (zsb->z_fuid_replay == NULL) {
			fuidstart = (caddr_t)(lracl + 1) + xvatlen +
			    ZIL_ACE_LENGTH(lracl->lr_acl_bytes);
			zsb->z_fuid_replay =
			    zfs_replay_fuids(fuidstart,
			    (void *)&name, lracl->lr_fuidcnt, lracl->lr_domcnt,
			    lr->lr_uid, lr->lr_gid);
		}

		error = zfs_create(ZTOV(dzp), name, &xva.xva_vattr,
                           0, 0, &ip, kcred);
		break;
	case TX_MKDIR_ACL:
		aclstart = (caddr_t)(lracl + 1);
		fuidstart = (caddr_t)aclstart +
		    ZIL_ACE_LENGTH(lracl->lr_acl_bytes);
		zsb->z_fuid_replay = zfs_replay_fuids(fuidstart,
		    (void *)&name, lracl->lr_fuidcnt, lracl->lr_domcnt,
		    lr->lr_uid, lr->lr_gid);
		/*FALLTHROUGH*/
	case TX_MKDIR_ACL_ATTR:
		if (name == NULL) {
			lrattr = (lr_attr_t *)(caddr_t)(lracl + 1);
			xvatlen = ZIL_XVAT_SIZE(lrattr->lr_attr_masksize);
			zfs_replay_xvattr(lrattr, &xva);
		}
		vsec.vsa_mask = VSA_ACE | VSA_ACE_ACLFLAGS;
		vsec.vsa_aclentp = (caddr_t)(lracl + 1) + xvatlen;
		vsec.vsa_aclcnt = lracl->lr_aclcnt;
		vsec.vsa_aclentsz = lracl->lr_acl_bytes;
		vsec.vsa_aclflags = lracl->lr_acl_flags;
		if (zsb->z_fuid_replay == NULL) {
			fuidstart = (caddr_t)(lracl + 1) + xvatlen +
			    ZIL_ACE_LENGTH(lracl->lr_acl_bytes);
			zsb->z_fuid_replay =
			    zfs_replay_fuids(fuidstart,
			    (void *)&name, lracl->lr_fuidcnt, lracl->lr_domcnt,
			    lr->lr_uid, lr->lr_gid);
		}
		error = zfs_mkdir(ZTOV(dzp), name, &xva.xva_vattr,
                          &ip, kcred, NULL, vflg, &vsec);
		break;
	default:
		error = SET_ERROR(ENOTSUP);
	}

bail:
	if (error == 0 && ip != NULL)
		vnode_put(ip);

	vnode_put(ZTOV(dzp));

	if (zsb->z_fuid_replay)
		zfs_fuid_info_free(zsb->z_fuid_replay);
	zsb->z_fuid_replay = NULL;

	return (error);
}

static int
zfs_replay_create(zfsvfs_t *zsb, lr_create_t *lr, boolean_t byteswap)
{
	char *name = NULL;		/* location determined later */
	char *link;			/* symlink content follows name */
	znode_t *dzp;
	struct vnode*ip = NULL;
	xvattr_t xva;
	int vflg = 0;
	size_t lrsize = sizeof (lr_create_t);
	lr_attr_t *lrattr;
	void *start;
	size_t xvatlen;
	uint64_t txtype;
	int error;

	txtype = (lr->lr_common.lrc_txtype & ~TX_CI);
	if (byteswap) {
		byteswap_uint64_array(lr, sizeof (*lr));
		if (txtype == TX_CREATE_ATTR || txtype == TX_MKDIR_ATTR)
			zfs_replay_swap_attrs((lr_attr_t *)(lr + 1));
	}


	if ((error = zfs_zget(zsb, lr->lr_doid, &dzp)) != 0)
		return (error);

	xva_init(&xva);
	zfs_init_vattr(&xva.xva_vattr, AT_MODE | AT_UID | AT_GID,
	    lr->lr_mode, lr->lr_uid, lr->lr_gid, lr->lr_rdev, lr->lr_foid);

	/*
	 * All forms of zfs create (create, mkdir, mkxattrdir, symlink)
	 * eventually end up in zfs_mknode(), which assigns the object's
	 * creation time and generation number.  The generic zfs_create()
	 * doesn't have either concept, so we smuggle the values inside
	 * the vattr's otherwise unused va_ctime and va_nblocks fields.
	 */
	ZFS_TIME_DECODE(&xva.xva_vattr.va_ctime, lr->lr_crtime);
	xva.xva_vattr.va_nblocks = lr->lr_gen;

	error = dmu_object_info(zsb->z_os, lr->lr_foid, NULL);
	if (error != ENOENT)
		goto out;

	if (lr->lr_common.lrc_txtype & TX_CI)
		vflg |= FIGNORECASE;

	/*
	 * Symlinks don't have fuid info, and CIFS never creates
	 * symlinks.
	 *
	 * The _ATTR versions will grab the fuid info in their subcases.
	 */
	if ((int)lr->lr_common.lrc_txtype != TX_SYMLINK &&
	    (int)lr->lr_common.lrc_txtype != TX_MKDIR_ATTR &&
	    (int)lr->lr_common.lrc_txtype != TX_CREATE_ATTR) {
		start = (lr + 1);
		zsb->z_fuid_replay =
		    zfs_replay_fuid_domain(start, &start,
		    lr->lr_uid, lr->lr_gid);
	}

	switch (txtype) {
	case TX_CREATE_ATTR:
		lrattr = (lr_attr_t *)(caddr_t)(lr + 1);
		xvatlen = ZIL_XVAT_SIZE(lrattr->lr_attr_masksize);
		zfs_replay_xvattr((lr_attr_t *)((caddr_t)lr + lrsize), &xva);
		start = (caddr_t)(lr + 1) + xvatlen;
		zsb->z_fuid_replay =
		    zfs_replay_fuid_domain(start, &start,
		    lr->lr_uid, lr->lr_gid);
		name = (char *)start;

		/*FALLTHROUGH*/
	case TX_CREATE:
		if (name == NULL)
			name = (char *)start;

		error = zfs_create(ZTOV(dzp), name, &xva.xva_vattr,
                           0, 0, &ip, kcred);
		break;
	case TX_MKDIR_ATTR:
		lrattr = (lr_attr_t *)(caddr_t)(lr + 1);
		xvatlen = ZIL_XVAT_SIZE(lrattr->lr_attr_masksize);
		zfs_replay_xvattr((lr_attr_t *)((caddr_t)lr + lrsize), &xva);
		start = (caddr_t)(lr + 1) + xvatlen;
		zsb->z_fuid_replay =
		    zfs_replay_fuid_domain(start, &start,
		    lr->lr_uid, lr->lr_gid);
		name = (char *)start;

		/*FALLTHROUGH*/
	case TX_MKDIR:
		if (name == NULL)
			name = (char *)(lr + 1);

		error = zfs_mkdir(ZTOV(dzp), name, &xva.xva_vattr,
                          &ip, kcred, NULL, vflg, NULL);
		break;
	case TX_MKXATTR:
		error = zfs_make_xattrdir(dzp, &xva.xva_vattr, &ip, kcred);
		break;
	case TX_SYMLINK:
		name = (char *)(lr + 1);
		link = name + strlen(name) + 1;
		error = zfs_symlink(ZTOV(dzp), &ip, name, &xva.xva_vattr,
		    link, kcred);
		break;
	default:
		error = SET_ERROR(ENOTSUP);
	}

out:
	if (error == 0 && ip != NULL)
		vnode_put(ip);

	vnode_put(ZTOV(dzp));

	if (zsb->z_fuid_replay)
		zfs_fuid_info_free(zsb->z_fuid_replay);
	zsb->z_fuid_replay = NULL;
	return (error);
}

static int
zfs_replay_remove(zfsvfs_t *zsb, lr_remove_t *lr, boolean_t byteswap)
{
	char *name = (char *)(lr + 1);	/* name follows lr_remove_t */
	znode_t *dzp;
	int error;
	int vflg = 0;

	if (byteswap)
		byteswap_uint64_array(lr, sizeof (*lr));

	if ((error = zfs_zget(zsb, lr->lr_doid, &dzp)) != 0)
		return (error);

	if (lr->lr_common.lrc_txtype & TX_CI)
		vflg |= FIGNORECASE;

	switch ((int)lr->lr_common.lrc_txtype) {
	case TX_REMOVE:
		error = zfs_remove(ZTOV(dzp), name, kcred, NULL, vflg);
		break;
	case TX_RMDIR:
		error = zfs_rmdir(ZTOV(dzp), name, NULL, kcred, NULL, vflg);
		break;
	default:
		error = SET_ERROR(ENOTSUP);
	}

	vnode_put(ZTOV(dzp));

	return (error);
}

static int
zfs_replay_link(zfsvfs_t *zsb, lr_link_t *lr, boolean_t byteswap)
{
	char *name = (char *)(lr + 1);	/* name follows lr_link_t */
	znode_t *dzp, *zp;
	int error;
	int vflg = 0;

	if (byteswap)
		byteswap_uint64_array(lr, sizeof (*lr));

	if ((error = zfs_zget(zsb, lr->lr_doid, &dzp)) != 0)
		return (error);

	if ((error = zfs_zget(zsb, lr->lr_link_obj, &zp)) != 0) {
		vnode_put(ZTOV(dzp));
		return (error);
	}

	if (lr->lr_common.lrc_txtype & TX_CI)
		vflg |= FIGNORECASE;

	error = zfs_link(ZTOV(dzp), ZTOV(zp), name, kcred, NULL, vflg);

	vnode_put(ZTOV(zp));
	vnode_put(ZTOV(dzp));

	return (error);
}

static int
zfs_replay_rename(zfsvfs_t *zsb, lr_rename_t *lr, boolean_t byteswap)
{
	char *sname = (char *)(lr + 1);	/* sname and tname follow lr_rename_t */
	char *tname = sname + strlen(sname) + 1;
	znode_t *sdzp, *tdzp;
	int error;
	int vflg = 0;

	if (byteswap)
		byteswap_uint64_array(lr, sizeof (*lr));

	if ((error = zfs_zget(zsb, lr->lr_sdoid, &sdzp)) != 0)
		return (error);

	if ((error = zfs_zget(zsb, lr->lr_tdoid, &tdzp)) != 0) {
		vnode_put(ZTOV(sdzp));
		return (error);
	}

	if (lr->lr_common.lrc_txtype & TX_CI)
		vflg |= FIGNORECASE;

	error = zfs_rename(ZTOV(sdzp), sname, ZTOV(tdzp), tname, kcred, NULL,vflg);

	vnode_put(ZTOV(tdzp));
	vnode_put(ZTOV(sdzp));

	return (error);
}

static int
zfs_replay_write(zfsvfs_t *zsb, lr_write_t *lr, boolean_t byteswap)
{
	char *data = (char *)(lr + 1);	/* data follows lr_write_t */
	znode_t	*zp;
	int error, written;
	uint64_t eod, offset, length;
    ssize_t resid;

	if (byteswap)
		byteswap_uint64_array(lr, sizeof (*lr));

	if ((error = zfs_zget(zsb, lr->lr_foid, &zp)) != 0) {
		/*
		 * As we can log writes out of order, it's possible the
		 * file has been removed. In this case just drop the write
		 * and return success.
		 */
		if (error == ENOENT)
			error = 0;
		return (error);
	}

	offset = lr->lr_offset;
	length = lr->lr_length;
	eod = offset + length;	/* end of data for this write */

	/*
	 * This may be a write from a dmu_sync() for a whole block,
	 * and may extend beyond the current end of the file.
	 * We can't just replay what was written for this TX_WRITE as
	 * a future TX_WRITE2 may extend the eof and the data for that
	 * write needs to be there. So we write the whole block and
	 * reduce the eof. This needs to be done within the single dmu
	 * transaction created within vn_rdwr -> zfs_write. So a possible
	 * new end of file is passed through in zsb->z_replay_eof
	 */

	zsb->z_replay_eof = 0; /* 0 means don't change end of file */

	/* If it's a dmu_sync() block, write the whole block */
	if (lr->lr_common.lrc_reclen == sizeof (lr_write_t)) {
		uint64_t blocksize = BP_GET_LSIZE(&lr->lr_blkptr);
		if (length < blocksize) {
			offset -= offset % blocksize;
			length = blocksize;
		}
		if (zp->z_size < eod)
			zsb->z_replay_eof = eod;
	}

<<<<<<< HEAD
    error = vn_rdwr(UIO_WRITE, ZTOV(zp), data, length, offset,
                    UIO_SYSSPACE, 0, RLIM64_INFINITY, kcred, &resid);
=======
	written = zpl_write_common(ZTOI(zp), data, length, offset,
	    UIO_SYSSPACE, 0, kcred);
	if (written < 0)
		error = -written;
	else if (written < length)
		error = SET_ERROR(EIO); /* short write */
>>>>>>> 01b738f4

    VN_RELE(ZTOV(zp));
	zsb->z_replay_eof = 0;	/* safety */

	return (error);
}

/*
 * TX_WRITE2 are only generated when dmu_sync() returns EALREADY
 * meaning the pool block is already being synced. So now that we always write
 * out full blocks, all we have to do is expand the eof if
 * the file is grown.
 */
static int
zfs_replay_write2(zfsvfs_t *zsb, lr_write_t *lr, boolean_t byteswap)
{
	znode_t	*zp;
	int error;
	uint64_t end;

	if (byteswap)
		byteswap_uint64_array(lr, sizeof (*lr));

	if ((error = zfs_zget(zsb, lr->lr_foid, &zp)) != 0)
		return (error);

top:
	end = lr->lr_offset + lr->lr_length;
	if (end > zp->z_size) {
		dmu_tx_t *tx = dmu_tx_create(zsb->z_os);

		zp->z_size = end;
		dmu_tx_hold_sa(tx, zp->z_sa_hdl, B_FALSE);
		error = dmu_tx_assign(tx, TXG_WAIT);
		if (error) {
			vnode_put(ZTOV(zp));
			if (error == ERESTART) {
				dmu_tx_wait(tx);
				dmu_tx_abort(tx);
				goto top;
			}
			dmu_tx_abort(tx);
			return (error);
		}
		(void) sa_update(zp->z_sa_hdl, SA_ZPL_SIZE(zsb),
		    (void *)&zp->z_size, sizeof (uint64_t), tx);

		/* Ensure the replayed seq is updated */
		(void) zil_replaying(zsb->z_log, tx);

		dmu_tx_commit(tx);
	}

	vnode_put(ZTOV(zp));

	return (error);
}

static int
zfs_replay_truncate(zfsvfs_t *zsb, lr_truncate_t *lr, boolean_t byteswap)
{
	znode_t *zp;
	struct flock fl;
	int error;

	if (byteswap)
		byteswap_uint64_array(lr, sizeof (*lr));

	if ((error = zfs_zget(zsb, lr->lr_foid, &zp)) != 0)
		return (error);

	bzero(&fl, sizeof (fl));
	fl.l_type = F_WRLCK;
	fl.l_whence = 0;
	fl.l_start = lr->lr_offset;
	fl.l_len = lr->lr_length;

	error = zfs_space(ZTOV(zp), F_FREESP, &fl, FWRITE | FOFFMAX,
                      lr->lr_offset, kcred, NULL);

	vnode_put(ZTOV(zp));

	return (error);
}

static int
zfs_replay_setattr(zfsvfs_t *zsb, lr_setattr_t *lr, boolean_t byteswap)
{
	znode_t *zp;
	xvattr_t xva;
	vattr_t *vap = &xva.xva_vattr;
	int error;
	void *start;

	xva_init(&xva);
	if (byteswap) {
		byteswap_uint64_array(lr, sizeof (*lr));

		if ((lr->lr_mask & ATTR_XVATTR) &&
		    zsb->z_version >= ZPL_VERSION_INITIAL)
			zfs_replay_swap_attrs((lr_attr_t *)(lr + 1));
	}

	if ((error = zfs_zget(zsb, lr->lr_foid, &zp)) != 0)
		return (error);

	zfs_init_vattr(vap, lr->lr_mask, lr->lr_mode,
	    lr->lr_uid, lr->lr_gid, 0, lr->lr_foid);

	vap->va_size = lr->lr_size;
	ZFS_TIME_DECODE(&vap->va_atime, lr->lr_atime);
	ZFS_TIME_DECODE(&vap->va_mtime, lr->lr_mtime);

	/*
	 * Fill in xvattr_t portions if necessary.
	 */

	start = (lr_setattr_t *)(lr + 1);
	if (vap->va_mask & ATTR_XVATTR) {
		zfs_replay_xvattr((lr_attr_t *)start, &xva);
		start = (caddr_t)start +
		    ZIL_XVAT_SIZE(((lr_attr_t *)start)->lr_attr_masksize);
	} else
		xva.xva_vattr.va_mask &= ~ATTR_XVATTR;

	zsb->z_fuid_replay = zfs_replay_fuid_domain(start, &start,
	    lr->lr_uid, lr->lr_gid);

	error = zfs_setattr(ZTOV(zp), vap, 0, kcred, NULL);

	zfs_fuid_info_free(zsb->z_fuid_replay);
	zsb->z_fuid_replay = NULL;
	vnode_put(ZTOV(zp));

	return (error);
}

static int
zfs_replay_acl_v0(zfsvfs_t *zsb, lr_acl_v0_t *lr, boolean_t byteswap)
{
	ace_t *ace = (ace_t *)(lr + 1);	/* ace array follows lr_acl_t */
	vsecattr_t vsa;
	znode_t *zp;
	int error;

	if (byteswap) {
		byteswap_uint64_array(lr, sizeof (*lr));
		zfs_oldace_byteswap(ace, lr->lr_aclcnt);
	}

	if ((error = zfs_zget(zsb, lr->lr_foid, &zp)) != 0)
		return (error);

	bzero(&vsa, sizeof (vsa));
	vsa.vsa_mask = VSA_ACE | VSA_ACECNT;
	vsa.vsa_aclcnt = lr->lr_aclcnt;
	vsa.vsa_aclentsz = sizeof (ace_t) * vsa.vsa_aclcnt;
	vsa.vsa_aclflags = 0;
	vsa.vsa_aclentp = ace;

	error = zfs_setsecattr(ZTOV(zp), &vsa, 0, kcred, NULL);

	vnode_put(ZTOV(zp));

	return (error);
}

/*
 * Replaying ACLs is complicated by FUID support.
 * The log record may contain some optional data
 * to be used for replaying FUID's.  These pieces
 * are the actual FUIDs that were created initially.
 * The FUID table index may no longer be valid and
 * during zfs_create() a new index may be assigned.
 * Because of this the log will contain the original
 * doman+rid in order to create a new FUID.
 *
 * The individual ACEs may contain an ephemeral uid/gid which is no
 * longer valid and will need to be replaced with an actual FUID.
 *
 */
static int
zfs_replay_acl(zfsvfs_t *zsb, lr_acl_t *lr, boolean_t byteswap)
{
	ace_t *ace = (ace_t *)(lr + 1);
	vsecattr_t vsa;
	znode_t *zp;
	int error;

	if (byteswap) {
		byteswap_uint64_array(lr, sizeof (*lr));
		zfs_ace_byteswap(ace, lr->lr_acl_bytes, B_FALSE);
		if (lr->lr_fuidcnt) {
			byteswap_uint64_array((caddr_t)ace +
			    ZIL_ACE_LENGTH(lr->lr_acl_bytes),
			    lr->lr_fuidcnt * sizeof (uint64_t));
		}
	}

	if ((error = zfs_zget(zsb, lr->lr_foid, &zp)) != 0)
		return (error);

	bzero(&vsa, sizeof (vsa));
	vsa.vsa_mask = VSA_ACE | VSA_ACECNT | VSA_ACE_ACLFLAGS;
	vsa.vsa_aclcnt = lr->lr_aclcnt;
	vsa.vsa_aclentp = ace;
	vsa.vsa_aclentsz = lr->lr_acl_bytes;
	vsa.vsa_aclflags = lr->lr_acl_flags;

	if (lr->lr_fuidcnt) {
		void *fuidstart = (caddr_t)ace +
		    ZIL_ACE_LENGTH(lr->lr_acl_bytes);

		zsb->z_fuid_replay =
		    zfs_replay_fuids(fuidstart, &fuidstart,
		    lr->lr_fuidcnt, lr->lr_domcnt, 0, 0);
	}

	error = zfs_setsecattr(ZTOV(zp), &vsa, 0, kcred, NULL);

	if (zsb->z_fuid_replay)
		zfs_fuid_info_free(zsb->z_fuid_replay);

	zsb->z_fuid_replay = NULL;
	vnode_put(ZTOV(zp));

	return (error);
}

/*
 * Callback vectors for replaying records
 */
zil_replay_func_t zfs_replay_vector[TX_MAX_TYPE] = {
	(zil_replay_func_t)zfs_replay_error,		/* no such type */
	(zil_replay_func_t)zfs_replay_create,		/* TX_CREATE */
	(zil_replay_func_t)zfs_replay_create,		/* TX_MKDIR */
	(zil_replay_func_t)zfs_replay_create,		/* TX_MKXATTR */
	(zil_replay_func_t)zfs_replay_create,		/* TX_SYMLINK */
	(zil_replay_func_t)zfs_replay_remove,		/* TX_REMOVE */
	(zil_replay_func_t)zfs_replay_remove,		/* TX_RMDIR */
	(zil_replay_func_t)zfs_replay_link,		/* TX_LINK */
	(zil_replay_func_t)zfs_replay_rename,		/* TX_RENAME */
	(zil_replay_func_t)zfs_replay_write,		/* TX_WRITE */
	(zil_replay_func_t)zfs_replay_truncate,		/* TX_TRUNCATE */
	(zil_replay_func_t)zfs_replay_setattr,		/* TX_SETATTR */
	(zil_replay_func_t)zfs_replay_acl_v0,		/* TX_ACL_V0 */
	(zil_replay_func_t)zfs_replay_acl,		/* TX_ACL */
	(zil_replay_func_t)zfs_replay_create_acl,	/* TX_CREATE_ACL */
	(zil_replay_func_t)zfs_replay_create,		/* TX_CREATE_ATTR */
	(zil_replay_func_t)zfs_replay_create_acl,	/* TX_CREATE_ACL_ATTR */
	(zil_replay_func_t)zfs_replay_create_acl,	/* TX_MKDIR_ACL */
	(zil_replay_func_t)zfs_replay_create,		/* TX_MKDIR_ATTR */
	(zil_replay_func_t)zfs_replay_create_acl,	/* TX_MKDIR_ACL_ATTR */
	(zil_replay_func_t)zfs_replay_write2,		/* TX_WRITE2 */
};<|MERGE_RESOLUTION|>--- conflicted
+++ resolved
@@ -674,17 +674,8 @@
 			zsb->z_replay_eof = eod;
 	}
 
-<<<<<<< HEAD
     error = vn_rdwr(UIO_WRITE, ZTOV(zp), data, length, offset,
                     UIO_SYSSPACE, 0, RLIM64_INFINITY, kcred, &resid);
-=======
-	written = zpl_write_common(ZTOI(zp), data, length, offset,
-	    UIO_SYSSPACE, 0, kcred);
-	if (written < 0)
-		error = -written;
-	else if (written < length)
-		error = SET_ERROR(EIO); /* short write */
->>>>>>> 01b738f4
 
     VN_RELE(ZTOV(zp));
 	zsb->z_replay_eof = 0;	/* safety */
