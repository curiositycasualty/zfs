--- conflicted
+++ resolved
@@ -663,60 +663,6 @@
 	zp->z_sa_hdl = NULL;
 }
 
-<<<<<<< HEAD
-=======
-/*
- * Called by new_inode() to allocate a new inode.
- */
-int
-zfs_inode_alloc(struct super_block *sb, struct inode **ip)
-{
-	znode_t *zp;
-
-	zp = kmem_cache_alloc(znode_cache, KM_PUSHPAGE);
-	*ip = ZTOI(zp);
-
-	return (0);
-}
-
-/*
- * Called in multiple places when an inode should be destroyed.
- */
-void
-zfs_inode_destroy(struct inode *ip)
-{
-	znode_t *zp = ITOZ(ip);
-	zfs_sb_t *zsb = ZTOZSB(zp);
-
-	if (zfsctl_is_node(ip))
-		zfsctl_inode_destroy(ip);
-
-	mutex_enter(&zsb->z_znodes_lock);
-	if (list_link_active(&zp->z_link_node)) {
-		list_remove(&zsb->z_all_znodes, zp);
-		zsb->z_nr_znodes--;
-	}
-	mutex_exit(&zsb->z_znodes_lock);
-
-	if (zp->z_acl_cached) {
-		zfs_acl_free(zp->z_acl_cached);
-		zp->z_acl_cached = NULL;
-	}
-
-	if (zp->z_xattr_cached) {
-		nvlist_free(zp->z_xattr_cached);
-		zp->z_xattr_cached = NULL;
-	}
-
-	if (zp->z_xattr_parent) {
-		zfs_iput_async(ZTOI(zp->z_xattr_parent));
-		zp->z_xattr_parent = NULL;
-	}
-
-	kmem_cache_free(znode_cache, zp);
-}
-
->>>>>>> dea377c0
 static void
 zfs_vnode_forget(struct vnode *vp)
 {
@@ -892,20 +838,6 @@
 	return (zp);
 }
 
-/*
- * Safely mark an inode dirty.  Inodes which are part of a read-only
- * file system or snapshot may not be dirtied.
- */
-void
-zfs_mark_inode_dirty(struct inode *ip)
-{
-	zfs_sb_t *zsb = ITOZSB(ip);
-
-	if (zfs_is_readonly(zsb) || dmu_objset_is_snapshot(zsb->z_os))
-		return;
-
-	mark_inode_dirty(ip);
-}
 
 static uint64_t empty_xattr;
 static uint64_t pad[4];
@@ -945,6 +877,7 @@
 	sa_bulk_attr_t  *sa_attrs;
 	int		cnt = 0;
 	zfs_acl_locator_cb_t locate = { 0 };
+	int err = 0;
 
 	ASSERT(vap && (vap->va_mask & (AT_TYPE|AT_MODE)) == (AT_TYPE|AT_MODE));
 
@@ -971,38 +904,23 @@
 	 * that there will be an i/o error and we will fail one of the
 	 * assertions below.
 	 */
-<<<<<<< HEAD
 	if (vap->va_type == VDIR) {
 		if (zfsvfs->z_replay) {
 			err = zap_create_claim_norm(zfsvfs->z_os, obj,
 			    zfsvfs->z_norm, DMU_OT_DIRECTORY_CONTENTS,
 			    obj_type, bonuslen, tx);
 			ASSERT(err == 0);
-=======
-	if (S_ISDIR(vap->va_mode)) {
-		if (zsb->z_replay) {
-			VERIFY0(zap_create_claim_norm(zsb->z_os, obj,
-			    zsb->z_norm, DMU_OT_DIRECTORY_CONTENTS,
-			    obj_type, bonuslen, tx));
->>>>>>> dea377c0
 		} else {
 			obj = zap_create_norm(zfsvfs->z_os,
 			    zfsvfs->z_norm, DMU_OT_DIRECTORY_CONTENTS,
 			    obj_type, bonuslen, tx);
 		}
 	} else {
-<<<<<<< HEAD
 		if (zfsvfs->z_replay) {
 			err = dmu_object_claim(zfsvfs->z_os, obj,
 			    DMU_OT_PLAIN_FILE_CONTENTS, 0,
 			    obj_type, bonuslen, tx);
 			ASSERT(err == 0);
-=======
-		if (zsb->z_replay) {
-			VERIFY0(dmu_object_claim(zsb->z_os, obj,
-			    DMU_OT_PLAIN_FILE_CONTENTS, 0,
-			    obj_type, bonuslen, tx));
->>>>>>> dea377c0
 		} else {
 			obj = dmu_object_alloc(zfsvfs->z_os,
 			    DMU_OT_PLAIN_FILE_CONTENTS, 0,
@@ -1197,7 +1115,6 @@
 
 	if (obj_type == DMU_OT_ZNODE ||
 	    acl_ids->z_aclp->z_version < ZFS_ACL_VERSION_FUID) {
-<<<<<<< HEAD
 		err = zfs_aclset_common(*zpp, acl_ids->z_aclp, cr, tx);
 		ASSERT(err == 0);
 	}
@@ -1210,9 +1127,6 @@
 		err = insmntque(vp, zfsvfs->z_vfs);
 		vp->v_vflag &= ~VV_FORCEINSMQ;
 		KASSERT(err == 0, ("insmntque() failed: error %d", err));
-=======
-		VERIFY0(zfs_aclset_common(*zpp, acl_ids->z_aclp, cr, tx));
->>>>>>> dea377c0
 	}
 #endif
 
@@ -2010,12 +1924,8 @@
 		zfs_range_unlock(rl);
 		return (error);
 	}
-<<<<<<< HEAD
 top:
 	tx = dmu_tx_create(zfsvfs->z_os);
-=======
-	tx = dmu_tx_create(zsb->z_os);
->>>>>>> dea377c0
 	dmu_tx_hold_sa(tx, zp->z_sa_hdl, B_FALSE);
 	zfs_sa_upgrade_txholds(tx, zp);
 	error = dmu_tx_assign(tx, TXG_WAIT);
