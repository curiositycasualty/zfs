/*
 * CDDL HEADER START
 *
 * The contents of this file are subject to the terms of the
 * Common Development and Distribution License (the "License").
 * You may not use this file except in compliance with the License.
 *
 * You can obtain a copy of the license at usr/src/OPENSOLARIS.LICENSE
 * or http://www.opensolaris.org/os/licensing.
 * See the License for the specific language governing permissions
 * and limitations under the License.
 *
 * When distributing Covered Code, include this CDDL HEADER in each
 * file and include the License file at usr/src/OPENSOLARIS.LICENSE.
 * If applicable, add the following below this CDDL HEADER, with the
 * fields enclosed by brackets "[]" replaced with your own identifying
 * information: Portions Copyright [yyyy] [name of copyright owner]
 *
 * CDDL HEADER END
 */
/*
 * Copyright (c) 2005, 2010, Oracle and/or its affiliates. All rights reserved.
 * Copyright (c) 2013 by Delphix. All rights reserved.
 * Portions Copyright 2007-2009 Apple Inc. All rights reserved.
 * Use is subject to license terms.
 */

/* Portions Copyright 2007 Jeremy Teo */
/* Portions Copyright 2011 Martin Matuska <mm@FreeBSD.org> */
/* Portions Copyright 2013 Jorgen Lundman <lundman@lundman.net> */

#ifdef _KERNEL
#include <sys/types.h>
#include <sys/param.h>
#include <sys/time.h>
#include <sys/systm.h>
#include <sys/sysmacros.h>
#include <sys/resource.h>
#include <sys/mntent.h>
#include <sys/u8_textprep.h>
#include <sys/dsl_dataset.h>
#include <sys/vfs.h>
#include <sys/vnode.h>
#include <sys/file.h>
#include <sys/kmem.h>
#include <sys/errno.h>
#include <sys/unistd.h>
#include <sys/atomic.h>
#include <sys/zfs_dir.h>
#include <sys/zfs_acl.h>
#include <sys/zfs_ioctl.h>
#include <sys/zfs_rlock.h>
#include <sys/zfs_fuid.h>
#include <sys/dnode.h>
#include <sys/fs/zfs.h>
#include <sys/kidmap.h>
#include <sys/zfs_vnops.h>
#endif /* _KERNEL */

#include <sys/dmu.h>
#include <sys/dmu_objset.h>
#include <sys/refcount.h>
#include <sys/stat.h>
#include <sys/zap.h>
#include <sys/zfs_znode.h>
#include <sys/sa.h>
#include <sys/zfs_sa.h>
#include <sys/zfs_stat.h>
#include <sys/refcount.h>

#include "zfs_prop.h"
#include "zfs_comutil.h"

/* Used by fstat(1). */
#ifndef __APPLE__
SYSCTL_INT(_debug_sizeof, OID_AUTO, znode, CTLFLAG_RD, 0, sizeof (znode_t),
			"sizeof(znode_t)");
#endif
void
zfs_release_sa_handle(sa_handle_t *hdl, dmu_buf_t *db, void *tag);


// #define dprintf printf

/*
 * Define ZNODE_STATS to turn on statistic gathering. By default, it is only
 * turned on when DEBUG is also defined.
 */
#ifdef	DEBUG
#define	ZNODE_STATS
#endif	/* DEBUG */

#ifdef	ZNODE_STATS
#define	ZNODE_STAT_ADD(stat)			((stat)++)
#else
#define	ZNODE_STAT_ADD(stat)			/* nothing */
#endif	/* ZNODE_STATS */

/*
 * Functions needed for userland (ie: libzpool) are not put under
 * #ifdef_KERNEL; the rest of the functions have dependencies
 * (such as VFS logic) that will not compile easily in userland.
 */
#ifdef _KERNEL
/*
 * Needed to close a small window in zfs_znode_move() that allows the zfsvfs to
 * be freed before it can be safely accessed.
 */
krwlock_t zfsvfs_lock;

static kmem_cache_t *znode_cache = NULL;

/*ARGSUSED*/
#if 0 // unused function
static void
znode_evict_error(dmu_buf_t *dbuf, void *user_ptr)
{
	/*
	 * We should never drop all dbuf refs without first clearing
	 * the eviction callback.
	 */
	panic("evicting znode %p\n", user_ptr);
}
#endif

extern struct vop_vector zfs_vnodeops;
extern struct vop_vector zfs_fifoops;
extern struct vop_vector zfs_shareops;

/*
 * XXX: We cannot use this function as a cache constructor, because
 *      there is one global cache for all file systems and we need
 *      to pass vfsp here, which is not possible, because argument
 *      'cdrarg' is defined at kmem_cache_create() time.
 */
/*ARGSUSED*/
static int
zfs_znode_cache_constructor(void *buf, void *arg, int kmflags)
{
	znode_t *zp = buf;
#ifndef __APPLE__
	vnode_t *vp;
	vfs_t *vfsp = arg;
	int error;
#endif

	bzero(zp, sizeof(znode_t));

	POINTER_INVALIDATE(&zp->z_zfsvfs);
	ASSERT(!POINTER_IS_VALID(zp->z_zfsvfs));

#ifndef __APPLE__
	if (vfsp != NULL) {

		/*
		 * OSX can only set v_type in the vnode_create call, so we
		 * need to know now what we will be creating. So this call
		 * moved further down. We should consider restoring
		 * cache_constructor to the old automatic method.
		 */
		error = getnewvnode("zfs", arg, &zfs_vnodeops, &vp,
		    IFTOVT((mode_t)zp->z_mode));
		if (error != 0 && (kmflags & KM_NOSLEEP))
			return (-1);
		ASSERT(error == 0);
		vn_lock(vp, LK_EXCLUSIVE | LK_RETRY);
		zp->z_vnode = vp;
		vp->v_data = (caddr_t)zp;
		VN_LOCK_AREC(vp);
		VN_LOCK_ASHARE(vp);
	} else {
		zp->z_vnode = NULL;
	}
#endif

	list_link_init(&zp->z_link_node);

	mutex_init(&zp->z_lock, NULL, MUTEX_DEFAULT, NULL);
	rw_init(&zp->z_map_lock, NULL, RW_DEFAULT, NULL);
	rw_init(&zp->z_parent_lock, NULL, RW_DEFAULT, NULL);
	rw_init(&zp->z_name_lock, NULL, RW_DEFAULT, NULL);
	mutex_init(&zp->z_acl_lock, NULL, MUTEX_DEFAULT, NULL);

	mutex_init(&zp->z_range_lock, NULL, MUTEX_DEFAULT, NULL);
	avl_create(&zp->z_range_avl, zfs_range_compare,
	    sizeof (rl_t), offsetof(rl_t, r_node));

	zp->z_dirlocks = NULL;
	zp->z_acl_cached = NULL;
	zp->z_moved = 0;
	zp->z_fastpath = B_FALSE;
	return (0);
}

/*ARGSUSED*/
static void
zfs_znode_cache_destructor(void *buf, void *arg)
{
	znode_t *zp = buf;
	ASSERT(!POINTER_IS_VALID(zp->z_zfsvfs));
	ASSERT(ZTOV(zp) == NULL);
	vn_free(ZTOV(zp));
	ASSERT(!list_link_active(&zp->z_link_node));
	mutex_destroy(&zp->z_lock);
	rw_destroy(&zp->z_map_lock);
	rw_destroy(&zp->z_parent_lock);
	rw_destroy(&zp->z_name_lock);
	mutex_destroy(&zp->z_acl_lock);
	avl_destroy(&zp->z_range_avl);
	mutex_destroy(&zp->z_range_lock);

	ASSERT(zp->z_dirlocks == NULL);
	ASSERT(zp->z_acl_cached == NULL);
}

#ifdef	ZNODE_STATS
static struct {
	uint64_t zms_zfsvfs_invalid;
	uint64_t zms_zfsvfs_recheck1;
	uint64_t zms_zfsvfs_unmounted;
	uint64_t zms_zfsvfs_recheck2;
	uint64_t zms_obj_held;
	uint64_t zms_vnode_locked;
	uint64_t zms_not_only_dnlc;
} znode_move_stats;
#endif	/* ZNODE_STATS */

#ifdef sun
static void
zfs_znode_move_impl(znode_t *ozp, znode_t *nzp)
{
	vnode_t *vp;

	/* Copy fields. */
	nzp->z_zfsvfs = ozp->z_zfsvfs;

	/* Swap vnodes. */
	vp = nzp->z_vnode;
	nzp->z_vnode = ozp->z_vnode;
	ozp->z_vnode = vp; /* let destructor free the overwritten vnode */
	ZTOV(ozp)->v_data = ozp;
	ZTOV(nzp)->v_data = nzp;

	nzp->z_id = ozp->z_id;
	ASSERT(ozp->z_dirlocks == NULL); /* znode not in use */
	ASSERT(avl_numnodes(&ozp->z_range_avl) == 0);
	nzp->z_unlinked = ozp->z_unlinked;
	nzp->z_atime_dirty = ozp->z_atime_dirty;
	nzp->z_zn_prefetch = ozp->z_zn_prefetch;
	nzp->z_blksz = ozp->z_blksz;
	nzp->z_seq = ozp->z_seq;
	nzp->z_mapcnt = ozp->z_mapcnt;
	nzp->z_gen = ozp->z_gen;
	nzp->z_sync_cnt = ozp->z_sync_cnt;
	nzp->z_is_sa = ozp->z_is_sa;
	nzp->z_sa_hdl = ozp->z_sa_hdl;
	bcopy(ozp->z_atime, nzp->z_atime, sizeof (uint64_t) * 2);
	nzp->z_links = ozp->z_links;
	nzp->z_size = ozp->z_size;
	nzp->z_pflags = ozp->z_pflags;
	nzp->z_uid = ozp->z_uid;
	nzp->z_gid = ozp->z_gid;
	nzp->z_mode = ozp->z_mode;

	/*
	 * Since this is just an idle znode and kmem is already dealing with
	 * memory pressure, release any cached ACL.
	 */
	if (ozp->z_acl_cached) {
		zfs_acl_free(ozp->z_acl_cached);
		ozp->z_acl_cached = NULL;
	}

	sa_set_userp(nzp->z_sa_hdl, nzp);

	/*
	 * Invalidate the original znode by clearing fields that provide a
	 * pointer back to the znode. Set the low bit of the vfs pointer to
	 * ensure that zfs_znode_move() recognizes the znode as invalid in any
	 * subsequent callback.
	 */
	ozp->z_sa_hdl = NULL;
	POINTER_INVALIDATE(&ozp->z_zfsvfs);

	/*
	 * Mark the znode.
	 */
	nzp->z_moved = 1;
	ozp->z_moved = (uint8_t)-1;
}

/*ARGSUSED*/
static kmem_cbrc_t
zfs_znode_move(void *buf, void *newbuf, size_t size, void *arg)
{
	znode_t *ozp = buf, *nzp = newbuf;
	zfsvfs_t *zfsvfs;
	vnode_t *vp;

	/*
	 * The znode is on the file system's list of known znodes if the vfs
	 * pointer is valid. We set the low bit of the vfs pointer when freeing
	 * the znode to invalidate it, and the memory patterns written by kmem
	 * (baddcafe and deadbeef) set at least one of the two low bits. A newly
	 * created znode sets the vfs pointer last of all to indicate that the
	 * znode is known and in a valid state to be moved by this function.
	 */
	zfsvfs = ozp->z_zfsvfs;
	if (!POINTER_IS_VALID(zfsvfs)) {
		ZNODE_STAT_ADD(znode_move_stats.zms_zfsvfs_invalid);
		return (KMEM_CBRC_DONT_KNOW);
	}

	/*
	 * Close a small window in which it's possible that the filesystem could
	 * be unmounted and freed, and zfsvfs, though valid in the previous
	 * statement, could point to unrelated memory by the time we try to
	 * prevent the filesystem from being unmounted.
	 */
	rw_enter(&zfsvfs_lock, RW_WRITER);
	if (zfsvfs != ozp->z_zfsvfs) {
		rw_exit(&zfsvfs_lock);
		ZNODE_STAT_ADD(znode_move_stats.zms_zfsvfs_recheck1);
		return (KMEM_CBRC_DONT_KNOW);
	}

	/*
	 * If the znode is still valid, then so is the file system. We know that
	 * no valid file system can be freed while we hold zfsvfs_lock, so we
	 * can safely ensure that the filesystem is not and will not be
	 * unmounted. The next statement is equivalent to ZFS_ENTER().
	 */
	rrw_enter(&zfsvfs->z_teardown_lock, RW_READER, FTAG);
	if (zfsvfs->z_unmounted) {
		ZFS_EXIT(zfsvfs);
		rw_exit(&zfsvfs_lock);
		ZNODE_STAT_ADD(znode_move_stats.zms_zfsvfs_unmounted);
		return (KMEM_CBRC_DONT_KNOW);
	}
	rw_exit(&zfsvfs_lock);

	mutex_enter(&zfsvfs->z_znodes_lock);
	/*
	 * Recheck the vfs pointer in case the znode was removed just before
	 * acquiring the lock.
	 */
	if (zfsvfs != ozp->z_zfsvfs) {
		mutex_exit(&zfsvfs->z_znodes_lock);
		ZFS_EXIT(zfsvfs);
		ZNODE_STAT_ADD(znode_move_stats.zms_zfsvfs_recheck2);
		return (KMEM_CBRC_DONT_KNOW);
	}

	/*
	 * At this point we know that as long as we hold z_znodes_lock, the
	 * znode cannot be freed and fields within the znode can be safely
	 * accessed. Now, prevent a race with zfs_zget().
	 */
	if (ZFS_OBJ_HOLD_TRYENTER(zfsvfs, ozp->z_id) == 0) {
		mutex_exit(&zfsvfs->z_znodes_lock);
		ZFS_EXIT(zfsvfs);
		ZNODE_STAT_ADD(znode_move_stats.zms_obj_held);
		return (KMEM_CBRC_LATER);
	}

	vp = ZTOV(ozp);
	if (mutex_tryenter(&vp->v_lock) == 0) {
		ZFS_OBJ_HOLD_EXIT(zfsvfs, ozp->z_id);
		mutex_exit(&zfsvfs->z_znodes_lock);
		ZFS_EXIT(zfsvfs);
		ZNODE_STAT_ADD(znode_move_stats.zms_vnode_locked);
		return (KMEM_CBRC_LATER);
	}

	/* Only move znodes that are referenced _only_ by the DNLC. */
	if (vp->v_count != 1 || !vn_in_dnlc(vp)) {
		mutex_exit(&vp->v_lock);
		ZFS_OBJ_HOLD_EXIT(zfsvfs, ozp->z_id);
		mutex_exit(&zfsvfs->z_znodes_lock);
		ZFS_EXIT(zfsvfs);
		ZNODE_STAT_ADD(znode_move_stats.zms_not_only_dnlc);
		return (KMEM_CBRC_LATER);
	}

	/*
	 * The znode is known and in a valid state to move. We're holding the
	 * locks needed to execute the critical section.
	 */
	zfs_znode_move_impl(ozp, nzp);
	mutex_exit(&vp->v_lock);
	ZFS_OBJ_HOLD_EXIT(zfsvfs, ozp->z_id);

	list_link_replace(&ozp->z_link_node, &nzp->z_link_node);
	mutex_exit(&zfsvfs->z_znodes_lock);
	ZFS_EXIT(zfsvfs);

	return (KMEM_CBRC_YES);
}
#endif /* sun */

void
zfs_znode_init(void)
{
	/*
	 * Initialize zcache.  The KMC_SLAB hint is used in order that it be
	 * backed by kmalloc() when on the Linux slab in order that any
	 * wait_on_bit() operations on the related inode operate properly.
	 */
	rw_init(&zfsvfs_lock, NULL, RW_DEFAULT, NULL);
	ASSERT(znode_cache == NULL);
	znode_cache = kmem_cache_create("zfs_znode_cache",
	    sizeof (znode_t), 0,
		zfs_znode_cache_constructor,
	    zfs_znode_cache_destructor, NULL, NULL,
	    NULL, 0);

	// BGH - dont support move semantics here yet.
	// zfs_znode_move() requires porting
	//kmem_cache_set_move(znode_cache, zfs_znode_move);
}

void
zfs_znode_fini(void)
{
#ifdef sun
	/*
	 * Cleanup vfs & vnode ops
	 */
	zfs_remove_op_tables();
#endif	/* sun */

	/*
	 * Cleanup zcache
	 */
	if (znode_cache)
		kmem_cache_destroy(znode_cache);
	znode_cache = NULL;
	rw_destroy(&zfsvfs_lock);
}

#ifdef sun
struct vnodeops *zfs_dvnodeops;
struct vnodeops *zfs_fvnodeops;
struct vnodeops *zfs_symvnodeops;
struct vnodeops *zfs_xdvnodeops;
struct vnodeops *zfs_evnodeops;
struct vnodeops *zfs_sharevnodeops;

void
zfs_remove_op_tables()
{
	/*
	 * Remove vfs ops
	 */
	ASSERT(zfsfstype);
	(void) vfs_freevfsops_by_type(zfsfstype);
	zfsfstype = 0;

	/*
	 * Remove vnode ops
	 */
	if (zfs_dvnodeops)
		vn_freevnodeops(zfs_dvnodeops);
	if (zfs_fvnodeops)
		vn_freevnodeops(zfs_fvnodeops);
	if (zfs_symvnodeops)
		vn_freevnodeops(zfs_symvnodeops);
	if (zfs_xdvnodeops)
		vn_freevnodeops(zfs_xdvnodeops);
	if (zfs_evnodeops)
		vn_freevnodeops(zfs_evnodeops);
	if (zfs_sharevnodeops)
		vn_freevnodeops(zfs_sharevnodeops);

	zfs_dvnodeops = NULL;
	zfs_fvnodeops = NULL;
	zfs_symvnodeops = NULL;
	zfs_xdvnodeops = NULL;
	zfs_evnodeops = NULL;
	zfs_sharevnodeops = NULL;
}

extern const fs_operation_def_t zfs_dvnodeops_template[];
extern const fs_operation_def_t zfs_fvnodeops_template[];
extern const fs_operation_def_t zfs_xdvnodeops_template[];
extern const fs_operation_def_t zfs_symvnodeops_template[];
extern const fs_operation_def_t zfs_evnodeops_template[];
extern const fs_operation_def_t zfs_sharevnodeops_template[];

int
zfs_create_op_tables()
{
	int error;

	/*
	 * zfs_dvnodeops can be set if mod_remove() calls mod_installfs()
	 * due to a failure to remove the the 2nd modlinkage (zfs_modldrv).
	 * In this case we just return as the ops vectors are already set up.
	 */
	if (zfs_dvnodeops)
		return (0);

	error = vn_make_ops(MNTTYPE_ZFS, zfs_dvnodeops_template,
	    &zfs_dvnodeops);
	if (error)
		return (error);

	error = vn_make_ops(MNTTYPE_ZFS, zfs_fvnodeops_template,
	    &zfs_fvnodeops);
	if (error)
		return (error);

	error = vn_make_ops(MNTTYPE_ZFS, zfs_symvnodeops_template,
	    &zfs_symvnodeops);
	if (error)
		return (error);

	error = vn_make_ops(MNTTYPE_ZFS, zfs_xdvnodeops_template,
	    &zfs_xdvnodeops);
	if (error)
		return (error);

	error = vn_make_ops(MNTTYPE_ZFS, zfs_evnodeops_template,
	    &zfs_evnodeops);
	if (error)
		return (error);

	error = vn_make_ops(MNTTYPE_ZFS, zfs_sharevnodeops_template,
	    &zfs_sharevnodeops);

	return (error);
}
#endif	/* sun */

int
zfs_create_share_dir(zfsvfs_t *zfsvfs, dmu_tx_t *tx)
{
	int error = 0;
#if 0 // FIXME, uses vnode struct, not ptr
	zfs_acl_ids_t acl_ids;
	vattr_t vattr;
	znode_t *sharezp;
	struct vnode *vp, *vnode;
	znode_t *zp;

	vattr.va_mask = AT_MODE|AT_UID|AT_GID|AT_TYPE;
	vattr.va_type = VDIR;
	vattr.va_mode = S_IFDIR|0555;
	vattr.va_uid = crgetuid(kcred);
	vattr.va_gid = crgetgid(kcred);

	sharezp = kmem_cache_alloc(znode_cache, KM_SLEEP);
	sharezp->z_moved = 0;
	sharezp->z_unlinked = 0;
	sharezp->z_atime_dirty = 0;
	sharezp->z_zfsvfs = zfsvfs;
	sharezp->z_is_sa = zfsvfs->z_use_sa;

	sharezp->z_vnode = vnode;
	vnode.v_data = sharezp;

	vp = ZTOV(sharezp);
	vp->v_type = VDIR;

	VERIFY(0 == zfs_acl_ids_create(sharezp, IS_ROOT_NODE, &vattr,
	    kcred, NULL, &acl_ids));
	zfs_mknode(sharezp, &vattr, tx, kcred, IS_ROOT_NODE, &zp, &acl_ids);
	ASSERT3P(zp, ==, sharezp);
	POINTER_INVALIDATE(&sharezp->z_zfsvfs);
	error = zap_add(zfsvfs->z_os, MASTER_NODE_OBJ,
	    ZFS_SHARES_DIR, 8, 1, &sharezp->z_id, tx);
	zfsvfs->z_shares_dir = sharezp->z_id;

	zfs_acl_ids_free(&acl_ids);
	ZTOV(sharezp)->v_data = NULL;
	ZTOV(sharezp)->v_count = 0;
	ZTOV(sharezp)->v_holdcnt = 0;
	zp->z_vnode = NULL;
	sa_handle_destroy(sharezp->z_sa_hdl);
	sharezp->z_vnode = NULL;
	kmem_cache_free(znode_cache, sharezp);
#endif
	return (error);
}

/*
 * define a couple of values we need available
 * for both 64 and 32 bit environments.
 */
#ifndef NBITSMINOR64
#define	NBITSMINOR64	32
#endif
#ifndef MAXMAJ64
#define	MAXMAJ64	0xffffffffUL
#endif
#ifndef	MAXMIN64
#define	MAXMIN64	0xffffffffUL
#endif

/*
 * Create special expldev for ZFS private use.
 * Can't use standard expldev since it doesn't do
 * what we want.  The standard expldev() takes a
 * dev32_t in LP64 and expands it to a long dev_t.
 * We need an interface that takes a dev32_t in ILP32
 * and expands it to a long dev_t.
 */
static uint64_t
zfs_expldev(dev_t dev)
{
	return (((uint64_t)major(dev) << NBITSMINOR64) | minor(dev));
}
/*
 * Special cmpldev for ZFS private use.
 * Can't use standard cmpldev since it takes
 * a long dev_t and compresses it to dev32_t in
 * LP64.  We need to do a compaction of a long dev_t
 * to a dev32_t in ILP32.
 */
dev_t
zfs_cmpldev(uint64_t dev)
{
	return (makedev((dev >> NBITSMINOR64), (dev & MAXMIN64)));
}

static void
zfs_znode_sa_init(zfsvfs_t *zfsvfs, znode_t *zp,
				    dmu_buf_t *db, dmu_object_type_t obj_type,
				    sa_handle_t *sa_hdl)
{
	ASSERT(!POINTER_IS_VALID(zp->z_zfsvfs) || (zfsvfs == zp->z_zfsvfs));
	ASSERT(MUTEX_HELD(ZFS_OBJ_MUTEX(zfsvfs, zp->z_id)));

	mutex_enter(&zp->z_lock);

	ASSERT(zp->z_sa_hdl == NULL);
	ASSERT(zp->z_acl_cached == NULL);
	if (sa_hdl == NULL) {
		VERIFY(0 == sa_handle_get_from_db(zfsvfs->z_os, db, zp,
		    SA_HDL_SHARED, &zp->z_sa_hdl));
	} else {
		zp->z_sa_hdl = sa_hdl;
		sa_set_userp(sa_hdl, zp);
	}

	zp->z_is_sa = (obj_type == DMU_OT_SA) ? B_TRUE : B_FALSE;

#ifndef __APPLE__
	/*
	 * Slap on VROOT if we are the root znode
	 */
	if (zp->z_id == zfsvfs->z_root)
		ZTOV(zp)->v_flag |= VROOT;
#endif

	mutex_exit(&zp->z_lock);
	vn_exists(ZTOV(zp));
}

void
zfs_znode_dmu_fini(znode_t *zp)
{
	ASSERT(MUTEX_HELD(ZFS_OBJ_MUTEX(zp->z_zfsvfs, zp->z_id)) ||
	    zp->z_unlinked ||
	    RW_WRITE_HELD(&zp->z_zfsvfs->z_teardown_inactive_lock));

	sa_handle_destroy(zp->z_sa_hdl);
	zp->z_sa_hdl = NULL;
}

static void
zfs_vnode_forget(struct vnode *vp)
{

	/* copied from insmntque_stddtr */
	if (vp) {
		vnode_clearfsnode(vp);
		vnode_put(vp);
		vnode_recycle(vp);
	}
}

/*
 * Construct a new znode/vnode and intialize.
 *
 * This does not do a call to dmu_set_user() that is
 * up to the caller to do, in case you don't want to
 * return the znode
 */
static znode_t *
zfs_znode_alloc(zfsvfs_t *zfsvfs, dmu_buf_t *db, int blksz,
				dmu_object_type_t obj_type, sa_handle_t *hdl)
{
	znode_t	*zp;
	struct vnode *vp;
	uint64_t mode;
	uint64_t parent;
	sa_bulk_attr_t bulk[9];
	int count = 0;
#ifdef __FreeBSD__
	struct vnodeopv_entry_desc *vops;
#endif

	zp = kmem_cache_alloc(znode_cache, KM_SLEEP);
	//zfs_znode_cache_constructor(zp, zfsvfs->z_parent->z_vfs, 0);

	ASSERT(zp->z_dirlocks == NULL);
	ASSERT(!POINTER_IS_VALID(zp->z_zfsvfs));
	zp->z_moved = 0;

	/*
	 * Defer setting z_zfsvfs until the znode is ready to be a candidate for
	 * the zfs_znode_move() callback.
	 */
	zp->z_vnode = NULL;
	zp->z_sa_hdl = NULL;
	zp->z_unlinked = 0;
	zp->z_atime_dirty = 0;
	zp->z_mapcnt = 0;
	zp->z_id = db->db_object;
	zp->z_blksz = blksz;
	zp->z_seq = 0x7A4653;
	zp->z_sync_cnt = 0;

	zp->z_is_zvol = 0;
	zp->z_is_mapped = 0;
	zp->z_is_ctldir = 0;
	zp->z_vid = 0;
	zp->z_uid = 0;
	zp->z_gid = 0;
	zp->z_size = 0;
	zp->z_finder_hardlink_name[0] = 0;

	vp = ZTOV(zp); /* Does nothing in OSX */

	zfs_znode_sa_init(zfsvfs, zp, db, obj_type, hdl);

	SA_ADD_BULK_ATTR(bulk, count, SA_ZPL_MODE(zfsvfs), NULL, &mode, 8);
	SA_ADD_BULK_ATTR(bulk, count, SA_ZPL_GEN(zfsvfs), NULL, &zp->z_gen, 8);
	SA_ADD_BULK_ATTR(bulk, count, SA_ZPL_SIZE(zfsvfs), NULL,
	    &zp->z_size, 8);
	SA_ADD_BULK_ATTR(bulk, count, SA_ZPL_LINKS(zfsvfs), NULL,
	    &zp->z_links, 8);
	SA_ADD_BULK_ATTR(bulk, count, SA_ZPL_FLAGS(zfsvfs), NULL,
	    &zp->z_pflags, 8);
	SA_ADD_BULK_ATTR(bulk, count, SA_ZPL_PARENT(zfsvfs), NULL, &parent, 8);
	SA_ADD_BULK_ATTR(bulk, count, SA_ZPL_ATIME(zfsvfs), NULL,
	    &zp->z_atime, 16);
	SA_ADD_BULK_ATTR(bulk, count, SA_ZPL_UID(zfsvfs), NULL,
	    &zp->z_uid, 8);
	SA_ADD_BULK_ATTR(bulk, count, SA_ZPL_GID(zfsvfs), NULL,
	    &zp->z_gid, 8);

	if (sa_bulk_lookup(zp->z_sa_hdl, bulk, count) != 0 || zp->z_gen == 0) {
		if (hdl == NULL)
			sa_handle_destroy(zp->z_sa_hdl);
		printf("znode_alloc: sa_bulk_lookup failed - aborting\n");
		zfs_vnode_forget(vp);
		zp->z_vnode = NULL;
		kmem_cache_free(znode_cache, zp);
		return (NULL);
	}

	zp->z_mode = mode;

#ifdef __Linux__
	/*
	 * xattr znodes hold a reference on their unique parent
	 */
	if (dip && zp->z_pflags & ZFS_XATTR) {
		igrab(dip);
		zp->z_xattr_parent = ITOZ(dip);
	}
#endif

#ifndef __APPLE__
	vp->v_type = IFTOVT((mode_t)mode);

	switch (vp->v_type) {
	case VDIR:

		zp->z_zn_prefetch = B_TRUE; /* z_prefetch default is enabled */
		break;
#ifdef sun
	case VBLK:
	case VCHR:
		{
			uint64_t rdev;
			VERIFY(sa_lookup(zp->z_sa_hdl, SA_ZPL_RDEV(zfsvfs),
			    &rdev, sizeof (rdev)) == 0);

			vp->v_rdev = zfs_cmpldev(rdev);
		}
		break;
#endif	/* sun */
	case VFIFO:
#ifdef sun
	case VSOCK:
	case VDOOR:
#endif	/* sun */
		vp->v_op = &zfs_fifoops;
		break;
	case VREG:
		if (parent == zfsvfs->z_shares_dir) {
			ASSERT(zp->z_uid == 0 && zp->z_gid == 0);
			vp->v_op = &zfs_shareops;
		}
		break;
#ifdef sun
	case VLNK:
		vn_setops(vp, zfs_symvnodeops);
		break;
	default:
		vn_setops(vp, zfs_evnodeops);
		break;
#endif	/* sun */
	}

	if (vp->v_type != VFIFO)
		VN_LOCK_ASHARE(vp);

#else /* APPLE */

#ifdef APPLE_SA_RECOVER
	/*
	 * We have had some SA corruption, making for invalid entries. We
	 * attempt to handle this situation here, by not creating invalid
	 * type vnodes.
	 */
	if (zfs_recover) {
		if (( IFTOVT((mode_t)mode) == VNON) ||
			( IFTOVT((mode_t)mode) > VCPLX)) {

			printf("ZFS: WARNING! objid %llu has invalid SA data, please restore from backup. (mode %x)\n",
				   zp->z_id, (int)zp->z_mode);

			zp->z_mode = 0;

			uint64_t parent = zfsvfs->z_recover_parent;
			if (parent)	{

				zap_cursor_t zc;
				zap_attribute_t *za;
				int err;
				uint64_t mask =  ZFS_DIRENT_OBJ(-1ULL);

				za = kmem_alloc(sizeof (zap_attribute_t), KM_SLEEP);
				for (zap_cursor_init(&zc, zfsvfs->z_os, parent);
					 (err = zap_cursor_retrieve(&zc, za)) == 0;
					 zap_cursor_advance(&zc)) {
					if ((za->za_first_integer & mask) == (zp->z_id & mask)) {
						uint32_t vtype = DTTOVT(ZFS_DIRENT_TYPE(za->za_first_integer));
						printf("ZFS: correct vtype is %d\n", vtype);
						zp->z_mode = VTTOIF(vtype);
						zp->z_size = 0;
						break;
                }
				}
				zap_cursor_fini(&zc);
				kmem_free(za, sizeof (zap_attribute_t));
			}
			// Last ditch effort
			if (!zp->z_mode) zp->z_mode = VTTOIF(VREG);

#include <sys/dbuf.h>

		dmu_buf_impl_t *db2 = db;
		zbookmark_phys_t zb;

        // Log error in spa?

		SET_BOOKMARK(&zb, db2->db_objset->os_dsl_dataset ?
					 db2->db_objset->os_dsl_dataset->ds_object :
					 DMU_META_OBJSET,
					 db2->db.db_object, db2->db_level, db2->db_blkid);

		spa_log_error_zb(db2->db_objset->os_spa, &zb);

		} // bad vtype

	} // zfs_recover

#endif /* APPLE_SA_RECOVER */



#endif /* Apple */

	mutex_enter(&zfsvfs->z_znodes_lock);
	list_insert_tail(&zfsvfs->z_all_znodes, zp);
	membar_producer();
	/*
	 * Everything else must be valid before assigning z_zfsvfs makes the
	 * znode eligible for zfs_znode_move().
	 */
	zp->z_zfsvfs = zfsvfs;
	mutex_exit(&zfsvfs->z_znodes_lock);

	// ZOL-0.6.2 calls
	// dmu_object_size_from_db(sa_get_db(zp->z_sa_hdl), &blksize,
	//    (u_longlong_t *)&ip->i_blocks);

	VFS_HOLD(zfsvfs->z_vfs);
	return (zp);
}


static uint64_t empty_xattr;
static uint64_t pad[4];
static zfs_acl_phys_t acl_phys;
/*
 * Create a new DMU object to hold a zfs znode.
 *
 *	IN:	dzp	- parent directory for new znode
 *		vap	- file attributes for new znode
 *		tx	- dmu transaction id for zap operations
 *		cr	- credentials of caller
 *		flag	- flags:
 *			  IS_ROOT_NODE	- new object will be root
 *			  IS_XATTR	- new object is an attribute
 *		bonuslen - length of bonus buffer
 *		setaclp  - File/Dir initial ACL
 *		fuidp	 - Tracks fuid allocation.
 *
 *	OUT:	zpp	- allocated znode
 *
 * OS X implementation notes:
 *
 * The caller of zfs_mknode() is expected to call zfs_znode_getvnode()
 * AFTER the dmu_tx_commit() is performed.  This prevents deadlocks
 * since vnode_create can indirectly attempt to clean a dirty vnode.
 *
 * The current list of callers includes:
 *      zfs_vnop_create
 *      zfs_vnop_mkdir
 *      zfs_vnop_symlink
 *      zfs_obtain_xattr
 *      zfs_make_xattrdir
 */
void
zfs_mknode(znode_t *dzp, vattr_t *vap, dmu_tx_t *tx, cred_t *cr,
		    uint_t flag, znode_t **zpp, zfs_acl_ids_t *acl_ids)
{
	uint64_t	crtime[2], atime[2], mtime[2], ctime[2];
	uint64_t	mode, size, links, parent, pflags;
	uint64_t	dzp_pflags = 0;
	uint64_t	rdev = 0;
	zfsvfs_t	*zfsvfs = dzp->z_zfsvfs;
	dmu_buf_t	*db;
	timestruc_t	now;
	uint64_t	gen, obj;
	int		bonuslen;
	sa_handle_t	*sa_hdl;
	dmu_object_type_t obj_type;
	sa_bulk_attr_t  *sa_attrs;
	int		cnt = 0;
	zfs_acl_locator_cb_t locate = { 0 };
	int err = 0;

	ASSERT(vap && (vap->va_mask & (AT_TYPE|AT_MODE)) == (AT_TYPE|AT_MODE));

	if (zfsvfs->z_replay) {
		obj = vap->va_nodeid;
		now = vap->va_ctime;		/* see zfs_replay_create() */
		gen = vap->va_nblocks;		/* ditto */
	} else {
		obj = 0;
		gethrestime(&now);
		gen = dmu_tx_get_txg(tx);
	}

	obj_type = zfsvfs->z_use_sa ? DMU_OT_SA : DMU_OT_ZNODE;
	bonuslen = (obj_type == DMU_OT_SA) ?
	    DN_MAX_BONUSLEN : ZFS_OLD_ZNODE_PHYS_SIZE;

	/*
	 * Create a new DMU object.
	 */
	/*
	 * There's currently no mechanism for pre-reading the blocks that will
	 * be needed to allocate a new object, so we accept the small chance
	 * that there will be an i/o error and we will fail one of the
	 * assertions below.
	 */
	if (vap->va_type == VDIR) {
		if (zfsvfs->z_replay) {
			err = zap_create_claim_norm(zfsvfs->z_os, obj,
			    zfsvfs->z_norm, DMU_OT_DIRECTORY_CONTENTS,
			    obj_type, bonuslen, tx);
			ASSERT(err == 0);
		} else {
			obj = zap_create_norm(zfsvfs->z_os,
			    zfsvfs->z_norm, DMU_OT_DIRECTORY_CONTENTS,
			    obj_type, bonuslen, tx);
		}
	} else {
		if (zfsvfs->z_replay) {
			err = dmu_object_claim(zfsvfs->z_os, obj,
			    DMU_OT_PLAIN_FILE_CONTENTS, 0,
			    obj_type, bonuslen, tx);
			ASSERT(err == 0);
		} else {
			obj = dmu_object_alloc(zfsvfs->z_os,
			    DMU_OT_PLAIN_FILE_CONTENTS, 0,
			    obj_type, bonuslen, tx);
		}
	}

	getnewvnode_reserve(1);
	ZFS_OBJ_HOLD_ENTER(zfsvfs, obj);

	VERIFY(0 == sa_buf_hold(zfsvfs->z_os, obj, NULL, &db));

	/*
	 * If this is the root, fix up the half-initialized parent pointer
	 * to reference the just-allocated physical data area.
	 */
	if (flag & IS_ROOT_NODE) {
		dzp->z_id = obj;
	} else {
		dzp_pflags = dzp->z_pflags;
	}

	/*
	 * If parent is an xattr, so am I.
	 */
	if (dzp_pflags & ZFS_XATTR) {
		flag |= IS_XATTR;
	}

	if (zfsvfs->z_use_fuids)
		pflags = ZFS_ARCHIVE | ZFS_AV_MODIFIED;
	else
		pflags = 0;

	if (vap->va_type == VDIR) {
		size = 2;		/* contents ("." and "..") */
		links = (flag & (IS_ROOT_NODE | IS_XATTR)) ? 2 : 1;
	} else {
		size = links = 0;
	}

	if (vap->va_type == VBLK || vap->va_type == VCHR) {
		rdev = zfs_expldev(vap->va_rdev);
	}

	parent = dzp->z_id;
	mode = acl_ids->z_mode;
	if (flag & IS_XATTR)
		pflags |= ZFS_XATTR;

	/*
	 * No execs denied will be deterimed when zfs_mode_compute() is called.
	 */
	pflags |= acl_ids->z_aclp->z_hints &
	    (ZFS_ACL_TRIVIAL|ZFS_INHERIT_ACE|ZFS_ACL_AUTO_INHERIT|
	    ZFS_ACL_DEFAULTED|ZFS_ACL_PROTECTED);

	ZFS_TIME_ENCODE(&now, crtime);
	ZFS_TIME_ENCODE(&now, ctime);

	if (vap->va_mask & AT_ATIME) {
		ZFS_TIME_ENCODE(&vap->va_atime, atime);
	} else {
		ZFS_TIME_ENCODE(&now, atime);
	}

	if (vap->va_mask & AT_MTIME) {
		ZFS_TIME_ENCODE(&vap->va_mtime, mtime);
	} else {
		ZFS_TIME_ENCODE(&now, mtime);
	}

	/* Now add in all of the "SA" attributes */
	VERIFY(0 == sa_handle_get_from_db(zfsvfs->z_os, db, NULL, SA_HDL_SHARED,
	    &sa_hdl));

	/*
	 * Setup the array of attributes to be replaced/set on the new file
	 *
	 * order for  DMU_OT_ZNODE is critical since it needs to be constructed
	 * in the old znode_phys_t format.  Don't change this ordering
	 */
	sa_attrs = kmem_alloc(sizeof (sa_bulk_attr_t) * ZPL_END, KM_SLEEP);

	if (obj_type == DMU_OT_ZNODE) {
		SA_ADD_BULK_ATTR(sa_attrs, cnt, SA_ZPL_ATIME(zfsvfs),
		    NULL, &atime, 16);
		SA_ADD_BULK_ATTR(sa_attrs, cnt, SA_ZPL_MTIME(zfsvfs),
		    NULL, &mtime, 16);
		SA_ADD_BULK_ATTR(sa_attrs, cnt, SA_ZPL_CTIME(zfsvfs),
		    NULL, &ctime, 16);
		SA_ADD_BULK_ATTR(sa_attrs, cnt, SA_ZPL_CRTIME(zfsvfs),
		    NULL, &crtime, 16);
		SA_ADD_BULK_ATTR(sa_attrs, cnt, SA_ZPL_GEN(zfsvfs),
		    NULL, &gen, 8);
		SA_ADD_BULK_ATTR(sa_attrs, cnt, SA_ZPL_MODE(zfsvfs),
		    NULL, &mode, 8);
		SA_ADD_BULK_ATTR(sa_attrs, cnt, SA_ZPL_SIZE(zfsvfs),
		    NULL, &size, 8);
		SA_ADD_BULK_ATTR(sa_attrs, cnt, SA_ZPL_PARENT(zfsvfs),
		    NULL, &parent, 8);
	} else {
		SA_ADD_BULK_ATTR(sa_attrs, cnt, SA_ZPL_MODE(zfsvfs),
		    NULL, &mode, 8);
		SA_ADD_BULK_ATTR(sa_attrs, cnt, SA_ZPL_SIZE(zfsvfs),
		    NULL, &size, 8);
		SA_ADD_BULK_ATTR(sa_attrs, cnt, SA_ZPL_GEN(zfsvfs),
		    NULL, &gen, 8);
		SA_ADD_BULK_ATTR(sa_attrs, cnt, SA_ZPL_UID(zfsvfs), NULL,
		    &acl_ids->z_fuid, 8);
		SA_ADD_BULK_ATTR(sa_attrs, cnt, SA_ZPL_GID(zfsvfs), NULL,
		    &acl_ids->z_fgid, 8);
		SA_ADD_BULK_ATTR(sa_attrs, cnt, SA_ZPL_PARENT(zfsvfs),
		    NULL, &parent, 8);
		SA_ADD_BULK_ATTR(sa_attrs, cnt, SA_ZPL_FLAGS(zfsvfs),
		    NULL, &pflags, 8);
		SA_ADD_BULK_ATTR(sa_attrs, cnt, SA_ZPL_ATIME(zfsvfs),
		    NULL, &atime, 16);
		SA_ADD_BULK_ATTR(sa_attrs, cnt, SA_ZPL_MTIME(zfsvfs),
		    NULL, &mtime, 16);
		SA_ADD_BULK_ATTR(sa_attrs, cnt, SA_ZPL_CTIME(zfsvfs),
		    NULL, &ctime, 16);
		SA_ADD_BULK_ATTR(sa_attrs, cnt, SA_ZPL_CRTIME(zfsvfs),
		    NULL, &crtime, 16);
	}

	SA_ADD_BULK_ATTR(sa_attrs, cnt, SA_ZPL_LINKS(zfsvfs), NULL, &links, 8);

	if (obj_type == DMU_OT_ZNODE) {
		SA_ADD_BULK_ATTR(sa_attrs, cnt, SA_ZPL_XATTR(zfsvfs), NULL,
		    &empty_xattr, 8);
	}
	if (obj_type == DMU_OT_ZNODE ||
	    (vap->va_type == VBLK || vap->va_type == VCHR)) {
		SA_ADD_BULK_ATTR(sa_attrs, cnt, SA_ZPL_RDEV(zfsvfs),
		    NULL, &rdev, 8);

	}
	if (obj_type == DMU_OT_ZNODE) {
		SA_ADD_BULK_ATTR(sa_attrs, cnt, SA_ZPL_FLAGS(zfsvfs),
		    NULL, &pflags, 8);
		SA_ADD_BULK_ATTR(sa_attrs, cnt, SA_ZPL_UID(zfsvfs), NULL,
		    &acl_ids->z_fuid, 8);
		SA_ADD_BULK_ATTR(sa_attrs, cnt, SA_ZPL_GID(zfsvfs), NULL,
		    &acl_ids->z_fgid, 8);
		SA_ADD_BULK_ATTR(sa_attrs, cnt, SA_ZPL_PAD(zfsvfs), NULL, pad,
		    sizeof (uint64_t) * 4);
		SA_ADD_BULK_ATTR(sa_attrs, cnt, SA_ZPL_ZNODE_ACL(zfsvfs), NULL,
		    &acl_phys, sizeof (zfs_acl_phys_t));
	} else if (acl_ids->z_aclp->z_version >= ZFS_ACL_VERSION_FUID) {
		SA_ADD_BULK_ATTR(sa_attrs, cnt, SA_ZPL_DACL_COUNT(zfsvfs), NULL,
		    &acl_ids->z_aclp->z_acl_count, 8);
		locate.cb_aclp = acl_ids->z_aclp;
		SA_ADD_BULK_ATTR(sa_attrs, cnt, SA_ZPL_DACL_ACES(zfsvfs),
		    zfs_acl_data_locator, &locate,
		    acl_ids->z_aclp->z_acl_bytes);
		mode = zfs_mode_compute(mode, acl_ids->z_aclp, &pflags,
		    acl_ids->z_fuid, acl_ids->z_fgid);
	}

	VERIFY(sa_replace_all_by_template(sa_hdl, sa_attrs, cnt, tx) == 0);

	if (!(flag & IS_ROOT_NODE)) {
		/*
		 * We must not hold any locks while calling vnode_create inside
		 * zfs_znode_alloc(), as it may call either of vnop_reclaim, or
		 * vnop_fsync. If it is not enough to just release ZFS_OBJ_HOLD
		 * we will have to attach the vnode after the dmu_commit like
		 * maczfs does, in each vnop caller.
		 */
		*zpp = zfs_znode_alloc(zfsvfs, db, 0, obj_type, sa_hdl);

		ASSERT(*zpp != NULL);
	} else {
		/*
		 * If we are creating the root node, the "parent" we
		 * passed in is the znode for the root.
		 */
		*zpp = dzp;

		(*zpp)->z_sa_hdl = sa_hdl;
	}

	(*zpp)->z_pflags = pflags;
	(*zpp)->z_mode = mode;

	if (vap->va_mask & AT_XVATTR)
		zfs_xvattr_set(*zpp, (xvattr_t *)vap, tx);

	if (obj_type == DMU_OT_ZNODE ||
	    acl_ids->z_aclp->z_version < ZFS_ACL_VERSION_FUID) {
		err = zfs_aclset_common(*zpp, acl_ids->z_aclp, cr, tx);
		ASSERT(err == 0);
	}
#ifndef __APPLE__
	if (!(flag & IS_ROOT_NODE)) {
		struct vnode *vp;

		vp = ZTOV(*zpp);
		vp->v_vflag |= VV_FORCEINSMQ;
		err = insmntque(vp, zfsvfs->z_vfs);
		vp->v_vflag &= ~VV_FORCEINSMQ;
		KASSERT(err == 0, ("insmntque() failed: error %d", err));
	}
#endif

	kmem_free(sa_attrs, sizeof (sa_bulk_attr_t) * ZPL_END);
	ZFS_OBJ_HOLD_EXIT(zfsvfs, obj);
}

/*
 * Update in-core attributes.  It is assumed the caller will be doing an
 * sa_bulk_update to push the changes out.
 */
void
zfs_xvattr_set(znode_t *zp, xvattr_t *xvap, dmu_tx_t *tx)
{
	xoptattr_t *xoap;

	xoap = xva_getxoptattr(xvap);
	ASSERT(xoap);

	if (XVA_ISSET_REQ(xvap, XAT_CREATETIME)) {
		uint64_t times[2];
		ZFS_TIME_ENCODE(&xoap->xoa_createtime, times);
		(void) sa_update(zp->z_sa_hdl, SA_ZPL_CRTIME(zp->z_zfsvfs),
		    &times, sizeof (times), tx);
		XVA_SET_RTN(xvap, XAT_CREATETIME);
	}
	if (XVA_ISSET_REQ(xvap, XAT_READONLY)) {
		ZFS_ATTR_SET(zp, ZFS_READONLY, xoap->xoa_readonly,
		    zp->z_pflags, tx);
		XVA_SET_RTN(xvap, XAT_READONLY);
	}
	if (XVA_ISSET_REQ(xvap, XAT_HIDDEN)) {
		ZFS_ATTR_SET(zp, ZFS_HIDDEN, xoap->xoa_hidden,
		    zp->z_pflags, tx);
		XVA_SET_RTN(xvap, XAT_HIDDEN);
	}
	if (XVA_ISSET_REQ(xvap, XAT_SYSTEM)) {
		ZFS_ATTR_SET(zp, ZFS_SYSTEM, xoap->xoa_system,
		    zp->z_pflags, tx);
		XVA_SET_RTN(xvap, XAT_SYSTEM);
	}
	if (XVA_ISSET_REQ(xvap, XAT_ARCHIVE)) {
		ZFS_ATTR_SET(zp, ZFS_ARCHIVE, xoap->xoa_archive,
		    zp->z_pflags, tx);
		XVA_SET_RTN(xvap, XAT_ARCHIVE);
	}
	if (XVA_ISSET_REQ(xvap, XAT_IMMUTABLE)) {
		ZFS_ATTR_SET(zp, ZFS_IMMUTABLE, xoap->xoa_immutable,
		    zp->z_pflags, tx);
		XVA_SET_RTN(xvap, XAT_IMMUTABLE);
	}
	if (XVA_ISSET_REQ(xvap, XAT_NOUNLINK)) {
		ZFS_ATTR_SET(zp, ZFS_NOUNLINK, xoap->xoa_nounlink,
		    zp->z_pflags, tx);
		XVA_SET_RTN(xvap, XAT_NOUNLINK);
	}
	if (XVA_ISSET_REQ(xvap, XAT_APPENDONLY)) {
		ZFS_ATTR_SET(zp, ZFS_APPENDONLY, xoap->xoa_appendonly,
		    zp->z_pflags, tx);
		XVA_SET_RTN(xvap, XAT_APPENDONLY);
	}
	if (XVA_ISSET_REQ(xvap, XAT_NODUMP)) {
		ZFS_ATTR_SET(zp, ZFS_NODUMP, xoap->xoa_nodump,
		    zp->z_pflags, tx);
		XVA_SET_RTN(xvap, XAT_NODUMP);
	}
	if (XVA_ISSET_REQ(xvap, XAT_OPAQUE)) {
		ZFS_ATTR_SET(zp, ZFS_OPAQUE, xoap->xoa_opaque,
		    zp->z_pflags, tx);
		XVA_SET_RTN(xvap, XAT_OPAQUE);
	}
	if (XVA_ISSET_REQ(xvap, XAT_AV_QUARANTINED)) {
		ZFS_ATTR_SET(zp, ZFS_AV_QUARANTINED,
		    xoap->xoa_av_quarantined, zp->z_pflags, tx);
		XVA_SET_RTN(xvap, XAT_AV_QUARANTINED);
	}
	if (XVA_ISSET_REQ(xvap, XAT_AV_MODIFIED)) {
		ZFS_ATTR_SET(zp, ZFS_AV_MODIFIED, xoap->xoa_av_modified,
		    zp->z_pflags, tx);
		XVA_SET_RTN(xvap, XAT_AV_MODIFIED);
	}
	if (XVA_ISSET_REQ(xvap, XAT_AV_SCANSTAMP)) {
		zfs_sa_set_scanstamp(zp, xvap, tx);
		XVA_SET_RTN(xvap, XAT_AV_SCANSTAMP);
	}
	if (XVA_ISSET_REQ(xvap, XAT_REPARSE)) {
		ZFS_ATTR_SET(zp, ZFS_REPARSE, xoap->xoa_reparse,
		    zp->z_pflags, tx);
		XVA_SET_RTN(xvap, XAT_REPARSE);
	}
	if (XVA_ISSET_REQ(xvap, XAT_OFFLINE)) {
		ZFS_ATTR_SET(zp, ZFS_OFFLINE, xoap->xoa_offline,
		    zp->z_pflags, tx);
		XVA_SET_RTN(xvap, XAT_OFFLINE);
	}
	if (XVA_ISSET_REQ(xvap, XAT_SPARSE)) {
		ZFS_ATTR_SET(zp, ZFS_SPARSE, xoap->xoa_sparse,
		    zp->z_pflags, tx);
		XVA_SET_RTN(xvap, XAT_SPARSE);
	}
}

int
zfs_zget_internal(zfsvfs_t *zfsvfs, uint64_t obj_num, znode_t **zpp,
				  int skip_vnode, int want_unlinked)
{
	dmu_object_info_t doi;
	dmu_buf_t	*db;
	znode_t		*zp;
	struct vnode		*vp = NULL;
	sa_handle_t	*hdl;
	struct thread	*td;
	int err;
	uint32_t        vid;

	dprintf("+zget %lld\n", obj_num);

	td = curthread;
	getnewvnode_reserve(1);

again:
	*zpp = NULL;

	ZFS_OBJ_HOLD_ENTER(zfsvfs, obj_num);

	err = sa_buf_hold(zfsvfs->z_os, obj_num, NULL, &db);
	if (err) {
		ZFS_OBJ_HOLD_EXIT(zfsvfs, obj_num);
		getnewvnode_drop_reserve();
		return (err);
	}

	dmu_object_info_from_db(db, &doi);
	if (doi.doi_bonus_type != DMU_OT_SA &&
	    (doi.doi_bonus_type != DMU_OT_ZNODE ||
	    (doi.doi_bonus_type == DMU_OT_ZNODE &&
	    doi.doi_bonus_size < sizeof (znode_phys_t)))) {
		sa_buf_rele(db, NULL);
		ZFS_OBJ_HOLD_EXIT(zfsvfs, obj_num);
		getnewvnode_drop_reserve();
		return ((EINVAL));
	}



	hdl = dmu_buf_get_user(db);
	if (hdl != NULL) {
		zp = sa_get_userdata(hdl);


		/*
		 * Since "SA" does immediate eviction we
		 * should never find a sa handle that doesn't
		 * know about the znode.
		 */

		mutex_enter(&zp->z_lock);

		/*
		 * Since zp may disappear after we unlock below,
		 * we save a copy of vp and it's vid
		 */
		vid = zp->z_vid;
		vp = ZTOV(zp);

		/*
		 * Since we do immediate eviction of the z_dbuf, we
		 * should never find a dbuf with a znode that doesn't
		 * know about the dbuf.
		 */
		ASSERT3P(zp->z_dbuf, ==, db);
		ASSERT3U(zp->z_id, ==, obj_num);

		/*
		 * OS X can return the znode when the file is unlinked
		 * in order to support the sync of open-unlinked files
		 */
		if (!want_unlinked && zp->z_unlinked) {
			dmu_buf_rele(db, NULL);
			mutex_exit(&zp->z_lock);
			ZFS_OBJ_HOLD_EXIT(zfsvfs, obj_num);
			return (ENOENT);
		}

		dmu_buf_rele(db, NULL);
		mutex_exit(&zp->z_lock);
		ZFS_OBJ_HOLD_EXIT(zfsvfs, obj_num);

		if (!vp || (vnode_getwithvid(vp, vid) != 0)) {
			goto again;
		}

		/*
		 * Since we had to drop all of our locks above, make sure
		 * that we have the vnode and znode we had before.
		 */
		mutex_enter(&zp->z_lock);
		if ((vid != zp->z_vid) || (vp != ZTOV(zp))) {
			mutex_exit(&zp->z_lock);
			/* Release the wrong vp from vnode_getwithvid(). This
			 * call is missing in 10a286 - lundman */
			VN_RELE(vp);
			printf("ZFS: the vids do not match part 1\n");
			goto again;
		}
		if (vnode_vid(vp) != zp->z_vid)
			printf("ZFS: the vids do not match\n");
		mutex_exit(&zp->z_lock);

		*zpp = zp;
		getnewvnode_drop_reserve();
		return (0);
	} // if vnode != NULL

	/*
	 * Not found create new znode/vnode
	 * but only if file exists.
	 *
	 * There is a small window where zfs_vget() could
	 * find this object while a file create is still in
	 * progress.  This is checked for in zfs_znode_alloc()
	 *
	 * if zfs_znode_alloc() fails it will drop the hold on the
	 * bonus buffer.
	 */

	zp = NULL;
	zp = zfs_znode_alloc(zfsvfs, db, doi.doi_data_block_size,
						 doi.doi_bonus_type, NULL);

	if (zp == NULL) {
		err = SET_ERROR(ENOENT);
		ZFS_OBJ_HOLD_EXIT(zfsvfs, obj_num);
		getnewvnode_drop_reserve();
		dprintf("zget returning %d\n", err);
		return (err);
	}
	*zpp = zp;

	if (err == 0) {
#ifndef __APPLE__ /* Already associated with mount from vnode_create */
		struct vnode *vp = ZTOV(zp);

		err = insmntque(vp, zfsvfs->z_vfs);
		if (err == 0)
			VOP_UNLOCK(vp, 0);
		else {
			zp->z_vnode = NULL;
			zfs_znode_dmu_fini(zp);
			zfs_znode_free(zp);
			*zpp = NULL;
		}
#endif
	}
	ZFS_OBJ_HOLD_EXIT(zfsvfs, obj_num);
	getnewvnode_drop_reserve();

	if (skip_vnode) {
		/* Insert it on our list of active znodes */
		//mutex_enter(&zfsvfs->z_znodes_lock);
		//list_insert_tail(&zfsvfs->z_all_znodes, zp);
		//membar_producer();
		//mutex_exit(&zfsvfs->z_znodes_lock);
	} else {
		/* Attach a vnode to our new znode */
		zfs_znode_getvnode(zp, zfsvfs); /* Assigns both vp and z_vnode */
	}

	dprintf("zget returning %d\n", err);
	return (err);
}


/*
 * Some callers don't require a vnode, so allow them to
 * get a znode without attaching a vnode to it.
 */
int
zfs_zget_sans_vnode(zfsvfs_t *zfsvfs, uint64_t obj_num, znode_t **zpp)
{
	return zfs_zget_internal(zfsvfs, obj_num, zpp, 1, 0);
}

/*
 * Some callers wants the znode even it is already unlinked
 */
int
zfs_zget_want_unlinked(zfsvfs_t *zfsvfs, uint64_t obj_num, znode_t **zpp)
{
	return zfs_zget_internal(zfsvfs, obj_num, zpp, 0, 1);
}

int
zfs_zget(zfsvfs_t *zfsvfs, uint64_t obj_num, znode_t **zpp)
{
	return zfs_zget_internal(zfsvfs, obj_num, zpp, 0, 0);
}


int
zfs_rezget(znode_t *zp)
{
	zfsvfs_t *zfsvfs = zp->z_zfsvfs;
	dmu_object_info_t doi;
	dmu_buf_t *db;
	struct vnode *vp;
	uint64_t obj_num = zp->z_id;
	uint64_t mode, size;
	sa_bulk_attr_t bulk[8];
	int err;
	int count = 0;
	uint64_t gen;

	ZFS_OBJ_HOLD_ENTER(zfsvfs, obj_num);

	mutex_enter(&zp->z_acl_lock);
	if (zp->z_acl_cached) {
		zfs_acl_free(zp->z_acl_cached);
		zp->z_acl_cached = NULL;
	}
	mutex_exit(&zp->z_acl_lock);

	dprintf("rezget: %p %p %p\n", zp, zp->z_xattr_lock,
	    zp->z_xattr_parent);
#ifdef __LINUX__
	rw_enter(&zp->z_xattr_lock, RW_WRITER);
	if (zp->z_xattr_cached) {
		nvlist_free(zp->z_xattr_cached);
		zp->z_xattr_cached = NULL;
	}

	if (zp->z_xattr_parent) {
		VN_RELE(ZTOI(zp->z_xattr_parent));
		zp->z_xattr_parent = NULL;
	}
	rw_exit(&zp->z_xattr_lock);
#endif

	ASSERT(zp->z_sa_hdl == NULL);
	err = sa_buf_hold(zfsvfs->z_os, obj_num, NULL, &db);
	if (err) {
		ZFS_OBJ_HOLD_EXIT(zfsvfs, obj_num);
		return (err);
	}

	dmu_object_info_from_db(db, &doi);
	if (doi.doi_bonus_type != DMU_OT_SA &&
	    (doi.doi_bonus_type != DMU_OT_ZNODE ||
	    (doi.doi_bonus_type == DMU_OT_ZNODE &&
	    doi.doi_bonus_size < sizeof (znode_phys_t)))) {
		sa_buf_rele(db, NULL);
		ZFS_OBJ_HOLD_EXIT(zfsvfs, obj_num);
		return (SET_ERROR(EINVAL));
	}

	zfs_znode_sa_init(zfsvfs, zp, db, doi.doi_bonus_type, NULL);
	size = zp->z_size;

	/* reload cached values */
	SA_ADD_BULK_ATTR(bulk, count, SA_ZPL_GEN(zfsvfs), NULL,
	    &gen, sizeof (gen));
	SA_ADD_BULK_ATTR(bulk, count, SA_ZPL_SIZE(zfsvfs), NULL,
	    &zp->z_size, sizeof (zp->z_size));
	SA_ADD_BULK_ATTR(bulk, count, SA_ZPL_LINKS(zfsvfs), NULL,
	    &zp->z_links, sizeof (zp->z_links));
	SA_ADD_BULK_ATTR(bulk, count, SA_ZPL_FLAGS(zfsvfs), NULL,
	    &zp->z_pflags,
	    sizeof (zp->z_pflags));
	SA_ADD_BULK_ATTR(bulk, count, SA_ZPL_ATIME(zfsvfs), NULL,
	    &zp->z_atime, sizeof (zp->z_atime));
	SA_ADD_BULK_ATTR(bulk, count, SA_ZPL_UID(zfsvfs), NULL,
	    &zp->z_uid, sizeof (zp->z_uid));
	SA_ADD_BULK_ATTR(bulk, count, SA_ZPL_GID(zfsvfs), NULL,
	    &zp->z_gid, sizeof (zp->z_gid));
	SA_ADD_BULK_ATTR(bulk, count, SA_ZPL_MODE(zfsvfs), NULL,
	    &mode, sizeof (mode));

	if (sa_bulk_lookup(zp->z_sa_hdl, bulk, count)) {
		zfs_znode_dmu_fini(zp);
		ZFS_OBJ_HOLD_EXIT(zfsvfs, obj_num);
		return (SET_ERROR(EIO));
	}

	zp->z_mode = mode;

	if (gen != zp->z_gen) {
		zfs_znode_dmu_fini(zp);
		ZFS_OBJ_HOLD_EXIT(zfsvfs, obj_num);
		return (SET_ERROR(EIO));
	}

	/*
	 * XXXPJD: Not sure how is that possible, but under heavy
	 * zfs recv -F load it happens that z_gen is the same, but
	 * vnode type is different than znode type. This would mean
	 * that for example regular file was replaced with directory
	 * which has the same object number.
	 */
	vp = ZTOV(zp);
	if (vp != NULL &&
	    vnode_vtype(vp) != IFTOVT((mode_t)zp->z_mode)) {
		zfs_znode_dmu_fini(zp);
		ZFS_OBJ_HOLD_EXIT(zfsvfs, obj_num);
		return (EIO);
	}

	zp->z_unlinked = (zp->z_links == 0);
	zp->z_blksz = doi.doi_data_block_size;
	if (vp != NULL) {
		vn_pages_remove(vp, 0, 0);
		if (zp->z_size != size)
			vnode_pager_setsize(vp, zp->z_size);
	}

	ZFS_OBJ_HOLD_EXIT(zfsvfs, obj_num);

	return (0);
}

void
zfs_znode_delete(znode_t *zp, dmu_tx_t *tx)
{
	zfsvfs_t *zfsvfs = zp->z_zfsvfs;
	objset_t *os = zfsvfs->z_os;
	uint64_t obj = zp->z_id;
	uint64_t acl_obj = zfs_external_acl(zp);

	ZFS_OBJ_HOLD_ENTER(zfsvfs, obj);
	if (acl_obj) {
		VERIFY(!zp->z_is_sa);
		VERIFY(0 == dmu_object_free(os, acl_obj, tx));
	}
	VERIFY(0 == dmu_object_free(os, obj, tx));
	zfs_znode_dmu_fini(zp);
	ZFS_OBJ_HOLD_EXIT(zfsvfs, obj);
	zfs_znode_free(zp);
}

void
zfs_zinactive(znode_t *zp)
{
	zfsvfs_t *zfsvfs = zp->z_zfsvfs;
	uint64_t z_id = zp->z_id;
	ASSERT(zp->z_sa_hdl);

	/*
<<<<<<< HEAD
	 * These locks may already be taken by ourselves, through vnode_create
	 * reentry.
	 */
=======
	 * Don't allow a zfs_zget() while were trying to release this znode
	 */
	ZFS_OBJ_HOLD_ENTER(zfsvfs, z_id);

	mutex_enter(&zp->z_lock);

	/* Solaris checks to see if a reference was grabbed to the vnode here
	 * which we can not easily do in XNU */
	//if (ZTOV(zp) && vnode_isinuse(ZTOV(zp), 0)) {
	//	printf("ZFS: zinactive(%p) has non-zero vp reference!\n", zp);
	//}
>>>>>>> 1e24ea38

	/*
	 * If this was the last reference to a file with no links,
	 * remove the file from the file system.
	 */
	if (zp->z_unlinked) {
<<<<<<< HEAD
=======
		mutex_exit(&zp->z_lock);
		ZFS_OBJ_HOLD_EXIT(zfsvfs, z_id);
>>>>>>> 1e24ea38
		zfs_rmnode(zp);
		return;
	}

<<<<<<< HEAD
	zfs_znode_dmu_fini(zp);
=======
	mutex_exit(&zp->z_lock);
	zfs_znode_dmu_fini(zp);
	ZFS_OBJ_HOLD_EXIT(zfsvfs, z_id);
>>>>>>> 1e24ea38
	zfs_znode_free(zp);
}

void
zfs_znode_free(znode_t *zp)
{
	zfsvfs_t *zfsvfs = zp->z_zfsvfs;

#if 1 /* detect if we are about to release something actually locked */
	uint64_t *mp = (uint64_t *)&zp->z_lock;
	/* we know first entry in SPL mutex is "owner" and if mutex has been freed,
	 * it should be 0.
	 */
	if (mp[0] != 0) {
		panic("ZFS: about to znode_free a zp %p with active mutex %llx\n",
			  zp, mp[0]);
	}
#endif

	mutex_enter(&zfsvfs->z_znodes_lock);
	zp->z_vnode = NULL;
	POINTER_INVALIDATE(&zp->z_zfsvfs);
	list_remove(&zfsvfs->z_all_znodes, zp); /* XXX */
	mutex_exit(&zfsvfs->z_znodes_lock);

	if (zp->z_acl_cached) {
		zfs_acl_free(zp->z_acl_cached);
		zp->z_acl_cached = NULL;
	}

	kmem_cache_free(znode_cache, zp);

	VFS_RELE(zfsvfs->z_vfs);
}

#ifdef LINUX
static inline int
zfs_compare_timespec(struct timespec *t1, struct timespec *t2)
{
	if (t1->tv_sec < t2->tv_sec)
		return (-1);

	if (t1->tv_sec > t2->tv_sec)
		return (1);

	return (t1->tv_nsec - t2->tv_nsec);
}
#endif

/*
 *  Determine whether the znode's atime must be updated.  The logic mostly
 *  duplicates the Linux kernel's relatime_need_update() functionality.
 *  This function is only called if the underlying filesystem actually has
 *  atime updates enabled.
 */
#ifdef LINUX
static inline boolean_t
zfs_atime_need_update(znode_t *zp, timestruc_t *now)
{
	if (!ZTOZSB(zp)->z_relatime)
		return (B_TRUE);

	/*
	 * In relatime mode, only update the atime if the previous atime
	 * is earlier than either the ctime or mtime or if at least a day
	 * has passed since the last update of atime.
	 */
	if (zfs_compare_timespec(&ZTOI(zp)->i_mtime, &ZTOI(zp)->i_atime) >= 0)
		return (B_TRUE);

	if (zfs_compare_timespec(&ZTOI(zp)->i_ctime, &ZTOI(zp)->i_atime) >= 0)
		return (B_TRUE);

	if ((long)now->tv_sec - ZTOI(zp)->i_atime.tv_sec >= 24*60*60)
		return (B_TRUE);
	return (B_FALSE);
}
#endif

/*
 * Prepare to update znode time stamps.
 *
 *	IN:	zp	- znode requiring timestamp update
 *		flag	- AT_MTIME, AT_CTIME, AT_ATIME flags
 *		have_tx	- true of caller is creating a new txg
 *
 *	OUT:	zp	- new atime (via underlying inode's i_atime)
 *		mtime	- new mtime
 *		ctime	- new ctime
 *
 * NOTE: The arguments are somewhat redundant.  The following condition
 * is always true:
 *
 *		have_tx == !(flag & AT_ATIME)
 */
void
zfs_tstamp_update_setup(znode_t *zp, uint_t flag, uint64_t mtime[2],
			    uint64_t ctime[2], boolean_t have_tx)
{
	timestruc_t	now;

	ASSERT(have_tx == !(flag & AT_ATIME));
	gethrestime(&now);

	/*
	 * NOTE: The following test intentionally does not update z_atime_dirty
	 * in the case where an ATIME update has been requested but for which
	 * the update is omitted due to relatime logic.  The rationale being
	 * that if the flag was set somewhere else, we should leave it alone
	 * here.
	 */
	if (flag & AT_ATIME) {
		ZFS_TIME_ENCODE(&now, zp->z_atime);
#ifdef LINUX
		ZTOI(zp)->i_atime.tv_sec = zp->z_atime[0];
		ZTOI(zp)->i_atime.tv_nsec = zp->z_atime[1];
#endif
	}

	if (flag & AT_MTIME) {
		ZFS_TIME_ENCODE(&now, mtime);
		if (zp->z_zfsvfs->z_use_fuids) {
			zp->z_pflags |= (ZFS_ARCHIVE |
			    ZFS_AV_MODIFIED);
		}
	}

	if (flag & AT_CTIME) {
		ZFS_TIME_ENCODE(&now, ctime);
		if (zp->z_zfsvfs->z_use_fuids)
			zp->z_pflags |= ZFS_ARCHIVE;
	}
}

/*
 * Grow the block size for a file.
 *
 *	IN:	zp	- znode of file to free data in.
 *		size	- requested block size
 *		tx	- open transaction.
 *
 * NOTE: this function assumes that the znode is write locked.
 */
void
zfs_grow_blocksize(znode_t *zp, uint64_t size, dmu_tx_t *tx)
{
	int		error;
	u_longlong_t	dummy;

	if (size <= zp->z_blksz)
		return;
	/*
	 * If the file size is already greater than the current blocksize,
	 * we will not grow.  If there is more than one block in a file,
	 * the blocksize cannot change.
	 */
	if (zp->z_blksz && zp->z_size > zp->z_blksz)
		return;

	error = dmu_object_set_blocksize(zp->z_zfsvfs->z_os,
	    zp->z_id,
	    size, 0, tx);

	if (error == ENOTSUP)
		return;
	ASSERT(error == 0);

	/* What blocksize did we actually get? */
	dmu_object_size_from_db(sa_get_db(zp->z_sa_hdl), &zp->z_blksz, &dummy);
}

#ifdef sun
/*
 * This is a dummy interface used when pvn_vplist_dirty() should *not*
 * be calling back into the fs for a putpage().  E.g.: when truncating
 * a file, the pages being "thrown away* don't need to be written out.
 */
/* ARGSUSED */
static int
zfs_no_putpage(struct vnode *vp, page_t *pp, u_offset_t *offp, size_t *lenp,
			    int flags, cred_t *cr)
{
	ASSERT(0);
	return (0);
}
#endif	/* sun */

/*
 * Increase the file length
 *
 *	IN:	zp	- znode of file to free data in.
 *		end	- new end-of-file
 *
 * 	RETURN:	0 on success, error code on failure
 */
static int
zfs_extend(znode_t *zp, uint64_t end)
{
	zfsvfs_t *zfsvfs = zp->z_zfsvfs;
	dmu_tx_t *tx;
	rl_t *rl;
	uint64_t newblksz;
	int error;

	/*
	 * We will change zp_size, lock the whole file.
	 */
	rl = zfs_range_lock(zp, 0, UINT64_MAX, RL_WRITER);

	/*
	 * Nothing to do if file already at desired length.
	 */
	if (end <= zp->z_size) {
		zfs_range_unlock(rl);
		return (0);
	}

	tx = dmu_tx_create(zfsvfs->z_os);
	dmu_tx_hold_sa(tx, zp->z_sa_hdl, B_FALSE);
	zfs_sa_upgrade_txholds(tx, zp);
	if (end > zp->z_blksz &&
	    (!ISP2(zp->z_blksz) || zp->z_blksz < zfsvfs->z_max_blksz)) {
		/*
		 * We are growing the file past the current block size.
		 */
		if (zp->z_blksz > zp->z_zfsvfs->z_max_blksz) {
			/*
			 * File's blocksize is already larger than the
			 * "recordsize" property.  Only let it grow to
			 * the next power of 2.
			 */
			ASSERT(!ISP2(zp->z_blksz));
			newblksz = MIN(end, 1 << highbit64(zp->z_blksz));
		} else {
			newblksz = MIN(end, zp->z_zfsvfs->z_max_blksz);
		}
		dmu_tx_hold_write(tx, zp->z_id, 0, newblksz);
	} else {
		newblksz = 0;
	}

	error = dmu_tx_assign(tx, TXG_WAIT);
	if (error) {
		dmu_tx_abort(tx);
		zfs_range_unlock(rl);
		return (error);
	}

	if (newblksz)
		zfs_grow_blocksize(zp, newblksz, tx);

	zp->z_size = end;

	VERIFY(0 == sa_update(zp->z_sa_hdl, SA_ZPL_SIZE(zp->z_zfsvfs),
	    &zp->z_size,
	    sizeof (zp->z_size), tx));

	vnode_pager_setsize(ZTOV(zp), end);

	zfs_range_unlock(rl);

	dmu_tx_commit(tx);

	return (0);
}

/*
 * zfs_zero_partial_page - Modeled after update_pages() but
 * with different arguments and semantics for use by zfs_freesp().
 *
 * Zeroes a piece of a single page cache entry for zp at offset
 * start and length len.
 *
 * Caller must acquire a range lock on the file for the region
 * being zeroed in order that the ARC and page cache stay in sync.
 */
#ifdef _LINUX
static void
zfs_zero_partial_page(znode_t *zp, uint64_t start, uint64_t len)
{
	struct address_space *mp = ZTOI(zp)->i_mapping;
	struct page *pp;
	int64_t	off;
	void *pb;

	ASSERT((start & PAGE_CACHE_MASK) ==
	    ((start + len - 1) & PAGE_CACHE_MASK));

	off = start & (PAGE_CACHE_SIZE - 1);
	start &= PAGE_CACHE_MASK;

	pp = find_lock_page(mp, start >> PAGE_CACHE_SHIFT);
	if (pp) {
		if (mapping_writably_mapped(mp))
			flush_dcache_page(pp);

		pb = kmap(pp);
		bzero(pb + off, len);
		kunmap(pp);

		if (mapping_writably_mapped(mp))
			flush_dcache_page(pp);

		mark_page_accessed(pp);
		SetPageUptodate(pp);
		ClearPageError(pp);
		unlock_page(pp);
		page_cache_release(pp);
	}
}
#endif

/*
 * Free space in a file.
 *
 *	IN:	zp	- znode of file to free data in.
 *		off	- start of section to free.
 *		len	- length of section to free.
 *
 * 	RETURN:	0 on success, error code on failure
 */
static int
zfs_free_range(znode_t *zp, uint64_t off, uint64_t len)
{
	zfsvfs_t *zfsvfs = zp->z_zfsvfs;
	rl_t *rl;
	int error;

	/*
	 * Lock the range being freed.
	 */
	rl = zfs_range_lock(zp, off, len, RL_WRITER);

	/*
	 * Nothing to do if file already at desired length.
	 */
	if (off >= zp->z_size) {
		zfs_range_unlock(rl);
		return (0);
	}

	if (off + len > zp->z_size)
		len = zp->z_size - off;

	error = dmu_free_long_range(zfsvfs->z_os, zp->z_id, off, len);

	if (error == 0) {
		/*
		 * In FreeBSD we cannot free block in the middle of a file,
		 * but only at the end of a file, so this code path should
		 * never happen.
		 */
		vnode_pager_setsize(ZTOV(zp), off);
	}

#ifdef _LINUX
	/*
	 * Zero partial page cache entries.  This must be done under a
	 * range lock in order to keep the ARC and page cache in sync.
	 */
	if (zp->z_is_mapped) {
		loff_t first_page, last_page, page_len;
		loff_t first_page_offset, last_page_offset;

		/* first possible full page in hole */
		first_page = (off + PAGE_CACHE_SIZE - 1) >> PAGE_CACHE_SHIFT;
		/* last page of hole */
		last_page = (off + len) >> PAGE_CACHE_SHIFT;

		/* offset of first_page */
		first_page_offset = first_page << PAGE_CACHE_SHIFT;
		/* offset of last_page */
		last_page_offset = last_page << PAGE_CACHE_SHIFT;

		/* truncate whole pages */
		if (last_page_offset > first_page_offset) {
			truncate_inode_pages_range(ZTOI(zp)->i_mapping,
			    first_page_offset, last_page_offset - 1);
		}

		/* truncate sub-page ranges */
		if (first_page > last_page) {
			/* entire punched area within a single page */
			zfs_zero_partial_page(zp, off, len);
		} else {
			/* beginning of punched area at the end of a page */
			page_len  = first_page_offset - off;
			if (page_len > 0)
				zfs_zero_partial_page(zp, off, page_len);

			/* end of punched area at the beginning of a page */
			page_len = off + len - last_page_offset;
			if (page_len > 0)
				zfs_zero_partial_page(zp, last_page_offset,
				    page_len);
		}
	}
#endif
	zfs_range_unlock(rl);

	return (error);
}

/*
 * Truncate a file
 *
 *	IN:	zp	- znode of file to free data in.
 *		end	- new end-of-file.
 *
 * =======
 * 	RETURN:	0 on success, error code on failure
 */
static int
zfs_trunc(znode_t *zp, uint64_t end)
{
	zfsvfs_t *zfsvfs = zp->z_zfsvfs;
	struct vnode *vp = ZTOV(zp);
	dmu_tx_t *tx;
	rl_t *rl;
	int error;
	sa_bulk_attr_t bulk[2];
	int count = 0;
	/*
	 * We will change zp_size, lock the whole file.
	 */
	rl = zfs_range_lock(zp, 0, UINT64_MAX, RL_WRITER);

	/*
	 * Nothing to do if file already at desired length.
	 */
	if (end >= zp->z_size) {
		zfs_range_unlock(rl);
		return (0);
	}

	error = dmu_free_long_range(zfsvfs->z_os, zp->z_id, end,  -1);
	if (error) {
		zfs_range_unlock(rl);
		return (error);
	}

	tx = dmu_tx_create(zfsvfs->z_os);
	dmu_tx_hold_sa(tx, zp->z_sa_hdl, B_FALSE);
	zfs_sa_upgrade_txholds(tx, zp);
	dmu_tx_mark_netfree(tx);
	error = dmu_tx_assign(tx, TXG_WAIT);
	if (error) {
		dmu_tx_abort(tx);
		zfs_range_unlock(rl);
		return (error);
	}

	zp->z_size = end;
	SA_ADD_BULK_ATTR(bulk, count, SA_ZPL_SIZE(zfsvfs),
	    NULL, &zp->z_size, sizeof (zp->z_size));

	if (end == 0) {
		zp->z_pflags &= ~ZFS_SPARSE;
		SA_ADD_BULK_ATTR(bulk, count, SA_ZPL_FLAGS(zfsvfs),
		    NULL, &zp->z_pflags, 8);
	}
	VERIFY(sa_bulk_update(zp->z_sa_hdl, bulk, count, tx) == 0);

	dmu_tx_commit(tx);

	/*
	 * Clear any mapped pages in the truncated region.  This has to
	 * happen outside of the transaction to avoid the possibility of
	 * a deadlock with someone trying to push a page that we are
	 * about to invalidate.
	 */
	vnode_pager_setsize(vp, end);

	zfs_range_unlock(rl);

	return (0);
}

/*
 * Free space in a file
 *
 *	IN:	zp	- znode of file to free data in.
 *		off	- start of range
 *		len	- end of range (0 => EOF)
 *		flag	- current file open mode flags.
 *		log	- TRUE if this action should be logged
 *
 * 	RETURN:	0 on success, error code on failure
 */
int
zfs_freesp(znode_t *zp, uint64_t off, uint64_t len, int flag, boolean_t log)
{
	struct vnode *vp = ZTOV(zp);
	dmu_tx_t *tx;
	zfsvfs_t *zfsvfs = zp->z_zfsvfs;
	zilog_t *zilog = zfsvfs->z_log;
	uint64_t mode;
	uint64_t mtime[2], ctime[2];
	sa_bulk_attr_t bulk[3];
	int count = 0;
	int error;

	if (vnode_isfifo(ZTOV(zp)))
		return 0;

	if ((error = sa_lookup(zp->z_sa_hdl, SA_ZPL_MODE(zfsvfs), &mode,
	    sizeof (mode))) != 0)
		return (error);

	if (off > zp->z_size) {
		error =  zfs_extend(zp, off+len);
		if (error == 0 && log)
			goto log;
		goto out;
	}

	/*
	 * Check for any locks in the region to be freed.
	 */

	if (MANDLOCK(vp, (mode_t)mode)) {
		uint64_t length = (len ? len : zp->z_size - off);
		if ((error = chklock(vp, FWRITE, off, length, flag, NULL)))
			return (SET_ERROR(EAGAIN));
	}

	if (len == 0) {
		error = zfs_trunc(zp, off);
	} else {
		if ((error = zfs_free_range(zp, off, len)) == 0 &&
		    off + len > zp->z_size)
			error = zfs_extend(zp, off+len);
	}
	if (error || !log)
		goto out;
log:
	tx = dmu_tx_create(zfsvfs->z_os);
	dmu_tx_hold_sa(tx, zp->z_sa_hdl, B_FALSE);
	zfs_sa_upgrade_txholds(tx, zp);
	error = dmu_tx_assign(tx, TXG_WAIT);
	if (error) {
		dmu_tx_abort(tx);
		goto out;
	}

	SA_ADD_BULK_ATTR(bulk, count, SA_ZPL_MTIME(zfsvfs), NULL, mtime, 16);
	SA_ADD_BULK_ATTR(bulk, count, SA_ZPL_CTIME(zfsvfs), NULL, ctime, 16);
	SA_ADD_BULK_ATTR(bulk, count, SA_ZPL_FLAGS(zfsvfs),
	    NULL, &zp->z_pflags, 8);
	zfs_tstamp_update_setup(zp, CONTENT_MODIFIED, mtime, ctime, B_TRUE);
	error = sa_bulk_update(zp->z_sa_hdl, bulk, count, tx);
	ASSERT(error == 0);

	zfs_log_truncate(zilog, tx, TX_TRUNCATE, zp, off, len);

	dmu_tx_commit(tx);

#ifdef _LINUX
	zfs_inode_update(zp);
#endif
	error = 0;

out:

#ifdef _LINUX
	/*
	 * Truncate the page cache - for file truncate operations, use
	 * the purpose-built API for truncations.  For punching operations,
	 * the truncation is handled under a range lock in zfs_free_range.
	 */
	if (len == 0)
		truncate_setsize(ZTOI(zp), off);
#endif
	return (error);
}

void
zfs_create_fs(objset_t *os, cred_t *cr, nvlist_t *zplprops, dmu_tx_t *tx)
{
	zfsvfs_t	zfsvfs;
	uint64_t	moid, obj, sa_obj, version;
	uint64_t	sense = ZFS_CASE_SENSITIVE;
	uint64_t	norm = 0;
	nvpair_t	*elem;
	int		error;
	int		i;
	znode_t		*rootzp = NULL;
#ifndef __APPLE__
	struct vnode		vnode;
#endif
	vattr_t		vattr;
	znode_t		*zp;
	zfs_acl_ids_t	acl_ids;

	/*
	 * First attempt to create master node.
	 */
	/*
	 * In an empty objset, there are no blocks to read and thus
	 * there can be no i/o errors (which we assert below).
	 */
	moid = MASTER_NODE_OBJ;
	error = zap_create_claim(os, moid, DMU_OT_MASTER_NODE,
	    DMU_OT_NONE, 0, tx);
	ASSERT(error == 0);

	/*
	 * Set starting attributes.
	 */
	version = zfs_zpl_version_map(spa_version(dmu_objset_spa(os)));
	elem = NULL;
	while ((elem = nvlist_next_nvpair(zplprops, elem)) != NULL) {
		/* For the moment we expect all zpl props to be uint64_ts */
		uint64_t val;
		char *name;

		ASSERT(nvpair_type(elem) == DATA_TYPE_UINT64);
		VERIFY(nvpair_value_uint64(elem, &val) == 0);
		name = nvpair_name(elem);
		if (strcmp(name, zfs_prop_to_name(ZFS_PROP_VERSION)) == 0) {
			if (val < version)
				version = val;
		} else {
			error = zap_update(os, moid, name, 8, 1, &val, tx);
		}
		ASSERT(error == 0);
		if (strcmp(name, zfs_prop_to_name(ZFS_PROP_NORMALIZE)) == 0)
			norm = val;
		else if (strcmp(name, zfs_prop_to_name(ZFS_PROP_CASE)) == 0)
			sense = val;
	}
	ASSERT(version != 0);
	error = zap_update(os, moid, ZPL_VERSION_STR, 8, 1, &version, tx);

	/*
	 * Create zap object used for SA attribute registration
	 */

	if (version >= ZPL_VERSION_SA) {
		sa_obj = zap_create(os, DMU_OT_SA_MASTER_NODE,
		    DMU_OT_NONE, 0, tx);
		error = zap_add(os, moid, ZFS_SA_ATTRS, 8, 1, &sa_obj, tx);
		ASSERT(error == 0);
	} else {
		sa_obj = 0;
	}
	/*
	 * Create a delete queue.
	 */
	obj = zap_create(os, DMU_OT_UNLINKED_SET, DMU_OT_NONE, 0, tx);

	error = zap_add(os, moid, ZFS_UNLINKED_SET, 8, 1, &obj, tx);
	ASSERT(error == 0);

	/*
	 * Create root znode.  Create minimal znode/vnode/zfsvfs
	 * to allow zfs_mknode to work.
	 */
	VATTR_NULL(&vattr);
	vattr.va_mask = AT_MODE|AT_UID|AT_GID|AT_TYPE;
	vattr.va_type = VDIR;
	vattr.va_mode = S_IFDIR|0755;
	vattr.va_uid = crgetuid(cr);
	vattr.va_gid = crgetgid(cr);

	bzero(&zfsvfs, sizeof (zfsvfs_t));

	rootzp = kmem_cache_alloc(znode_cache, KM_SLEEP);
	//zfs_znode_cache_constructor(rootzp, NULL, 0);
	ASSERT(!POINTER_IS_VALID(rootzp->z_zfsvfs));
	rootzp->z_moved = 0;
	rootzp->z_unlinked = 0;
	rootzp->z_atime_dirty = 0;
	rootzp->z_is_sa = USE_SA(version, os);

	rootzp->z_vnode = NULL;
#ifndef __APPLE__
	vnode.v_type = VDIR;
	vnode.v_data = rootzp;
	rootzp->z_vnode = &vnode;
#endif

	zfsvfs.z_os = os;
	zfsvfs.z_parent = &zfsvfs;
	zfsvfs.z_version = version;
	zfsvfs.z_use_fuids = USE_FUIDS(version, os);
	zfsvfs.z_use_sa = USE_SA(version, os);
	zfsvfs.z_norm = norm;

	error = sa_setup(os, sa_obj, zfs_attr_table, ZPL_END,
	    &zfsvfs.z_attr_table);

	ASSERT(error == 0);

	/*
	 * Fold case on file systems that are always or sometimes case
	 * insensitive.
	 */
	if (sense == ZFS_CASE_INSENSITIVE || sense == ZFS_CASE_MIXED)
		zfsvfs.z_norm |= U8_TEXTPREP_TOUPPER;

	mutex_init(&zfsvfs.z_znodes_lock, NULL, MUTEX_DEFAULT, NULL);
	list_create(&zfsvfs.z_all_znodes, sizeof (znode_t),
	    offsetof(znode_t, z_link_node));

	for (i = 0; i != ZFS_OBJ_MTX_SZ; i++)
		mutex_init(&zfsvfs.z_hold_mtx[i], NULL, MUTEX_DEFAULT, NULL);

	rootzp->z_zfsvfs = &zfsvfs;
	VERIFY(0 == zfs_acl_ids_create(rootzp, IS_ROOT_NODE, &vattr,
	    cr, NULL, &acl_ids));
	zfs_mknode(rootzp, &vattr, tx, cr, IS_ROOT_NODE, &zp, &acl_ids);
	ASSERT3P(zp, ==, rootzp);
	error = zap_add(os, moid, ZFS_ROOT_OBJ, 8, 1, &rootzp->z_id, tx);
	ASSERT(error == 0);
	zfs_acl_ids_free(&acl_ids);
	POINTER_INVALIDATE(&rootzp->z_zfsvfs);

	sa_handle_destroy(rootzp->z_sa_hdl);
	rootzp->z_vnode = NULL;
	kmem_cache_free(znode_cache, rootzp);

	/*
	 * Create shares directory
	 */

	error = zfs_create_share_dir(&zfsvfs, tx);

	ASSERT(error == 0);

	for (i = 0; i != ZFS_OBJ_MTX_SZ; i++)
		mutex_destroy(&zfsvfs.z_hold_mtx[i]);

}

#endif /* _KERNEL */

static int
zfs_sa_setup(objset_t *osp, sa_attr_type_t **sa_table)
{
	uint64_t sa_obj = 0;
	int error;

	error = zap_lookup(osp, MASTER_NODE_OBJ, ZFS_SA_ATTRS, 8, 1, &sa_obj);
	if (error != 0 && error != ENOENT)
		return (error);

	error = sa_setup(osp, sa_obj, zfs_attr_table, ZPL_END, sa_table);
	return (error);
}
static int
zfs_grab_sa_handle(objset_t *osp, uint64_t obj, sa_handle_t **hdlp,
			dmu_buf_t **db, void *tag)
{
	dmu_object_info_t doi;
	int error;

	if ((error = sa_buf_hold(osp, obj, tag, db)) != 0)
		return (error);

	dmu_object_info_from_db(*db, &doi);
	if (((doi.doi_bonus_type != DMU_OT_SA) &&
	    (doi.doi_bonus_type != DMU_OT_ZNODE)) ||
	    ((doi.doi_bonus_type == DMU_OT_ZNODE) &&
	    (doi.doi_bonus_size < sizeof (znode_phys_t)))) {
		sa_buf_rele(*db, tag);
		return (SET_ERROR(ENOTSUP));
	}

	error = sa_handle_get(osp, obj, NULL, SA_HDL_PRIVATE, hdlp);
	if (error != 0) {
		sa_buf_rele(*db, tag);
		return (error);
	}
	return (0);
}

void
zfs_release_sa_handle(sa_handle_t *hdl, dmu_buf_t *db, void *tag)
{
	sa_handle_destroy(hdl);
	sa_buf_rele(db, tag);
}

/*
 * Given an object number, return its parent object number and whether
 * or not the object is an extended attribute directory.
 */
static int
zfs_obj_to_pobj(objset_t *osp, sa_handle_t *hdl, sa_attr_type_t *sa_table,
				uint64_t *pobjp, int *is_xattrdir)
{
	uint64_t parent;
	uint64_t pflags;
	uint64_t mode;
	uint64_t parent_mode;
	sa_bulk_attr_t bulk[3];
	sa_handle_t *sa_hdl;
	dmu_buf_t *sa_db;
	int count = 0;
	int error;

	SA_ADD_BULK_ATTR(bulk, count, sa_table[ZPL_PARENT], NULL,
	    &parent, sizeof (parent));
	SA_ADD_BULK_ATTR(bulk, count, sa_table[ZPL_FLAGS], NULL,
	    &pflags, sizeof (pflags));
	SA_ADD_BULK_ATTR(bulk, count, sa_table[ZPL_MODE], NULL,
	    &mode, sizeof (mode));

	if ((error = sa_bulk_lookup(hdl, bulk, count)) != 0)
		return (error);

	/*
	 * When a link is removed its parent pointer is not changed and will
	 * be invalid.  There are two cases where a link is removed but the
	 * file stays around, when it goes to the delete queue and when there
	 * are additional links.
	 */
	error = zfs_grab_sa_handle(osp, parent, &sa_hdl, &sa_db, FTAG);
	if (error != 0)
		return (error);

	error = sa_lookup(sa_hdl, ZPL_MODE, &parent_mode, sizeof (parent_mode));
	zfs_release_sa_handle(sa_hdl, sa_db, FTAG);
	if (error != 0)
		return (error);

	*is_xattrdir = ((pflags & ZFS_XATTR) != 0) && S_ISDIR(mode);

	/*
	 * Extended attributes can be applied to files, directories, etc.
	 * Otherwise the parent must be a directory.
	 */
	if (!*is_xattrdir && !S_ISDIR(parent_mode))
		return ((EINVAL));

	*pobjp = parent;

	return (0);
}

/*
 * Given an object number, return some zpl level statistics
 */
static int
zfs_obj_to_stats_impl(sa_handle_t *hdl, sa_attr_type_t *sa_table,
					zfs_stat_t *sb)
{
	sa_bulk_attr_t bulk[4];
	int count = 0;

	SA_ADD_BULK_ATTR(bulk, count, sa_table[ZPL_MODE], NULL,
	    &sb->zs_mode, sizeof (sb->zs_mode));
	SA_ADD_BULK_ATTR(bulk, count, sa_table[ZPL_GEN], NULL,
	    &sb->zs_gen, sizeof (sb->zs_gen));
	SA_ADD_BULK_ATTR(bulk, count, sa_table[ZPL_LINKS], NULL,
	    &sb->zs_links, sizeof (sb->zs_links));
	SA_ADD_BULK_ATTR(bulk, count, sa_table[ZPL_CTIME], NULL,
	    &sb->zs_ctime, sizeof (sb->zs_ctime));

	return (sa_bulk_lookup(hdl, bulk, count));
}

static int
zfs_obj_to_path_impl(objset_t *osp, uint64_t obj, sa_handle_t *hdl,
				sa_attr_type_t *sa_table, char *buf, int len)
{
	sa_handle_t *sa_hdl;
	sa_handle_t *prevhdl = NULL;
	dmu_buf_t *prevdb = NULL;
	dmu_buf_t *sa_db = NULL;
	char *path = buf + len - 1;
	int error;

	*path = '\0';
	sa_hdl = hdl;

	for (;;) {
		uint64_t pobj = 0;
		char component[MAXNAMELEN + 2];
		size_t complen;
		int is_xattrdir = 0;

		if (prevdb)
			zfs_release_sa_handle(prevhdl, prevdb, FTAG);

		if ((error = zfs_obj_to_pobj(osp, sa_hdl, sa_table, &pobj,
		    &is_xattrdir)) != 0)
			break;

		if (pobj == obj) {
			if (path[0] != '/')
				*--path = '/';
			break;
		}

		component[0] = '/';
		if (is_xattrdir) {
			(void) snprintf(component + 1, MAXNAMELEN+1,
			    "<xattrdir>");
		} else {
			error = zap_value_search(osp, pobj, obj,
			    ZFS_DIRENT_OBJ(-1ULL),
			    component + 1);
			if (error != 0)
				break;
		}

		complen = strlen(component);
		path -= complen;
		ASSERT(path >= buf);
		bcopy(component, path, complen);
		obj = pobj;

		if (sa_hdl != hdl) {
			prevhdl = sa_hdl;
			prevdb = sa_db;
		}
		error = zfs_grab_sa_handle(osp, obj, &sa_hdl, &sa_db, FTAG);
		if (error != 0) {
			sa_hdl = prevhdl;
			sa_db = prevdb;
			break;
		}
	}

	if (sa_hdl != NULL && sa_hdl != hdl) {
		ASSERT(sa_db != NULL);
		zfs_release_sa_handle(sa_hdl, sa_db, FTAG);
	}

	if (error == 0)
		(void) memmove(buf, path, buf + len - path);

	return (error);
}

int
zfs_obj_to_path(objset_t *osp, uint64_t obj, char *buf, int len)
{
	sa_attr_type_t *sa_table;
	sa_handle_t *hdl;
	dmu_buf_t *db;
	int error;

	error = zfs_sa_setup(osp, &sa_table);
	if (error != 0)
		return (error);

	error = zfs_grab_sa_handle(osp, obj, &hdl, &db, FTAG);
	if (error != 0)
		return (error);

	error = zfs_obj_to_path_impl(osp, obj, hdl, sa_table, buf, len);

	zfs_release_sa_handle(hdl, db, FTAG);
	return (error);
}

int
zfs_obj_to_stats(objset_t *osp, uint64_t obj, zfs_stat_t *sb,
				char *buf, int len)
{
	char *path = buf + len - 1;
	sa_attr_type_t *sa_table;
	sa_handle_t *hdl;
	dmu_buf_t *db;
	int error;

	*path = '\0';

	error = zfs_sa_setup(osp, &sa_table);
	if (error != 0)
		return (error);

	error = zfs_grab_sa_handle(osp, obj, &hdl, &db, FTAG);
	if (error != 0)
		return (error);

	error = zfs_obj_to_stats_impl(hdl, sa_table, sb);
	if (error != 0) {
		zfs_release_sa_handle(hdl, db, FTAG);
		return (error);
	}

	error = zfs_obj_to_path_impl(osp, obj, hdl, sa_table, buf, len);

	zfs_release_sa_handle(hdl, db, FTAG);
	return (error);
}<|MERGE_RESOLUTION|>--- conflicted
+++ resolved
@@ -1648,11 +1648,6 @@
 	ASSERT(zp->z_sa_hdl);
 
 	/*
-<<<<<<< HEAD
-	 * These locks may already be taken by ourselves, through vnode_create
-	 * reentry.
-	 */
-=======
 	 * Don't allow a zfs_zget() while were trying to release this znode
 	 */
 	ZFS_OBJ_HOLD_ENTER(zfsvfs, z_id);
@@ -1664,29 +1659,21 @@
 	//if (ZTOV(zp) && vnode_isinuse(ZTOV(zp), 0)) {
 	//	printf("ZFS: zinactive(%p) has non-zero vp reference!\n", zp);
 	//}
->>>>>>> 1e24ea38
 
 	/*
 	 * If this was the last reference to a file with no links,
 	 * remove the file from the file system.
 	 */
 	if (zp->z_unlinked) {
-<<<<<<< HEAD
-=======
 		mutex_exit(&zp->z_lock);
 		ZFS_OBJ_HOLD_EXIT(zfsvfs, z_id);
->>>>>>> 1e24ea38
 		zfs_rmnode(zp);
 		return;
 	}
 
-<<<<<<< HEAD
-	zfs_znode_dmu_fini(zp);
-=======
 	mutex_exit(&zp->z_lock);
 	zfs_znode_dmu_fini(zp);
 	ZFS_OBJ_HOLD_EXIT(zfsvfs, z_id);
->>>>>>> 1e24ea38
 	zfs_znode_free(zp);
 }
 
