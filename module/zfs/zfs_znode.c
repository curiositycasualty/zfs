/*
 * CDDL HEADER START
 *
 * The contents of this file are subject to the terms of the
 * Common Development and Distribution License (the "License").
 * You may not use this file except in compliance with the License.
 *
 * You can obtain a copy of the license at usr/src/OPENSOLARIS.LICENSE
 * or http://www.opensolaris.org/os/licensing.
 * See the License for the specific language governing permissions
 * and limitations under the License.
 *
 * When distributing Covered Code, include this CDDL HEADER in each
 * file and include the License file at usr/src/OPENSOLARIS.LICENSE.
 * If applicable, add the following below this CDDL HEADER, with the
 * fields enclosed by brackets "[]" replaced with your own identifying
 * information: Portions Copyright [yyyy] [name of copyright owner]
 *
 * CDDL HEADER END
 */
/*
 * Copyright (c) 2005, 2010, Oracle and/or its affiliates. All rights reserved.
 * Copyright (c) 2013 by Delphix. All rights reserved.
 */

/* Portions Copyright 2007 Jeremy Teo */
/* Portions Copyright 2011 Martin Matuska <mm@FreeBSD.org> */
/* Portions Copyright 2013 Jorgen Lundman <lundman@lundman.net> */

#ifdef _KERNEL
#include <sys/types.h>
#include <sys/param.h>
#include <sys/time.h>
#include <sys/systm.h>
#include <sys/sysmacros.h>
#include <sys/resource.h>
#include <sys/mntent.h>
#include <sys/u8_textprep.h>
#include <sys/dsl_dataset.h>
#include <sys/vfs.h>
#include <sys/vnode.h>
#include <sys/file.h>
#include <sys/kmem.h>
#include <sys/errno.h>
#include <sys/unistd.h>
#include <sys/atomic.h>
#include <sys/zfs_dir.h>
#include <sys/zfs_acl.h>
#include <sys/zfs_ioctl.h>
#include <sys/zfs_rlock.h>
#include <sys/zfs_fuid.h>
#include <sys/dnode.h>
#include <sys/fs/zfs.h>
#include <sys/kidmap.h>
#include <sys/zfs_vnops.h>
#endif /* _KERNEL */

#include <sys/dmu.h>
#include <sys/refcount.h>
#include <sys/stat.h>
#include <sys/zap.h>
#include <sys/zfs_znode.h>
#include <sys/sa.h>
#include <sys/zfs_sa.h>
#include <sys/zfs_stat.h>
#include <sys/refcount.h>

#include "zfs_prop.h"
#include "zfs_comutil.h"

/* Used by fstat(1). */
#ifndef __APPLE__
SYSCTL_INT(_debug_sizeof, OID_AUTO, znode, CTLFLAG_RD, 0, sizeof (znode_t),
			"sizeof(znode_t)");
#endif
void
zfs_release_sa_handle(sa_handle_t *hdl, dmu_buf_t *db, void *tag);
extern uint64_t vnop_num_reclaims;



// #define dprintf printf

/*
 * Define ZNODE_STATS to turn on statistic gathering. By default, it is only
 * turned on when DEBUG is also defined.
 */
#ifdef	DEBUG
#define	ZNODE_STATS
#endif	/* DEBUG */

#ifdef	ZNODE_STATS
#define	ZNODE_STAT_ADD(stat)			((stat)++)
#else
#define	ZNODE_STAT_ADD(stat)			/* nothing */
#endif	/* ZNODE_STATS */

/*
 * Functions needed for userland (ie: libzpool) are not put under
 * #ifdef_KERNEL; the rest of the functions have dependencies
 * (such as VFS logic) that will not compile easily in userland.
 */
#ifdef _KERNEL
/*
 * Needed to close a small window in zfs_znode_move() that allows the zfsvfs to
 * be freed before it can be safely accessed.
 */
krwlock_t zfsvfs_lock;

static kmem_cache_t *znode_cache = NULL;

/*ARGSUSED*/
#if 0 // unused function
static void
znode_evict_error(dmu_buf_t *dbuf, void *user_ptr)
{
	/*
	 * We should never drop all dbuf refs without first clearing
	 * the eviction callback.
	 */
	panic("evicting znode %p\n", user_ptr);
}
#endif

extern struct vop_vector zfs_vnodeops;
extern struct vop_vector zfs_fifoops;
extern struct vop_vector zfs_shareops;

/*
 * XXX: We cannot use this function as a cache constructor, because
 *      there is one global cache for all file systems and we need
 *      to pass vfsp here, which is not possible, because argument
 *      'cdrarg' is defined at kmem_cache_create() time.
 */
/*ARGSUSED*/
static int
zfs_znode_cache_constructor(void *buf, void *arg, int kmflags)
{
	znode_t *zp = buf;
#ifndef __APPLE__
	vnode_t *vp;
	vfs_t *vfsp = arg;
	int error;
#endif

	bzero(zp, sizeof(znode_t));

	POINTER_INVALIDATE(&zp->z_zfsvfs);
	ASSERT(!POINTER_IS_VALID(zp->z_zfsvfs));

#ifndef __APPLE__
	if (vfsp != NULL) {

		/*
		 * OSX can only set v_type in the vnode_create call, so we
		 * need to know now what we will be creating. So this call
		 * moved further down. We should consider restoring
		 * cache_constructor to the old automatic method.
		 */
		error = getnewvnode("zfs", arg, &zfs_vnodeops, &vp,
		    IFTOVT((mode_t)zp->z_mode));
		if (error != 0 && (kmflags & KM_NOSLEEP))
			return (-1);
		ASSERT(error == 0);
		vn_lock(vp, LK_EXCLUSIVE | LK_RETRY);
		zp->z_vnode = vp;
		vp->v_data = (caddr_t)zp;
		VN_LOCK_AREC(vp);
		VN_LOCK_ASHARE(vp);
	} else {
		zp->z_vnode = NULL;
	}
#endif

	list_link_init(&zp->z_link_node);
	list_link_init(&zp->z_link_reclaim_node);

	mutex_init(&zp->z_lock, NULL, MUTEX_DEFAULT, NULL);
	rw_init(&zp->z_map_lock, NULL, RW_DEFAULT, NULL);
	rw_init(&zp->z_parent_lock, NULL, RW_DEFAULT, NULL);
	rw_init(&zp->z_name_lock, NULL, RW_DEFAULT, NULL);
	mutex_init(&zp->z_acl_lock, NULL, MUTEX_DEFAULT, NULL);

	mutex_init(&zp->z_range_lock, NULL, MUTEX_DEFAULT, NULL);
	avl_create(&zp->z_range_avl, zfs_range_compare,
	    sizeof (rl_t), offsetof(rl_t, r_node));

	zp->z_dirlocks = NULL;
	zp->z_acl_cached = NULL;
	zp->z_moved = 0;
	zp->z_fastpath = B_FALSE;
	return (0);
}

/*ARGSUSED*/
static void
zfs_znode_cache_destructor(void *buf, void *arg)
{
	znode_t *zp = buf;
	ASSERT(!POINTER_IS_VALID(zp->z_zfsvfs));
	ASSERT(ZTOV(zp) == NULL);
	vn_free(ZTOV(zp));
	ASSERT(!list_link_active(&zp->z_link_node));
	mutex_destroy(&zp->z_lock);
	rw_destroy(&zp->z_map_lock);
	rw_destroy(&zp->z_parent_lock);
	rw_destroy(&zp->z_name_lock);
	mutex_destroy(&zp->z_acl_lock);
	avl_destroy(&zp->z_range_avl);
	mutex_destroy(&zp->z_range_lock);

	ASSERT(zp->z_dirlocks == NULL);
	ASSERT(zp->z_acl_cached == NULL);
}

#ifdef	ZNODE_STATS
static struct {
	uint64_t zms_zfsvfs_invalid;
	uint64_t zms_zfsvfs_recheck1;
	uint64_t zms_zfsvfs_unmounted;
	uint64_t zms_zfsvfs_recheck2;
	uint64_t zms_obj_held;
	uint64_t zms_vnode_locked;
	uint64_t zms_not_only_dnlc;
} znode_move_stats;
#endif	/* ZNODE_STATS */

#ifdef sun
static void
zfs_znode_move_impl(znode_t *ozp, znode_t *nzp)
{
	vnode_t *vp;

	/* Copy fields. */
	nzp->z_zfsvfs = ozp->z_zfsvfs;

	/* Swap vnodes. */
	vp = nzp->z_vnode;
	nzp->z_vnode = ozp->z_vnode;
	ozp->z_vnode = vp; /* let destructor free the overwritten vnode */
	ZTOV(ozp)->v_data = ozp;
	ZTOV(nzp)->v_data = nzp;

	nzp->z_id = ozp->z_id;
	ASSERT(ozp->z_dirlocks == NULL); /* znode not in use */
	ASSERT(avl_numnodes(&ozp->z_range_avl) == 0);
	nzp->z_unlinked = ozp->z_unlinked;
	nzp->z_atime_dirty = ozp->z_atime_dirty;
	nzp->z_zn_prefetch = ozp->z_zn_prefetch;
	nzp->z_blksz = ozp->z_blksz;
	nzp->z_seq = ozp->z_seq;
	nzp->z_mapcnt = ozp->z_mapcnt;
	nzp->z_gen = ozp->z_gen;
	nzp->z_sync_cnt = ozp->z_sync_cnt;
	nzp->z_is_sa = ozp->z_is_sa;
	nzp->z_sa_hdl = ozp->z_sa_hdl;
	bcopy(ozp->z_atime, nzp->z_atime, sizeof (uint64_t) * 2);
	nzp->z_links = ozp->z_links;
	nzp->z_size = ozp->z_size;
	nzp->z_pflags = ozp->z_pflags;
	nzp->z_uid = ozp->z_uid;
	nzp->z_gid = ozp->z_gid;
	nzp->z_mode = ozp->z_mode;

	/*
	 * Since this is just an idle znode and kmem is already dealing with
	 * memory pressure, release any cached ACL.
	 */
	if (ozp->z_acl_cached) {
		zfs_acl_free(ozp->z_acl_cached);
		ozp->z_acl_cached = NULL;
	}

	sa_set_userp(nzp->z_sa_hdl, nzp);

	/*
	 * Invalidate the original znode by clearing fields that provide a
	 * pointer back to the znode. Set the low bit of the vfs pointer to
	 * ensure that zfs_znode_move() recognizes the znode as invalid in any
	 * subsequent callback.
	 */
	ozp->z_sa_hdl = NULL;
	POINTER_INVALIDATE(&ozp->z_zfsvfs);

	/*
	 * Mark the znode.
	 */
	nzp->z_moved = 1;
	ozp->z_moved = (uint8_t)-1;
}

/*ARGSUSED*/
static kmem_cbrc_t
zfs_znode_move(void *buf, void *newbuf, size_t size, void *arg)
{
	znode_t *ozp = buf, *nzp = newbuf;
	zfsvfs_t *zfsvfs;
	vnode_t *vp;

	/*
	 * The znode is on the file system's list of known znodes if the vfs
	 * pointer is valid. We set the low bit of the vfs pointer when freeing
	 * the znode to invalidate it, and the memory patterns written by kmem
	 * (baddcafe and deadbeef) set at least one of the two low bits. A newly
	 * created znode sets the vfs pointer last of all to indicate that the
	 * znode is known and in a valid state to be moved by this function.
	 */
	zfsvfs = ozp->z_zfsvfs;
	if (!POINTER_IS_VALID(zfsvfs)) {
		ZNODE_STAT_ADD(znode_move_stats.zms_zfsvfs_invalid);
		return (KMEM_CBRC_DONT_KNOW);
	}

	/*
	 * Close a small window in which it's possible that the filesystem could
	 * be unmounted and freed, and zfsvfs, though valid in the previous
	 * statement, could point to unrelated memory by the time we try to
	 * prevent the filesystem from being unmounted.
	 */
	rw_enter(&zfsvfs_lock, RW_WRITER);
	if (zfsvfs != ozp->z_zfsvfs) {
		rw_exit(&zfsvfs_lock);
		ZNODE_STAT_ADD(znode_move_stats.zms_zfsvfs_recheck1);
		return (KMEM_CBRC_DONT_KNOW);
	}

	/*
	 * If the znode is still valid, then so is the file system. We know that
	 * no valid file system can be freed while we hold zfsvfs_lock, so we
	 * can safely ensure that the filesystem is not and will not be
	 * unmounted. The next statement is equivalent to ZFS_ENTER().
	 */
	rrw_enter(&zfsvfs->z_teardown_lock, RW_READER, FTAG);
	if (zfsvfs->z_unmounted) {
		ZFS_EXIT(zfsvfs);
		rw_exit(&zfsvfs_lock);
		ZNODE_STAT_ADD(znode_move_stats.zms_zfsvfs_unmounted);
		return (KMEM_CBRC_DONT_KNOW);
	}
	rw_exit(&zfsvfs_lock);

	mutex_enter(&zfsvfs->z_znodes_lock);
	/*
	 * Recheck the vfs pointer in case the znode was removed just before
	 * acquiring the lock.
	 */
	if (zfsvfs != ozp->z_zfsvfs) {
		mutex_exit(&zfsvfs->z_znodes_lock);
		ZFS_EXIT(zfsvfs);
		ZNODE_STAT_ADD(znode_move_stats.zms_zfsvfs_recheck2);
		return (KMEM_CBRC_DONT_KNOW);
	}

	/*
	 * At this point we know that as long as we hold z_znodes_lock, the
	 * znode cannot be freed and fields within the znode can be safely
	 * accessed. Now, prevent a race with zfs_zget().
	 */
	if (ZFS_OBJ_HOLD_TRYENTER(zfsvfs, ozp->z_id) == 0) {
		mutex_exit(&zfsvfs->z_znodes_lock);
		ZFS_EXIT(zfsvfs);
		ZNODE_STAT_ADD(znode_move_stats.zms_obj_held);
		return (KMEM_CBRC_LATER);
	}

	vp = ZTOV(ozp);
	if (mutex_tryenter(&vp->v_lock) == 0) {
		ZFS_OBJ_HOLD_EXIT(zfsvfs, ozp->z_id);
		mutex_exit(&zfsvfs->z_znodes_lock);
		ZFS_EXIT(zfsvfs);
		ZNODE_STAT_ADD(znode_move_stats.zms_vnode_locked);
		return (KMEM_CBRC_LATER);
	}

	/* Only move znodes that are referenced _only_ by the DNLC. */
	if (vp->v_count != 1 || !vn_in_dnlc(vp)) {
		mutex_exit(&vp->v_lock);
		ZFS_OBJ_HOLD_EXIT(zfsvfs, ozp->z_id);
		mutex_exit(&zfsvfs->z_znodes_lock);
		ZFS_EXIT(zfsvfs);
		ZNODE_STAT_ADD(znode_move_stats.zms_not_only_dnlc);
		return (KMEM_CBRC_LATER);
	}

	/*
	 * The znode is known and in a valid state to move. We're holding the
	 * locks needed to execute the critical section.
	 */
	zfs_znode_move_impl(ozp, nzp);
	mutex_exit(&vp->v_lock);
	ZFS_OBJ_HOLD_EXIT(zfsvfs, ozp->z_id);

	list_link_replace(&ozp->z_link_node, &nzp->z_link_node);
	mutex_exit(&zfsvfs->z_znodes_lock);
	ZFS_EXIT(zfsvfs);

	return (KMEM_CBRC_YES);
}
#endif /* sun */

void
zfs_znode_init(void)
{
	/*
	 * Initialize zcache.  The KMC_SLAB hint is used in order that it be
	 * backed by kmalloc() when on the Linux slab in order that any
	 * wait_on_bit() operations on the related inode operate properly.
	 */
	rw_init(&zfsvfs_lock, NULL, RW_DEFAULT, NULL);
	ASSERT(znode_cache == NULL);
	znode_cache = kmem_cache_create("zfs_znode_cache",
<<<<<<< HEAD
	    sizeof (znode_t), 0,
		zfs_znode_cache_constructor,
	    zfs_znode_cache_destructor, NULL, NULL,
	    NULL, 0);

	// BGH - dont support move semantics here yet.
	// zfs_znode_move() requires porting
	//kmem_cache_set_move(znode_cache, zfs_znode_move);
=======
	    sizeof (znode_t), 0, zfs_znode_cache_constructor,
	    zfs_znode_cache_destructor, NULL, NULL, NULL, KMC_SLAB);
>>>>>>> 6186e297
}

void
zfs_znode_fini(void)
{
#ifdef sun
	/*
	 * Cleanup vfs & vnode ops
	 */
	zfs_remove_op_tables();
#endif	/* sun */

	/*
	 * Cleanup zcache
	 */
	if (znode_cache)
		kmem_cache_destroy(znode_cache);
	znode_cache = NULL;
	rw_destroy(&zfsvfs_lock);
}

#ifdef sun
struct vnodeops *zfs_dvnodeops;
struct vnodeops *zfs_fvnodeops;
struct vnodeops *zfs_symvnodeops;
struct vnodeops *zfs_xdvnodeops;
struct vnodeops *zfs_evnodeops;
struct vnodeops *zfs_sharevnodeops;

void
zfs_remove_op_tables()
{
	/*
	 * Remove vfs ops
	 */
	ASSERT(zfsfstype);
	(void) vfs_freevfsops_by_type(zfsfstype);
	zfsfstype = 0;

	/*
	 * Remove vnode ops
	 */
	if (zfs_dvnodeops)
		vn_freevnodeops(zfs_dvnodeops);
	if (zfs_fvnodeops)
		vn_freevnodeops(zfs_fvnodeops);
	if (zfs_symvnodeops)
		vn_freevnodeops(zfs_symvnodeops);
	if (zfs_xdvnodeops)
		vn_freevnodeops(zfs_xdvnodeops);
	if (zfs_evnodeops)
		vn_freevnodeops(zfs_evnodeops);
	if (zfs_sharevnodeops)
		vn_freevnodeops(zfs_sharevnodeops);

	zfs_dvnodeops = NULL;
	zfs_fvnodeops = NULL;
	zfs_symvnodeops = NULL;
	zfs_xdvnodeops = NULL;
	zfs_evnodeops = NULL;
	zfs_sharevnodeops = NULL;
}

extern const fs_operation_def_t zfs_dvnodeops_template[];
extern const fs_operation_def_t zfs_fvnodeops_template[];
extern const fs_operation_def_t zfs_xdvnodeops_template[];
extern const fs_operation_def_t zfs_symvnodeops_template[];
extern const fs_operation_def_t zfs_evnodeops_template[];
extern const fs_operation_def_t zfs_sharevnodeops_template[];

int
zfs_create_op_tables()
{
	int error;

	/*
	 * zfs_dvnodeops can be set if mod_remove() calls mod_installfs()
	 * due to a failure to remove the the 2nd modlinkage (zfs_modldrv).
	 * In this case we just return as the ops vectors are already set up.
	 */
	if (zfs_dvnodeops)
		return (0);

	error = vn_make_ops(MNTTYPE_ZFS, zfs_dvnodeops_template,
	    &zfs_dvnodeops);
	if (error)
		return (error);

	error = vn_make_ops(MNTTYPE_ZFS, zfs_fvnodeops_template,
	    &zfs_fvnodeops);
	if (error)
		return (error);

	error = vn_make_ops(MNTTYPE_ZFS, zfs_symvnodeops_template,
	    &zfs_symvnodeops);
	if (error)
		return (error);

	error = vn_make_ops(MNTTYPE_ZFS, zfs_xdvnodeops_template,
	    &zfs_xdvnodeops);
	if (error)
		return (error);

	error = vn_make_ops(MNTTYPE_ZFS, zfs_evnodeops_template,
	    &zfs_evnodeops);
	if (error)
		return (error);

	error = vn_make_ops(MNTTYPE_ZFS, zfs_sharevnodeops_template,
	    &zfs_sharevnodeops);

	return (error);
}
#endif	/* sun */

int
zfs_create_share_dir(zfsvfs_t *zfsvfs, dmu_tx_t *tx)
{
	int error = 0;
#if 0 // FIXME, uses vnode struct, not ptr
	zfs_acl_ids_t acl_ids;
	vattr_t vattr;
	znode_t *sharezp;
	struct vnode *vp, *vnode;
	znode_t *zp;

	vattr.va_mask = AT_MODE|AT_UID|AT_GID|AT_TYPE;
	vattr.va_type = VDIR;
	vattr.va_mode = S_IFDIR|0555;
	vattr.va_uid = crgetuid(kcred);
	vattr.va_gid = crgetgid(kcred);

	sharezp = kmem_cache_alloc(znode_cache, KM_SLEEP);
	sharezp->z_moved = 0;
	sharezp->z_unlinked = 0;
	sharezp->z_atime_dirty = 0;
	sharezp->z_zfsvfs = zfsvfs;
	sharezp->z_is_sa = zfsvfs->z_use_sa;

	sharezp->z_vnode = vnode;
	vnode.v_data = sharezp;

	vp = ZTOV(sharezp);
	vp->v_type = VDIR;

	VERIFY(0 == zfs_acl_ids_create(sharezp, IS_ROOT_NODE, &vattr,
	    kcred, NULL, &acl_ids));
	zfs_mknode(sharezp, &vattr, tx, kcred, IS_ROOT_NODE, &zp, &acl_ids);
	ASSERT3P(zp, ==, sharezp);
	POINTER_INVALIDATE(&sharezp->z_zfsvfs);
	error = zap_add(zfsvfs->z_os, MASTER_NODE_OBJ,
	    ZFS_SHARES_DIR, 8, 1, &sharezp->z_id, tx);
	zfsvfs->z_shares_dir = sharezp->z_id;

	zfs_acl_ids_free(&acl_ids);
	ZTOV(sharezp)->v_data = NULL;
	ZTOV(sharezp)->v_count = 0;
	ZTOV(sharezp)->v_holdcnt = 0;
	zp->z_vnode = NULL;
	sa_handle_destroy(sharezp->z_sa_hdl);
	sharezp->z_vnode = NULL;
	kmem_cache_free(znode_cache, sharezp);
#endif
	return (error);
}

/*
 * define a couple of values we need available
 * for both 64 and 32 bit environments.
 */
#ifndef NBITSMINOR64
#define	NBITSMINOR64	32
#endif
#ifndef MAXMAJ64
#define	MAXMAJ64	0xffffffffUL
#endif
#ifndef	MAXMIN64
#define	MAXMIN64	0xffffffffUL
#endif

/*
 * Create special expldev for ZFS private use.
 * Can't use standard expldev since it doesn't do
 * what we want.  The standard expldev() takes a
 * dev32_t in LP64 and expands it to a long dev_t.
 * We need an interface that takes a dev32_t in ILP32
 * and expands it to a long dev_t.
 */
static uint64_t
zfs_expldev(dev_t dev)
{
	return (((uint64_t)major(dev) << NBITSMINOR64) | minor(dev));
}
/*
 * Special cmpldev for ZFS private use.
 * Can't use standard cmpldev since it takes
 * a long dev_t and compresses it to dev32_t in
 * LP64.  We need to do a compaction of a long dev_t
 * to a dev32_t in ILP32.
 */
dev_t
zfs_cmpldev(uint64_t dev)
{
	return (makedev((dev >> NBITSMINOR64), (dev & MAXMIN64)));
}

static void
zfs_znode_sa_init(zfsvfs_t *zfsvfs, znode_t *zp,
				    dmu_buf_t *db, dmu_object_type_t obj_type,
				    sa_handle_t *sa_hdl)
{
	ASSERT(!POINTER_IS_VALID(zp->z_zfsvfs) || (zfsvfs == zp->z_zfsvfs));
	ASSERT(MUTEX_HELD(ZFS_OBJ_MUTEX(zfsvfs, zp->z_id)));

	mutex_enter(&zp->z_lock);

	ASSERT(zp->z_sa_hdl == NULL);
	ASSERT(zp->z_acl_cached == NULL);
	if (sa_hdl == NULL) {
		VERIFY(0 == sa_handle_get_from_db(zfsvfs->z_os, db, zp,
		    SA_HDL_SHARED, &zp->z_sa_hdl));
	} else {
		zp->z_sa_hdl = sa_hdl;
		sa_set_userp(sa_hdl, zp);
	}

	zp->z_is_sa = (obj_type == DMU_OT_SA) ? B_TRUE : B_FALSE;

#ifndef __APPLE__
	/*
	 * Slap on VROOT if we are the root znode
	 */
	if (zp->z_id == zfsvfs->z_root)
		ZTOV(zp)->v_flag |= VROOT;
#endif

	mutex_exit(&zp->z_lock);
	vn_exists(ZTOV(zp));
}

void
zfs_znode_dmu_fini(znode_t *zp)
{
	ASSERT(MUTEX_HELD(ZFS_OBJ_MUTEX(zp->z_zfsvfs, zp->z_id)) ||
	    zp->z_unlinked ||
	    RW_WRITE_HELD(&zp->z_zfsvfs->z_teardown_inactive_lock));

	sa_handle_destroy(zp->z_sa_hdl);
	zp->z_sa_hdl = NULL;
}

static void
zfs_vnode_forget(struct vnode *vp)
{

	/* copied from insmntque_stddtr */
	if (vp) {
		vnode_clearfsnode(vp);
		vnode_put(vp);
		vnode_recycle(vp);
	}
}

/*
 * Construct a new znode/vnode and intialize.
 *
 * This does not do a call to dmu_set_user() that is
 * up to the caller to do, in case you don't want to
 * return the znode
 */
static znode_t *
zfs_znode_alloc(zfsvfs_t *zfsvfs, dmu_buf_t *db, int blksz,
				dmu_object_type_t obj_type, sa_handle_t *hdl)
{
	znode_t	*zp;
	struct vnode *vp;
	uint64_t mode;
	uint64_t parent;
	sa_bulk_attr_t bulk[9];
	int count = 0;
#ifdef __FreeBSD__
	struct vnodeopv_entry_desc *vops;
#endif

	zp = kmem_cache_alloc(znode_cache, KM_SLEEP);
	//zfs_znode_cache_constructor(zp, zfsvfs->z_parent->z_vfs, 0);

	ASSERT(zp->z_dirlocks == NULL);
	ASSERT(!POINTER_IS_VALID(zp->z_zfsvfs));
	zp->z_moved = 0;

	/*
	 * Defer setting z_zfsvfs until the znode is ready to be a candidate for
	 * the zfs_znode_move() callback.
	 */
	zp->z_vnode = NULL;
	zp->z_sa_hdl = NULL;
	zp->z_unlinked = 0;
	zp->z_atime_dirty = 0;
	zp->z_mapcnt = 0;
	zp->z_id = db->db_object;
	zp->z_blksz = blksz;
	zp->z_seq = 0x7A4653;
	zp->z_sync_cnt = 0;

	zp->z_is_zvol = 0;
	zp->z_is_mapped = 0;
	zp->z_is_ctldir = 0;
	zp->z_vid = 0;
	zp->z_uid = 0;
	zp->z_gid = 0;
	zp->z_size = 0;
	zp->z_finder_hardlink_name[0] = 0;

	vp = ZTOV(zp); /* Does nothing in OSX */

	zfs_znode_sa_init(zfsvfs, zp, db, obj_type, hdl);

	SA_ADD_BULK_ATTR(bulk, count, SA_ZPL_MODE(zfsvfs), NULL, &mode, 8);
	SA_ADD_BULK_ATTR(bulk, count, SA_ZPL_GEN(zfsvfs), NULL, &zp->z_gen, 8);
	SA_ADD_BULK_ATTR(bulk, count, SA_ZPL_SIZE(zfsvfs), NULL,
	    &zp->z_size, 8);
	SA_ADD_BULK_ATTR(bulk, count, SA_ZPL_LINKS(zfsvfs), NULL,
	    &zp->z_links, 8);
	SA_ADD_BULK_ATTR(bulk, count, SA_ZPL_FLAGS(zfsvfs), NULL,
	    &zp->z_pflags, 8);
	SA_ADD_BULK_ATTR(bulk, count, SA_ZPL_PARENT(zfsvfs), NULL, &parent, 8);
	SA_ADD_BULK_ATTR(bulk, count, SA_ZPL_ATIME(zfsvfs), NULL,
	    &zp->z_atime, 16);
	SA_ADD_BULK_ATTR(bulk, count, SA_ZPL_UID(zfsvfs), NULL,
	    &zp->z_uid, 8);
	SA_ADD_BULK_ATTR(bulk, count, SA_ZPL_GID(zfsvfs), NULL,
	    &zp->z_gid, 8);

	if (sa_bulk_lookup(zp->z_sa_hdl, bulk, count) != 0 || zp->z_gen == 0) {
		if (hdl == NULL)
			sa_handle_destroy(zp->z_sa_hdl);
		printf("znode_alloc: sa_bulk_lookup failed - aborting\n");
		zfs_vnode_forget(vp);
		zp->z_vnode = NULL;
		kmem_cache_free(znode_cache, zp);
		return (NULL);
	}

	zp->z_mode = mode;

#ifdef __Linux__
	/*
	 * xattr znodes hold a reference on their unique parent
	 */
	if (dip && zp->z_pflags & ZFS_XATTR) {
		igrab(dip);
		zp->z_xattr_parent = ITOZ(dip);
	}
#endif

#ifndef __APPLE__
	vp->v_type = IFTOVT((mode_t)mode);

	switch (vp->v_type) {
	case VDIR:

		zp->z_zn_prefetch = B_TRUE; /* z_prefetch default is enabled */
		break;
#ifdef sun
	case VBLK:
	case VCHR:
		{
			uint64_t rdev;
			VERIFY(sa_lookup(zp->z_sa_hdl, SA_ZPL_RDEV(zfsvfs),
			    &rdev, sizeof (rdev)) == 0);

			vp->v_rdev = zfs_cmpldev(rdev);
		}
		break;
#endif	/* sun */
	case VFIFO:
#ifdef sun
	case VSOCK:
	case VDOOR:
#endif	/* sun */
		vp->v_op = &zfs_fifoops;
		break;
	case VREG:
		if (parent == zfsvfs->z_shares_dir) {
			ASSERT(zp->z_uid == 0 && zp->z_gid == 0);
			vp->v_op = &zfs_shareops;
		}
		break;
#ifdef sun
	case VLNK:
		vn_setops(vp, zfs_symvnodeops);
		break;
	default:
		vn_setops(vp, zfs_evnodeops);
		break;
#endif	/* sun */
	}

	if (vp->v_type != VFIFO)
		VN_LOCK_ASHARE(vp);

#else /* APPLE */

	zfs_znode_getvnode(zp, zfsvfs, &vp); /* Assigns both vp and z_vnode */

#endif /* Apple */

	mutex_enter(&zfsvfs->z_znodes_lock);
	list_insert_tail(&zfsvfs->z_all_znodes, zp);
	membar_producer();
	/*
	 * Everything else must be valid before assigning z_zfsvfs makes the
	 * znode eligible for zfs_znode_move().
	 */
	zp->z_zfsvfs = zfsvfs;
	mutex_exit(&zfsvfs->z_znodes_lock);

	// ZOL-0.6.2 calls
	// dmu_object_size_from_db(sa_get_db(zp->z_sa_hdl), &blksize,
	//    (u_longlong_t *)&ip->i_blocks);

	VFS_HOLD(zfsvfs->z_vfs);
	return (zp);
}


static uint64_t empty_xattr;
static uint64_t pad[4];
static zfs_acl_phys_t acl_phys;
/*
 * Create a new DMU object to hold a zfs znode.
 *
 *	IN:	dzp	- parent directory for new znode
 *		vap	- file attributes for new znode
 *		tx	- dmu transaction id for zap operations
 *		cr	- credentials of caller
 *		flag	- flags:
 *			  IS_ROOT_NODE	- new object will be root
 *			  IS_XATTR	- new object is an attribute
 *		bonuslen - length of bonus buffer
 *		setaclp  - File/Dir initial ACL
 *		fuidp	 - Tracks fuid allocation.
 *
 *	OUT:	zpp	- allocated znode
 *
 */
void
zfs_mknode(znode_t *dzp, vattr_t *vap, dmu_tx_t *tx, cred_t *cr,
		    uint_t flag, znode_t **zpp, zfs_acl_ids_t *acl_ids)
{
	uint64_t	crtime[2], atime[2], mtime[2], ctime[2];
	uint64_t	mode, size, links, parent, pflags;
	uint64_t	dzp_pflags = 0;
	uint64_t	rdev = 0;
	zfsvfs_t	*zfsvfs = dzp->z_zfsvfs;
	dmu_buf_t	*db;
	timestruc_t	now;
	uint64_t	gen, obj;
	int		bonuslen;
	sa_handle_t	*sa_hdl;
	dmu_object_type_t obj_type;
	sa_bulk_attr_t  *sa_attrs;
	int		cnt = 0;
	zfs_acl_locator_cb_t locate = { 0 };
	int err = 0;

	ASSERT(vap && (vap->va_mask & (AT_TYPE|AT_MODE)) == (AT_TYPE|AT_MODE));

	if (zfsvfs->z_replay) {
		obj = vap->va_nodeid;
		now = vap->va_ctime;		/* see zfs_replay_create() */
		gen = vap->va_nblocks;		/* ditto */
	} else {
		obj = 0;
		gethrestime(&now);
		gen = dmu_tx_get_txg(tx);
	}

	obj_type = zfsvfs->z_use_sa ? DMU_OT_SA : DMU_OT_ZNODE;
	bonuslen = (obj_type == DMU_OT_SA) ?
	    DN_MAX_BONUSLEN : ZFS_OLD_ZNODE_PHYS_SIZE;

	/*
	 * Create a new DMU object.
	 */
	/*
	 * There's currently no mechanism for pre-reading the blocks that will
	 * be needed to allocate a new object, so we accept the small chance
	 * that there will be an i/o error and we will fail one of the
	 * assertions below.
	 */
	if (vap->va_type == VDIR) {
		if (zfsvfs->z_replay) {
			err = zap_create_claim_norm(zfsvfs->z_os, obj,
			    zfsvfs->z_norm, DMU_OT_DIRECTORY_CONTENTS,
			    obj_type, bonuslen, tx);
			ASSERT(err == 0);
		} else {
			obj = zap_create_norm(zfsvfs->z_os,
			    zfsvfs->z_norm, DMU_OT_DIRECTORY_CONTENTS,
			    obj_type, bonuslen, tx);
		}
	} else {
		if (zfsvfs->z_replay) {
			err = dmu_object_claim(zfsvfs->z_os, obj,
			    DMU_OT_PLAIN_FILE_CONTENTS, 0,
			    obj_type, bonuslen, tx);
			ASSERT(err == 0);
		} else {
			obj = dmu_object_alloc(zfsvfs->z_os,
			    DMU_OT_PLAIN_FILE_CONTENTS, 0,
			    obj_type, bonuslen, tx);
		}
	}

	getnewvnode_reserve(1);
	ZFS_OBJ_HOLD_ENTER(zfsvfs, obj);

	VERIFY(0 == sa_buf_hold(zfsvfs->z_os, obj, NULL, &db));

	/*
	 * If this is the root, fix up the half-initialized parent pointer
	 * to reference the just-allocated physical data area.
	 */
	if (flag & IS_ROOT_NODE) {
		dzp->z_id = obj;
	} else {
		dzp_pflags = dzp->z_pflags;
	}

	/*
	 * If parent is an xattr, so am I.
	 */
	if (dzp_pflags & ZFS_XATTR) {
		flag |= IS_XATTR;
	}

	if (zfsvfs->z_use_fuids)
		pflags = ZFS_ARCHIVE | ZFS_AV_MODIFIED;
	else
		pflags = 0;

	if (vap->va_type == VDIR) {
		size = 2;		/* contents ("." and "..") */
		links = (flag & (IS_ROOT_NODE | IS_XATTR)) ? 2 : 1;
	} else {
		size = links = 0;
	}

	if (vap->va_type == VBLK || vap->va_type == VCHR) {
		rdev = zfs_expldev(vap->va_rdev);
	}

	parent = dzp->z_id;
	mode = acl_ids->z_mode;
	if (flag & IS_XATTR)
		pflags |= ZFS_XATTR;

	/*
	 * No execs denied will be deterimed when zfs_mode_compute() is called.
	 */
	pflags |= acl_ids->z_aclp->z_hints &
	    (ZFS_ACL_TRIVIAL|ZFS_INHERIT_ACE|ZFS_ACL_AUTO_INHERIT|
	    ZFS_ACL_DEFAULTED|ZFS_ACL_PROTECTED);

	ZFS_TIME_ENCODE(&now, crtime);
	ZFS_TIME_ENCODE(&now, ctime);

	if (vap->va_mask & AT_ATIME) {
		ZFS_TIME_ENCODE(&vap->va_atime, atime);
	} else {
		ZFS_TIME_ENCODE(&now, atime);
	}

	if (vap->va_mask & AT_MTIME) {
		ZFS_TIME_ENCODE(&vap->va_mtime, mtime);
	} else {
		ZFS_TIME_ENCODE(&now, mtime);
	}

	/* Now add in all of the "SA" attributes */
	VERIFY(0 == sa_handle_get_from_db(zfsvfs->z_os, db, NULL, SA_HDL_SHARED,
	    &sa_hdl));

	/*
	 * Setup the array of attributes to be replaced/set on the new file
	 *
	 * order for  DMU_OT_ZNODE is critical since it needs to be constructed
	 * in the old znode_phys_t format.  Don't change this ordering
	 */
	sa_attrs = kmem_alloc(sizeof (sa_bulk_attr_t) * ZPL_END, KM_SLEEP);

	if (obj_type == DMU_OT_ZNODE) {
		SA_ADD_BULK_ATTR(sa_attrs, cnt, SA_ZPL_ATIME(zfsvfs),
		    NULL, &atime, 16);
		SA_ADD_BULK_ATTR(sa_attrs, cnt, SA_ZPL_MTIME(zfsvfs),
		    NULL, &mtime, 16);
		SA_ADD_BULK_ATTR(sa_attrs, cnt, SA_ZPL_CTIME(zfsvfs),
		    NULL, &ctime, 16);
		SA_ADD_BULK_ATTR(sa_attrs, cnt, SA_ZPL_CRTIME(zfsvfs),
		    NULL, &crtime, 16);
		SA_ADD_BULK_ATTR(sa_attrs, cnt, SA_ZPL_GEN(zfsvfs),
		    NULL, &gen, 8);
		SA_ADD_BULK_ATTR(sa_attrs, cnt, SA_ZPL_MODE(zfsvfs),
		    NULL, &mode, 8);
		SA_ADD_BULK_ATTR(sa_attrs, cnt, SA_ZPL_SIZE(zfsvfs),
		    NULL, &size, 8);
		SA_ADD_BULK_ATTR(sa_attrs, cnt, SA_ZPL_PARENT(zfsvfs),
		    NULL, &parent, 8);
	} else {
		SA_ADD_BULK_ATTR(sa_attrs, cnt, SA_ZPL_MODE(zfsvfs),
		    NULL, &mode, 8);
		SA_ADD_BULK_ATTR(sa_attrs, cnt, SA_ZPL_SIZE(zfsvfs),
		    NULL, &size, 8);
		SA_ADD_BULK_ATTR(sa_attrs, cnt, SA_ZPL_GEN(zfsvfs),
		    NULL, &gen, 8);
		SA_ADD_BULK_ATTR(sa_attrs, cnt, SA_ZPL_UID(zfsvfs), NULL,
		    &acl_ids->z_fuid, 8);
		SA_ADD_BULK_ATTR(sa_attrs, cnt, SA_ZPL_GID(zfsvfs), NULL,
		    &acl_ids->z_fgid, 8);
		SA_ADD_BULK_ATTR(sa_attrs, cnt, SA_ZPL_PARENT(zfsvfs),
		    NULL, &parent, 8);
		SA_ADD_BULK_ATTR(sa_attrs, cnt, SA_ZPL_FLAGS(zfsvfs),
		    NULL, &pflags, 8);
		SA_ADD_BULK_ATTR(sa_attrs, cnt, SA_ZPL_ATIME(zfsvfs),
		    NULL, &atime, 16);
		SA_ADD_BULK_ATTR(sa_attrs, cnt, SA_ZPL_MTIME(zfsvfs),
		    NULL, &mtime, 16);
		SA_ADD_BULK_ATTR(sa_attrs, cnt, SA_ZPL_CTIME(zfsvfs),
		    NULL, &ctime, 16);
		SA_ADD_BULK_ATTR(sa_attrs, cnt, SA_ZPL_CRTIME(zfsvfs),
		    NULL, &crtime, 16);
	}

	SA_ADD_BULK_ATTR(sa_attrs, cnt, SA_ZPL_LINKS(zfsvfs), NULL, &links, 8);

	if (obj_type == DMU_OT_ZNODE) {
		SA_ADD_BULK_ATTR(sa_attrs, cnt, SA_ZPL_XATTR(zfsvfs), NULL,
		    &empty_xattr, 8);
	}
	if (obj_type == DMU_OT_ZNODE ||
	    (vap->va_type == VBLK || vap->va_type == VCHR)) {
		SA_ADD_BULK_ATTR(sa_attrs, cnt, SA_ZPL_RDEV(zfsvfs),
		    NULL, &rdev, 8);

	}
	if (obj_type == DMU_OT_ZNODE) {
		SA_ADD_BULK_ATTR(sa_attrs, cnt, SA_ZPL_FLAGS(zfsvfs),
		    NULL, &pflags, 8);
		SA_ADD_BULK_ATTR(sa_attrs, cnt, SA_ZPL_UID(zfsvfs), NULL,
		    &acl_ids->z_fuid, 8);
		SA_ADD_BULK_ATTR(sa_attrs, cnt, SA_ZPL_GID(zfsvfs), NULL,
		    &acl_ids->z_fgid, 8);
		SA_ADD_BULK_ATTR(sa_attrs, cnt, SA_ZPL_PAD(zfsvfs), NULL, pad,
		    sizeof (uint64_t) * 4);
		SA_ADD_BULK_ATTR(sa_attrs, cnt, SA_ZPL_ZNODE_ACL(zfsvfs), NULL,
		    &acl_phys, sizeof (zfs_acl_phys_t));
	} else if (acl_ids->z_aclp->z_version >= ZFS_ACL_VERSION_FUID) {
		SA_ADD_BULK_ATTR(sa_attrs, cnt, SA_ZPL_DACL_COUNT(zfsvfs), NULL,
		    &acl_ids->z_aclp->z_acl_count, 8);
		locate.cb_aclp = acl_ids->z_aclp;
		SA_ADD_BULK_ATTR(sa_attrs, cnt, SA_ZPL_DACL_ACES(zfsvfs),
		    zfs_acl_data_locator, &locate,
		    acl_ids->z_aclp->z_acl_bytes);
		mode = zfs_mode_compute(mode, acl_ids->z_aclp, &pflags,
		    acl_ids->z_fuid, acl_ids->z_fgid);
	}

	VERIFY(sa_replace_all_by_template(sa_hdl, sa_attrs, cnt, tx) == 0);

	if (!(flag & IS_ROOT_NODE)) {

		/*
		 * We must not hold any locks while calling vnode_create inside
		 * zfs_znode_alloc(), as it may call either of vnop_reclaim, or
		 * vnop_fsync.
		 */
		// zfs_release_sa_handle(sa_hdl, db, FTAG);
		*zpp = zfs_znode_alloc(zfsvfs, db, 0, obj_type, sa_hdl);
		ASSERT(*zpp != NULL);
		// ZFS_OBJ_HOLD_ENTER(zfsvfs, obj);
		// VERIFY(0 == sa_buf_hold(zfsvfs->z_os, obj, NULL, &db));
		// VERIFY(0 == sa_handle_get_from_db(zfsvfs->z_os, db, NULL,
		// SA_HDL_SHARED, &sa_hdl));
	} else {
		/*
		 * If we are creating the root node, the "parent" we
		 * passed in is the znode for the root.
		 */
		*zpp = dzp;

		(*zpp)->z_sa_hdl = sa_hdl;
	}

	(*zpp)->z_pflags = pflags;
	(*zpp)->z_mode = mode;

	if (vap->va_mask & AT_XVATTR)
		zfs_xvattr_set(*zpp, (xvattr_t *)vap, tx);

	if (obj_type == DMU_OT_ZNODE ||
	    acl_ids->z_aclp->z_version < ZFS_ACL_VERSION_FUID) {
		err = zfs_aclset_common(*zpp, acl_ids->z_aclp, cr, tx);
		ASSERT(err == 0);
	}
#ifndef __APPLE__
	if (!(flag & IS_ROOT_NODE)) {
		struct vnode *vp;

		vp = ZTOV(*zpp);
		vp->v_vflag |= VV_FORCEINSMQ;
		err = insmntque(vp, zfsvfs->z_vfs);
		vp->v_vflag &= ~VV_FORCEINSMQ;
		KASSERT(err == 0, ("insmntque() failed: error %d", err));
	}
#endif

	kmem_free(sa_attrs, sizeof (sa_bulk_attr_t) * ZPL_END);
	ZFS_OBJ_HOLD_EXIT(zfsvfs, obj);
	getnewvnode_drop_reserve();
}

/*
 * Update in-core attributes.  It is assumed the caller will be doing an
 * sa_bulk_update to push the changes out.
 */
void
zfs_xvattr_set(znode_t *zp, xvattr_t *xvap, dmu_tx_t *tx)
{
	xoptattr_t *xoap;

	xoap = xva_getxoptattr(xvap);
	ASSERT(xoap);

	if (XVA_ISSET_REQ(xvap, XAT_CREATETIME)) {
		uint64_t times[2];
		ZFS_TIME_ENCODE(&xoap->xoa_createtime, times);
		(void) sa_update(zp->z_sa_hdl, SA_ZPL_CRTIME(zp->z_zfsvfs),
		    &times, sizeof (times), tx);
		XVA_SET_RTN(xvap, XAT_CREATETIME);
	}
	if (XVA_ISSET_REQ(xvap, XAT_READONLY)) {
		ZFS_ATTR_SET(zp, ZFS_READONLY, xoap->xoa_readonly,
		    zp->z_pflags, tx);
		XVA_SET_RTN(xvap, XAT_READONLY);
	}
	if (XVA_ISSET_REQ(xvap, XAT_HIDDEN)) {
		ZFS_ATTR_SET(zp, ZFS_HIDDEN, xoap->xoa_hidden,
		    zp->z_pflags, tx);
		XVA_SET_RTN(xvap, XAT_HIDDEN);
	}
	if (XVA_ISSET_REQ(xvap, XAT_SYSTEM)) {
		ZFS_ATTR_SET(zp, ZFS_SYSTEM, xoap->xoa_system,
		    zp->z_pflags, tx);
		XVA_SET_RTN(xvap, XAT_SYSTEM);
	}
	if (XVA_ISSET_REQ(xvap, XAT_ARCHIVE)) {
		ZFS_ATTR_SET(zp, ZFS_ARCHIVE, xoap->xoa_archive,
		    zp->z_pflags, tx);
		XVA_SET_RTN(xvap, XAT_ARCHIVE);
	}
	if (XVA_ISSET_REQ(xvap, XAT_IMMUTABLE)) {
		ZFS_ATTR_SET(zp, ZFS_IMMUTABLE, xoap->xoa_immutable,
		    zp->z_pflags, tx);
		XVA_SET_RTN(xvap, XAT_IMMUTABLE);
	}
	if (XVA_ISSET_REQ(xvap, XAT_NOUNLINK)) {
		ZFS_ATTR_SET(zp, ZFS_NOUNLINK, xoap->xoa_nounlink,
		    zp->z_pflags, tx);
		XVA_SET_RTN(xvap, XAT_NOUNLINK);
	}
	if (XVA_ISSET_REQ(xvap, XAT_APPENDONLY)) {
		ZFS_ATTR_SET(zp, ZFS_APPENDONLY, xoap->xoa_appendonly,
		    zp->z_pflags, tx);
		XVA_SET_RTN(xvap, XAT_APPENDONLY);
	}
	if (XVA_ISSET_REQ(xvap, XAT_NODUMP)) {
		ZFS_ATTR_SET(zp, ZFS_NODUMP, xoap->xoa_nodump,
		    zp->z_pflags, tx);
		XVA_SET_RTN(xvap, XAT_NODUMP);
	}
	if (XVA_ISSET_REQ(xvap, XAT_OPAQUE)) {
		ZFS_ATTR_SET(zp, ZFS_OPAQUE, xoap->xoa_opaque,
		    zp->z_pflags, tx);
		XVA_SET_RTN(xvap, XAT_OPAQUE);
	}
	if (XVA_ISSET_REQ(xvap, XAT_AV_QUARANTINED)) {
		ZFS_ATTR_SET(zp, ZFS_AV_QUARANTINED,
		    xoap->xoa_av_quarantined, zp->z_pflags, tx);
		XVA_SET_RTN(xvap, XAT_AV_QUARANTINED);
	}
	if (XVA_ISSET_REQ(xvap, XAT_AV_MODIFIED)) {
		ZFS_ATTR_SET(zp, ZFS_AV_MODIFIED, xoap->xoa_av_modified,
		    zp->z_pflags, tx);
		XVA_SET_RTN(xvap, XAT_AV_MODIFIED);
	}
	if (XVA_ISSET_REQ(xvap, XAT_AV_SCANSTAMP)) {
		zfs_sa_set_scanstamp(zp, xvap, tx);
		XVA_SET_RTN(xvap, XAT_AV_SCANSTAMP);
	}
	if (XVA_ISSET_REQ(xvap, XAT_REPARSE)) {
		ZFS_ATTR_SET(zp, ZFS_REPARSE, xoap->xoa_reparse,
		    zp->z_pflags, tx);
		XVA_SET_RTN(xvap, XAT_REPARSE);
	}
	if (XVA_ISSET_REQ(xvap, XAT_OFFLINE)) {
		ZFS_ATTR_SET(zp, ZFS_OFFLINE, xoap->xoa_offline,
		    zp->z_pflags, tx);
		XVA_SET_RTN(xvap, XAT_OFFLINE);
	}
	if (XVA_ISSET_REQ(xvap, XAT_SPARSE)) {
		ZFS_ATTR_SET(zp, ZFS_SPARSE, xoap->xoa_sparse,
		    zp->z_pflags, tx);
		XVA_SET_RTN(xvap, XAT_SPARSE);
	}
}

int
zfs_zget(zfsvfs_t *zfsvfs, uint64_t obj_num, znode_t **zpp)
{
	dmu_object_info_t doi;
	dmu_buf_t	*db;
	znode_t		*zp;
	struct vnode		*vp = NULL;
	sa_handle_t	*hdl;
	struct thread	*td;
	int err;

	dprintf("+zget %lld\n", obj_num);

	td = curthread;
	getnewvnode_reserve(1);

again:
	*zpp = NULL;

	ZFS_OBJ_HOLD_ENTER(zfsvfs, obj_num);

	err = sa_buf_hold(zfsvfs->z_os, obj_num, NULL, &db);
	if (err) {
		ZFS_OBJ_HOLD_EXIT(zfsvfs, obj_num);
		getnewvnode_drop_reserve();
		return (err);
	}

	dmu_object_info_from_db(db, &doi);
	if (doi.doi_bonus_type != DMU_OT_SA &&
	    (doi.doi_bonus_type != DMU_OT_ZNODE ||
	    (doi.doi_bonus_type == DMU_OT_ZNODE &&
	    doi.doi_bonus_size < sizeof (znode_phys_t)))) {
		sa_buf_rele(db, NULL);
		ZFS_OBJ_HOLD_EXIT(zfsvfs, obj_num);
		getnewvnode_drop_reserve();
		return ((EINVAL));
	}



	hdl = dmu_buf_get_user(db);
	if (hdl != NULL) {
		zp = sa_get_userdata(hdl);


		/*
		 * Since "SA" does immediate eviction we
		 * should never find a sa handle that doesn't
		 * know about the znode.
		 */

		ASSERT3P(zp, !=, NULL);

		/*
		 * We can only call getwithvid if vp is not NULL
		 */
		if (ZTOV(zp)) {
			/* Standard ZFS code here */

			mutex_enter(&zp->z_lock);
			ASSERT3U(zp->z_id, ==, obj_num);
			if (zp->z_unlinked) {
				err = (ENOENT);
			} else {
				vp = ZTOV(zp);
				*zpp = zp;
				err = 0;
			}

			if (err == 0) {

				dprintf("attaching vnode %p\n", vp);

				/*
				 * zfs_free_node() sets z_vnode to NULL when called inside
				 * the znodes_lock, so we check against that here to ensure
				 * it is not NULL
				 */
				if (!vp || (vnode_getwithvid(vp, zp->z_vid) != 0)) {
					mutex_exit(&zp->z_lock);
					sa_buf_rele(db, NULL);
					ZFS_OBJ_HOLD_EXIT(zfsvfs, obj_num);
					dprintf("zfs: vnode_getwithvid err\n");
					goto again;
				}
			}
			mutex_exit(&zp->z_lock);
			sa_buf_rele(db, NULL);
			ZFS_OBJ_HOLD_EXIT(zfsvfs, obj_num);
			getnewvnode_drop_reserve();
			return (err);
		}

		/*
		 * We have this strange race in OSX where vnop_reclaim has
		 * been called so we released vp, and placed zp on reclaim
		 * list. But reclaim has not yet removed it from the
		 * reclaim-list so it is still around.  When we detect this
		 * here, we force a reclaim right now, then go a head and
		 * allocate a new zp
		 */

		/* VP is NULL */

		/* Clean up locks */
		sa_buf_rele(db, NULL);
		ZFS_OBJ_HOLD_EXIT(zfsvfs, obj_num);
		getnewvnode_drop_reserve();

		dprintf("Waiting on zp %p to die!\n", zp);

		/*
		 * We will do direct reclaim of the zp we want, so we can
		 * re-acquire the vnode it needs. This means stealing it
		 * from the reclaim thread, if it is still in the list.
		 * We can not access "zp" directly here, as it may already
		 * have been released, so we grab the mutex, run through the
		 * reclaim list, if it in the list, we can safely take it out
		 * and reclaim it here.
		 */
		mutex_enter(&zfsvfs->z_reclaim_list_lock);
		for (znode_t *rzp = list_head(&zfsvfs->z_reclaim_znodes) ;
			 rzp;
			 rzp = list_next(&zfsvfs->z_reclaim_znodes, rzp)) {

			if (rzp == zp) {

				dprintf("Removing from reclaim list zp %p\n", zp);
                list_remove(&zfsvfs->z_reclaim_znodes, zp);
				mutex_exit(&zfsvfs->z_reclaim_list_lock);

#ifdef _KERNEL
				atomic_dec_64(&vnop_num_reclaims);
#endif
				rw_enter(&zfsvfs->z_teardown_inactive_lock, RW_READER);
				if (zp->z_sa_hdl == NULL)
					zfs_znode_free(zp);
				else
					zfs_zinactive(zp);
				rw_exit(&zfsvfs->z_teardown_inactive_lock);
				goto again;

            }

		} // for
		mutex_exit(&zfsvfs->z_reclaim_list_lock);
		/* We have just looked through the entire list and not found
		 * the zp, so it must have already been reclaimed.
		 */
		goto again;

	} /* HDL != NULL */

	/*
	 * Not found create new znode/vnode
	 * but only if file exists.
	 *
	 * There is a small window where zfs_vget() could
	 * find this object while a file create is still in
	 * progress.  This is checked for in zfs_znode_alloc()
	 *
	 * if zfs_znode_alloc() fails it will drop the hold on the
	 * bonus buffer.
	 */

	zp = NULL;
	zp = zfs_znode_alloc(zfsvfs, db, doi.doi_data_block_size,
	    doi.doi_bonus_type, NULL);

	if (zp == NULL) {
		err = SET_ERROR(ENOENT);
	} else {
		*zpp = zp;
	}
	if (err == 0) {
#ifndef __APPLE__ /* Already associated with mount from vnode_create */
		struct vnode *vp = ZTOV(zp);

		err = insmntque(vp, zfsvfs->z_vfs);
		if (err == 0)
			VOP_UNLOCK(vp, 0);
		else {
			zp->z_vnode = NULL;
			zfs_znode_dmu_fini(zp);
			zfs_znode_free(zp);
			*zpp = NULL;
		}
#endif
	}
	ZFS_OBJ_HOLD_EXIT(zfsvfs, obj_num);
	getnewvnode_drop_reserve();
	dprintf("zget returning %d\n", err);
	return (err);
}

int
zfs_rezget(znode_t *zp)
{
	zfsvfs_t *zfsvfs = zp->z_zfsvfs;
	dmu_object_info_t doi;
	dmu_buf_t *db;
	struct vnode *vp;
	uint64_t obj_num = zp->z_id;
	uint64_t mode, size;
	sa_bulk_attr_t bulk[8];
	int err;
	int count = 0;
	uint64_t gen;

	ZFS_OBJ_HOLD_ENTER(zfsvfs, obj_num);

	mutex_enter(&zp->z_acl_lock);
	if (zp->z_acl_cached) {
		zfs_acl_free(zp->z_acl_cached);
		zp->z_acl_cached = NULL;
	}
	mutex_exit(&zp->z_acl_lock);

	dprintf("rezget: %p %p %p\n", zp, zp->z_xattr_lock,
	    zp->z_xattr_parent);
#ifdef __LINUX__
	rw_enter(&zp->z_xattr_lock, RW_WRITER);
	if (zp->z_xattr_cached) {
		nvlist_free(zp->z_xattr_cached);
		zp->z_xattr_cached = NULL;
	}

	if (zp->z_xattr_parent) {
		VN_RELE(ZTOI(zp->z_xattr_parent));
		zp->z_xattr_parent = NULL;
	}
	rw_exit(&zp->z_xattr_lock);
#endif

	ASSERT(zp->z_sa_hdl == NULL);
	err = sa_buf_hold(zfsvfs->z_os, obj_num, NULL, &db);
	if (err) {
		ZFS_OBJ_HOLD_EXIT(zfsvfs, obj_num);
		return (err);
	}

	dmu_object_info_from_db(db, &doi);
	if (doi.doi_bonus_type != DMU_OT_SA &&
	    (doi.doi_bonus_type != DMU_OT_ZNODE ||
	    (doi.doi_bonus_type == DMU_OT_ZNODE &&
	    doi.doi_bonus_size < sizeof (znode_phys_t)))) {
		sa_buf_rele(db, NULL);
		ZFS_OBJ_HOLD_EXIT(zfsvfs, obj_num);
		return (SET_ERROR(EINVAL));
	}

	zfs_znode_sa_init(zfsvfs, zp, db, doi.doi_bonus_type, NULL);
	size = zp->z_size;

	/* reload cached values */
	SA_ADD_BULK_ATTR(bulk, count, SA_ZPL_GEN(zfsvfs), NULL,
	    &gen, sizeof (gen));
	SA_ADD_BULK_ATTR(bulk, count, SA_ZPL_SIZE(zfsvfs), NULL,
	    &zp->z_size, sizeof (zp->z_size));
	SA_ADD_BULK_ATTR(bulk, count, SA_ZPL_LINKS(zfsvfs), NULL,
	    &zp->z_links, sizeof (zp->z_links));
	SA_ADD_BULK_ATTR(bulk, count, SA_ZPL_FLAGS(zfsvfs), NULL,
	    &zp->z_pflags,
	    sizeof (zp->z_pflags));
	SA_ADD_BULK_ATTR(bulk, count, SA_ZPL_ATIME(zfsvfs), NULL,
	    &zp->z_atime, sizeof (zp->z_atime));
	SA_ADD_BULK_ATTR(bulk, count, SA_ZPL_UID(zfsvfs), NULL,
	    &zp->z_uid, sizeof (zp->z_uid));
	SA_ADD_BULK_ATTR(bulk, count, SA_ZPL_GID(zfsvfs), NULL,
	    &zp->z_gid, sizeof (zp->z_gid));
	SA_ADD_BULK_ATTR(bulk, count, SA_ZPL_MODE(zfsvfs), NULL,
	    &mode, sizeof (mode));

	if (sa_bulk_lookup(zp->z_sa_hdl, bulk, count)) {
		zfs_znode_dmu_fini(zp);
		ZFS_OBJ_HOLD_EXIT(zfsvfs, obj_num);
		return (SET_ERROR(EIO));
	}

	zp->z_mode = mode;

	if (gen != zp->z_gen) {
		zfs_znode_dmu_fini(zp);
		ZFS_OBJ_HOLD_EXIT(zfsvfs, obj_num);
		return (SET_ERROR(EIO));
	}

	/*
	 * XXXPJD: Not sure how is that possible, but under heavy
	 * zfs recv -F load it happens that z_gen is the same, but
	 * vnode type is different than znode type. This would mean
	 * that for example regular file was replaced with directory
	 * which has the same object number.
	 */
	vp = ZTOV(zp);
	if (vp != NULL &&
	    vnode_vtype(vp) != IFTOVT((mode_t)zp->z_mode)) {
		zfs_znode_dmu_fini(zp);
		ZFS_OBJ_HOLD_EXIT(zfsvfs, obj_num);
		return (EIO);
	}

	zp->z_unlinked = (zp->z_links == 0);
	zp->z_blksz = doi.doi_data_block_size;
	if (vp != NULL) {
		vn_pages_remove(vp, 0, 0);
		if (zp->z_size != size)
			vnode_pager_setsize(vp, zp->z_size);
	}

	ZFS_OBJ_HOLD_EXIT(zfsvfs, obj_num);

	return (0);
}

void
zfs_znode_delete(znode_t *zp, dmu_tx_t *tx)
{
	zfsvfs_t *zfsvfs = zp->z_zfsvfs;
	objset_t *os = zfsvfs->z_os;
	uint64_t obj = zp->z_id;
	uint64_t acl_obj = zfs_external_acl(zp);

	ZFS_OBJ_HOLD_ENTER(zfsvfs, obj);
	if (acl_obj) {
		VERIFY(!zp->z_is_sa);
		VERIFY(0 == dmu_object_free(os, acl_obj, tx));
	}
	VERIFY(0 == dmu_object_free(os, obj, tx));
	zfs_znode_dmu_fini(zp);
	ZFS_OBJ_HOLD_EXIT(zfsvfs, obj);
	zfs_znode_free(zp);
}

void
zfs_zinactive(znode_t *zp)
{
	ASSERT(zp->z_sa_hdl);

	/*
	 * These locks may already be taken by ourselves, through vnode_create
	 * reentry.
	 */

	/*
	 * If this was the last reference to a file with no links,
	 * remove the file from the file system.
	 */
	if (zp->z_unlinked) {
		zfs_rmnode(zp);
		return;
	}

	zfs_znode_dmu_fini(zp);
	zfs_znode_free(zp);
}

void
zfs_znode_free(znode_t *zp)
{
	zfsvfs_t *zfsvfs = zp->z_zfsvfs;

	mutex_enter(&zfsvfs->z_znodes_lock);
	zp->z_vnode = NULL;
	POINTER_INVALIDATE(&zp->z_zfsvfs);
	list_remove(&zfsvfs->z_all_znodes, zp); /* XXX */
	mutex_exit(&zfsvfs->z_znodes_lock);

	if (zp->z_acl_cached) {
		zfs_acl_free(zp->z_acl_cached);
		zp->z_acl_cached = NULL;
	}

	kmem_cache_free(znode_cache, zp);

	VFS_RELE(zfsvfs->z_vfs);
}

#ifdef LINUX
static inline int
zfs_compare_timespec(struct timespec *t1, struct timespec *t2)
{
	if (t1->tv_sec < t2->tv_sec)
		return (-1);

	if (t1->tv_sec > t2->tv_sec)
		return (1);

	return (t1->tv_nsec - t2->tv_nsec);
}
#endif

/*
 *  Determine whether the znode's atime must be updated.  The logic mostly
 *  duplicates the Linux kernel's relatime_need_update() functionality.
 *  This function is only called if the underlying filesystem actually has
 *  atime updates enabled.
 */
#ifdef LINUX
static inline boolean_t
zfs_atime_need_update(znode_t *zp, timestruc_t *now)
{
	if (!ZTOZSB(zp)->z_relatime)
		return (B_TRUE);

	/*
	 * In relatime mode, only update the atime if the previous atime
	 * is earlier than either the ctime or mtime or if at least a day
	 * has passed since the last update of atime.
	 */
	if (zfs_compare_timespec(&ZTOI(zp)->i_mtime, &ZTOI(zp)->i_atime) >= 0)
		return (B_TRUE);

	if (zfs_compare_timespec(&ZTOI(zp)->i_ctime, &ZTOI(zp)->i_atime) >= 0)
		return (B_TRUE);

	if ((long)now->tv_sec - ZTOI(zp)->i_atime.tv_sec >= 24*60*60)
		return (B_TRUE);
	return (B_FALSE);
}
#endif

/*
 * Prepare to update znode time stamps.
 *
 *	IN:	zp	- znode requiring timestamp update
 *		flag	- AT_MTIME, AT_CTIME, AT_ATIME flags
 *		have_tx	- true of caller is creating a new txg
 *
 *	OUT:	zp	- new atime (via underlying inode's i_atime)
 *		mtime	- new mtime
 *		ctime	- new ctime
 *
 * NOTE: The arguments are somewhat redundant.  The following condition
 * is always true:
 *
 *		have_tx == !(flag & AT_ATIME)
 */
void
zfs_tstamp_update_setup(znode_t *zp, uint_t flag, uint64_t mtime[2],
			    uint64_t ctime[2], boolean_t have_tx)
{
	timestruc_t	now;

	ASSERT(have_tx == !(flag & AT_ATIME));
	gethrestime(&now);

	/*
	 * NOTE: The following test intentionally does not update z_atime_dirty
	 * in the case where an ATIME update has been requested but for which
	 * the update is omitted due to relatime logic.  The rationale being
	 * that if the flag was set somewhere else, we should leave it alone
	 * here.
	 */
	if (flag & AT_ATIME) {
		ZFS_TIME_ENCODE(&now, zp->z_atime);
#ifdef LINUX
		ZTOI(zp)->i_atime.tv_sec = zp->z_atime[0];
		ZTOI(zp)->i_atime.tv_nsec = zp->z_atime[1];
#endif
	}

	if (flag & AT_MTIME) {
		ZFS_TIME_ENCODE(&now, mtime);
		if (zp->z_zfsvfs->z_use_fuids) {
			zp->z_pflags |= (ZFS_ARCHIVE |
			    ZFS_AV_MODIFIED);
		}
	}

	if (flag & AT_CTIME) {
		ZFS_TIME_ENCODE(&now, ctime);
		if (zp->z_zfsvfs->z_use_fuids)
			zp->z_pflags |= ZFS_ARCHIVE;
	}
}

/*
 * Grow the block size for a file.
 *
 *	IN:	zp	- znode of file to free data in.
 *		size	- requested block size
 *		tx	- open transaction.
 *
 * NOTE: this function assumes that the znode is write locked.
 */
void
zfs_grow_blocksize(znode_t *zp, uint64_t size, dmu_tx_t *tx)
{
	int		error;
	u_longlong_t	dummy;

	if (size <= zp->z_blksz)
		return;
	/*
	 * If the file size is already greater than the current blocksize,
	 * we will not grow.  If there is more than one block in a file,
	 * the blocksize cannot change.
	 */
	if (zp->z_blksz && zp->z_size > zp->z_blksz)
		return;

	error = dmu_object_set_blocksize(zp->z_zfsvfs->z_os,
	    zp->z_id,
	    size, 0, tx);

	if (error == ENOTSUP)
		return;
	ASSERT(error == 0);

	/* What blocksize did we actually get? */
	dmu_object_size_from_db(sa_get_db(zp->z_sa_hdl), &zp->z_blksz, &dummy);
}

#ifdef sun
/*
 * This is a dummy interface used when pvn_vplist_dirty() should *not*
 * be calling back into the fs for a putpage().  E.g.: when truncating
 * a file, the pages being "thrown away* don't need to be written out.
 */
/* ARGSUSED */
static int
zfs_no_putpage(struct vnode *vp, page_t *pp, u_offset_t *offp, size_t *lenp,
			    int flags, cred_t *cr)
{
	ASSERT(0);
	return (0);
}
#endif	/* sun */

/*
 * Increase the file length
 *
 *	IN:	zp	- znode of file to free data in.
 *		end	- new end-of-file
 *
 * 	RETURN:	0 on success, error code on failure
 */
static int
zfs_extend(znode_t *zp, uint64_t end)
{
	zfsvfs_t *zfsvfs = zp->z_zfsvfs;
	dmu_tx_t *tx;
	rl_t *rl;
	uint64_t newblksz;
	int error;

	/*
	 * We will change zp_size, lock the whole file.
	 */
	rl = zfs_range_lock(zp, 0, UINT64_MAX, RL_WRITER);

	/*
	 * Nothing to do if file already at desired length.
	 */
	if (end <= zp->z_size) {
		zfs_range_unlock(rl);
		return (0);
	}

	tx = dmu_tx_create(zfsvfs->z_os);
	dmu_tx_hold_sa(tx, zp->z_sa_hdl, B_FALSE);
	zfs_sa_upgrade_txholds(tx, zp);
	if (end > zp->z_blksz &&
	    (!ISP2(zp->z_blksz) || zp->z_blksz < zfsvfs->z_max_blksz)) {
		/*
		 * We are growing the file past the current block size.
		 */
		if (zp->z_blksz > zp->z_zfsvfs->z_max_blksz) {
			ASSERT(!ISP2(zp->z_blksz));
			newblksz = MIN(end, SPA_MAXBLOCKSIZE);
		} else {
			newblksz = MIN(end, zp->z_zfsvfs->z_max_blksz);
		}
		dmu_tx_hold_write(tx, zp->z_id, 0, newblksz);
	} else {
		newblksz = 0;
	}

	error = dmu_tx_assign(tx, TXG_WAIT);
	if (error) {
		dmu_tx_abort(tx);
		zfs_range_unlock(rl);
		return (error);
	}

	if (newblksz)
		zfs_grow_blocksize(zp, newblksz, tx);

	zp->z_size = end;

	VERIFY(0 == sa_update(zp->z_sa_hdl, SA_ZPL_SIZE(zp->z_zfsvfs),
	    &zp->z_size,
	    sizeof (zp->z_size), tx));

	vnode_pager_setsize(ZTOV(zp), end);

	zfs_range_unlock(rl);

	dmu_tx_commit(tx);

	return (0);
}

/*
 * zfs_zero_partial_page - Modeled after update_pages() but
 * with different arguments and semantics for use by zfs_freesp().
 *
 * Zeroes a piece of a single page cache entry for zp at offset
 * start and length len.
 *
 * Caller must acquire a range lock on the file for the region
 * being zeroed in order that the ARC and page cache stay in sync.
 */
#ifdef _LINUX
static void
zfs_zero_partial_page(znode_t *zp, uint64_t start, uint64_t len)
{
	struct address_space *mp = ZTOI(zp)->i_mapping;
	struct page *pp;
	int64_t	off;
	void *pb;

	ASSERT((start & PAGE_CACHE_MASK) ==
	    ((start + len - 1) & PAGE_CACHE_MASK));

	off = start & (PAGE_CACHE_SIZE - 1);
	start &= PAGE_CACHE_MASK;

	pp = find_lock_page(mp, start >> PAGE_CACHE_SHIFT);
	if (pp) {
		if (mapping_writably_mapped(mp))
			flush_dcache_page(pp);

		pb = kmap(pp);
		bzero(pb + off, len);
		kunmap(pp);

		if (mapping_writably_mapped(mp))
			flush_dcache_page(pp);

		mark_page_accessed(pp);
		SetPageUptodate(pp);
		ClearPageError(pp);
		unlock_page(pp);
		page_cache_release(pp);
	}
}
#endif

/*
 * Free space in a file.
 *
 *	IN:	zp	- znode of file to free data in.
 *		off	- start of section to free.
 *		len	- length of section to free.
 *
 * 	RETURN:	0 on success, error code on failure
 */
static int
zfs_free_range(znode_t *zp, uint64_t off, uint64_t len)
{
	zfsvfs_t *zfsvfs = zp->z_zfsvfs;
	rl_t *rl;
	int error;

	/*
	 * Lock the range being freed.
	 */
	rl = zfs_range_lock(zp, off, len, RL_WRITER);

	/*
	 * Nothing to do if file already at desired length.
	 */
	if (off >= zp->z_size) {
		zfs_range_unlock(rl);
		return (0);
	}

	if (off + len > zp->z_size)
		len = zp->z_size - off;

	error = dmu_free_long_range(zfsvfs->z_os, zp->z_id, off, len);

	if (error == 0) {
		/*
		 * In FreeBSD we cannot free block in the middle of a file,
		 * but only at the end of a file, so this code path should
		 * never happen.
		 */
		vnode_pager_setsize(ZTOV(zp), off);
	}

#ifdef _LINUX
	/*
	 * Zero partial page cache entries.  This must be done under a
	 * range lock in order to keep the ARC and page cache in sync.
	 */
	if (zp->z_is_mapped) {
		loff_t first_page, last_page, page_len;
		loff_t first_page_offset, last_page_offset;

		/* first possible full page in hole */
		first_page = (off + PAGE_CACHE_SIZE - 1) >> PAGE_CACHE_SHIFT;
		/* last page of hole */
		last_page = (off + len) >> PAGE_CACHE_SHIFT;

		/* offset of first_page */
		first_page_offset = first_page << PAGE_CACHE_SHIFT;
		/* offset of last_page */
		last_page_offset = last_page << PAGE_CACHE_SHIFT;

		/* truncate whole pages */
		if (last_page_offset > first_page_offset) {
			truncate_inode_pages_range(ZTOI(zp)->i_mapping,
			    first_page_offset, last_page_offset - 1);
		}

		/* truncate sub-page ranges */
		if (first_page > last_page) {
			/* entire punched area within a single page */
			zfs_zero_partial_page(zp, off, len);
		} else {
			/* beginning of punched area at the end of a page */
			page_len  = first_page_offset - off;
			if (page_len > 0)
				zfs_zero_partial_page(zp, off, page_len);

			/* end of punched area at the beginning of a page */
			page_len = off + len - last_page_offset;
			if (page_len > 0)
				zfs_zero_partial_page(zp, last_page_offset,
				    page_len);
		}
	}
#endif
	zfs_range_unlock(rl);

	return (error);
}

/*
 * Truncate a file
 *
 *	IN:	zp	- znode of file to free data in.
 *		end	- new end-of-file.
 *
 * =======
 * 	RETURN:	0 on success, error code on failure
 */
static int
zfs_trunc(znode_t *zp, uint64_t end)
{
	zfsvfs_t *zfsvfs = zp->z_zfsvfs;
	struct vnode *vp = ZTOV(zp);
	dmu_tx_t *tx;
	rl_t *rl;
	int error;
	sa_bulk_attr_t bulk[2];
	int count = 0;
	/*
	 * We will change zp_size, lock the whole file.
	 */
	rl = zfs_range_lock(zp, 0, UINT64_MAX, RL_WRITER);

	/*
	 * Nothing to do if file already at desired length.
	 */
	if (end >= zp->z_size) {
		zfs_range_unlock(rl);
		return (0);
	}

	error = dmu_free_long_range(zfsvfs->z_os, zp->z_id, end,  -1);
	if (error) {
		zfs_range_unlock(rl);
		return (error);
	}

	tx = dmu_tx_create(zfsvfs->z_os);
	dmu_tx_hold_sa(tx, zp->z_sa_hdl, B_FALSE);
	zfs_sa_upgrade_txholds(tx, zp);
	dmu_tx_mark_netfree(tx);
	error = dmu_tx_assign(tx, TXG_WAIT);
	if (error) {
		dmu_tx_abort(tx);
		zfs_range_unlock(rl);
		return (error);
	}

	zp->z_size = end;
	SA_ADD_BULK_ATTR(bulk, count, SA_ZPL_SIZE(zfsvfs),
	    NULL, &zp->z_size, sizeof (zp->z_size));

	if (end == 0) {
		zp->z_pflags &= ~ZFS_SPARSE;
		SA_ADD_BULK_ATTR(bulk, count, SA_ZPL_FLAGS(zfsvfs),
		    NULL, &zp->z_pflags, 8);
	}
	VERIFY(sa_bulk_update(zp->z_sa_hdl, bulk, count, tx) == 0);

	dmu_tx_commit(tx);

	/*
	 * Clear any mapped pages in the truncated region.  This has to
	 * happen outside of the transaction to avoid the possibility of
	 * a deadlock with someone trying to push a page that we are
	 * about to invalidate.
	 */
	vnode_pager_setsize(vp, end);

	zfs_range_unlock(rl);

	return (0);
}

/*
 * Free space in a file
 *
 *	IN:	zp	- znode of file to free data in.
 *		off	- start of range
 *		len	- end of range (0 => EOF)
 *		flag	- current file open mode flags.
 *		log	- TRUE if this action should be logged
 *
 * 	RETURN:	0 on success, error code on failure
 */
int
zfs_freesp(znode_t *zp, uint64_t off, uint64_t len, int flag, boolean_t log)
{
	struct vnode *vp = ZTOV(zp);
	dmu_tx_t *tx;
	zfsvfs_t *zfsvfs = zp->z_zfsvfs;
	zilog_t *zilog = zfsvfs->z_log;
	uint64_t mode;
	uint64_t mtime[2], ctime[2];
	sa_bulk_attr_t bulk[3];
	int count = 0;
	int error;

	if (vnode_isfifo(ZTOV(zp)))
		return 0;

	if ((error = sa_lookup(zp->z_sa_hdl, SA_ZPL_MODE(zfsvfs), &mode,
	    sizeof (mode))) != 0)
		return (error);

	if (off > zp->z_size) {
		error =  zfs_extend(zp, off+len);
		if (error == 0 && log)
			goto log;
		goto out;
	}

	/*
	 * Check for any locks in the region to be freed.
	 */

	if (MANDLOCK(vp, (mode_t)mode)) {
		uint64_t length = (len ? len : zp->z_size - off);
		if ((error = chklock(vp, FWRITE, off, length, flag, NULL)))
			return (SET_ERROR(EAGAIN));
	}

	if (len == 0) {
		error = zfs_trunc(zp, off);
	} else {
		if ((error = zfs_free_range(zp, off, len)) == 0 &&
		    off + len > zp->z_size)
			error = zfs_extend(zp, off+len);
	}
	if (error || !log)
		goto out;
log:
	tx = dmu_tx_create(zfsvfs->z_os);
	dmu_tx_hold_sa(tx, zp->z_sa_hdl, B_FALSE);
	zfs_sa_upgrade_txholds(tx, zp);
	error = dmu_tx_assign(tx, TXG_WAIT);
	if (error) {
		dmu_tx_abort(tx);
		goto out;
	}

	SA_ADD_BULK_ATTR(bulk, count, SA_ZPL_MTIME(zfsvfs), NULL, mtime, 16);
	SA_ADD_BULK_ATTR(bulk, count, SA_ZPL_CTIME(zfsvfs), NULL, ctime, 16);
	SA_ADD_BULK_ATTR(bulk, count, SA_ZPL_FLAGS(zfsvfs),
	    NULL, &zp->z_pflags, 8);
	zfs_tstamp_update_setup(zp, CONTENT_MODIFIED, mtime, ctime, B_TRUE);
	error = sa_bulk_update(zp->z_sa_hdl, bulk, count, tx);
	ASSERT(error == 0);

	zfs_log_truncate(zilog, tx, TX_TRUNCATE, zp, off, len);

	dmu_tx_commit(tx);

#ifdef _LINUX
	zfs_inode_update(zp);
#endif
	error = 0;

out:

#ifdef _LINUX
	/*
	 * Truncate the page cache - for file truncate operations, use
	 * the purpose-built API for truncations.  For punching operations,
	 * the truncation is handled under a range lock in zfs_free_range.
	 */
	if (len == 0)
		truncate_setsize(ZTOI(zp), off);
#endif
	return (error);
}

void
zfs_create_fs(objset_t *os, cred_t *cr, nvlist_t *zplprops, dmu_tx_t *tx)
{
	zfsvfs_t	zfsvfs;
	uint64_t	moid, obj, sa_obj, version;
	uint64_t	sense = ZFS_CASE_SENSITIVE;
	uint64_t	norm = 0;
	nvpair_t	*elem;
	int		error;
	int		i;
	znode_t		*rootzp = NULL;
#ifndef __APPLE__
	struct vnode		vnode;
#endif
	vattr_t		vattr;
	znode_t		*zp;
	zfs_acl_ids_t	acl_ids;

	/*
	 * First attempt to create master node.
	 */
	/*
	 * In an empty objset, there are no blocks to read and thus
	 * there can be no i/o errors (which we assert below).
	 */
	moid = MASTER_NODE_OBJ;
	error = zap_create_claim(os, moid, DMU_OT_MASTER_NODE,
	    DMU_OT_NONE, 0, tx);
	ASSERT(error == 0);

	/*
	 * Set starting attributes.
	 */
	version = zfs_zpl_version_map(spa_version(dmu_objset_spa(os)));
	elem = NULL;
	while ((elem = nvlist_next_nvpair(zplprops, elem)) != NULL) {
		/* For the moment we expect all zpl props to be uint64_ts */
		uint64_t val;
		char *name;

		ASSERT(nvpair_type(elem) == DATA_TYPE_UINT64);
		VERIFY(nvpair_value_uint64(elem, &val) == 0);
		name = nvpair_name(elem);
		if (strcmp(name, zfs_prop_to_name(ZFS_PROP_VERSION)) == 0) {
			if (val < version)
				version = val;
		} else {
			error = zap_update(os, moid, name, 8, 1, &val, tx);
		}
		ASSERT(error == 0);
		if (strcmp(name, zfs_prop_to_name(ZFS_PROP_NORMALIZE)) == 0)
			norm = val;
		else if (strcmp(name, zfs_prop_to_name(ZFS_PROP_CASE)) == 0)
			sense = val;
	}
	ASSERT(version != 0);
	error = zap_update(os, moid, ZPL_VERSION_STR, 8, 1, &version, tx);

	/*
	 * Create zap object used for SA attribute registration
	 */

	if (version >= ZPL_VERSION_SA) {
		sa_obj = zap_create(os, DMU_OT_SA_MASTER_NODE,
		    DMU_OT_NONE, 0, tx);
		error = zap_add(os, moid, ZFS_SA_ATTRS, 8, 1, &sa_obj, tx);
		ASSERT(error == 0);
	} else {
		sa_obj = 0;
	}
	/*
	 * Create a delete queue.
	 */
	obj = zap_create(os, DMU_OT_UNLINKED_SET, DMU_OT_NONE, 0, tx);

	error = zap_add(os, moid, ZFS_UNLINKED_SET, 8, 1, &obj, tx);
	ASSERT(error == 0);

	/*
	 * Create root znode.  Create minimal znode/vnode/zfsvfs
	 * to allow zfs_mknode to work.
	 */
	VATTR_NULL(&vattr);
	vattr.va_mask = AT_MODE|AT_UID|AT_GID|AT_TYPE;
	vattr.va_type = VDIR;
	vattr.va_mode = S_IFDIR|0755;
	vattr.va_uid = crgetuid(cr);
	vattr.va_gid = crgetgid(cr);

	bzero(&zfsvfs, sizeof (zfsvfs_t));

	rootzp = kmem_cache_alloc(znode_cache, KM_SLEEP);
	//zfs_znode_cache_constructor(rootzp, NULL, 0);
	ASSERT(!POINTER_IS_VALID(rootzp->z_zfsvfs));
	rootzp->z_moved = 0;
	rootzp->z_unlinked = 0;
	rootzp->z_atime_dirty = 0;
	rootzp->z_is_sa = USE_SA(version, os);

	rootzp->z_vnode = NULL;
#ifndef __APPLE__
	vnode.v_type = VDIR;
	vnode.v_data = rootzp;
	rootzp->z_vnode = &vnode;
#endif

	zfsvfs.z_os = os;
	zfsvfs.z_parent = &zfsvfs;
	zfsvfs.z_version = version;
	zfsvfs.z_use_fuids = USE_FUIDS(version, os);
	zfsvfs.z_use_sa = USE_SA(version, os);
	zfsvfs.z_norm = norm;

	error = sa_setup(os, sa_obj, zfs_attr_table, ZPL_END,
	    &zfsvfs.z_attr_table);

	ASSERT(error == 0);

	/*
	 * Fold case on file systems that are always or sometimes case
	 * insensitive.
	 */
	if (sense == ZFS_CASE_INSENSITIVE || sense == ZFS_CASE_MIXED)
		zfsvfs.z_norm |= U8_TEXTPREP_TOUPPER;

	mutex_init(&zfsvfs.z_znodes_lock, NULL, MUTEX_DEFAULT, NULL);
	list_create(&zfsvfs.z_all_znodes, sizeof (znode_t),
	    offsetof(znode_t, z_link_node));
	mutex_init(&zfsvfs.z_reclaim_list_lock, NULL, MUTEX_DEFAULT, NULL);
	list_create(&zfsvfs.z_reclaim_znodes, sizeof (znode_t),
	    offsetof(znode_t, z_link_reclaim_node));

	for (i = 0; i != ZFS_OBJ_MTX_SZ; i++)
		mutex_init(&zfsvfs.z_hold_mtx[i], NULL, MUTEX_DEFAULT, NULL);

	rootzp->z_zfsvfs = &zfsvfs;
	VERIFY(0 == zfs_acl_ids_create(rootzp, IS_ROOT_NODE, &vattr,
	    cr, NULL, &acl_ids));
	zfs_mknode(rootzp, &vattr, tx, cr, IS_ROOT_NODE, &zp, &acl_ids);
	ASSERT3P(zp, ==, rootzp);
	error = zap_add(os, moid, ZFS_ROOT_OBJ, 8, 1, &rootzp->z_id, tx);
	ASSERT(error == 0);
	zfs_acl_ids_free(&acl_ids);
	POINTER_INVALIDATE(&rootzp->z_zfsvfs);

	sa_handle_destroy(rootzp->z_sa_hdl);
	rootzp->z_vnode = NULL;
	kmem_cache_free(znode_cache, rootzp);

	/*
	 * Create shares directory
	 */

	error = zfs_create_share_dir(&zfsvfs, tx);

	ASSERT(error == 0);

	for (i = 0; i != ZFS_OBJ_MTX_SZ; i++)
		mutex_destroy(&zfsvfs.z_hold_mtx[i]);
}

#endif /* _KERNEL */

static int
zfs_sa_setup(objset_t *osp, sa_attr_type_t **sa_table)
{
	uint64_t sa_obj = 0;
	int error;

	error = zap_lookup(osp, MASTER_NODE_OBJ, ZFS_SA_ATTRS, 8, 1, &sa_obj);
	if (error != 0 && error != ENOENT)
		return (error);

	error = sa_setup(osp, sa_obj, zfs_attr_table, ZPL_END, sa_table);
	return (error);
}
static int
zfs_grab_sa_handle(objset_t *osp, uint64_t obj, sa_handle_t **hdlp,
			dmu_buf_t **db, void *tag)
{
	dmu_object_info_t doi;
	int error;

	if ((error = sa_buf_hold(osp, obj, tag, db)) != 0)
		return (error);

	dmu_object_info_from_db(*db, &doi);
	if (((doi.doi_bonus_type != DMU_OT_SA) &&
	    (doi.doi_bonus_type != DMU_OT_ZNODE)) ||
	    ((doi.doi_bonus_type == DMU_OT_ZNODE) &&
	    (doi.doi_bonus_size < sizeof (znode_phys_t)))) {
		sa_buf_rele(*db, tag);
		return (SET_ERROR(ENOTSUP));
	}

	error = sa_handle_get(osp, obj, NULL, SA_HDL_PRIVATE, hdlp);
	if (error != 0) {
		sa_buf_rele(*db, tag);
		return (error);
	}
	return (0);
}

void
zfs_release_sa_handle(sa_handle_t *hdl, dmu_buf_t *db, void *tag)
{
	sa_handle_destroy(hdl);
	sa_buf_rele(db, tag);
}

/*
 * Given an object number, return its parent object number and whether
 * or not the object is an extended attribute directory.
 */
static int
zfs_obj_to_pobj(objset_t *osp, sa_handle_t *hdl, sa_attr_type_t *sa_table,
				uint64_t *pobjp, int *is_xattrdir)
{
	uint64_t parent;
	uint64_t pflags;
	uint64_t mode;
	uint64_t parent_mode;
	sa_bulk_attr_t bulk[3];
	sa_handle_t *sa_hdl;
	dmu_buf_t *sa_db;
	int count = 0;
	int error;

	SA_ADD_BULK_ATTR(bulk, count, sa_table[ZPL_PARENT], NULL,
	    &parent, sizeof (parent));
	SA_ADD_BULK_ATTR(bulk, count, sa_table[ZPL_FLAGS], NULL,
	    &pflags, sizeof (pflags));
	SA_ADD_BULK_ATTR(bulk, count, sa_table[ZPL_MODE], NULL,
	    &mode, sizeof (mode));

	if ((error = sa_bulk_lookup(hdl, bulk, count)) != 0)
		return (error);

	/*
	 * When a link is removed its parent pointer is not changed and will
	 * be invalid.  There are two cases where a link is removed but the
	 * file stays around, when it goes to the delete queue and when there
	 * are additional links.
	 */
	error = zfs_grab_sa_handle(osp, parent, &sa_hdl, &sa_db, FTAG);
	if (error != 0)
		return (error);

	error = sa_lookup(sa_hdl, ZPL_MODE, &parent_mode, sizeof (parent_mode));
	zfs_release_sa_handle(sa_hdl, sa_db, FTAG);
	if (error != 0)
		return (error);

	*is_xattrdir = ((pflags & ZFS_XATTR) != 0) && S_ISDIR(mode);

	/*
	 * Extended attributes can be applied to files, directories, etc.
	 * Otherwise the parent must be a directory.
	 */
	if (!*is_xattrdir && !S_ISDIR(parent_mode))
		return ((EINVAL));

	*pobjp = parent;

	return (0);
}

/*
 * Given an object number, return some zpl level statistics
 */
static int
zfs_obj_to_stats_impl(sa_handle_t *hdl, sa_attr_type_t *sa_table,
					zfs_stat_t *sb)
{
	sa_bulk_attr_t bulk[4];
	int count = 0;

	SA_ADD_BULK_ATTR(bulk, count, sa_table[ZPL_MODE], NULL,
	    &sb->zs_mode, sizeof (sb->zs_mode));
	SA_ADD_BULK_ATTR(bulk, count, sa_table[ZPL_GEN], NULL,
	    &sb->zs_gen, sizeof (sb->zs_gen));
	SA_ADD_BULK_ATTR(bulk, count, sa_table[ZPL_LINKS], NULL,
	    &sb->zs_links, sizeof (sb->zs_links));
	SA_ADD_BULK_ATTR(bulk, count, sa_table[ZPL_CTIME], NULL,
	    &sb->zs_ctime, sizeof (sb->zs_ctime));

	return (sa_bulk_lookup(hdl, bulk, count));
}

static int
zfs_obj_to_path_impl(objset_t *osp, uint64_t obj, sa_handle_t *hdl,
				sa_attr_type_t *sa_table, char *buf, int len)
{
	sa_handle_t *sa_hdl;
	sa_handle_t *prevhdl = NULL;
	dmu_buf_t *prevdb = NULL;
	dmu_buf_t *sa_db = NULL;
	char *path = buf + len - 1;
	int error;

	*path = '\0';
	sa_hdl = hdl;

	for (;;) {
		uint64_t pobj = 0;
		char component[MAXNAMELEN + 2];
		size_t complen;
		int is_xattrdir = 0;

		if (prevdb)
			zfs_release_sa_handle(prevhdl, prevdb, FTAG);

		if ((error = zfs_obj_to_pobj(osp, sa_hdl, sa_table, &pobj,
		    &is_xattrdir)) != 0)
			break;

		if (pobj == obj) {
			if (path[0] != '/')
				*--path = '/';
			break;
		}

		component[0] = '/';
		if (is_xattrdir) {
			(void) snprintf(component + 1, MAXNAMELEN+2,
			    "<xattrdir>");
		} else {
			error = zap_value_search(osp, pobj, obj,
			    ZFS_DIRENT_OBJ(-1ULL),
			    component + 1);
			if (error != 0)
				break;
		}

		complen = strlen(component);
		path -= complen;
		ASSERT(path >= buf);
		bcopy(component, path, complen);
		obj = pobj;

		if (sa_hdl != hdl) {
			prevhdl = sa_hdl;
			prevdb = sa_db;
		}
		error = zfs_grab_sa_handle(osp, obj, &sa_hdl, &sa_db, FTAG);
		if (error != 0) {
			sa_hdl = prevhdl;
			sa_db = prevdb;
			break;
		}
	}

	if (sa_hdl != NULL && sa_hdl != hdl) {
		ASSERT(sa_db != NULL);
		zfs_release_sa_handle(sa_hdl, sa_db, FTAG);
	}

	if (error == 0)
		(void) memmove(buf, path, buf + len - path);

	return (error);
}

int
zfs_obj_to_path(objset_t *osp, uint64_t obj, char *buf, int len)
{
	sa_attr_type_t *sa_table;
	sa_handle_t *hdl;
	dmu_buf_t *db;
	int error;

	error = zfs_sa_setup(osp, &sa_table);
	if (error != 0)
		return (error);

	error = zfs_grab_sa_handle(osp, obj, &hdl, &db, FTAG);
	if (error != 0)
		return (error);

	error = zfs_obj_to_path_impl(osp, obj, hdl, sa_table, buf, len);

	zfs_release_sa_handle(hdl, db, FTAG);
	return (error);
}

int
zfs_obj_to_stats(objset_t *osp, uint64_t obj, zfs_stat_t *sb,
				char *buf, int len)
{
	char *path = buf + len - 1;
	sa_attr_type_t *sa_table;
	sa_handle_t *hdl;
	dmu_buf_t *db;
	int error;

	*path = '\0';

	error = zfs_sa_setup(osp, &sa_table);
	if (error != 0)
		return (error);

	error = zfs_grab_sa_handle(osp, obj, &hdl, &db, FTAG);
	if (error != 0)
		return (error);

	error = zfs_obj_to_stats_impl(hdl, sa_table, sb);
	if (error != 0) {
		zfs_release_sa_handle(hdl, db, FTAG);
		return (error);
	}

	error = zfs_obj_to_path_impl(osp, obj, hdl, sa_table, buf, len);

	zfs_release_sa_handle(hdl, db, FTAG);
	return (error);
}<|MERGE_RESOLUTION|>--- conflicted
+++ resolved
@@ -409,7 +409,6 @@
 	rw_init(&zfsvfs_lock, NULL, RW_DEFAULT, NULL);
 	ASSERT(znode_cache == NULL);
 	znode_cache = kmem_cache_create("zfs_znode_cache",
-<<<<<<< HEAD
 	    sizeof (znode_t), 0,
 		zfs_znode_cache_constructor,
 	    zfs_znode_cache_destructor, NULL, NULL,
@@ -418,10 +417,6 @@
 	// BGH - dont support move semantics here yet.
 	// zfs_znode_move() requires porting
 	//kmem_cache_set_move(znode_cache, zfs_znode_move);
-=======
-	    sizeof (znode_t), 0, zfs_znode_cache_constructor,
-	    zfs_znode_cache_destructor, NULL, NULL, NULL, KMC_SLAB);
->>>>>>> 6186e297
 }
 
 void
