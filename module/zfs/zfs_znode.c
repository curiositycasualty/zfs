/*
 * CDDL HEADER START
 *
 * The contents of this file are subject to the terms of the
 * Common Development and Distribution License (the "License").
 * You may not use this file except in compliance with the License.
 *
 * You can obtain a copy of the license at usr/src/OPENSOLARIS.LICENSE
 * or http://www.opensolaris.org/os/licensing.
 * See the License for the specific language governing permissions
 * and limitations under the License.
 *
 * When distributing Covered Code, include this CDDL HEADER in each
 * file and include the License file at usr/src/OPENSOLARIS.LICENSE.
 * If applicable, add the following below this CDDL HEADER, with the
 * fields enclosed by brackets "[]" replaced with your own identifying
 * information: Portions Copyright [yyyy] [name of copyright owner]
 *
 * CDDL HEADER END
 */
/*
 * Copyright (c) 2005, 2010, Oracle and/or its affiliates. All rights reserved.
 * Copyright (c) 2013 by Delphix. All rights reserved.
 */

/* Portions Copyright 2007 Jeremy Teo */
/* Portions Copyright 2011 Martin Matuska <mm@FreeBSD.org> */
/* Portions Copyright 2013 Jorgen Lundman <lundman@lundman.net> */

#ifdef _KERNEL
#include <sys/types.h>
#include <sys/param.h>
#include <sys/time.h>
#include <sys/systm.h>
#include <sys/sysmacros.h>
#include <sys/resource.h>
#include <sys/mntent.h>
#include <sys/u8_textprep.h>
#include <sys/dsl_dataset.h>
#include <sys/vfs.h>
#include <sys/vnode.h>
#include <sys/file.h>
#include <sys/kmem.h>
#include <sys/errno.h>
#include <sys/unistd.h>
#include <sys/atomic.h>
#include <sys/zfs_dir.h>
#include <sys/zfs_acl.h>
#include <sys/zfs_ioctl.h>
#include <sys/zfs_rlock.h>
#include <sys/zfs_fuid.h>
#include <sys/dnode.h>
#include <sys/fs/zfs.h>
#include <sys/kidmap.h>
#include <sys/zfs_vnops.h>
#endif /* _KERNEL */

#include <sys/dmu.h>
#include <sys/refcount.h>
#include <sys/stat.h>
#include <sys/zap.h>
#include <sys/zfs_znode.h>
#include <sys/sa.h>
#include <sys/zfs_sa.h>
#include <sys/zfs_stat.h>
#include <sys/refcount.h>

#include "zfs_prop.h"
#include "zfs_comutil.h"

/* Used by fstat(1). */
#ifndef __APPLE__
SYSCTL_INT(_debug_sizeof, OID_AUTO, znode, CTLFLAG_RD, 0, sizeof (znode_t),
			"sizeof(znode_t)");
#endif
void
zfs_release_sa_handle(sa_handle_t *hdl, dmu_buf_t *db, void *tag);
extern uint64_t vnop_num_reclaims;



// #define dprintf printf

/*
 * Define ZNODE_STATS to turn on statistic gathering. By default, it is only
 * turned on when DEBUG is also defined.
 */
#ifdef	DEBUG
#define	ZNODE_STATS
#endif	/* DEBUG */

#ifdef	ZNODE_STATS
#define	ZNODE_STAT_ADD(stat)			((stat)++)
#else
#define	ZNODE_STAT_ADD(stat)			/* nothing */
#endif	/* ZNODE_STATS */

/*
 * Functions needed for userland (ie: libzpool) are not put under
 * #ifdef_KERNEL; the rest of the functions have dependencies
 * (such as VFS logic) that will not compile easily in userland.
 */
#ifdef _KERNEL
/*
 * Needed to close a small window in zfs_znode_move() that allows the zfsvfs to
 * be freed before it can be safely accessed.
 */
krwlock_t zfsvfs_lock;

static kmem_cache_t *znode_cache = NULL;

/*ARGSUSED*/
#if 0 // unused function
static void
znode_evict_error(dmu_buf_t *dbuf, void *user_ptr)
{
	/*
	 * We should never drop all dbuf refs without first clearing
	 * the eviction callback.
	 */
	panic("evicting znode %p\n", user_ptr);
}
#endif

extern struct vop_vector zfs_vnodeops;
extern struct vop_vector zfs_fifoops;
extern struct vop_vector zfs_shareops;

/*
 * XXX: We cannot use this function as a cache constructor, because
 *      there is one global cache for all file systems and we need
 *      to pass vfsp here, which is not possible, because argument
 *      'cdrarg' is defined at kmem_cache_create() time.
 */
/*ARGSUSED*/
static int
zfs_znode_cache_constructor(void *buf, void *arg, int kmflags)
{
	znode_t *zp = buf;
#ifndef __APPLE__
	vnode_t *vp;
	vfs_t *vfsp = arg;
	int error;
#endif

	bzero(zp, sizeof(znode_t));

	POINTER_INVALIDATE(&zp->z_zfsvfs);
	ASSERT(!POINTER_IS_VALID(zp->z_zfsvfs));

#ifndef __APPLE__
	if (vfsp != NULL) {

		/*
		 * OSX can only set v_type in the vnode_create call, so we
		 * need to know now what we will be creating. So this call
		 * moved further down. We should consider restoring
		 * cache_constructor to the old automatic method.
		 */
		error = getnewvnode("zfs", arg, &zfs_vnodeops, &vp,
		    IFTOVT((mode_t)zp->z_mode));
		if (error != 0 && (kmflags & KM_NOSLEEP))
			return (-1);
		ASSERT(error == 0);
		vn_lock(vp, LK_EXCLUSIVE | LK_RETRY);
		zp->z_vnode = vp;
		vp->v_data = (caddr_t)zp;
		VN_LOCK_AREC(vp);
		VN_LOCK_ASHARE(vp);
	} else {
		zp->z_vnode = NULL;
	}
#endif

	list_link_init(&zp->z_link_node);
	list_link_init(&zp->z_link_reclaim_node);

	mutex_init(&zp->z_lock, NULL, MUTEX_DEFAULT, NULL);
	rw_init(&zp->z_map_lock, NULL, RW_DEFAULT, NULL);
	rw_init(&zp->z_parent_lock, NULL, RW_DEFAULT, NULL);
	rw_init(&zp->z_name_lock, NULL, RW_DEFAULT, NULL);
	mutex_init(&zp->z_acl_lock, NULL, MUTEX_DEFAULT, NULL);

	mutex_init(&zp->z_range_lock, NULL, MUTEX_DEFAULT, NULL);
	avl_create(&zp->z_range_avl, zfs_range_compare,
	    sizeof (rl_t), offsetof(rl_t, r_node));

	zp->z_dirlocks = NULL;
	zp->z_acl_cached = NULL;
	zp->z_moved = 0;
	zp->z_fastpath = B_FALSE;
	return (0);
}

/*ARGSUSED*/
static void
zfs_znode_cache_destructor(void *buf, void *arg)
{
	znode_t *zp = buf;
	ASSERT(!POINTER_IS_VALID(zp->z_zfsvfs));
	ASSERT(ZTOV(zp) == NULL);
	vn_free(ZTOV(zp));
	ASSERT(!list_link_active(&zp->z_link_node));
	mutex_destroy(&zp->z_lock);
	rw_destroy(&zp->z_map_lock);
	rw_destroy(&zp->z_parent_lock);
	rw_destroy(&zp->z_name_lock);
	mutex_destroy(&zp->z_acl_lock);
	avl_destroy(&zp->z_range_avl);
	mutex_destroy(&zp->z_range_lock);

	ASSERT(zp->z_dirlocks == NULL);
	ASSERT(zp->z_acl_cached == NULL);
}

#ifdef	ZNODE_STATS
static struct {
	uint64_t zms_zfsvfs_invalid;
	uint64_t zms_zfsvfs_recheck1;
	uint64_t zms_zfsvfs_unmounted;
	uint64_t zms_zfsvfs_recheck2;
	uint64_t zms_obj_held;
	uint64_t zms_vnode_locked;
	uint64_t zms_not_only_dnlc;
} znode_move_stats;
#endif	/* ZNODE_STATS */

#ifdef sun
static void
zfs_znode_move_impl(znode_t *ozp, znode_t *nzp)
{
	vnode_t *vp;

	/* Copy fields. */
	nzp->z_zfsvfs = ozp->z_zfsvfs;

	/* Swap vnodes. */
	vp = nzp->z_vnode;
	nzp->z_vnode = ozp->z_vnode;
	ozp->z_vnode = vp; /* let destructor free the overwritten vnode */
	ZTOV(ozp)->v_data = ozp;
	ZTOV(nzp)->v_data = nzp;

	nzp->z_id = ozp->z_id;
	ASSERT(ozp->z_dirlocks == NULL); /* znode not in use */
	ASSERT(avl_numnodes(&ozp->z_range_avl) == 0);
	nzp->z_unlinked = ozp->z_unlinked;
	nzp->z_atime_dirty = ozp->z_atime_dirty;
	nzp->z_zn_prefetch = ozp->z_zn_prefetch;
	nzp->z_blksz = ozp->z_blksz;
	nzp->z_seq = ozp->z_seq;
	nzp->z_mapcnt = ozp->z_mapcnt;
	nzp->z_gen = ozp->z_gen;
	nzp->z_sync_cnt = ozp->z_sync_cnt;
	nzp->z_is_sa = ozp->z_is_sa;
	nzp->z_sa_hdl = ozp->z_sa_hdl;
	bcopy(ozp->z_atime, nzp->z_atime, sizeof (uint64_t) * 2);
	nzp->z_links = ozp->z_links;
	nzp->z_size = ozp->z_size;
	nzp->z_pflags = ozp->z_pflags;
	nzp->z_uid = ozp->z_uid;
	nzp->z_gid = ozp->z_gid;
	nzp->z_mode = ozp->z_mode;

	/*
	 * Since this is just an idle znode and kmem is already dealing with
	 * memory pressure, release any cached ACL.
	 */
	if (ozp->z_acl_cached) {
		zfs_acl_free(ozp->z_acl_cached);
		ozp->z_acl_cached = NULL;
	}

	sa_set_userp(nzp->z_sa_hdl, nzp);

	/*
	 * Invalidate the original znode by clearing fields that provide a
	 * pointer back to the znode. Set the low bit of the vfs pointer to
	 * ensure that zfs_znode_move() recognizes the znode as invalid in any
	 * subsequent callback.
	 */
	ozp->z_sa_hdl = NULL;
	POINTER_INVALIDATE(&ozp->z_zfsvfs);

	/*
	 * Mark the znode.
	 */
	nzp->z_moved = 1;
	ozp->z_moved = (uint8_t)-1;
}

/*ARGSUSED*/
static kmem_cbrc_t
zfs_znode_move(void *buf, void *newbuf, size_t size, void *arg)
{
	znode_t *ozp = buf, *nzp = newbuf;
	zfsvfs_t *zfsvfs;
	vnode_t *vp;

	/*
	 * The znode is on the file system's list of known znodes if the vfs
	 * pointer is valid. We set the low bit of the vfs pointer when freeing
	 * the znode to invalidate it, and the memory patterns written by kmem
	 * (baddcafe and deadbeef) set at least one of the two low bits. A newly
	 * created znode sets the vfs pointer last of all to indicate that the
	 * znode is known and in a valid state to be moved by this function.
	 */
	zfsvfs = ozp->z_zfsvfs;
	if (!POINTER_IS_VALID(zfsvfs)) {
		ZNODE_STAT_ADD(znode_move_stats.zms_zfsvfs_invalid);
		return (KMEM_CBRC_DONT_KNOW);
	}

	/*
	 * Close a small window in which it's possible that the filesystem could
	 * be unmounted and freed, and zfsvfs, though valid in the previous
	 * statement, could point to unrelated memory by the time we try to
	 * prevent the filesystem from being unmounted.
	 */
	rw_enter(&zfsvfs_lock, RW_WRITER);
	if (zfsvfs != ozp->z_zfsvfs) {
		rw_exit(&zfsvfs_lock);
		ZNODE_STAT_ADD(znode_move_stats.zms_zfsvfs_recheck1);
		return (KMEM_CBRC_DONT_KNOW);
	}

	/*
	 * If the znode is still valid, then so is the file system. We know that
	 * no valid file system can be freed while we hold zfsvfs_lock, so we
	 * can safely ensure that the filesystem is not and will not be
	 * unmounted. The next statement is equivalent to ZFS_ENTER().
	 */
	rrw_enter(&zfsvfs->z_teardown_lock, RW_READER, FTAG);
	if (zfsvfs->z_unmounted) {
		ZFS_EXIT(zfsvfs);
		rw_exit(&zfsvfs_lock);
		ZNODE_STAT_ADD(znode_move_stats.zms_zfsvfs_unmounted);
		return (KMEM_CBRC_DONT_KNOW);
	}
	rw_exit(&zfsvfs_lock);

	mutex_enter(&zfsvfs->z_znodes_lock);
	/*
	 * Recheck the vfs pointer in case the znode was removed just before
	 * acquiring the lock.
	 */
	if (zfsvfs != ozp->z_zfsvfs) {
		mutex_exit(&zfsvfs->z_znodes_lock);
		ZFS_EXIT(zfsvfs);
		ZNODE_STAT_ADD(znode_move_stats.zms_zfsvfs_recheck2);
		return (KMEM_CBRC_DONT_KNOW);
	}

	/*
	 * At this point we know that as long as we hold z_znodes_lock, the
	 * znode cannot be freed and fields within the znode can be safely
	 * accessed. Now, prevent a race with zfs_zget().
	 */
	if (ZFS_OBJ_HOLD_TRYENTER(zfsvfs, ozp->z_id) == 0) {
		mutex_exit(&zfsvfs->z_znodes_lock);
		ZFS_EXIT(zfsvfs);
		ZNODE_STAT_ADD(znode_move_stats.zms_obj_held);
		return (KMEM_CBRC_LATER);
	}

	vp = ZTOV(ozp);
	if (mutex_tryenter(&vp->v_lock) == 0) {
		ZFS_OBJ_HOLD_EXIT(zfsvfs, ozp->z_id);
		mutex_exit(&zfsvfs->z_znodes_lock);
		ZFS_EXIT(zfsvfs);
		ZNODE_STAT_ADD(znode_move_stats.zms_vnode_locked);
		return (KMEM_CBRC_LATER);
	}

	/* Only move znodes that are referenced _only_ by the DNLC. */
	if (vp->v_count != 1 || !vn_in_dnlc(vp)) {
		mutex_exit(&vp->v_lock);
		ZFS_OBJ_HOLD_EXIT(zfsvfs, ozp->z_id);
		mutex_exit(&zfsvfs->z_znodes_lock);
		ZFS_EXIT(zfsvfs);
		ZNODE_STAT_ADD(znode_move_stats.zms_not_only_dnlc);
		return (KMEM_CBRC_LATER);
	}

	/*
	 * The znode is known and in a valid state to move. We're holding the
	 * locks needed to execute the critical section.
	 */
	zfs_znode_move_impl(ozp, nzp);
	mutex_exit(&vp->v_lock);
	ZFS_OBJ_HOLD_EXIT(zfsvfs, ozp->z_id);

	list_link_replace(&ozp->z_link_node, &nzp->z_link_node);
	mutex_exit(&zfsvfs->z_znodes_lock);
	ZFS_EXIT(zfsvfs);

	return (KMEM_CBRC_YES);
}
#endif /* sun */

void
zfs_znode_init(void)
{
	/*
	 * Initialize zcache
	 */
	rw_init(&zfsvfs_lock, NULL, RW_DEFAULT, NULL);
	ASSERT(znode_cache == NULL);
	znode_cache = kmem_cache_create("zfs_znode_cache",
	    sizeof (znode_t), 0,
		zfs_znode_cache_constructor,
	    zfs_znode_cache_destructor, NULL, NULL,
	    NULL, 0);

	// BGH - dont support move semantics here yet.
	// zfs_znode_move() requires porting
	//kmem_cache_set_move(znode_cache, zfs_znode_move);
}

void
zfs_znode_fini(void)
{
#ifdef sun
	/*
	 * Cleanup vfs & vnode ops
	 */
	zfs_remove_op_tables();
#endif	/* sun */

	/*
	 * Cleanup zcache
	 */
	if (znode_cache)
		kmem_cache_destroy(znode_cache);
	znode_cache = NULL;
	rw_destroy(&zfsvfs_lock);
}

#ifdef sun
struct vnodeops *zfs_dvnodeops;
struct vnodeops *zfs_fvnodeops;
struct vnodeops *zfs_symvnodeops;
struct vnodeops *zfs_xdvnodeops;
struct vnodeops *zfs_evnodeops;
struct vnodeops *zfs_sharevnodeops;

void
zfs_remove_op_tables()
{
	/*
	 * Remove vfs ops
	 */
	ASSERT(zfsfstype);
	(void) vfs_freevfsops_by_type(zfsfstype);
	zfsfstype = 0;

	/*
	 * Remove vnode ops
	 */
	if (zfs_dvnodeops)
		vn_freevnodeops(zfs_dvnodeops);
	if (zfs_fvnodeops)
		vn_freevnodeops(zfs_fvnodeops);
	if (zfs_symvnodeops)
		vn_freevnodeops(zfs_symvnodeops);
	if (zfs_xdvnodeops)
		vn_freevnodeops(zfs_xdvnodeops);
	if (zfs_evnodeops)
		vn_freevnodeops(zfs_evnodeops);
	if (zfs_sharevnodeops)
		vn_freevnodeops(zfs_sharevnodeops);

	zfs_dvnodeops = NULL;
	zfs_fvnodeops = NULL;
	zfs_symvnodeops = NULL;
	zfs_xdvnodeops = NULL;
	zfs_evnodeops = NULL;
	zfs_sharevnodeops = NULL;
}

extern const fs_operation_def_t zfs_dvnodeops_template[];
extern const fs_operation_def_t zfs_fvnodeops_template[];
extern const fs_operation_def_t zfs_xdvnodeops_template[];
extern const fs_operation_def_t zfs_symvnodeops_template[];
extern const fs_operation_def_t zfs_evnodeops_template[];
extern const fs_operation_def_t zfs_sharevnodeops_template[];

int
zfs_create_op_tables()
{
	int error;

	/*
	 * zfs_dvnodeops can be set if mod_remove() calls mod_installfs()
	 * due to a failure to remove the the 2nd modlinkage (zfs_modldrv).
	 * In this case we just return as the ops vectors are already set up.
	 */
	if (zfs_dvnodeops)
		return (0);

	error = vn_make_ops(MNTTYPE_ZFS, zfs_dvnodeops_template,
	    &zfs_dvnodeops);
	if (error)
		return (error);

	error = vn_make_ops(MNTTYPE_ZFS, zfs_fvnodeops_template,
	    &zfs_fvnodeops);
	if (error)
		return (error);

	error = vn_make_ops(MNTTYPE_ZFS, zfs_symvnodeops_template,
	    &zfs_symvnodeops);
	if (error)
		return (error);

	error = vn_make_ops(MNTTYPE_ZFS, zfs_xdvnodeops_template,
	    &zfs_xdvnodeops);
	if (error)
		return (error);

	error = vn_make_ops(MNTTYPE_ZFS, zfs_evnodeops_template,
	    &zfs_evnodeops);
	if (error)
		return (error);

	error = vn_make_ops(MNTTYPE_ZFS, zfs_sharevnodeops_template,
	    &zfs_sharevnodeops);

	return (error);
}
#endif	/* sun */

int
zfs_create_share_dir(zfsvfs_t *zfsvfs, dmu_tx_t *tx)
{
	int error = 0;
#if 0 // FIXME, uses vnode struct, not ptr
	zfs_acl_ids_t acl_ids;
	vattr_t vattr;
	znode_t *sharezp;
	struct vnode *vp, *vnode;
	znode_t *zp;

	vattr.va_mask = AT_MODE|AT_UID|AT_GID|AT_TYPE;
	vattr.va_type = VDIR;
	vattr.va_mode = S_IFDIR|0555;
	vattr.va_uid = crgetuid(kcred);
	vattr.va_gid = crgetgid(kcred);

	sharezp = kmem_cache_alloc(znode_cache, KM_SLEEP);
<<<<<<< HEAD
	//zfs_znode_cache_constructor(sharezp, zfsvfs->z_parent->z_vfs, 0);
	ASSERT(!POINTER_IS_VALID(sharezp->z_zfsvfs));
=======
>>>>>>> f42d7f41
	sharezp->z_moved = 0;
	sharezp->z_unlinked = 0;
	sharezp->z_atime_dirty = 0;
	sharezp->z_zfsvfs = zfsvfs;
	sharezp->z_is_sa = zfsvfs->z_use_sa;

	sharezp->z_vnode = vnode;
	vnode.v_data = sharezp;

	vp = ZTOV(sharezp);
	vp->v_type = VDIR;

	VERIFY(0 == zfs_acl_ids_create(sharezp, IS_ROOT_NODE, &vattr,
	    kcred, NULL, &acl_ids));
	zfs_mknode(sharezp, &vattr, tx, kcred, IS_ROOT_NODE, &zp, &acl_ids);
	ASSERT3P(zp, ==, sharezp);
	POINTER_INVALIDATE(&sharezp->z_zfsvfs);
	error = zap_add(zfsvfs->z_os, MASTER_NODE_OBJ,
	    ZFS_SHARES_DIR, 8, 1, &sharezp->z_id, tx);
	zfsvfs->z_shares_dir = sharezp->z_id;

	zfs_acl_ids_free(&acl_ids);
	ZTOV(sharezp)->v_data = NULL;
	ZTOV(sharezp)->v_count = 0;
	ZTOV(sharezp)->v_holdcnt = 0;
	zp->z_vnode = NULL;
	sa_handle_destroy(sharezp->z_sa_hdl);
	sharezp->z_vnode = NULL;
	kmem_cache_free(znode_cache, sharezp);
#endif
	return (error);
}

/*
 * define a couple of values we need available
 * for both 64 and 32 bit environments.
 */
#ifndef NBITSMINOR64
#define	NBITSMINOR64	32
#endif
#ifndef MAXMAJ64
#define	MAXMAJ64	0xffffffffUL
#endif
#ifndef	MAXMIN64
#define	MAXMIN64	0xffffffffUL
#endif

/*
 * Create special expldev for ZFS private use.
 * Can't use standard expldev since it doesn't do
 * what we want.  The standard expldev() takes a
 * dev32_t in LP64 and expands it to a long dev_t.
 * We need an interface that takes a dev32_t in ILP32
 * and expands it to a long dev_t.
 */
static uint64_t
zfs_expldev(dev_t dev)
{
	return (((uint64_t)major(dev) << NBITSMINOR64) | minor(dev));
}
/*
 * Special cmpldev for ZFS private use.
 * Can't use standard cmpldev since it takes
 * a long dev_t and compresses it to dev32_t in
 * LP64.  We need to do a compaction of a long dev_t
 * to a dev32_t in ILP32.
 */
dev_t
zfs_cmpldev(uint64_t dev)
{
	return (makedev((dev >> NBITSMINOR64), (dev & MAXMIN64)));
}

static void
zfs_znode_sa_init(zfsvfs_t *zfsvfs, znode_t *zp,
				    dmu_buf_t *db, dmu_object_type_t obj_type,
				    sa_handle_t *sa_hdl)
{
	ASSERT(!POINTER_IS_VALID(zp->z_zfsvfs) || (zfsvfs == zp->z_zfsvfs));
	ASSERT(MUTEX_HELD(ZFS_OBJ_MUTEX(zfsvfs, zp->z_id)));

	mutex_enter(&zp->z_lock);

	ASSERT(zp->z_sa_hdl == NULL);
	ASSERT(zp->z_acl_cached == NULL);
	if (sa_hdl == NULL) {
		VERIFY(0 == sa_handle_get_from_db(zfsvfs->z_os, db, zp,
		    SA_HDL_SHARED, &zp->z_sa_hdl));
	} else {
		zp->z_sa_hdl = sa_hdl;
		sa_set_userp(sa_hdl, zp);
	}

	zp->z_is_sa = (obj_type == DMU_OT_SA) ? B_TRUE : B_FALSE;

#ifndef __APPLE__
	/*
	 * Slap on VROOT if we are the root znode
	 */
	if (zp->z_id == zfsvfs->z_root)
		ZTOV(zp)->v_flag |= VROOT;
#endif

	mutex_exit(&zp->z_lock);
	vn_exists(ZTOV(zp));
}

void
zfs_znode_dmu_fini(znode_t *zp)
{
	ASSERT(MUTEX_HELD(ZFS_OBJ_MUTEX(zp->z_zfsvfs, zp->z_id)) ||
	    zp->z_unlinked ||
	    RW_WRITE_HELD(&zp->z_zfsvfs->z_teardown_inactive_lock));

	sa_handle_destroy(zp->z_sa_hdl);
	zp->z_sa_hdl = NULL;
}

<<<<<<< HEAD
=======
/*
 * Called by new_inode() to allocate a new inode.
 */
int
zfs_inode_alloc(struct super_block *sb, struct inode **ip)
{
	znode_t *zp;

	zp = kmem_cache_alloc(znode_cache, KM_SLEEP);
	*ip = ZTOI(zp);

	return (0);
}

/*
 * Called in multiple places when an inode should be destroyed.
 */
void
zfs_inode_destroy(struct inode *ip)
{
	znode_t *zp = ITOZ(ip);
	zfs_sb_t *zsb = ZTOZSB(zp);

	if (zfsctl_is_node(ip))
		zfsctl_inode_destroy(ip);

	mutex_enter(&zsb->z_znodes_lock);
	if (list_link_active(&zp->z_link_node)) {
		list_remove(&zsb->z_all_znodes, zp);
		zsb->z_nr_znodes--;
	}
	mutex_exit(&zsb->z_znodes_lock);

	if (zp->z_acl_cached) {
		zfs_acl_free(zp->z_acl_cached);
		zp->z_acl_cached = NULL;
	}

	if (zp->z_xattr_cached) {
		nvlist_free(zp->z_xattr_cached);
		zp->z_xattr_cached = NULL;
	}

	if (zp->z_xattr_parent) {
		zfs_iput_async(ZTOI(zp->z_xattr_parent));
		zp->z_xattr_parent = NULL;
	}

	kmem_cache_free(znode_cache, zp);
}

>>>>>>> f42d7f41
static void
zfs_vnode_forget(struct vnode *vp)
{

	/* copied from insmntque_stddtr */
	if (vp) {
		vnode_clearfsnode(vp);
		vnode_put(vp);
		vnode_recycle(vp);
	}
}

/*
 * Construct a new znode/vnode and intialize.
 *
 * This does not do a call to dmu_set_user() that is
 * up to the caller to do, in case you don't want to
 * return the znode
 */
static znode_t *
zfs_znode_alloc(zfsvfs_t *zfsvfs, dmu_buf_t *db, int blksz,
				dmu_object_type_t obj_type, sa_handle_t *hdl)
{
	znode_t	*zp;
	struct vnode *vp;
	uint64_t mode;
	uint64_t parent;
	sa_bulk_attr_t bulk[9];
	int count = 0;
#ifdef __FreeBSD__
	struct vnodeopv_entry_desc *vops;
#endif

	zp = kmem_cache_alloc(znode_cache, KM_SLEEP);
	//zfs_znode_cache_constructor(zp, zfsvfs->z_parent->z_vfs, 0);

	ASSERT(zp->z_dirlocks == NULL);
	ASSERT(!POINTER_IS_VALID(zp->z_zfsvfs));
	zp->z_moved = 0;

	/*
	 * Defer setting z_zfsvfs until the znode is ready to be a candidate for
	 * the zfs_znode_move() callback.
	 */
	zp->z_vnode = NULL;
	zp->z_sa_hdl = NULL;
	zp->z_unlinked = 0;
	zp->z_atime_dirty = 0;
	zp->z_mapcnt = 0;
	zp->z_id = db->db_object;
	zp->z_blksz = blksz;
	zp->z_seq = 0x7A4653;
	zp->z_sync_cnt = 0;

	zp->z_is_zvol = 0;
	zp->z_is_mapped = 0;
	zp->z_is_ctldir = 0;
	zp->z_vid = 0;
	zp->z_uid = 0;
	zp->z_gid = 0;
	zp->z_size = 0;
	zp->z_finder_hardlink_name[0] = 0;

	vp = ZTOV(zp); /* Does nothing in OSX */

	zfs_znode_sa_init(zfsvfs, zp, db, obj_type, hdl);

	SA_ADD_BULK_ATTR(bulk, count, SA_ZPL_MODE(zfsvfs), NULL, &mode, 8);
	SA_ADD_BULK_ATTR(bulk, count, SA_ZPL_GEN(zfsvfs), NULL, &zp->z_gen, 8);
	SA_ADD_BULK_ATTR(bulk, count, SA_ZPL_SIZE(zfsvfs), NULL,
	    &zp->z_size, 8);
	SA_ADD_BULK_ATTR(bulk, count, SA_ZPL_LINKS(zfsvfs), NULL,
	    &zp->z_links, 8);
	SA_ADD_BULK_ATTR(bulk, count, SA_ZPL_FLAGS(zfsvfs), NULL,
	    &zp->z_pflags, 8);
	SA_ADD_BULK_ATTR(bulk, count, SA_ZPL_PARENT(zfsvfs), NULL, &parent, 8);
	SA_ADD_BULK_ATTR(bulk, count, SA_ZPL_ATIME(zfsvfs), NULL,
	    &zp->z_atime, 16);
	SA_ADD_BULK_ATTR(bulk, count, SA_ZPL_UID(zfsvfs), NULL,
	    &zp->z_uid, 8);
	SA_ADD_BULK_ATTR(bulk, count, SA_ZPL_GID(zfsvfs), NULL,
	    &zp->z_gid, 8);

	if (sa_bulk_lookup(zp->z_sa_hdl, bulk, count) != 0 || zp->z_gen == 0) {
		if (hdl == NULL)
			sa_handle_destroy(zp->z_sa_hdl);
		printf("znode_alloc: sa_bulk_lookup failed - aborting\n");
		zfs_vnode_forget(vp);
		zp->z_vnode = NULL;
		kmem_cache_free(znode_cache, zp);
		return (NULL);
	}

	zp->z_mode = mode;

#ifdef __Linux__
	/*
	 * xattr znodes hold a reference on their unique parent
	 */
	if (dip && zp->z_pflags & ZFS_XATTR) {
		igrab(dip);
		zp->z_xattr_parent = ITOZ(dip);
	}
#endif

#ifndef __APPLE__
	vp->v_type = IFTOVT((mode_t)mode);

	switch (vp->v_type) {
	case VDIR:

		zp->z_zn_prefetch = B_TRUE; /* z_prefetch default is enabled */
		break;
#ifdef sun
	case VBLK:
	case VCHR:
		{
			uint64_t rdev;
			VERIFY(sa_lookup(zp->z_sa_hdl, SA_ZPL_RDEV(zfsvfs),
			    &rdev, sizeof (rdev)) == 0);

			vp->v_rdev = zfs_cmpldev(rdev);
		}
		break;
#endif	/* sun */
	case VFIFO:
#ifdef sun
	case VSOCK:
	case VDOOR:
#endif	/* sun */
		vp->v_op = &zfs_fifoops;
		break;
	case VREG:
		if (parent == zfsvfs->z_shares_dir) {
			ASSERT(zp->z_uid == 0 && zp->z_gid == 0);
			vp->v_op = &zfs_shareops;
		}
		break;
#ifdef sun
	case VLNK:
		vn_setops(vp, zfs_symvnodeops);
		break;
	default:
		vn_setops(vp, zfs_evnodeops);
		break;
#endif	/* sun */
	}

	if (vp->v_type != VFIFO)
		VN_LOCK_ASHARE(vp);

#else /* APPLE */

	zfs_znode_getvnode(zp, zfsvfs, &vp); /* Assigns both vp and z_vnode */

#endif /* Apple */

	mutex_enter(&zfsvfs->z_znodes_lock);
	list_insert_tail(&zfsvfs->z_all_znodes, zp);
	membar_producer();
	/*
	 * Everything else must be valid before assigning z_zfsvfs makes the
	 * znode eligible for zfs_znode_move().
	 */
	zp->z_zfsvfs = zfsvfs;
	mutex_exit(&zfsvfs->z_znodes_lock);

	// ZOL-0.6.2 calls
	// dmu_object_size_from_db(sa_get_db(zp->z_sa_hdl), &blksize,
	//    (u_longlong_t *)&ip->i_blocks);

	VFS_HOLD(zfsvfs->z_vfs);
	return (zp);
}


static uint64_t empty_xattr;
static uint64_t pad[4];
static zfs_acl_phys_t acl_phys;
/*
 * Create a new DMU object to hold a zfs znode.
 *
 *	IN:	dzp	- parent directory for new znode
 *		vap	- file attributes for new znode
 *		tx	- dmu transaction id for zap operations
 *		cr	- credentials of caller
 *		flag	- flags:
 *			  IS_ROOT_NODE	- new object will be root
 *			  IS_XATTR	- new object is an attribute
 *		bonuslen - length of bonus buffer
 *		setaclp  - File/Dir initial ACL
 *		fuidp	 - Tracks fuid allocation.
 *
 *	OUT:	zpp	- allocated znode
 *
 */
void
zfs_mknode(znode_t *dzp, vattr_t *vap, dmu_tx_t *tx, cred_t *cr,
		    uint_t flag, znode_t **zpp, zfs_acl_ids_t *acl_ids)
{
	uint64_t	crtime[2], atime[2], mtime[2], ctime[2];
	uint64_t	mode, size, links, parent, pflags;
	uint64_t	dzp_pflags = 0;
	uint64_t	rdev = 0;
	zfsvfs_t	*zfsvfs = dzp->z_zfsvfs;
	dmu_buf_t	*db;
	timestruc_t	now;
	uint64_t	gen, obj;
	int		bonuslen;
	sa_handle_t	*sa_hdl;
	dmu_object_type_t obj_type;
	sa_bulk_attr_t  *sa_attrs;
	int		cnt = 0;
	zfs_acl_locator_cb_t locate = { 0 };
	int err = 0;

	ASSERT(vap && (vap->va_mask & (AT_TYPE|AT_MODE)) == (AT_TYPE|AT_MODE));

	if (zfsvfs->z_replay) {
		obj = vap->va_nodeid;
		now = vap->va_ctime;		/* see zfs_replay_create() */
		gen = vap->va_nblocks;		/* ditto */
	} else {
		obj = 0;
		gethrestime(&now);
		gen = dmu_tx_get_txg(tx);
	}

	obj_type = zfsvfs->z_use_sa ? DMU_OT_SA : DMU_OT_ZNODE;
	bonuslen = (obj_type == DMU_OT_SA) ?
	    DN_MAX_BONUSLEN : ZFS_OLD_ZNODE_PHYS_SIZE;

	/*
	 * Create a new DMU object.
	 */
	/*
	 * There's currently no mechanism for pre-reading the blocks that will
	 * be needed to allocate a new object, so we accept the small chance
	 * that there will be an i/o error and we will fail one of the
	 * assertions below.
	 */
	if (vap->va_type == VDIR) {
		if (zfsvfs->z_replay) {
			err = zap_create_claim_norm(zfsvfs->z_os, obj,
			    zfsvfs->z_norm, DMU_OT_DIRECTORY_CONTENTS,
			    obj_type, bonuslen, tx);
			ASSERT(err == 0);
		} else {
			obj = zap_create_norm(zfsvfs->z_os,
			    zfsvfs->z_norm, DMU_OT_DIRECTORY_CONTENTS,
			    obj_type, bonuslen, tx);
		}
	} else {
		if (zfsvfs->z_replay) {
			err = dmu_object_claim(zfsvfs->z_os, obj,
			    DMU_OT_PLAIN_FILE_CONTENTS, 0,
			    obj_type, bonuslen, tx);
			ASSERT(err == 0);
		} else {
			obj = dmu_object_alloc(zfsvfs->z_os,
			    DMU_OT_PLAIN_FILE_CONTENTS, 0,
			    obj_type, bonuslen, tx);
		}
	}

	getnewvnode_reserve(1);
	ZFS_OBJ_HOLD_ENTER(zfsvfs, obj);

	VERIFY(0 == sa_buf_hold(zfsvfs->z_os, obj, NULL, &db));

	/*
	 * If this is the root, fix up the half-initialized parent pointer
	 * to reference the just-allocated physical data area.
	 */
	if (flag & IS_ROOT_NODE) {
		dzp->z_id = obj;
	} else {
		dzp_pflags = dzp->z_pflags;
	}

	/*
	 * If parent is an xattr, so am I.
	 */
	if (dzp_pflags & ZFS_XATTR) {
		flag |= IS_XATTR;
	}

	if (zfsvfs->z_use_fuids)
		pflags = ZFS_ARCHIVE | ZFS_AV_MODIFIED;
	else
		pflags = 0;

	if (vap->va_type == VDIR) {
		size = 2;		/* contents ("." and "..") */
		links = (flag & (IS_ROOT_NODE | IS_XATTR)) ? 2 : 1;
	} else {
		size = links = 0;
	}

	if (vap->va_type == VBLK || vap->va_type == VCHR) {
		rdev = zfs_expldev(vap->va_rdev);
	}

	parent = dzp->z_id;
	mode = acl_ids->z_mode;
	if (flag & IS_XATTR)
		pflags |= ZFS_XATTR;

	/*
	 * No execs denied will be deterimed when zfs_mode_compute() is called.
	 */
	pflags |= acl_ids->z_aclp->z_hints &
	    (ZFS_ACL_TRIVIAL|ZFS_INHERIT_ACE|ZFS_ACL_AUTO_INHERIT|
	    ZFS_ACL_DEFAULTED|ZFS_ACL_PROTECTED);

	ZFS_TIME_ENCODE(&now, crtime);
	ZFS_TIME_ENCODE(&now, ctime);

	if (vap->va_mask & AT_ATIME) {
		ZFS_TIME_ENCODE(&vap->va_atime, atime);
	} else {
		ZFS_TIME_ENCODE(&now, atime);
	}

	if (vap->va_mask & AT_MTIME) {
		ZFS_TIME_ENCODE(&vap->va_mtime, mtime);
	} else {
		ZFS_TIME_ENCODE(&now, mtime);
	}

	/* Now add in all of the "SA" attributes */
	VERIFY(0 == sa_handle_get_from_db(zfsvfs->z_os, db, NULL, SA_HDL_SHARED,
	    &sa_hdl));

	/*
	 * Setup the array of attributes to be replaced/set on the new file
	 *
	 * order for  DMU_OT_ZNODE is critical since it needs to be constructed
	 * in the old znode_phys_t format.  Don't change this ordering
	 */
	sa_attrs = kmem_alloc(sizeof (sa_bulk_attr_t) * ZPL_END, KM_SLEEP);

	if (obj_type == DMU_OT_ZNODE) {
		SA_ADD_BULK_ATTR(sa_attrs, cnt, SA_ZPL_ATIME(zfsvfs),
		    NULL, &atime, 16);
		SA_ADD_BULK_ATTR(sa_attrs, cnt, SA_ZPL_MTIME(zfsvfs),
		    NULL, &mtime, 16);
		SA_ADD_BULK_ATTR(sa_attrs, cnt, SA_ZPL_CTIME(zfsvfs),
		    NULL, &ctime, 16);
		SA_ADD_BULK_ATTR(sa_attrs, cnt, SA_ZPL_CRTIME(zfsvfs),
		    NULL, &crtime, 16);
		SA_ADD_BULK_ATTR(sa_attrs, cnt, SA_ZPL_GEN(zfsvfs),
		    NULL, &gen, 8);
		SA_ADD_BULK_ATTR(sa_attrs, cnt, SA_ZPL_MODE(zfsvfs),
		    NULL, &mode, 8);
		SA_ADD_BULK_ATTR(sa_attrs, cnt, SA_ZPL_SIZE(zfsvfs),
		    NULL, &size, 8);
		SA_ADD_BULK_ATTR(sa_attrs, cnt, SA_ZPL_PARENT(zfsvfs),
		    NULL, &parent, 8);
	} else {
		SA_ADD_BULK_ATTR(sa_attrs, cnt, SA_ZPL_MODE(zfsvfs),
		    NULL, &mode, 8);
		SA_ADD_BULK_ATTR(sa_attrs, cnt, SA_ZPL_SIZE(zfsvfs),
		    NULL, &size, 8);
		SA_ADD_BULK_ATTR(sa_attrs, cnt, SA_ZPL_GEN(zfsvfs),
		    NULL, &gen, 8);
		SA_ADD_BULK_ATTR(sa_attrs, cnt, SA_ZPL_UID(zfsvfs), NULL,
		    &acl_ids->z_fuid, 8);
		SA_ADD_BULK_ATTR(sa_attrs, cnt, SA_ZPL_GID(zfsvfs), NULL,
		    &acl_ids->z_fgid, 8);
		SA_ADD_BULK_ATTR(sa_attrs, cnt, SA_ZPL_PARENT(zfsvfs),
		    NULL, &parent, 8);
		SA_ADD_BULK_ATTR(sa_attrs, cnt, SA_ZPL_FLAGS(zfsvfs),
		    NULL, &pflags, 8);
		SA_ADD_BULK_ATTR(sa_attrs, cnt, SA_ZPL_ATIME(zfsvfs),
		    NULL, &atime, 16);
		SA_ADD_BULK_ATTR(sa_attrs, cnt, SA_ZPL_MTIME(zfsvfs),
		    NULL, &mtime, 16);
		SA_ADD_BULK_ATTR(sa_attrs, cnt, SA_ZPL_CTIME(zfsvfs),
		    NULL, &ctime, 16);
		SA_ADD_BULK_ATTR(sa_attrs, cnt, SA_ZPL_CRTIME(zfsvfs),
		    NULL, &crtime, 16);
	}

	SA_ADD_BULK_ATTR(sa_attrs, cnt, SA_ZPL_LINKS(zfsvfs), NULL, &links, 8);

	if (obj_type == DMU_OT_ZNODE) {
		SA_ADD_BULK_ATTR(sa_attrs, cnt, SA_ZPL_XATTR(zfsvfs), NULL,
		    &empty_xattr, 8);
	}
	if (obj_type == DMU_OT_ZNODE ||
	    (vap->va_type == VBLK || vap->va_type == VCHR)) {
		SA_ADD_BULK_ATTR(sa_attrs, cnt, SA_ZPL_RDEV(zfsvfs),
		    NULL, &rdev, 8);

	}
	if (obj_type == DMU_OT_ZNODE) {
		SA_ADD_BULK_ATTR(sa_attrs, cnt, SA_ZPL_FLAGS(zfsvfs),
		    NULL, &pflags, 8);
		SA_ADD_BULK_ATTR(sa_attrs, cnt, SA_ZPL_UID(zfsvfs), NULL,
		    &acl_ids->z_fuid, 8);
		SA_ADD_BULK_ATTR(sa_attrs, cnt, SA_ZPL_GID(zfsvfs), NULL,
		    &acl_ids->z_fgid, 8);
		SA_ADD_BULK_ATTR(sa_attrs, cnt, SA_ZPL_PAD(zfsvfs), NULL, pad,
		    sizeof (uint64_t) * 4);
		SA_ADD_BULK_ATTR(sa_attrs, cnt, SA_ZPL_ZNODE_ACL(zfsvfs), NULL,
		    &acl_phys, sizeof (zfs_acl_phys_t));
	} else if (acl_ids->z_aclp->z_version >= ZFS_ACL_VERSION_FUID) {
		SA_ADD_BULK_ATTR(sa_attrs, cnt, SA_ZPL_DACL_COUNT(zfsvfs), NULL,
		    &acl_ids->z_aclp->z_acl_count, 8);
		locate.cb_aclp = acl_ids->z_aclp;
		SA_ADD_BULK_ATTR(sa_attrs, cnt, SA_ZPL_DACL_ACES(zfsvfs),
		    zfs_acl_data_locator, &locate,
		    acl_ids->z_aclp->z_acl_bytes);
		mode = zfs_mode_compute(mode, acl_ids->z_aclp, &pflags,
		    acl_ids->z_fuid, acl_ids->z_fgid);
	}

	VERIFY(sa_replace_all_by_template(sa_hdl, sa_attrs, cnt, tx) == 0);

	if (!(flag & IS_ROOT_NODE)) {

		/*
		 * We must not hold any locks while calling vnode_create inside
		 * zfs_znode_alloc(), as it may call either of vnop_reclaim, or
		 * vnop_fsync.
		 */
		// zfs_release_sa_handle(sa_hdl, db, FTAG);
		*zpp = zfs_znode_alloc(zfsvfs, db, 0, obj_type, sa_hdl);
		ASSERT(*zpp != NULL);
		// ZFS_OBJ_HOLD_ENTER(zfsvfs, obj);
		// VERIFY(0 == sa_buf_hold(zfsvfs->z_os, obj, NULL, &db));
		// VERIFY(0 == sa_handle_get_from_db(zfsvfs->z_os, db, NULL,
		// SA_HDL_SHARED, &sa_hdl));
	} else {
		/*
		 * If we are creating the root node, the "parent" we
		 * passed in is the znode for the root.
		 */
		*zpp = dzp;

		(*zpp)->z_sa_hdl = sa_hdl;
	}

	(*zpp)->z_pflags = pflags;
	(*zpp)->z_mode = mode;

	if (vap->va_mask & AT_XVATTR)
		zfs_xvattr_set(*zpp, (xvattr_t *)vap, tx);

	if (obj_type == DMU_OT_ZNODE ||
	    acl_ids->z_aclp->z_version < ZFS_ACL_VERSION_FUID) {
		err = zfs_aclset_common(*zpp, acl_ids->z_aclp, cr, tx);
		ASSERT(err == 0);
	}
#ifndef __APPLE__
	if (!(flag & IS_ROOT_NODE)) {
		struct vnode *vp;

		vp = ZTOV(*zpp);
		vp->v_vflag |= VV_FORCEINSMQ;
		err = insmntque(vp, zfsvfs->z_vfs);
		vp->v_vflag &= ~VV_FORCEINSMQ;
		KASSERT(err == 0, ("insmntque() failed: error %d", err));
	}
#endif

	kmem_free(sa_attrs, sizeof (sa_bulk_attr_t) * ZPL_END);
	ZFS_OBJ_HOLD_EXIT(zfsvfs, obj);
	getnewvnode_drop_reserve();
}

/*
 * Update in-core attributes.  It is assumed the caller will be doing an
 * sa_bulk_update to push the changes out.
 */
void
zfs_xvattr_set(znode_t *zp, xvattr_t *xvap, dmu_tx_t *tx)
{
	xoptattr_t *xoap;

	xoap = xva_getxoptattr(xvap);
	ASSERT(xoap);

	if (XVA_ISSET_REQ(xvap, XAT_CREATETIME)) {
		uint64_t times[2];
		ZFS_TIME_ENCODE(&xoap->xoa_createtime, times);
		(void) sa_update(zp->z_sa_hdl, SA_ZPL_CRTIME(zp->z_zfsvfs),
		    &times, sizeof (times), tx);
		XVA_SET_RTN(xvap, XAT_CREATETIME);
	}
	if (XVA_ISSET_REQ(xvap, XAT_READONLY)) {
		ZFS_ATTR_SET(zp, ZFS_READONLY, xoap->xoa_readonly,
		    zp->z_pflags, tx);
		XVA_SET_RTN(xvap, XAT_READONLY);
	}
	if (XVA_ISSET_REQ(xvap, XAT_HIDDEN)) {
		ZFS_ATTR_SET(zp, ZFS_HIDDEN, xoap->xoa_hidden,
		    zp->z_pflags, tx);
		XVA_SET_RTN(xvap, XAT_HIDDEN);
	}
	if (XVA_ISSET_REQ(xvap, XAT_SYSTEM)) {
		ZFS_ATTR_SET(zp, ZFS_SYSTEM, xoap->xoa_system,
		    zp->z_pflags, tx);
		XVA_SET_RTN(xvap, XAT_SYSTEM);
	}
	if (XVA_ISSET_REQ(xvap, XAT_ARCHIVE)) {
		ZFS_ATTR_SET(zp, ZFS_ARCHIVE, xoap->xoa_archive,
		    zp->z_pflags, tx);
		XVA_SET_RTN(xvap, XAT_ARCHIVE);
	}
	if (XVA_ISSET_REQ(xvap, XAT_IMMUTABLE)) {
		ZFS_ATTR_SET(zp, ZFS_IMMUTABLE, xoap->xoa_immutable,
		    zp->z_pflags, tx);
		XVA_SET_RTN(xvap, XAT_IMMUTABLE);
	}
	if (XVA_ISSET_REQ(xvap, XAT_NOUNLINK)) {
		ZFS_ATTR_SET(zp, ZFS_NOUNLINK, xoap->xoa_nounlink,
		    zp->z_pflags, tx);
		XVA_SET_RTN(xvap, XAT_NOUNLINK);
	}
	if (XVA_ISSET_REQ(xvap, XAT_APPENDONLY)) {
		ZFS_ATTR_SET(zp, ZFS_APPENDONLY, xoap->xoa_appendonly,
		    zp->z_pflags, tx);
		XVA_SET_RTN(xvap, XAT_APPENDONLY);
	}
	if (XVA_ISSET_REQ(xvap, XAT_NODUMP)) {
		ZFS_ATTR_SET(zp, ZFS_NODUMP, xoap->xoa_nodump,
		    zp->z_pflags, tx);
		XVA_SET_RTN(xvap, XAT_NODUMP);
	}
	if (XVA_ISSET_REQ(xvap, XAT_OPAQUE)) {
		ZFS_ATTR_SET(zp, ZFS_OPAQUE, xoap->xoa_opaque,
		    zp->z_pflags, tx);
		XVA_SET_RTN(xvap, XAT_OPAQUE);
	}
	if (XVA_ISSET_REQ(xvap, XAT_AV_QUARANTINED)) {
		ZFS_ATTR_SET(zp, ZFS_AV_QUARANTINED,
		    xoap->xoa_av_quarantined, zp->z_pflags, tx);
		XVA_SET_RTN(xvap, XAT_AV_QUARANTINED);
	}
	if (XVA_ISSET_REQ(xvap, XAT_AV_MODIFIED)) {
		ZFS_ATTR_SET(zp, ZFS_AV_MODIFIED, xoap->xoa_av_modified,
		    zp->z_pflags, tx);
		XVA_SET_RTN(xvap, XAT_AV_MODIFIED);
	}
	if (XVA_ISSET_REQ(xvap, XAT_AV_SCANSTAMP)) {
		zfs_sa_set_scanstamp(zp, xvap, tx);
		XVA_SET_RTN(xvap, XAT_AV_SCANSTAMP);
	}
	if (XVA_ISSET_REQ(xvap, XAT_REPARSE)) {
		ZFS_ATTR_SET(zp, ZFS_REPARSE, xoap->xoa_reparse,
		    zp->z_pflags, tx);
		XVA_SET_RTN(xvap, XAT_REPARSE);
	}
	if (XVA_ISSET_REQ(xvap, XAT_OFFLINE)) {
		ZFS_ATTR_SET(zp, ZFS_OFFLINE, xoap->xoa_offline,
		    zp->z_pflags, tx);
		XVA_SET_RTN(xvap, XAT_OFFLINE);
	}
	if (XVA_ISSET_REQ(xvap, XAT_SPARSE)) {
		ZFS_ATTR_SET(zp, ZFS_SPARSE, xoap->xoa_sparse,
		    zp->z_pflags, tx);
		XVA_SET_RTN(xvap, XAT_SPARSE);
	}
}

int
zfs_zget(zfsvfs_t *zfsvfs, uint64_t obj_num, znode_t **zpp)
{
	dmu_object_info_t doi;
	dmu_buf_t	*db;
	znode_t		*zp;
	struct vnode		*vp = NULL;
	sa_handle_t	*hdl;
	struct thread	*td;
	int err;

	dprintf("+zget %lld\n", obj_num);

	td = curthread;
	getnewvnode_reserve(1);

again:
	*zpp = NULL;

	ZFS_OBJ_HOLD_ENTER(zfsvfs, obj_num);

	err = sa_buf_hold(zfsvfs->z_os, obj_num, NULL, &db);
	if (err) {
		ZFS_OBJ_HOLD_EXIT(zfsvfs, obj_num);
		getnewvnode_drop_reserve();
		return (err);
	}

	dmu_object_info_from_db(db, &doi);
	if (doi.doi_bonus_type != DMU_OT_SA &&
	    (doi.doi_bonus_type != DMU_OT_ZNODE ||
	    (doi.doi_bonus_type == DMU_OT_ZNODE &&
	    doi.doi_bonus_size < sizeof (znode_phys_t)))) {
		sa_buf_rele(db, NULL);
		ZFS_OBJ_HOLD_EXIT(zfsvfs, obj_num);
		getnewvnode_drop_reserve();
		return ((EINVAL));
	}



	hdl = dmu_buf_get_user(db);
	if (hdl != NULL) {
		zp = sa_get_userdata(hdl);


		/*
		 * Since "SA" does immediate eviction we
		 * should never find a sa handle that doesn't
		 * know about the znode.
		 */

		ASSERT3P(zp, !=, NULL);

		/*
		 * We can only call getwithvid if vp is not NULL
		 */
		if (ZTOV(zp)) {
			/* Standard ZFS code here */

			mutex_enter(&zp->z_lock);
			ASSERT3U(zp->z_id, ==, obj_num);
			if (zp->z_unlinked) {
				err = (ENOENT);
			} else {
				vp = ZTOV(zp);
				*zpp = zp;
				err = 0;
			}

			if (err == 0) {

				dprintf("attaching vnode %p\n", vp);

				/*
				 * zfs_free_node() sets z_vnode to NULL when called inside
				 * the znodes_lock, so we check against that here to ensure
				 * it is not NULL
				 */
				if (!vp || (vnode_getwithvid(vp, zp->z_vid) != 0)) {
					mutex_exit(&zp->z_lock);
					sa_buf_rele(db, NULL);
					ZFS_OBJ_HOLD_EXIT(zfsvfs, obj_num);
					dprintf("zfs: vnode_getwithvid err\n");
					goto again;
				}
			}
			mutex_exit(&zp->z_lock);
			sa_buf_rele(db, NULL);
			ZFS_OBJ_HOLD_EXIT(zfsvfs, obj_num);
			getnewvnode_drop_reserve();
			return (err);
		}

		/*
		 * We have this strange race in OSX where vnop_reclaim has
		 * been called so we released vp, and placed zp on reclaim
		 * list. But reclaim has not yet removed it from the
		 * reclaim-list so it is still around.  When we detect this
		 * here, we force a reclaim right now, then go a head and
		 * allocate a new zp
		 */

		/* VP is NULL */

		/* Clean up locks */
		sa_buf_rele(db, NULL);
		ZFS_OBJ_HOLD_EXIT(zfsvfs, obj_num);
		getnewvnode_drop_reserve();

		dprintf("Waiting on zp %p to die!\n", zp);

		/*
		 * We will do direct reclaim of the zp we want, so we can
		 * re-acquire the vnode it needs. This means stealing it
		 * from the reclaim thread, if it is still in the list.
		 * We can not access "zp" directly here, as it may already
		 * have been released, so we grab the mutex, run through the
		 * reclaim list, if it in the list, we can safely take it out
		 * and reclaim it here.
		 */
		mutex_enter(&zfsvfs->z_reclaim_list_lock);
		for (znode_t *rzp = list_head(&zfsvfs->z_reclaim_znodes) ;
			 rzp;
			 rzp = list_next(&zfsvfs->z_reclaim_znodes, rzp)) {

			if (rzp == zp) {

				dprintf("Removing from reclaim list zp %p\n", zp);
                list_remove(&zfsvfs->z_reclaim_znodes, zp);
				mutex_exit(&zfsvfs->z_reclaim_list_lock);

#ifdef _KERNEL
				atomic_dec_64(&vnop_num_reclaims);
#endif
				rw_enter(&zfsvfs->z_teardown_inactive_lock, RW_READER);
				if (zp->z_sa_hdl == NULL)
					zfs_znode_free(zp);
				else
					zfs_zinactive(zp);
				rw_exit(&zfsvfs->z_teardown_inactive_lock);
				goto again;

            }

		} // for
		mutex_exit(&zfsvfs->z_reclaim_list_lock);
		/* We have just looked through the entire list and not found
		 * the zp, so it must have already been reclaimed.
		 */
		goto again;

	} /* HDL != NULL */

	/*
	 * Not found create new znode/vnode
	 * but only if file exists.
	 *
	 * There is a small window where zfs_vget() could
	 * find this object while a file create is still in
	 * progress.  This is checked for in zfs_znode_alloc()
	 *
	 * if zfs_znode_alloc() fails it will drop the hold on the
	 * bonus buffer.
	 */

	zp = NULL;
	zp = zfs_znode_alloc(zfsvfs, db, doi.doi_data_block_size,
	    doi.doi_bonus_type, NULL);

	if (zp == NULL) {
		err = SET_ERROR(ENOENT);
	} else {
		*zpp = zp;
	}
	if (err == 0) {
#ifndef __APPLE__ /* Already associated with mount from vnode_create */
		struct vnode *vp = ZTOV(zp);

		err = insmntque(vp, zfsvfs->z_vfs);
		if (err == 0)
			VOP_UNLOCK(vp, 0);
		else {
			zp->z_vnode = NULL;
			zfs_znode_dmu_fini(zp);
			zfs_znode_free(zp);
			*zpp = NULL;
		}
#endif
	}
	ZFS_OBJ_HOLD_EXIT(zfsvfs, obj_num);
	getnewvnode_drop_reserve();
	dprintf("zget returning %d\n", err);
	return (err);
}

int
zfs_rezget(znode_t *zp)
{
	zfsvfs_t *zfsvfs = zp->z_zfsvfs;
	dmu_object_info_t doi;
	dmu_buf_t *db;
	struct vnode *vp;
	uint64_t obj_num = zp->z_id;
	uint64_t mode, size;
	sa_bulk_attr_t bulk[8];
	int err;
	int count = 0;
	uint64_t gen;

	ZFS_OBJ_HOLD_ENTER(zfsvfs, obj_num);

	mutex_enter(&zp->z_acl_lock);
	if (zp->z_acl_cached) {
		zfs_acl_free(zp->z_acl_cached);
		zp->z_acl_cached = NULL;
	}
	mutex_exit(&zp->z_acl_lock);

	dprintf("rezget: %p %p %p\n", zp, zp->z_xattr_lock,
	    zp->z_xattr_parent);
#ifdef __LINUX__
	rw_enter(&zp->z_xattr_lock, RW_WRITER);
	if (zp->z_xattr_cached) {
		nvlist_free(zp->z_xattr_cached);
		zp->z_xattr_cached = NULL;
	}

	if (zp->z_xattr_parent) {
		VN_RELE(ZTOI(zp->z_xattr_parent));
		zp->z_xattr_parent = NULL;
	}
	rw_exit(&zp->z_xattr_lock);
#endif

	ASSERT(zp->z_sa_hdl == NULL);
	err = sa_buf_hold(zfsvfs->z_os, obj_num, NULL, &db);
	if (err) {
		ZFS_OBJ_HOLD_EXIT(zfsvfs, obj_num);
		return (err);
	}

	dmu_object_info_from_db(db, &doi);
	if (doi.doi_bonus_type != DMU_OT_SA &&
	    (doi.doi_bonus_type != DMU_OT_ZNODE ||
	    (doi.doi_bonus_type == DMU_OT_ZNODE &&
	    doi.doi_bonus_size < sizeof (znode_phys_t)))) {
		sa_buf_rele(db, NULL);
		ZFS_OBJ_HOLD_EXIT(zfsvfs, obj_num);
		return (SET_ERROR(EINVAL));
	}

	zfs_znode_sa_init(zfsvfs, zp, db, doi.doi_bonus_type, NULL);
	size = zp->z_size;

	/* reload cached values */
	SA_ADD_BULK_ATTR(bulk, count, SA_ZPL_GEN(zfsvfs), NULL,
	    &gen, sizeof (gen));
	SA_ADD_BULK_ATTR(bulk, count, SA_ZPL_SIZE(zfsvfs), NULL,
	    &zp->z_size, sizeof (zp->z_size));
	SA_ADD_BULK_ATTR(bulk, count, SA_ZPL_LINKS(zfsvfs), NULL,
	    &zp->z_links, sizeof (zp->z_links));
	SA_ADD_BULK_ATTR(bulk, count, SA_ZPL_FLAGS(zfsvfs), NULL,
	    &zp->z_pflags,
	    sizeof (zp->z_pflags));
	SA_ADD_BULK_ATTR(bulk, count, SA_ZPL_ATIME(zfsvfs), NULL,
	    &zp->z_atime, sizeof (zp->z_atime));
	SA_ADD_BULK_ATTR(bulk, count, SA_ZPL_UID(zfsvfs), NULL,
	    &zp->z_uid, sizeof (zp->z_uid));
	SA_ADD_BULK_ATTR(bulk, count, SA_ZPL_GID(zfsvfs), NULL,
	    &zp->z_gid, sizeof (zp->z_gid));
	SA_ADD_BULK_ATTR(bulk, count, SA_ZPL_MODE(zfsvfs), NULL,
	    &mode, sizeof (mode));

	if (sa_bulk_lookup(zp->z_sa_hdl, bulk, count)) {
		zfs_znode_dmu_fini(zp);
		ZFS_OBJ_HOLD_EXIT(zfsvfs, obj_num);
		return (SET_ERROR(EIO));
	}

	zp->z_mode = mode;

	if (gen != zp->z_gen) {
		zfs_znode_dmu_fini(zp);
		ZFS_OBJ_HOLD_EXIT(zfsvfs, obj_num);
		return (SET_ERROR(EIO));
	}

	/*
	 * XXXPJD: Not sure how is that possible, but under heavy
	 * zfs recv -F load it happens that z_gen is the same, but
	 * vnode type is different than znode type. This would mean
	 * that for example regular file was replaced with directory
	 * which has the same object number.
	 */
	vp = ZTOV(zp);
	if (vp != NULL &&
	    vnode_vtype(vp) != IFTOVT((mode_t)zp->z_mode)) {
		zfs_znode_dmu_fini(zp);
		ZFS_OBJ_HOLD_EXIT(zfsvfs, obj_num);
		return (EIO);
	}

	zp->z_unlinked = (zp->z_links == 0);
	zp->z_blksz = doi.doi_data_block_size;
	if (vp != NULL) {
		vn_pages_remove(vp, 0, 0);
		if (zp->z_size != size)
			vnode_pager_setsize(vp, zp->z_size);
	}

	ZFS_OBJ_HOLD_EXIT(zfsvfs, obj_num);

	return (0);
}

void
zfs_znode_delete(znode_t *zp, dmu_tx_t *tx)
{
	zfsvfs_t *zfsvfs = zp->z_zfsvfs;
	objset_t *os = zfsvfs->z_os;
	uint64_t obj = zp->z_id;
	uint64_t acl_obj = zfs_external_acl(zp);

	ZFS_OBJ_HOLD_ENTER(zfsvfs, obj);
	if (acl_obj) {
		VERIFY(!zp->z_is_sa);
		VERIFY(0 == dmu_object_free(os, acl_obj, tx));
	}
	VERIFY(0 == dmu_object_free(os, obj, tx));
	zfs_znode_dmu_fini(zp);
	ZFS_OBJ_HOLD_EXIT(zfsvfs, obj);
	zfs_znode_free(zp);
}

void
zfs_zinactive(znode_t *zp)
{
<<<<<<< HEAD
	ASSERT(zp->z_sa_hdl);

	/*
	 * These locks may already be taken by ourselves, through vnode_create
	 * reentry.
	 */
=======
	zfs_sb_t *zsb = ZTOZSB(zp);
	uint64_t z_id = zp->z_id;

	ASSERT(zp->z_sa_hdl);

	/*
	 * Don't allow a zfs_zget() while were trying to release this znode.
	 */
	ZFS_OBJ_HOLD_ENTER(zsb, z_id);

	mutex_enter(&zp->z_lock);
>>>>>>> f42d7f41

	/*
	 * If this was the last reference to a file with no links,
	 * remove the file from the file system.
	 */
	if (zp->z_unlinked) {
<<<<<<< HEAD
=======
		mutex_exit(&zp->z_lock);

		ZFS_OBJ_HOLD_EXIT(zsb, z_id);

>>>>>>> f42d7f41
		zfs_rmnode(zp);
		return;
	}

	zfs_znode_dmu_fini(zp);
	zfs_znode_free(zp);
}

void
zfs_znode_free(znode_t *zp)
{
	zfsvfs_t *zfsvfs = zp->z_zfsvfs;

	mutex_enter(&zfsvfs->z_znodes_lock);
	zp->z_vnode = NULL;
	POINTER_INVALIDATE(&zp->z_zfsvfs);
	list_remove(&zfsvfs->z_all_znodes, zp); /* XXX */
	mutex_exit(&zfsvfs->z_znodes_lock);

	if (zp->z_acl_cached) {
		zfs_acl_free(zp->z_acl_cached);
		zp->z_acl_cached = NULL;
	}

<<<<<<< HEAD
	kmem_cache_free(znode_cache, zp);

	VFS_RELE(zfsvfs->z_vfs);
=======
	ZFS_OBJ_HOLD_EXIT(zsb, z_id);
>>>>>>> f42d7f41
}

#ifdef LINUX
static inline int
zfs_compare_timespec(struct timespec *t1, struct timespec *t2)
{
	if (t1->tv_sec < t2->tv_sec)
		return (-1);

	if (t1->tv_sec > t2->tv_sec)
		return (1);

	return (t1->tv_nsec - t2->tv_nsec);
}
#endif

/*
 *  Determine whether the znode's atime must be updated.  The logic mostly
 *  duplicates the Linux kernel's relatime_need_update() functionality.
 *  This function is only called if the underlying filesystem actually has
 *  atime updates enabled.
 */
#ifdef LINUX
static inline boolean_t
zfs_atime_need_update(znode_t *zp, timestruc_t *now)
{
	if (!ZTOZSB(zp)->z_relatime)
		return (B_TRUE);

	/*
	 * In relatime mode, only update the atime if the previous atime
	 * is earlier than either the ctime or mtime or if at least a day
	 * has passed since the last update of atime.
	 */
	if (zfs_compare_timespec(&ZTOI(zp)->i_mtime, &ZTOI(zp)->i_atime) >= 0)
		return (B_TRUE);

	if (zfs_compare_timespec(&ZTOI(zp)->i_ctime, &ZTOI(zp)->i_atime) >= 0)
		return (B_TRUE);

	if ((long)now->tv_sec - ZTOI(zp)->i_atime.tv_sec >= 24*60*60)
		return (B_TRUE);
	return (B_FALSE);
}
#endif

/*
 * Prepare to update znode time stamps.
 *
 *	IN:	zp	- znode requiring timestamp update
 *		flag	- AT_MTIME, AT_CTIME, AT_ATIME flags
 *		have_tx	- true of caller is creating a new txg
 *
 *	OUT:	zp	- new atime (via underlying inode's i_atime)
 *		mtime	- new mtime
 *		ctime	- new ctime
 *
 * NOTE: The arguments are somewhat redundant.  The following condition
 * is always true:
 *
 *		have_tx == !(flag & AT_ATIME)
 */
void
zfs_tstamp_update_setup(znode_t *zp, uint_t flag, uint64_t mtime[2],
			    uint64_t ctime[2], boolean_t have_tx)
{
	timestruc_t	now;

	ASSERT(have_tx == !(flag & AT_ATIME));
	gethrestime(&now);

	/*
	 * NOTE: The following test intentionally does not update z_atime_dirty
	 * in the case where an ATIME update has been requested but for which
	 * the update is omitted due to relatime logic.  The rationale being
	 * that if the flag was set somewhere else, we should leave it alone
	 * here.
	 */
	if (flag & AT_ATIME) {
		ZFS_TIME_ENCODE(&now, zp->z_atime);
#ifdef LINUX
		ZTOI(zp)->i_atime.tv_sec = zp->z_atime[0];
		ZTOI(zp)->i_atime.tv_nsec = zp->z_atime[1];
#endif
	}

	if (flag & AT_MTIME) {
		ZFS_TIME_ENCODE(&now, mtime);
		if (zp->z_zfsvfs->z_use_fuids) {
			zp->z_pflags |= (ZFS_ARCHIVE |
			    ZFS_AV_MODIFIED);
		}
	}

	if (flag & AT_CTIME) {
		ZFS_TIME_ENCODE(&now, ctime);
		if (zp->z_zfsvfs->z_use_fuids)
			zp->z_pflags |= ZFS_ARCHIVE;
	}
}

/*
 * Grow the block size for a file.
 *
 *	IN:	zp	- znode of file to free data in.
 *		size	- requested block size
 *		tx	- open transaction.
 *
 * NOTE: this function assumes that the znode is write locked.
 */
void
zfs_grow_blocksize(znode_t *zp, uint64_t size, dmu_tx_t *tx)
{
	int		error;
	u_longlong_t	dummy;

	if (size <= zp->z_blksz)
		return;
	/*
	 * If the file size is already greater than the current blocksize,
	 * we will not grow.  If there is more than one block in a file,
	 * the blocksize cannot change.
	 */
	if (zp->z_blksz && zp->z_size > zp->z_blksz)
		return;

	error = dmu_object_set_blocksize(zp->z_zfsvfs->z_os,
	    zp->z_id,
	    size, 0, tx);

	if (error == ENOTSUP)
		return;
	ASSERT(error == 0);

	/* What blocksize did we actually get? */
	dmu_object_size_from_db(sa_get_db(zp->z_sa_hdl), &zp->z_blksz, &dummy);
}

#ifdef sun
/*
 * This is a dummy interface used when pvn_vplist_dirty() should *not*
 * be calling back into the fs for a putpage().  E.g.: when truncating
 * a file, the pages being "thrown away* don't need to be written out.
 */
/* ARGSUSED */
static int
zfs_no_putpage(struct vnode *vp, page_t *pp, u_offset_t *offp, size_t *lenp,
			    int flags, cred_t *cr)
{
	ASSERT(0);
	return (0);
}
#endif	/* sun */

/*
 * Increase the file length
 *
 *	IN:	zp	- znode of file to free data in.
 *		end	- new end-of-file
 *
 * 	RETURN:	0 on success, error code on failure
 */
static int
zfs_extend(znode_t *zp, uint64_t end)
{
	zfsvfs_t *zfsvfs = zp->z_zfsvfs;
	dmu_tx_t *tx;
	rl_t *rl;
	uint64_t newblksz;
	int error;

	/*
	 * We will change zp_size, lock the whole file.
	 */
	rl = zfs_range_lock(zp, 0, UINT64_MAX, RL_WRITER);

	/*
	 * Nothing to do if file already at desired length.
	 */
	if (end <= zp->z_size) {
		zfs_range_unlock(rl);
		return (0);
	}

	tx = dmu_tx_create(zfsvfs->z_os);
	dmu_tx_hold_sa(tx, zp->z_sa_hdl, B_FALSE);
	zfs_sa_upgrade_txholds(tx, zp);
	if (end > zp->z_blksz &&
	    (!ISP2(zp->z_blksz) || zp->z_blksz < zfsvfs->z_max_blksz)) {
		/*
		 * We are growing the file past the current block size.
		 */
		if (zp->z_blksz > zp->z_zfsvfs->z_max_blksz) {
			ASSERT(!ISP2(zp->z_blksz));
			newblksz = MIN(end, SPA_MAXBLOCKSIZE);
		} else {
			newblksz = MIN(end, zp->z_zfsvfs->z_max_blksz);
		}
		dmu_tx_hold_write(tx, zp->z_id, 0, newblksz);
	} else {
		newblksz = 0;
	}

	error = dmu_tx_assign(tx, TXG_WAIT);
	if (error) {
		dmu_tx_abort(tx);
		zfs_range_unlock(rl);
		return (error);
	}

	if (newblksz)
		zfs_grow_blocksize(zp, newblksz, tx);

	zp->z_size = end;

	VERIFY(0 == sa_update(zp->z_sa_hdl, SA_ZPL_SIZE(zp->z_zfsvfs),
	    &zp->z_size,
	    sizeof (zp->z_size), tx));

	vnode_pager_setsize(ZTOV(zp), end);

	zfs_range_unlock(rl);

	dmu_tx_commit(tx);

	return (0);
}

/*
 * zfs_zero_partial_page - Modeled after update_pages() but
 * with different arguments and semantics for use by zfs_freesp().
 *
 * Zeroes a piece of a single page cache entry for zp at offset
 * start and length len.
 *
 * Caller must acquire a range lock on the file for the region
 * being zeroed in order that the ARC and page cache stay in sync.
 */
#ifdef _LINUX
static void
zfs_zero_partial_page(znode_t *zp, uint64_t start, uint64_t len)
{
	struct address_space *mp = ZTOI(zp)->i_mapping;
	struct page *pp;
	int64_t	off;
	void *pb;

	ASSERT((start & PAGE_CACHE_MASK) ==
	    ((start + len - 1) & PAGE_CACHE_MASK));

	off = start & (PAGE_CACHE_SIZE - 1);
	start &= PAGE_CACHE_MASK;

	pp = find_lock_page(mp, start >> PAGE_CACHE_SHIFT);
	if (pp) {
		if (mapping_writably_mapped(mp))
			flush_dcache_page(pp);

		pb = kmap(pp);
		bzero(pb + off, len);
		kunmap(pp);

		if (mapping_writably_mapped(mp))
			flush_dcache_page(pp);

		mark_page_accessed(pp);
		SetPageUptodate(pp);
		ClearPageError(pp);
		unlock_page(pp);
		page_cache_release(pp);
	}
}
#endif

/*
 * Free space in a file.
 *
 *	IN:	zp	- znode of file to free data in.
 *		off	- start of section to free.
 *		len	- length of section to free.
 *
 * 	RETURN:	0 on success, error code on failure
 */
static int
zfs_free_range(znode_t *zp, uint64_t off, uint64_t len)
{
	zfsvfs_t *zfsvfs = zp->z_zfsvfs;
	rl_t *rl;
	int error;

	/*
	 * Lock the range being freed.
	 */
	rl = zfs_range_lock(zp, off, len, RL_WRITER);

	/*
	 * Nothing to do if file already at desired length.
	 */
	if (off >= zp->z_size) {
		zfs_range_unlock(rl);
		return (0);
	}

	if (off + len > zp->z_size)
		len = zp->z_size - off;

	error = dmu_free_long_range(zfsvfs->z_os, zp->z_id, off, len);

	if (error == 0) {
		/*
		 * In FreeBSD we cannot free block in the middle of a file,
		 * but only at the end of a file, so this code path should
		 * never happen.
		 */
		vnode_pager_setsize(ZTOV(zp), off);
	}

#ifdef _LINUX
	/*
	 * Zero partial page cache entries.  This must be done under a
	 * range lock in order to keep the ARC and page cache in sync.
	 */
	if (zp->z_is_mapped) {
		loff_t first_page, last_page, page_len;
		loff_t first_page_offset, last_page_offset;

		/* first possible full page in hole */
		first_page = (off + PAGE_CACHE_SIZE - 1) >> PAGE_CACHE_SHIFT;
		/* last page of hole */
		last_page = (off + len) >> PAGE_CACHE_SHIFT;

		/* offset of first_page */
		first_page_offset = first_page << PAGE_CACHE_SHIFT;
		/* offset of last_page */
		last_page_offset = last_page << PAGE_CACHE_SHIFT;

		/* truncate whole pages */
		if (last_page_offset > first_page_offset) {
			truncate_inode_pages_range(ZTOI(zp)->i_mapping,
			    first_page_offset, last_page_offset - 1);
		}

		/* truncate sub-page ranges */
		if (first_page > last_page) {
			/* entire punched area within a single page */
			zfs_zero_partial_page(zp, off, len);
		} else {
			/* beginning of punched area at the end of a page */
			page_len  = first_page_offset - off;
			if (page_len > 0)
				zfs_zero_partial_page(zp, off, page_len);

			/* end of punched area at the beginning of a page */
			page_len = off + len - last_page_offset;
			if (page_len > 0)
				zfs_zero_partial_page(zp, last_page_offset,
				    page_len);
		}
	}
#endif
	zfs_range_unlock(rl);

	return (error);
}

/*
 * Truncate a file
 *
 *	IN:	zp	- znode of file to free data in.
 *		end	- new end-of-file.
 *
 * =======
 * 	RETURN:	0 on success, error code on failure
 */
static int
zfs_trunc(znode_t *zp, uint64_t end)
{
	zfsvfs_t *zfsvfs = zp->z_zfsvfs;
	struct vnode *vp = ZTOV(zp);
	dmu_tx_t *tx;
	rl_t *rl;
	int error;
	sa_bulk_attr_t bulk[2];
	int count = 0;
	/*
	 * We will change zp_size, lock the whole file.
	 */
	rl = zfs_range_lock(zp, 0, UINT64_MAX, RL_WRITER);

	/*
	 * Nothing to do if file already at desired length.
	 */
	if (end >= zp->z_size) {
		zfs_range_unlock(rl);
		return (0);
	}

	error = dmu_free_long_range(zfsvfs->z_os, zp->z_id, end,  -1);
	if (error) {
		zfs_range_unlock(rl);
		return (error);
	}

	tx = dmu_tx_create(zfsvfs->z_os);
	dmu_tx_hold_sa(tx, zp->z_sa_hdl, B_FALSE);
	zfs_sa_upgrade_txholds(tx, zp);
	dmu_tx_mark_netfree(tx);
	error = dmu_tx_assign(tx, TXG_WAIT);
	if (error) {
		dmu_tx_abort(tx);
		zfs_range_unlock(rl);
		return (error);
	}

	zp->z_size = end;
	SA_ADD_BULK_ATTR(bulk, count, SA_ZPL_SIZE(zfsvfs),
	    NULL, &zp->z_size, sizeof (zp->z_size));

	if (end == 0) {
		zp->z_pflags &= ~ZFS_SPARSE;
		SA_ADD_BULK_ATTR(bulk, count, SA_ZPL_FLAGS(zfsvfs),
		    NULL, &zp->z_pflags, 8);
	}
	VERIFY(sa_bulk_update(zp->z_sa_hdl, bulk, count, tx) == 0);

	dmu_tx_commit(tx);

	/*
	 * Clear any mapped pages in the truncated region.  This has to
	 * happen outside of the transaction to avoid the possibility of
	 * a deadlock with someone trying to push a page that we are
	 * about to invalidate.
	 */
	vnode_pager_setsize(vp, end);

	zfs_range_unlock(rl);

	return (0);
}

/*
 * Free space in a file
 *
 *	IN:	zp	- znode of file to free data in.
 *		off	- start of range
 *		len	- end of range (0 => EOF)
 *		flag	- current file open mode flags.
 *		log	- TRUE if this action should be logged
 *
 * 	RETURN:	0 on success, error code on failure
 */
int
zfs_freesp(znode_t *zp, uint64_t off, uint64_t len, int flag, boolean_t log)
{
	struct vnode *vp = ZTOV(zp);
	dmu_tx_t *tx;
	zfsvfs_t *zfsvfs = zp->z_zfsvfs;
	zilog_t *zilog = zfsvfs->z_log;
	uint64_t mode;
	uint64_t mtime[2], ctime[2];
	sa_bulk_attr_t bulk[3];
	int count = 0;
	int error;

	if (vnode_isfifo(ZTOV(zp)))
		return 0;

	if ((error = sa_lookup(zp->z_sa_hdl, SA_ZPL_MODE(zfsvfs), &mode,
	    sizeof (mode))) != 0)
		return (error);

	if (off > zp->z_size) {
		error =  zfs_extend(zp, off+len);
		if (error == 0 && log)
			goto log;
		goto out;
	}

	/*
	 * Check for any locks in the region to be freed.
	 */

	if (MANDLOCK(vp, (mode_t)mode)) {
		uint64_t length = (len ? len : zp->z_size - off);
		if ((error = chklock(vp, FWRITE, off, length, flag, NULL)))
			return (SET_ERROR(EAGAIN));
	}

	if (len == 0) {
		error = zfs_trunc(zp, off);
	} else {
		if ((error = zfs_free_range(zp, off, len)) == 0 &&
		    off + len > zp->z_size)
			error = zfs_extend(zp, off+len);
	}
	if (error || !log)
		goto out;
log:
	tx = dmu_tx_create(zfsvfs->z_os);
	dmu_tx_hold_sa(tx, zp->z_sa_hdl, B_FALSE);
	zfs_sa_upgrade_txholds(tx, zp);
	error = dmu_tx_assign(tx, TXG_WAIT);
	if (error) {
		dmu_tx_abort(tx);
		goto out;
	}

	SA_ADD_BULK_ATTR(bulk, count, SA_ZPL_MTIME(zfsvfs), NULL, mtime, 16);
	SA_ADD_BULK_ATTR(bulk, count, SA_ZPL_CTIME(zfsvfs), NULL, ctime, 16);
	SA_ADD_BULK_ATTR(bulk, count, SA_ZPL_FLAGS(zfsvfs),
	    NULL, &zp->z_pflags, 8);
	zfs_tstamp_update_setup(zp, CONTENT_MODIFIED, mtime, ctime, B_TRUE);
	error = sa_bulk_update(zp->z_sa_hdl, bulk, count, tx);
	ASSERT(error == 0);

	zfs_log_truncate(zilog, tx, TX_TRUNCATE, zp, off, len);

	dmu_tx_commit(tx);

#ifdef _LINUX
	zfs_inode_update(zp);
#endif
	error = 0;

out:

#ifdef _LINUX
	/*
	 * Truncate the page cache - for file truncate operations, use
	 * the purpose-built API for truncations.  For punching operations,
	 * the truncation is handled under a range lock in zfs_free_range.
	 */
	if (len == 0)
		truncate_setsize(ZTOI(zp), off);
#endif
	return (error);
}

void
zfs_create_fs(objset_t *os, cred_t *cr, nvlist_t *zplprops, dmu_tx_t *tx)
{
	zfsvfs_t	zfsvfs;
	uint64_t	moid, obj, sa_obj, version;
	uint64_t	sense = ZFS_CASE_SENSITIVE;
	uint64_t	norm = 0;
	nvpair_t	*elem;
	int		error;
	int		i;
	znode_t		*rootzp = NULL;
#ifndef __APPLE__
	struct vnode		vnode;
#endif
	vattr_t		vattr;
	znode_t		*zp;
	zfs_acl_ids_t	acl_ids;

	/*
	 * First attempt to create master node.
	 */
	/*
	 * In an empty objset, there are no blocks to read and thus
	 * there can be no i/o errors (which we assert below).
	 */
	moid = MASTER_NODE_OBJ;
	error = zap_create_claim(os, moid, DMU_OT_MASTER_NODE,
	    DMU_OT_NONE, 0, tx);
	ASSERT(error == 0);

	/*
	 * Set starting attributes.
	 */
	version = zfs_zpl_version_map(spa_version(dmu_objset_spa(os)));
	elem = NULL;
	while ((elem = nvlist_next_nvpair(zplprops, elem)) != NULL) {
		/* For the moment we expect all zpl props to be uint64_ts */
		uint64_t val;
		char *name;

		ASSERT(nvpair_type(elem) == DATA_TYPE_UINT64);
		VERIFY(nvpair_value_uint64(elem, &val) == 0);
		name = nvpair_name(elem);
		if (strcmp(name, zfs_prop_to_name(ZFS_PROP_VERSION)) == 0) {
			if (val < version)
				version = val;
		} else {
			error = zap_update(os, moid, name, 8, 1, &val, tx);
		}
		ASSERT(error == 0);
		if (strcmp(name, zfs_prop_to_name(ZFS_PROP_NORMALIZE)) == 0)
			norm = val;
		else if (strcmp(name, zfs_prop_to_name(ZFS_PROP_CASE)) == 0)
			sense = val;
	}
	ASSERT(version != 0);
	error = zap_update(os, moid, ZPL_VERSION_STR, 8, 1, &version, tx);

	/*
	 * Create zap object used for SA attribute registration
	 */

	if (version >= ZPL_VERSION_SA) {
		sa_obj = zap_create(os, DMU_OT_SA_MASTER_NODE,
		    DMU_OT_NONE, 0, tx);
		error = zap_add(os, moid, ZFS_SA_ATTRS, 8, 1, &sa_obj, tx);
		ASSERT(error == 0);
	} else {
		sa_obj = 0;
	}
	/*
	 * Create a delete queue.
	 */
	obj = zap_create(os, DMU_OT_UNLINKED_SET, DMU_OT_NONE, 0, tx);

	error = zap_add(os, moid, ZFS_UNLINKED_SET, 8, 1, &obj, tx);
	ASSERT(error == 0);

	/*
	 * Create root znode.  Create minimal znode/vnode/zfsvfs
	 * to allow zfs_mknode to work.
	 */
	VATTR_NULL(&vattr);
	vattr.va_mask = AT_MODE|AT_UID|AT_GID|AT_TYPE;
	vattr.va_type = VDIR;
	vattr.va_mode = S_IFDIR|0755;
	vattr.va_uid = crgetuid(cr);
	vattr.va_gid = crgetgid(cr);

<<<<<<< HEAD
	bzero(&zfsvfs, sizeof (zfsvfs_t));

	rootzp = kmem_cache_alloc(znode_cache, KM_SLEEP);
	//zfs_znode_cache_constructor(rootzp, NULL, 0);
	ASSERT(!POINTER_IS_VALID(rootzp->z_zfsvfs));
=======
	rootzp = kmem_cache_alloc(znode_cache, KM_SLEEP);
>>>>>>> f42d7f41
	rootzp->z_moved = 0;
	rootzp->z_unlinked = 0;
	rootzp->z_atime_dirty = 0;
	rootzp->z_is_sa = USE_SA(version, os);

<<<<<<< HEAD
	rootzp->z_vnode = NULL;
#ifndef __APPLE__
	vnode.v_type = VDIR;
	vnode.v_data = rootzp;
	rootzp->z_vnode = &vnode;
#endif
=======
	zsb = kmem_zalloc(sizeof (zfs_sb_t), KM_SLEEP);
	zsb->z_os = os;
	zsb->z_parent = zsb;
	zsb->z_version = version;
	zsb->z_use_fuids = USE_FUIDS(version, os);
	zsb->z_use_sa = USE_SA(version, os);
	zsb->z_norm = norm;

	sb = kmem_zalloc(sizeof (struct super_block), KM_SLEEP);
	sb->s_fs_info = zsb;
>>>>>>> f42d7f41

	zfsvfs.z_os = os;
	zfsvfs.z_parent = &zfsvfs;
	zfsvfs.z_version = version;
	zfsvfs.z_use_fuids = USE_FUIDS(version, os);
	zfsvfs.z_use_sa = USE_SA(version, os);
	zfsvfs.z_norm = norm;

	error = sa_setup(os, sa_obj, zfs_attr_table, ZPL_END,
	    &zfsvfs.z_attr_table);

	ASSERT(error == 0);

	/*
	 * Fold case on file systems that are always or sometimes case
	 * insensitive.
	 */
	if (sense == ZFS_CASE_INSENSITIVE || sense == ZFS_CASE_MIXED)
		zfsvfs.z_norm |= U8_TEXTPREP_TOUPPER;

	mutex_init(&zfsvfs.z_znodes_lock, NULL, MUTEX_DEFAULT, NULL);
	list_create(&zfsvfs.z_all_znodes, sizeof (znode_t),
	    offsetof(znode_t, z_link_node));
	mutex_init(&zfsvfs.z_reclaim_list_lock, NULL, MUTEX_DEFAULT, NULL);
	list_create(&zfsvfs.z_reclaim_znodes, sizeof (znode_t),
	    offsetof(znode_t, z_link_reclaim_node));

	zsb->z_hold_mtx = vmem_zalloc(sizeof (kmutex_t) * ZFS_OBJ_MTX_SZ,
	    KM_SLEEP);
	for (i = 0; i != ZFS_OBJ_MTX_SZ; i++)
		mutex_init(&zfsvfs.z_hold_mtx[i], NULL, MUTEX_DEFAULT, NULL);

	rootzp->z_zfsvfs = &zfsvfs;
	VERIFY(0 == zfs_acl_ids_create(rootzp, IS_ROOT_NODE, &vattr,
	    cr, NULL, &acl_ids));
	zfs_mknode(rootzp, &vattr, tx, cr, IS_ROOT_NODE, &zp, &acl_ids);
	ASSERT3P(zp, ==, rootzp);
	error = zap_add(os, moid, ZFS_ROOT_OBJ, 8, 1, &rootzp->z_id, tx);
	ASSERT(error == 0);
	zfs_acl_ids_free(&acl_ids);
	POINTER_INVALIDATE(&rootzp->z_zfsvfs);

	sa_handle_destroy(rootzp->z_sa_hdl);
	rootzp->z_vnode = NULL;
	kmem_cache_free(znode_cache, rootzp);

	/*
	 * Create shares directory
	 */

	error = zfs_create_share_dir(&zfsvfs, tx);

	ASSERT(error == 0);

	for (i = 0; i != ZFS_OBJ_MTX_SZ; i++)
<<<<<<< HEAD
		mutex_destroy(&zfsvfs.z_hold_mtx[i]);
=======
		mutex_destroy(&zsb->z_hold_mtx[i]);

	vmem_free(zsb->z_hold_mtx, sizeof (kmutex_t) * ZFS_OBJ_MTX_SZ);
	kmem_free(sb, sizeof (struct super_block));
	kmem_free(zsb, sizeof (zfs_sb_t));
>>>>>>> f42d7f41
}

#endif /* _KERNEL */

static int
zfs_sa_setup(objset_t *osp, sa_attr_type_t **sa_table)
{
	uint64_t sa_obj = 0;
	int error;

	error = zap_lookup(osp, MASTER_NODE_OBJ, ZFS_SA_ATTRS, 8, 1, &sa_obj);
	if (error != 0 && error != ENOENT)
		return (error);

	error = sa_setup(osp, sa_obj, zfs_attr_table, ZPL_END, sa_table);
	return (error);
}
static int
zfs_grab_sa_handle(objset_t *osp, uint64_t obj, sa_handle_t **hdlp,
			dmu_buf_t **db, void *tag)
{
	dmu_object_info_t doi;
	int error;

	if ((error = sa_buf_hold(osp, obj, tag, db)) != 0)
		return (error);

	dmu_object_info_from_db(*db, &doi);
	if (((doi.doi_bonus_type != DMU_OT_SA) &&
	    (doi.doi_bonus_type != DMU_OT_ZNODE)) ||
	    ((doi.doi_bonus_type == DMU_OT_ZNODE) &&
	    (doi.doi_bonus_size < sizeof (znode_phys_t)))) {
		sa_buf_rele(*db, tag);
		return (SET_ERROR(ENOTSUP));
	}

	error = sa_handle_get(osp, obj, NULL, SA_HDL_PRIVATE, hdlp);
	if (error != 0) {
		sa_buf_rele(*db, tag);
		return (error);
	}
	return (0);
}

void
zfs_release_sa_handle(sa_handle_t *hdl, dmu_buf_t *db, void *tag)
{
	sa_handle_destroy(hdl);
	sa_buf_rele(db, tag);
}

/*
 * Given an object number, return its parent object number and whether
 * or not the object is an extended attribute directory.
 */
static int
zfs_obj_to_pobj(objset_t *osp, sa_handle_t *hdl, sa_attr_type_t *sa_table,
				uint64_t *pobjp, int *is_xattrdir)
{
	uint64_t parent;
	uint64_t pflags;
	uint64_t mode;
	uint64_t parent_mode;
	sa_bulk_attr_t bulk[3];
	sa_handle_t *sa_hdl;
	dmu_buf_t *sa_db;
	int count = 0;
	int error;

	SA_ADD_BULK_ATTR(bulk, count, sa_table[ZPL_PARENT], NULL,
	    &parent, sizeof (parent));
	SA_ADD_BULK_ATTR(bulk, count, sa_table[ZPL_FLAGS], NULL,
	    &pflags, sizeof (pflags));
	SA_ADD_BULK_ATTR(bulk, count, sa_table[ZPL_MODE], NULL,
	    &mode, sizeof (mode));

	if ((error = sa_bulk_lookup(hdl, bulk, count)) != 0)
		return (error);

	/*
	 * When a link is removed its parent pointer is not changed and will
	 * be invalid.  There are two cases where a link is removed but the
	 * file stays around, when it goes to the delete queue and when there
	 * are additional links.
	 */
	error = zfs_grab_sa_handle(osp, parent, &sa_hdl, &sa_db, FTAG);
	if (error != 0)
		return (error);

	error = sa_lookup(sa_hdl, ZPL_MODE, &parent_mode, sizeof (parent_mode));
	zfs_release_sa_handle(sa_hdl, sa_db, FTAG);
	if (error != 0)
		return (error);

	*is_xattrdir = ((pflags & ZFS_XATTR) != 0) && S_ISDIR(mode);

	/*
	 * Extended attributes can be applied to files, directories, etc.
	 * Otherwise the parent must be a directory.
	 */
	if (!*is_xattrdir && !S_ISDIR(parent_mode))
		return ((EINVAL));

	*pobjp = parent;

	return (0);
}

/*
 * Given an object number, return some zpl level statistics
 */
static int
zfs_obj_to_stats_impl(sa_handle_t *hdl, sa_attr_type_t *sa_table,
					zfs_stat_t *sb)
{
	sa_bulk_attr_t bulk[4];
	int count = 0;

	SA_ADD_BULK_ATTR(bulk, count, sa_table[ZPL_MODE], NULL,
	    &sb->zs_mode, sizeof (sb->zs_mode));
	SA_ADD_BULK_ATTR(bulk, count, sa_table[ZPL_GEN], NULL,
	    &sb->zs_gen, sizeof (sb->zs_gen));
	SA_ADD_BULK_ATTR(bulk, count, sa_table[ZPL_LINKS], NULL,
	    &sb->zs_links, sizeof (sb->zs_links));
	SA_ADD_BULK_ATTR(bulk, count, sa_table[ZPL_CTIME], NULL,
	    &sb->zs_ctime, sizeof (sb->zs_ctime));

	return (sa_bulk_lookup(hdl, bulk, count));
}

static int
zfs_obj_to_path_impl(objset_t *osp, uint64_t obj, sa_handle_t *hdl,
				sa_attr_type_t *sa_table, char *buf, int len)
{
	sa_handle_t *sa_hdl;
	sa_handle_t *prevhdl = NULL;
	dmu_buf_t *prevdb = NULL;
	dmu_buf_t *sa_db = NULL;
	char *path = buf + len - 1;
	int error;

	*path = '\0';
	sa_hdl = hdl;

	for (;;) {
		uint64_t pobj = 0;
		char component[MAXNAMELEN + 2];
		size_t complen;
		int is_xattrdir = 0;

		if (prevdb)
			zfs_release_sa_handle(prevhdl, prevdb, FTAG);

		if ((error = zfs_obj_to_pobj(osp, sa_hdl, sa_table, &pobj,
		    &is_xattrdir)) != 0)
			break;

		if (pobj == obj) {
			if (path[0] != '/')
				*--path = '/';
			break;
		}

		component[0] = '/';
		if (is_xattrdir) {
			(void) snprintf(component + 1, MAXNAMELEN+2,
			    "<xattrdir>");
		} else {
			error = zap_value_search(osp, pobj, obj,
			    ZFS_DIRENT_OBJ(-1ULL),
			    component + 1);
			if (error != 0)
				break;
		}

		complen = strlen(component);
		path -= complen;
		ASSERT(path >= buf);
		bcopy(component, path, complen);
		obj = pobj;

		if (sa_hdl != hdl) {
			prevhdl = sa_hdl;
			prevdb = sa_db;
		}
		error = zfs_grab_sa_handle(osp, obj, &sa_hdl, &sa_db, FTAG);
		if (error != 0) {
			sa_hdl = prevhdl;
			sa_db = prevdb;
			break;
		}
	}

	if (sa_hdl != NULL && sa_hdl != hdl) {
		ASSERT(sa_db != NULL);
		zfs_release_sa_handle(sa_hdl, sa_db, FTAG);
	}

	if (error == 0)
		(void) memmove(buf, path, buf + len - path);

	return (error);
}

int
zfs_obj_to_path(objset_t *osp, uint64_t obj, char *buf, int len)
{
	sa_attr_type_t *sa_table;
	sa_handle_t *hdl;
	dmu_buf_t *db;
	int error;

	error = zfs_sa_setup(osp, &sa_table);
	if (error != 0)
		return (error);

	error = zfs_grab_sa_handle(osp, obj, &hdl, &db, FTAG);
	if (error != 0)
		return (error);

	error = zfs_obj_to_path_impl(osp, obj, hdl, sa_table, buf, len);

	zfs_release_sa_handle(hdl, db, FTAG);
	return (error);
}

int
zfs_obj_to_stats(objset_t *osp, uint64_t obj, zfs_stat_t *sb,
				char *buf, int len)
{
	char *path = buf + len - 1;
	sa_attr_type_t *sa_table;
	sa_handle_t *hdl;
	dmu_buf_t *db;
	int error;

	*path = '\0';

	error = zfs_sa_setup(osp, &sa_table);
	if (error != 0)
		return (error);

	error = zfs_grab_sa_handle(osp, obj, &hdl, &db, FTAG);
	if (error != 0)
		return (error);

	error = zfs_obj_to_stats_impl(hdl, sa_table, sb);
	if (error != 0) {
		zfs_release_sa_handle(hdl, db, FTAG);
		return (error);
	}

	error = zfs_obj_to_path_impl(osp, obj, hdl, sa_table, buf, len);

	zfs_release_sa_handle(hdl, db, FTAG);
	return (error);
}<|MERGE_RESOLUTION|>--- conflicted
+++ resolved
@@ -548,11 +548,6 @@
 	vattr.va_gid = crgetgid(kcred);
 
 	sharezp = kmem_cache_alloc(znode_cache, KM_SLEEP);
-<<<<<<< HEAD
-	//zfs_znode_cache_constructor(sharezp, zfsvfs->z_parent->z_vfs, 0);
-	ASSERT(!POINTER_IS_VALID(sharezp->z_zfsvfs));
-=======
->>>>>>> f42d7f41
 	sharezp->z_moved = 0;
 	sharezp->z_unlinked = 0;
 	sharezp->z_atime_dirty = 0;
@@ -671,60 +666,6 @@
 	zp->z_sa_hdl = NULL;
 }
 
-<<<<<<< HEAD
-=======
-/*
- * Called by new_inode() to allocate a new inode.
- */
-int
-zfs_inode_alloc(struct super_block *sb, struct inode **ip)
-{
-	znode_t *zp;
-
-	zp = kmem_cache_alloc(znode_cache, KM_SLEEP);
-	*ip = ZTOI(zp);
-
-	return (0);
-}
-
-/*
- * Called in multiple places when an inode should be destroyed.
- */
-void
-zfs_inode_destroy(struct inode *ip)
-{
-	znode_t *zp = ITOZ(ip);
-	zfs_sb_t *zsb = ZTOZSB(zp);
-
-	if (zfsctl_is_node(ip))
-		zfsctl_inode_destroy(ip);
-
-	mutex_enter(&zsb->z_znodes_lock);
-	if (list_link_active(&zp->z_link_node)) {
-		list_remove(&zsb->z_all_znodes, zp);
-		zsb->z_nr_znodes--;
-	}
-	mutex_exit(&zsb->z_znodes_lock);
-
-	if (zp->z_acl_cached) {
-		zfs_acl_free(zp->z_acl_cached);
-		zp->z_acl_cached = NULL;
-	}
-
-	if (zp->z_xattr_cached) {
-		nvlist_free(zp->z_xattr_cached);
-		zp->z_xattr_cached = NULL;
-	}
-
-	if (zp->z_xattr_parent) {
-		zfs_iput_async(ZTOI(zp->z_xattr_parent));
-		zp->z_xattr_parent = NULL;
-	}
-
-	kmem_cache_free(znode_cache, zp);
-}
-
->>>>>>> f42d7f41
 static void
 zfs_vnode_forget(struct vnode *vp)
 {
@@ -1630,39 +1571,18 @@
 void
 zfs_zinactive(znode_t *zp)
 {
-<<<<<<< HEAD
 	ASSERT(zp->z_sa_hdl);
 
 	/*
 	 * These locks may already be taken by ourselves, through vnode_create
 	 * reentry.
 	 */
-=======
-	zfs_sb_t *zsb = ZTOZSB(zp);
-	uint64_t z_id = zp->z_id;
-
-	ASSERT(zp->z_sa_hdl);
-
-	/*
-	 * Don't allow a zfs_zget() while were trying to release this znode.
-	 */
-	ZFS_OBJ_HOLD_ENTER(zsb, z_id);
-
-	mutex_enter(&zp->z_lock);
->>>>>>> f42d7f41
 
 	/*
 	 * If this was the last reference to a file with no links,
 	 * remove the file from the file system.
 	 */
 	if (zp->z_unlinked) {
-<<<<<<< HEAD
-=======
-		mutex_exit(&zp->z_lock);
-
-		ZFS_OBJ_HOLD_EXIT(zsb, z_id);
-
->>>>>>> f42d7f41
 		zfs_rmnode(zp);
 		return;
 	}
@@ -1687,13 +1607,9 @@
 		zp->z_acl_cached = NULL;
 	}
 
-<<<<<<< HEAD
 	kmem_cache_free(znode_cache, zp);
 
 	VFS_RELE(zfsvfs->z_vfs);
-=======
-	ZFS_OBJ_HOLD_EXIT(zsb, z_id);
->>>>>>> f42d7f41
 }
 
 #ifdef LINUX
@@ -2321,39 +2237,22 @@
 	vattr.va_uid = crgetuid(cr);
 	vattr.va_gid = crgetgid(cr);
 
-<<<<<<< HEAD
 	bzero(&zfsvfs, sizeof (zfsvfs_t));
 
 	rootzp = kmem_cache_alloc(znode_cache, KM_SLEEP);
 	//zfs_znode_cache_constructor(rootzp, NULL, 0);
 	ASSERT(!POINTER_IS_VALID(rootzp->z_zfsvfs));
-=======
-	rootzp = kmem_cache_alloc(znode_cache, KM_SLEEP);
->>>>>>> f42d7f41
 	rootzp->z_moved = 0;
 	rootzp->z_unlinked = 0;
 	rootzp->z_atime_dirty = 0;
 	rootzp->z_is_sa = USE_SA(version, os);
 
-<<<<<<< HEAD
 	rootzp->z_vnode = NULL;
 #ifndef __APPLE__
 	vnode.v_type = VDIR;
 	vnode.v_data = rootzp;
 	rootzp->z_vnode = &vnode;
 #endif
-=======
-	zsb = kmem_zalloc(sizeof (zfs_sb_t), KM_SLEEP);
-	zsb->z_os = os;
-	zsb->z_parent = zsb;
-	zsb->z_version = version;
-	zsb->z_use_fuids = USE_FUIDS(version, os);
-	zsb->z_use_sa = USE_SA(version, os);
-	zsb->z_norm = norm;
-
-	sb = kmem_zalloc(sizeof (struct super_block), KM_SLEEP);
-	sb->s_fs_info = zsb;
->>>>>>> f42d7f41
 
 	zfsvfs.z_os = os;
 	zfsvfs.z_parent = &zfsvfs;
@@ -2381,8 +2280,6 @@
 	list_create(&zfsvfs.z_reclaim_znodes, sizeof (znode_t),
 	    offsetof(znode_t, z_link_reclaim_node));
 
-	zsb->z_hold_mtx = vmem_zalloc(sizeof (kmutex_t) * ZFS_OBJ_MTX_SZ,
-	    KM_SLEEP);
 	for (i = 0; i != ZFS_OBJ_MTX_SZ; i++)
 		mutex_init(&zfsvfs.z_hold_mtx[i], NULL, MUTEX_DEFAULT, NULL);
 
@@ -2409,15 +2306,7 @@
 	ASSERT(error == 0);
 
 	for (i = 0; i != ZFS_OBJ_MTX_SZ; i++)
-<<<<<<< HEAD
 		mutex_destroy(&zfsvfs.z_hold_mtx[i]);
-=======
-		mutex_destroy(&zsb->z_hold_mtx[i]);
-
-	vmem_free(zsb->z_hold_mtx, sizeof (kmutex_t) * ZFS_OBJ_MTX_SZ);
-	kmem_free(sb, sizeof (struct super_block));
-	kmem_free(zsb, sizeof (zfs_sb_t));
->>>>>>> f42d7f41
 }
 
 #endif /* _KERNEL */
