/*
 * CDDL HEADER START
 *
 * The contents of this file are subject to the terms of the
 * Common Development and Distribution License (the "License").
 * You may not use this file except in compliance with the License.
 *
 * You can obtain a copy of the license at usr/src/OPENSOLARIS.LICENSE
 * or http://www.opensolaris.org/os/licensing.
 * See the License for the specific language governing permissions
 * and limitations under the License.
 *
 * When distributing Covered Code, include this CDDL HEADER in each
 * file and include the License file at usr/src/OPENSOLARIS.LICENSE.
 * If applicable, add the following below this CDDL HEADER, with the
 * fields enclosed by brackets "[]" replaced with your own identifying
 * information: Portions Copyright [yyyy] [name of copyright owner]
 *
 * CDDL HEADER END
 */
/*
 * Copyright (c) 2006, 2010, Oracle and/or its affiliates. All rights reserved.
 * Copyright (c) 2013, 2014 by Delphix. All rights reserved.
 */

/*
 * Routines to manage the on-disk persistent error log.
 *
 * Each pool stores a log of all logical data errors seen during normal
 * operation.  This is actually the union of two distinct logs: the last log,
 * and the current log.  All errors seen are logged to the current log.  When a
 * scrub completes, the current log becomes the last log, the last log is thrown
 * out, and the current log is reinitialized.  This way, if an error is somehow
 * corrected, a new scrub will show that that it no longer exists, and will be
 * deleted from the log when the scrub completes.
 *
 * The log is stored using a ZAP object whose key is a string form of the
 * zbookmark_phys tuple (objset, object, level, blkid), and whose contents is an
 * optional 'objset:object' human-readable string describing the data.  When an
 * error is first logged, this string will be empty, indicating that no name is
 * known.  This prevents us from having to issue a potentially large amount of
 * I/O to discover the object name during an error path.  Instead, we do the
 * calculation when the data is requested, storing the result so future queries
 * will be faster.
 *
 * This log is then shipped into an nvlist where the key is the dataset name and
 * the value is the object name.  Userland is then responsible for uniquifying
 * this list and displaying it to the user.
 */

#include <sys/dmu_tx.h>
#include <sys/spa.h>
#include <sys/spa_impl.h>
#include <sys/zap.h>
#include <sys/zio.h>


/*
 * Convert a bookmark to a string.
 */
static void
bookmark_to_name(zbookmark_phys_t *zb, char *buf, size_t len)
{
	(void) snprintf(buf, len, "%llx:%llx:%llx:%llx",
	    (u_longlong_t)zb->zb_objset, (u_longlong_t)zb->zb_object,
	    (u_longlong_t)zb->zb_level, (u_longlong_t)zb->zb_blkid);
}

/*
 * Convert a string to a bookmark
 */
#ifdef _KERNEL
static void
name_to_bookmark(char *buf, zbookmark_phys_t *zb)
{
	zb->zb_objset = strtonum(buf, &buf);
	ASSERT(*buf == ':');
	zb->zb_object = strtonum(buf + 1, &buf);
	ASSERT(*buf == ':');
	zb->zb_level = (int)strtonum(buf + 1, &buf);
	ASSERT(*buf == ':');
	zb->zb_blkid = strtonum(buf + 1, &buf);
	ASSERT(*buf == '\0');
}
#endif

/*
 * Log an uncorrectable error to the persistent error log.  We add it to the
 * spa's list of pending errors.  The changes are actually synced out to disk
 * during spa_errlog_sync().
 */
void
spa_log_error(spa_t *spa, zio_t *zio)
{
	zbookmark_phys_t *zb = &zio->io_logical->io_bookmark;
	spa_error_entry_t search;
	spa_error_entry_t *new;
	avl_tree_t *tree;
	avl_index_t where;

	/*
	 * If we are trying to import a pool, ignore any errors, as we won't be
	 * writing to the pool any time soon.
	 */
	if (spa_load_state(spa) == SPA_LOAD_TRYIMPORT)
		return;

	mutex_enter(&spa->spa_errlist_lock);

	/*
	 * If we have had a request to rotate the log, log it to the next list
	 * instead of the current one.
	 */
	if (spa->spa_scrub_active || spa->spa_scrub_finished)
		tree = &spa->spa_errlist_scrub;
	else
		tree = &spa->spa_errlist_last;

	search.se_bookmark = *zb;
	if (avl_find(tree, &search, &where) != NULL) {
		mutex_exit(&spa->spa_errlist_lock);
		return;
	}

	new = kmem_zalloc(sizeof (spa_error_entry_t), KM_SLEEP);
	new->se_bookmark = *zb;
	avl_insert(tree, new, where);

	mutex_exit(&spa->spa_errlist_lock);
}

/*
 * Return the number of errors currently in the error log.  This is actually the
 * sum of both the last log and the current log, since we don't know the union
 * of these logs until we reach userland.
 */
uint64_t
spa_get_errlog_size(spa_t *spa)
{
	uint64_t total = 0, count;

	mutex_enter(&spa->spa_errlog_lock);
	if (spa->spa_errlog_scrub != 0 &&
	    zap_count(spa->spa_meta_objset, spa->spa_errlog_scrub,
	    &count) == 0)
		total += count;

	if (spa->spa_errlog_last != 0 && !spa->spa_scrub_finished &&
	    zap_count(spa->spa_meta_objset, spa->spa_errlog_last,
	    &count) == 0)
		total += count;
	mutex_exit(&spa->spa_errlog_lock);

	mutex_enter(&spa->spa_errlist_lock);
	total += avl_numnodes(&spa->spa_errlist_last);
	total += avl_numnodes(&spa->spa_errlist_scrub);
	mutex_exit(&spa->spa_errlist_lock);

	return (total);
}

#ifdef _KERNEL
static int
process_error_log(spa_t *spa, uint64_t obj, void *addr, size_t *count)
{
	zap_cursor_t zc;
	zap_attribute_t za;
	zbookmark_phys_t zb;

	if (obj == 0)
		return (0);

	for (zap_cursor_init(&zc, spa->spa_meta_objset, obj);
	    zap_cursor_retrieve(&zc, &za) == 0;
	    zap_cursor_advance(&zc)) {

		if (*count == 0) {
			zap_cursor_fini(&zc);
			return (SET_ERROR(ENOMEM));
		}

		name_to_bookmark(za.za_name, &zb);

<<<<<<< HEAD
		if (copyout(&zb, (user_addr_t) addr +
		    (*count - 1) * sizeof (zbookmark_t),
		    sizeof (zbookmark_t)) != 0) {
=======
		if (copyout(&zb, (char *)addr +
		    (*count - 1) * sizeof (zbookmark_phys_t),
		    sizeof (zbookmark_phys_t)) != 0) {
>>>>>>> dea377c0
			zap_cursor_fini(&zc);
			return (SET_ERROR(EFAULT));
		}

		*count -= 1;
	}

	zap_cursor_fini(&zc);

	return (0);
}

static int
process_error_list(avl_tree_t *list, void *addr, size_t *count)
{
	spa_error_entry_t *se;

	for (se = avl_first(list); se != NULL; se = AVL_NEXT(list, se)) {

		if (*count == 0)
			return (SET_ERROR(ENOMEM));

<<<<<<< HEAD
		if (copyout(&se->se_bookmark, (user_addr_t)addr +
		    (*count - 1) * sizeof (zbookmark_t),
		    sizeof (zbookmark_t)) != 0)
=======
		if (copyout(&se->se_bookmark, (char *)addr +
		    (*count - 1) * sizeof (zbookmark_phys_t),
		    sizeof (zbookmark_phys_t)) != 0)
>>>>>>> dea377c0
			return (SET_ERROR(EFAULT));

		*count -= 1;
	}

	return (0);
}
#endif

/*
 * Copy all known errors to userland as an array of bookmarks.  This is
 * actually a union of the on-disk last log and current log, as well as any
 * pending error requests.
 *
 * Because the act of reading the on-disk log could cause errors to be
 * generated, we have two separate locks: one for the error log and one for the
 * in-core error lists.  We only need the error list lock to log and error, so
 * we grab the error log lock while we read the on-disk logs, and only pick up
 * the error list lock when we are finished.
 */
int
spa_get_errlog(spa_t *spa, void *uaddr, size_t *count)
{
	int ret = 0;

#ifdef _KERNEL
	mutex_enter(&spa->spa_errlog_lock);

	ret = process_error_log(spa, spa->spa_errlog_scrub, uaddr, count);

	if (!ret && !spa->spa_scrub_finished)
		ret = process_error_log(spa, spa->spa_errlog_last, uaddr,
		    count);

	mutex_enter(&spa->spa_errlist_lock);
	if (!ret)
		ret = process_error_list(&spa->spa_errlist_scrub, uaddr,
		    count);
	if (!ret)
		ret = process_error_list(&spa->spa_errlist_last, uaddr,
		    count);
	mutex_exit(&spa->spa_errlist_lock);

	mutex_exit(&spa->spa_errlog_lock);
#endif

	return (ret);
}

/*
 * Called when a scrub completes.  This simply set a bit which tells which AVL
 * tree to add new errors.  spa_errlog_sync() is responsible for actually
 * syncing the changes to the underlying objects.
 */
void
spa_errlog_rotate(spa_t *spa)
{
	mutex_enter(&spa->spa_errlist_lock);
	spa->spa_scrub_finished = B_TRUE;
	mutex_exit(&spa->spa_errlist_lock);
}

/*
 * Discard any pending errors from the spa_t.  Called when unloading a faulted
 * pool, as the errors encountered during the open cannot be synced to disk.
 */
void
spa_errlog_drain(spa_t *spa)
{
	spa_error_entry_t *se;
	void *cookie;

	mutex_enter(&spa->spa_errlist_lock);

	cookie = NULL;
	while ((se = avl_destroy_nodes(&spa->spa_errlist_last,
	    &cookie)) != NULL)
		kmem_free(se, sizeof (spa_error_entry_t));
	cookie = NULL;
	while ((se = avl_destroy_nodes(&spa->spa_errlist_scrub,
	    &cookie)) != NULL)
		kmem_free(se, sizeof (spa_error_entry_t));

	mutex_exit(&spa->spa_errlist_lock);
}

/*
 * Process a list of errors into the current on-disk log.
 */
static void
sync_error_list(spa_t *spa, avl_tree_t *t, uint64_t *obj, dmu_tx_t *tx)
{
	spa_error_entry_t *se;
	char buf[64];
	void *cookie;

	if (avl_numnodes(t) != 0) {
		/* create log if necessary */
		if (*obj == 0)
			*obj = zap_create(spa->spa_meta_objset,
			    DMU_OT_ERROR_LOG, DMU_OT_NONE,
			    0, tx);

		/* add errors to the current log */
		for (se = avl_first(t); se != NULL; se = AVL_NEXT(t, se)) {
			char *name = se->se_name ? se->se_name : "";

			bookmark_to_name(&se->se_bookmark, buf, sizeof (buf));

			(void) zap_update(spa->spa_meta_objset,
			    *obj, buf, 1, strlen(name) + 1, name, tx);
		}

		/* purge the error list */
		cookie = NULL;
		while ((se = avl_destroy_nodes(t, &cookie)) != NULL)
			kmem_free(se, sizeof (spa_error_entry_t));
	}
}

/*
 * Sync the error log out to disk.  This is a little tricky because the act of
 * writing the error log requires the spa_errlist_lock.  So, we need to lock the
 * error lists, take a copy of the lists, and then reinitialize them.  Then, we
 * drop the error list lock and take the error log lock, at which point we
 * do the errlog processing.  Then, if we encounter an I/O error during this
 * process, we can successfully add the error to the list.  Note that this will
 * result in the perpetual recycling of errors, but it is an unlikely situation
 * and not a performance critical operation.
 */
void
spa_errlog_sync(spa_t *spa, uint64_t txg)
{
	dmu_tx_t *tx;
	avl_tree_t scrub, last;
	int scrub_finished;

	mutex_enter(&spa->spa_errlist_lock);

	/*
	 * Bail out early under normal circumstances.
	 */
	if (avl_numnodes(&spa->spa_errlist_scrub) == 0 &&
	    avl_numnodes(&spa->spa_errlist_last) == 0 &&
	    !spa->spa_scrub_finished) {
		mutex_exit(&spa->spa_errlist_lock);
		return;
	}

	spa_get_errlists(spa, &last, &scrub);
	scrub_finished = spa->spa_scrub_finished;
	spa->spa_scrub_finished = B_FALSE;

	mutex_exit(&spa->spa_errlist_lock);
	mutex_enter(&spa->spa_errlog_lock);

	tx = dmu_tx_create_assigned(spa->spa_dsl_pool, txg);

	/*
	 * Sync out the current list of errors.
	 */
	sync_error_list(spa, &last, &spa->spa_errlog_last, tx);

	/*
	 * Rotate the log if necessary.
	 */
	if (scrub_finished) {
		if (spa->spa_errlog_last != 0)
			VERIFY(dmu_object_free(spa->spa_meta_objset,
			    spa->spa_errlog_last, tx) == 0);
		spa->spa_errlog_last = spa->spa_errlog_scrub;
		spa->spa_errlog_scrub = 0;

		sync_error_list(spa, &scrub, &spa->spa_errlog_last, tx);
	}

	/*
	 * Sync out any pending scrub errors.
	 */
	sync_error_list(spa, &scrub, &spa->spa_errlog_scrub, tx);

	/*
	 * Update the MOS to reflect the new values.
	 */
	(void) zap_update(spa->spa_meta_objset, DMU_POOL_DIRECTORY_OBJECT,
	    DMU_POOL_ERRLOG_LAST, sizeof (uint64_t), 1,
	    &spa->spa_errlog_last, tx);
	(void) zap_update(spa->spa_meta_objset, DMU_POOL_DIRECTORY_OBJECT,
	    DMU_POOL_ERRLOG_SCRUB, sizeof (uint64_t), 1,
	    &spa->spa_errlog_scrub, tx);

	dmu_tx_commit(tx);

	mutex_exit(&spa->spa_errlog_lock);
}

#if defined(_KERNEL) && defined(HAVE_SPL)
/* error handling */
EXPORT_SYMBOL(spa_log_error);
EXPORT_SYMBOL(spa_get_errlog_size);
EXPORT_SYMBOL(spa_get_errlog);
EXPORT_SYMBOL(spa_errlog_rotate);
EXPORT_SYMBOL(spa_errlog_drain);
EXPORT_SYMBOL(spa_errlog_sync);
EXPORT_SYMBOL(spa_get_errlists);
#endif<|MERGE_RESOLUTION|>--- conflicted
+++ resolved
@@ -181,15 +181,9 @@
 
 		name_to_bookmark(za.za_name, &zb);
 
-<<<<<<< HEAD
 		if (copyout(&zb, (user_addr_t) addr +
-		    (*count - 1) * sizeof (zbookmark_t),
-		    sizeof (zbookmark_t)) != 0) {
-=======
-		if (copyout(&zb, (char *)addr +
 		    (*count - 1) * sizeof (zbookmark_phys_t),
 		    sizeof (zbookmark_phys_t)) != 0) {
->>>>>>> dea377c0
 			zap_cursor_fini(&zc);
 			return (SET_ERROR(EFAULT));
 		}
@@ -212,15 +206,9 @@
 		if (*count == 0)
 			return (SET_ERROR(ENOMEM));
 
-<<<<<<< HEAD
 		if (copyout(&se->se_bookmark, (user_addr_t)addr +
-		    (*count - 1) * sizeof (zbookmark_t),
-		    sizeof (zbookmark_t)) != 0)
-=======
-		if (copyout(&se->se_bookmark, (char *)addr +
 		    (*count - 1) * sizeof (zbookmark_phys_t),
 		    sizeof (zbookmark_phys_t)) != 0)
->>>>>>> dea377c0
 			return (SET_ERROR(EFAULT));
 
 		*count -= 1;
