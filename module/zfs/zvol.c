--- conflicted
+++ resolved
@@ -302,24 +302,7 @@
 static void
 zvol_free_extents(zvol_state_t *zv)
 {
-<<<<<<< HEAD
 	zvol_extent_t *ze;
-=======
-	zvol_state_t *zv;
-	dmu_object_info_t *doi;
-	objset_t *os = NULL;
-	uint64_t readonly;
-	int error;
-
-	error = dsl_prop_get_integer(name,
-	    zfs_prop_to_name(ZFS_PROP_READONLY), &readonly, NULL);
-	if (error != 0)
-		return (error);
-	if (readonly)
-		return (EROFS);
-
-	mutex_enter(&zvol_state_lock);
->>>>>>> 36342b13
 
 	while (ze = list_head(&zv->zv_extents)) {
 		list_remove(&zv->zv_extents, ze);
@@ -2533,7 +2516,7 @@
 
 
 int
-zvol_create_minors(const char *name)
+zvol_create_minors(char *name)
 {
     uint64_t cookie;
     objset_t *os;
@@ -2724,12 +2707,7 @@
     return 0;
 }
 
-<<<<<<< HEAD
 int zvol_symlink(char *root, char *existing_target, char *create_target)
-=======
-static int
-zvol_create_minors_cb(const char *dsname, void *arg)
->>>>>>> 36342b13
 {
 
     int error;
@@ -2788,12 +2766,7 @@
  * Delete a file. 'root' is the directory it should be in, and
  * 'target' is just the filename.
  */
-<<<<<<< HEAD
 int zvol_unlink(char *root, char *target)
-=======
-int
-zvol_create_minors(char *pool)
->>>>>>> 36342b13
 {
     int error;
     vfs_context_t vctx;
@@ -2804,25 +2777,7 @@
     //IOLog("Trying to delete '%s' inside directory '%s'\n",
     //    root, target);
 
-<<<<<<< HEAD
     vctx = vfs_context_create((vfs_context_t)0);
-=======
-	mutex_enter(&zvol_state_lock);
-	if (pool) {
-		error = dmu_objset_find(pool, zvol_create_minors_cb,
-		    NULL, DS_FIND_CHILDREN | DS_FIND_SNAPSHOTS);
-	} else {
-		mutex_enter(&spa_namespace_lock);
-		while ((spa = spa_next(spa)) != NULL) {
-			error = dmu_objset_find(spa_name(spa), zvol_create_minors_cb, NULL,
-			    DS_FIND_CHILDREN | DS_FIND_SNAPSHOTS);
-			if (error)
-				break;
-		}
-		mutex_exit(&spa_namespace_lock);
-	}
-	mutex_exit(&zvol_state_lock);
->>>>>>> 36342b13
 
     error = vnode_lookup(root, 0, &dvp, vctx);
 
