--- conflicted
+++ resolved
@@ -528,7 +528,6 @@
 		mutex_exit(&zfsdev_state_lock);
 		return (EEXIST);
 	}
-	mutex_exit(&zfsdev_state_lock);
 
 	/* On OS X we always check snapdev, for now */
 #ifdef linux
@@ -547,19 +546,13 @@
 	error = dmu_objset_own(name, DMU_OST_ZVOL, B_TRUE, FTAG, &os);
 
 	if (error) {
+		mutex_exit(&zfsdev_state_lock);
 		return (error);
 	}
 
-<<<<<<< HEAD
-	// we should hold mutex_enter(&zfsdev_state_lock);
-	mutex_enter(&zfsdev_state_lock);
-	if ((minor = zfsdev_minor_alloc()) == 0) {
-=======
 	if ((minor = zfsdev_minor_alloc()) == 0) {
 		dmu_objset_disown(os, FTAG);
->>>>>>> d8c22ac5
 		mutex_exit(&zfsdev_state_lock);
-		dmu_objset_disown(os, FTAG);
 		return (ENXIO);
 	}
 
@@ -728,11 +721,7 @@
 zvol_remove_minor_impl(const char *name)
 {
 	zvol_state_t *zv;
-<<<<<<< HEAD
-	zvol_state_t tmp_zv;
-=======
 	zvol_state_t tmp_zv = {{0}};
->>>>>>> d8c22ac5
 	int rc;
 
 	mutex_enter(&zfsdev_state_lock);
@@ -753,11 +742,7 @@
 	if (rc == 0) zvol_remove_symlink(&tmp_zv);
 
 	// Remove device from IOKit
-<<<<<<< HEAD
-	zvolRemoveDevice(&tmp_zv);
-=======
 	zvolRemoveDevice(tmp_zv.zv_iokitdev);
->>>>>>> d8c22ac5
 	return (rc);
 }
 
@@ -1061,11 +1046,7 @@
 			(strncmp(zv->zv_name, name, namelen) == 0 &&
 			 (zv->zv_name[namelen] == '/' ||
 			  zv->zv_name[namelen] == '@'))) {
-<<<<<<< HEAD
-			zvol_state_t tmp_zv;
-=======
 			zvol_state_t tmp_zv = {{ 0 }};
->>>>>>> d8c22ac5
 
 			/* If in use, leave alone */
 			if (zv->zv_open_count > 0)
@@ -1079,11 +1060,7 @@
 			(void) zvol_remove_zv(zv);
 			mutex_exit(&zfsdev_state_lock);
 
-<<<<<<< HEAD
-			zvolRemoveDevice(&tmp_zv);
-=======
 			zvolRemoveDevice(tmp_zv.zv_iokitdev);
->>>>>>> d8c22ac5
 			mutex_enter(&zfsdev_state_lock);
 		}
 	}
