/*
 * CDDL HEADER START
 *
 * The contents of this file are subject to the terms of the
 * Common Development and Distribution License (the "License").
 * You may not use this file except in compliance with the License.
 *
 * You can obtain a copy of the license at usr/src/OPENSOLARIS.LICENSE
 * or http://www.opensolaris.org/os/licensing.
 * See the License for the specific language governing permissions
 * and limitations under the License.
 *
 * When distributing Covered Code, include this CDDL HEADER in each
 * file and include the License file at usr/src/OPENSOLARIS.LICENSE.
 * If applicable, add the following below this CDDL HEADER, with the
 * fields enclosed by brackets "[]" replaced with your own identifying
 * information: Portions Copyright [yyyy] [name of copyright owner]
 *
 * CDDL HEADER END
 */
/*
 * Copyright (c) 2005, 2010, Oracle and/or its affiliates. All rights reserved.
 * Copyright (c) 2013 by Delphix. All rights reserved.
 */

#include <sys/types.h>
#include <sys/param.h>
#include <sys/time.h>
#include <sys/systm.h>
#include <sys/sysmacros.h>
#include <sys/resource.h>
#include <sys/vfs.h>
#include <sys/vnode.h>
#include <sys/file.h>
#include <sys/kmem.h>
#include <sys/uio.h>
#include <sys/cmn_err.h>
#include <sys/errno.h>
#include <sys/stat.h>
#include <sys/unistd.h>
#include <sys/sunddi.h>
#include <sys/random.h>
#include <sys/policy.h>
//#include <sys/kcondvar.h>
#include <sys/callb.h>
//#include <sys/smp.h>
#include <sys/zfs_dir.h>
#include <sys/zfs_acl.h>
#include <sys/zfs_vnops.h>
#include <sys/fs/zfs.h>
#include <sys/zap.h>
#include <sys/dmu.h>
#include <sys/atomic.h>
#include <sys/zfs_ctldir.h>
#include <sys/zfs_fuid.h>
#include <sys/sa.h>
#include <sys/zfs_sa.h>
#include <sys/dnlc.h>
#include <sys/extdirent.h>

/*
 * zfs_match_find() is used by zfs_dirent_lock() to peform zap lookups
 * of names after deciding which is the appropriate lookup interface.
 */
static int
zfs_match_find(zfsvfs_t *zfsvfs, znode_t *dzp, char *name, boolean_t exact,
    boolean_t update, int *deflags, pathname_t *rpnp, uint64_t *zoid)
{
	int error;

	if (zfsvfs->z_norm) {
		matchtype_t mt = MT_FIRST;
		boolean_t conflict = B_FALSE;
		size_t bufsz = 0;
		char *buf = NULL;

		if (rpnp) {
			buf = rpnp->pn_buf;
			bufsz = rpnp->pn_bufsize;
		}
		if (exact)
			mt = MT_EXACT;
		/*
		 * In the non-mixed case we only expect there would ever
		 * be one match, but we need to use the normalizing lookup.
		 */
		error = zap_lookup_norm(zfsvfs->z_os, dzp->z_id, name, 8, 1,
		    zoid, mt, buf, bufsz, &conflict);
		if (!error && deflags)
			*deflags = conflict ? ED_CASE_CONFLICT : 0;
	} else {
		error = zap_lookup(zfsvfs->z_os, dzp->z_id, name, 8, 1, zoid);
	}
	*zoid = ZFS_DIRENT_OBJ(*zoid);

	if (error == ENOENT && update)
		dnlc_update(ZTOV(dzp), name, DNLC_NO_VNODE);

	return (error);
}

/*
 * Lock a directory entry.  A dirlock on <dzp, name> protects that name
 * in dzp's directory zap object.  As long as you hold a dirlock, you can
 * assume two things: (1) dzp cannot be reaped, and (2) no other thread
 * can change the zap entry for (i.e. link or unlink) this name.
 *
 * Input arguments:
 *	dzp	- znode for directory
 *	name	- name of entry to lock
 *	flag	- ZNEW: if the entry already exists, fail with EEXIST.
 *		  ZEXISTS: if the entry does not exist, fail with ENOENT.
 *		  ZSHARED: allow concurrent access with other ZSHARED callers.
 *		  ZXATTR: we want dzp's xattr directory
 *		  ZCILOOK: On a mixed sensitivity file system,
 *			   this lookup should be case-insensitive.
 *		  ZCIEXACT: On a purely case-insensitive file system,
 *			    this lookup should be case-sensitive.
 *		  ZRENAMING: we are locking for renaming, force narrow locks
 *		  ZHAVELOCK: Don't grab the z_name_lock for this call. The
 *			     current thread already holds it.
 *
 * Output arguments:
 *	zpp	- pointer to the znode for the entry (NULL if there isn't one)
 *	dlpp	- pointer to the dirlock for this entry (NULL on error)
 *      direntflags - (case-insensitive lookup only)
 *		flags if multiple case-sensitive matches exist in directory
 *      realpnp     - (case-insensitive lookup only)
 *		actual name matched within the directory
 *
 * Return value: 0 on success or errno on failure.
 *
 * NOTE: Always checks for, and rejects, '.' and '..'.
 * NOTE: For case-insensitive file systems we take wide locks (see below),
 *	 but return znode pointers to a single match.
 */
int
zfs_dirent_lock(zfs_dirlock_t **dlpp, znode_t *dzp, char *name, znode_t **zpp,
    int flag, int *direntflags, pathname_t *realpnp)
{
	zfsvfs_t	*zfsvfs = dzp->z_zfsvfs;
	zfs_dirlock_t	*dl;
	boolean_t	update;
	boolean_t	exact;
	uint64_t	zoid;
	vnode_t		*vp = NULL;
	int		error = 0;
	int		cmpflags;

	*zpp = NULL;
	*dlpp = NULL;

	/*
	 * Verify that we are not trying to lock '.', '..', or '.zfs'
	 */
	if ((name[0] == '.' &&
         ((name[1] == '\0') || (name[1] == '.' && name[2] == '\0'))) ||
	    (zfs_has_ctldir(dzp) && (strcmp(name, ZFS_CTLDIR_NAME) == 0)))
		return (SET_ERROR(EEXIST));

	/*
	 * Case sensitivity and normalization preferences are set when
	 * the file system is created.  These are stored in the
	 * zfsvfs->z_case and zfsvfs->z_norm fields.  These choices
	 * affect what vnodes can be cached in the DNLC, how we
	 * perform zap lookups, and the "width" of our dirlocks.
	 *
	 * A normal dirlock locks a single name.  Note that with
	 * normalization a name can be composed multiple ways, but
	 * when normalized, these names all compare equal.  A wide
	 * dirlock locks multiple names.  We need these when the file
	 * system is supporting mixed-mode access.  It is sometimes
	 * necessary to lock all case permutations of file name at
	 * once so that simultaneous case-insensitive/case-sensitive
	 * behaves as rationally as possible.
	 */

	/*
	 * Decide if exact matches should be requested when performing
	 * a zap lookup on file systems supporting case-insensitive
	 * access.
	 */
	exact =
	    ((zfsvfs->z_case == ZFS_CASE_INSENSITIVE) && (flag & ZCIEXACT)) ||
	    ((zfsvfs->z_case == ZFS_CASE_MIXED) && !(flag & ZCILOOK));

	/*
	 * Only look in or update the DNLC if we are looking for the
	 * name on a file system that does not require normalization
	 * or case folding.  We can also look there if we happen to be
	 * on a non-normalizing, mixed sensitivity file system IF we
	 * are looking for the exact name.
	 *
	 * Maybe can add TO-UPPERed version of name to dnlc in ci-only
	 * case for performance improvement?
	 */
	update = !zfsvfs->z_norm ||
	    ((zfsvfs->z_case == ZFS_CASE_MIXED) &&
	    !(zfsvfs->z_norm & ~U8_TEXTPREP_TOUPPER) && !(flag & ZCILOOK));

	/*
	 * ZRENAMING indicates we are in a situation where we should
	 * take narrow locks regardless of the file system's
	 * preferences for normalizing and case folding.  This will
	 * prevent us deadlocking trying to grab the same wide lock
	 * twice if the two names happen to be case-insensitive
	 * matches.
	 */
	if (flag & ZRENAMING)
		cmpflags = 0;
	else
		cmpflags = zfsvfs->z_norm;

	/*
	 * Wait until there are no locks on this name.
	 *
	 * Don't grab the the lock if it is already held. However, cannot
	 * have both ZSHARED and ZHAVELOCK together.
	 */
	ASSERT(!(flag & ZSHARED) || !(flag & ZHAVELOCK));
	if (!(flag & ZHAVELOCK))
		rw_enter(&dzp->z_name_lock, RW_READER);

	mutex_enter(&dzp->z_lock);
	for (;;) {
		if (dzp->z_unlinked) {
			mutex_exit(&dzp->z_lock);
			if (!(flag & ZHAVELOCK))
				rw_exit(&dzp->z_name_lock);
			return (SET_ERROR(ENOENT));
		}
		for (dl = dzp->z_dirlocks; dl != NULL; dl = dl->dl_next) {
			if ((u8_strcmp(name, dl->dl_name, 0, cmpflags,
			    U8_UNICODE_LATEST, &error) == 0) || error != 0)
				break;
		}
		if (error != 0) {
			mutex_exit(&dzp->z_lock);
			if (!(flag & ZHAVELOCK))
				rw_exit(&dzp->z_name_lock);
			return (SET_ERROR(ENOENT));
		}
		if (dl == NULL)	{
			size_t namesize;

			/*
			 * Allocate a new dirlock and add it to the list.
			 */
			namesize = strlen(name) + 1;
			dl = kmem_alloc(sizeof (zfs_dirlock_t) + namesize,
			    KM_SLEEP);
			cv_init(&dl->dl_cv, NULL, CV_DEFAULT, NULL);
			dl->dl_name = (char *)(dl + 1);
			bcopy(name, dl->dl_name, namesize);
			dl->dl_sharecnt = 0;
			dl->dl_namelock = 0;
			dl->dl_namesize = namesize;
			dl->dl_dzp = dzp;
			dl->dl_next = dzp->z_dirlocks;
			dzp->z_dirlocks = dl;
			break;
		}
		if ((flag & ZSHARED) && dl->dl_sharecnt != 0)
			break;
		cv_wait(&dl->dl_cv, &dzp->z_lock);
	}

	/*
	 * If the z_name_lock was NOT held for this dirlock record it.
	 */
	if (flag & ZHAVELOCK)
		dl->dl_namelock = 1;

	if (flag & ZSHARED)
		dl->dl_sharecnt++;

	mutex_exit(&dzp->z_lock);

	/*
	 * We have a dirlock on the name.  (Note that it is the dirlock,
	 * not the dzp's z_lock, that protects the name in the zap object.)
	 * See if there's an object by this name; if so, put a hold on it.
	 */
	if (flag & ZXATTR) {
		error = sa_lookup(dzp->z_sa_hdl, SA_ZPL_XATTR(zfsvfs), &zoid,
		    sizeof (zoid));
		if (error == 0)
			error = (zoid == 0 ? SET_ERROR(ENOENT) : 0);
	} else {
		if (update)
			vp = dnlc_lookup(ZTOV(dzp), name);
		if (vp == DNLC_NO_VNODE) {
			VN_RELE(vp);
			error = SET_ERROR(ENOENT);
		} else if (vp) {
			if (flag & ZNEW) {
				zfs_dirent_unlock(dl);
				VN_RELE(vp);
				return (SET_ERROR(EEXIST));
			}
			*dlpp = dl;
			*zpp = VTOZ(vp);
			return (0);
		} else {
			error = zfs_match_find(zfsvfs, dzp, name, exact,
			    update, direntflags, realpnp, &zoid);
		}
	}
	if (error) {
		if (error != ENOENT || (flag & ZEXISTS)) {
			zfs_dirent_unlock(dl);
			return (error);
		}
	} else {
		if (flag & ZNEW) {
			zfs_dirent_unlock(dl);
			return (SET_ERROR(EEXIST));
		}
		error = zfs_zget(zfsvfs, zoid, zpp);

		if (error) {
			zfs_dirent_unlock(dl);
			return (error);
		}
		if (!(flag & ZXATTR) && update)
			dnlc_update(ZTOV(dzp), name, ZTOV(*zpp));
	}

	*dlpp = dl;

	return (0);
}

/*
 * Unlock this directory entry and wake anyone who was waiting for it.
 */
void
zfs_dirent_unlock(zfs_dirlock_t *dl)
{
	znode_t *dzp = dl->dl_dzp;
	zfs_dirlock_t **prev_dl, *cur_dl;

	mutex_enter(&dzp->z_lock);

	if (!dl->dl_namelock)
		rw_exit(&dzp->z_name_lock);

	if (dl->dl_sharecnt > 1) {
		dl->dl_sharecnt--;
		mutex_exit(&dzp->z_lock);
		return;
	}
	prev_dl = &dzp->z_dirlocks;
	while ((cur_dl = *prev_dl) != dl)
		prev_dl = &cur_dl->dl_next;
	*prev_dl = dl->dl_next;
	cv_broadcast(&dl->dl_cv);
	mutex_exit(&dzp->z_lock);

	cv_destroy(&dl->dl_cv);
	kmem_free(dl, sizeof (*dl) + dl->dl_namesize);
}

/*
 * Look up an entry in a directory.
 *
 * NOTE: '.' and '..' are handled as special cases because
 *	no directory entries are actually stored for them.  If this is
 *	the root of a filesystem, then '.zfs' is also treated as a
 *	special pseudo-directory.
 */
int
zfs_dirlook(znode_t *dzp, char *name, vnode_t **vpp, int flags,
    int *deflg, pathname_t *rpnp)
{
	zfs_dirlock_t *dl;
	znode_t *zp;
	int error = 0;
	uint64_t parent;
	int unlinked;

	if (name[0] == 0 || (name[0] == '.' && name[1] == 0)) {
		mutex_enter(&dzp->z_lock);
		unlinked = dzp->z_unlinked;
		mutex_exit(&dzp->z_lock);
		if (unlinked)
			return (ENOENT);

		*vpp = ZTOV(dzp);
		VN_HOLD(*vpp);
	} else if (name[0] == '.' && name[1] == '.' && name[2] == 0) {
		zfsvfs_t *zfsvfs = dzp->z_zfsvfs;
		/*
		 * If we are a snapshot mounted under .zfs, return
		 * the vp for the snapshot directory.
		 */
		if ((error = sa_lookup(dzp->z_sa_hdl,
		    SA_ZPL_PARENT(zfsvfs), &parent, sizeof (parent))) != 0)
			return (error);
		if (parent == dzp->z_id && zfsvfs->z_parent != zfsvfs) {
            printf("zfs_dir calling zfsctl\n");
			error = zfsctl_root_lookup(zfsvfs->z_parent->z_ctldir,
			    "snapshot", vpp, NULL, 0, NULL, kcred,
			    NULL, NULL, NULL);
			return (error);
		}

		mutex_enter(&dzp->z_lock);
		unlinked = dzp->z_unlinked;
		mutex_exit(&dzp->z_lock);
		if (unlinked)
			return (ENOENT);

		rw_enter(&dzp->z_parent_lock, RW_READER);
		error = zfs_zget(zfsvfs, parent, &zp);
		if (error == 0)
			*vpp = ZTOV(zp);
		rw_exit(&dzp->z_parent_lock);
	} else if (zfs_has_ctldir(dzp) && strcmp(name, ZFS_CTLDIR_NAME) == 0) {
		*vpp = zfsctl_root(dzp);
	} else {
		int zf;

		zf = ZEXISTS | ZSHARED;
		if (flags & FIGNORECASE)
			zf |= ZCILOOK;

		error = zfs_dirent_lock(&dl, dzp, name, &zp, zf, deflg, rpnp);
		if (error == 0) {
			*vpp = ZTOV(zp);
			zfs_dirent_unlock(dl);
			dzp->z_zn_prefetch = B_TRUE; /* enable prefetching */
		}
		rpnp = NULL;
	}

	if ((flags & FIGNORECASE) && rpnp && !error)
		(void) strlcpy(rpnp->pn_buf, name, rpnp->pn_bufsize);

	return (error);
}

/*
 * unlinked Set (formerly known as the "delete queue") Error Handling
 *
 * When dealing with the unlinked set, we dmu_tx_hold_zap(), but we
 * don't specify the name of the entry that we will be manipulating.  We
 * also fib and say that we won't be adding any new entries to the
 * unlinked set, even though we might (this is to lower the minimum file
 * size that can be deleted in a full filesystem).  So on the small
 * chance that the nlink list is using a fat zap (ie. has more than
 * 2000 entries), we *may* not pre-read a block that's needed.
 * Therefore it is remotely possible for some of the assertions
 * regarding the unlinked set below to fail due to i/o error.  On a
 * nondebug system, this will result in the space being leaked.
 */
void
zfs_unlinked_add(znode_t *zp, dmu_tx_t *tx)
{
	zfsvfs_t *zfsvfs = zp->z_zfsvfs;

	ASSERT(zp->z_unlinked);
	ASSERT(zp->z_links == 0);

	VERIFY3U(0, ==,
	    zap_add_int(zfsvfs->z_os, zfsvfs->z_unlinkedobj, zp->z_id, tx));
}



/*
* Clean up any znodes that had no links when we either crashed or
* (force) umounted the file system.
*/
void
zfs_unlinked_drain(zfsvfs_t *zfsvfs)
{
        zap_cursor_t        zc;
        zap_attribute_t zap;
        dmu_object_info_t doi;
        znode_t                *zp;
        int                error;

        printf("ZFS: unlinked drain\n");

        /*
         * Interate over the contents of the unlinked set.
         */
        for (zap_cursor_init(&zc, zfsvfs->z_os, zfsvfs->z_unlinkedobj);
         zap_cursor_retrieve(&zc, &zap) == 0;
         zap_cursor_advance(&zc)) {

                /*
                 * See what kind of object we have in list
                 */

                error = dmu_object_info(zfsvfs->z_os,
                 zap.za_first_integer, &doi);
                if (error != 0)
                        continue;

                ASSERT((doi.doi_type == DMU_OT_PLAIN_FILE_CONTENTS) ||
                 (doi.doi_type == DMU_OT_DIRECTORY_CONTENTS));
                /*
                 * We need to re-mark these list entries for deletion,
                 * so we pull them back into core and set zp->z_unlinked.
                 */
                error = zfs_zget(zfsvfs, zap.za_first_integer, &zp);

                /*
                 * We may pick up znodes that are already marked for deletion.
                 * This could happen during the purge of an extended attribute
                 * directory. All we need to do is skip over them, since they
                 * are already in the system marked z_unlinked.
                 */
                if (error != 0)
                        continue;

                zp->z_unlinked = B_TRUE;
                VN_RELE(ZTOV(zp));
        }
        zap_cursor_fini(&zc);
        printf("ZFS: unlinked drain completed.\n");
}



/*
 * Clean up any znodes that had no links when we either crashed or
 * (force) umounted the file system.
 */
void
zfs_unlinked_drain(zfs_sb_t *zsb)
{
	zap_cursor_t	zc;
	zap_attribute_t zap;
	dmu_object_info_t doi;
	znode_t		*zp;
	int		error;

	/*
	 * Iterate over the contents of the unlinked set.
	 */
	for (zap_cursor_init(&zc, zsb->z_os, zsb->z_unlinkedobj);
	    zap_cursor_retrieve(&zc, &zap) == 0;
	    zap_cursor_advance(&zc)) {

		/*
		 * See what kind of object we have in list
		 */

		error = dmu_object_info(zsb->z_os, zap.za_first_integer, &doi);
		if (error != 0)
			continue;

		ASSERT((doi.doi_type == DMU_OT_PLAIN_FILE_CONTENTS) ||
		    (doi.doi_type == DMU_OT_DIRECTORY_CONTENTS));
		/*
		 * We need to re-mark these list entries for deletion,
		 * so we pull them back into core and set zp->z_unlinked.
		 */
		error = zfs_zget(zsb, zap.za_first_integer, &zp);

		/*
		 * We may pick up znodes that are already marked for deletion.
		 * This could happen during the purge of an extended attribute
		 * directory.  All we need to do is skip over them, since they
		 * are already in the system marked z_unlinked.
		 */
		if (error != 0)
			continue;

		zp->z_unlinked = B_TRUE;
		iput(ZTOI(zp));
	}
	zap_cursor_fini(&zc);
}

/*
 * Delete the entire contents of a directory.  Return a count
 * of the number of entries that could not be deleted. If we encounter
 * an error, return a count of at least one so that the directory stays
 * in the unlinked set.
 *
 * NOTE: this function assumes that the directory is inactive,
 *	so there is no need to lock its entries before deletion.
 *	Also, it assumes the directory contents is *only* regular
 *	files.
 */
static int
zfs_purgedir(znode_t *dzp)
{
	zap_cursor_t	zc;
	zap_attribute_t	zap;
	znode_t		*xzp;
	dmu_tx_t	*tx;
	zfsvfs_t	*zfsvfs = dzp->z_zfsvfs;
	zfs_dirlock_t	dl;
	int skipped = 0;
	int error;

	for (zap_cursor_init(&zc, zfsvfs->z_os, dzp->z_id);
	    (error = zap_cursor_retrieve(&zc, &zap)) == 0;
	    zap_cursor_advance(&zc)) {
		error = zfs_zget(zfsvfs,
		    ZFS_DIRENT_OBJ(zap.za_first_integer), &xzp);
		if (error) {
			skipped += 1;
			continue;
		}

<<<<<<< HEAD
/*
	    ASSERT((ZTOV(xzp)->v_type == VREG) ||
		    (ZTOV(xzp)->v_type == VLNK));
*/
=======
		ASSERT(S_ISREG(ZTOI(xzp)->i_mode) ||
		    S_ISLNK(ZTOI(xzp)->i_mode));
>>>>>>> 0426c168

		tx = dmu_tx_create(zfsvfs->z_os);
		dmu_tx_hold_sa(tx, dzp->z_sa_hdl, B_FALSE);
		dmu_tx_hold_zap(tx, dzp->z_id, FALSE, zap.za_name);
		dmu_tx_hold_sa(tx, xzp->z_sa_hdl, B_FALSE);
		dmu_tx_hold_zap(tx, zfsvfs->z_unlinkedobj, FALSE, NULL);
		/* Is this really needed ? */
		zfs_sa_upgrade_txholds(tx, xzp);
		error = dmu_tx_assign(tx, TXG_WAIT);
		if (error) {
			dmu_tx_abort(tx);
<<<<<<< HEAD
			VN_RELE(ZTOV(xzp));
=======
			zfs_iput_async(ZTOI(xzp));
>>>>>>> 0426c168
			skipped += 1;
			continue;
		}
		bzero(&dl, sizeof (dl));
		dl.dl_dzp = dzp;
		dl.dl_name = zap.za_name;

		error = zfs_link_destroy(&dl, xzp, tx, 0, NULL);
		if (error)
			skipped += 1;
		dmu_tx_commit(tx);

<<<<<<< HEAD
		VN_RELE(ZTOV(xzp));
=======
		zfs_iput_async(ZTOI(xzp));
>>>>>>> 0426c168
	}
	zap_cursor_fini(&zc);
	if (error != ENOENT)
		skipped += 1;
	return (skipped);
}

<<<<<<< HEAD

/*
 * This function is either called directly from reclaim, or in a delayed
 * manner, so the value of zp->z_vnode may be NULL.
 */
=======
>>>>>>> 0426c168
void
zfs_rmnode(znode_t *zp)
{
	zfsvfs_t	*zfsvfs = zp->z_zfsvfs;
	objset_t	*os = zfsvfs->z_os;
	znode_t		*xzp = NULL;
	dmu_tx_t	*tx;
	uint64_t	acl_obj;
	uint64_t	xattr_obj;
	int		error;

	ASSERT(zp->z_links == 0);

	/*
	 * If this is an attribute directory, purge its contents.
	 */
<<<<<<< HEAD
	if (IFTOVT((mode_t)zp->z_mode) == VDIR &&
	    (zp->z_pflags & ZFS_XATTR)) {

        if (!ZTOV(zp) || zfs_purgedir(zp) != 0) {
            /*
             * Not enough space to delete some xattrs.
             * Leave it in the unlinked set.
             */
            zfs_znode_dmu_fini(zp);
            zfs_znode_free(zp);
            return;
        }
=======
	if (S_ISDIR(ZTOI(zp)->i_mode) && (zp->z_pflags & ZFS_XATTR)) {
		if (zfs_purgedir(zp) != 0) {
			/*
			 * Not enough space to delete some xattrs.
			 * Leave it in the unlinked set.
			 */
			zfs_znode_dmu_fini(zp);

			return;
		}
>>>>>>> 0426c168
	}

	/*
	 * Free up all the data in the file.
	 */
	error = dmu_free_long_range(os, zp->z_id, 0, DMU_OBJECT_END);
	if (error) {
		/*
		 * Not enough space.  Leave the file in the unlinked set.
		 */
		zfs_znode_dmu_fini(zp);
		zfs_znode_free(zp);
		return;
	}

	/*
	 * If the file has extended attributes, we're going to unlink
	 * the xattr dir.
	 */
	error = sa_lookup(zp->z_sa_hdl, SA_ZPL_XATTR(zfsvfs),
	    &xattr_obj, sizeof (xattr_obj));
	if (error == 0 && xattr_obj) {
		error = zfs_zget(zfsvfs, xattr_obj, &xzp);
		ASSERT(error == 0);
	}

	acl_obj = zfs_external_acl(zp);

	/*
	 * Set up the final transaction.
	 */
	tx = dmu_tx_create(os);
	dmu_tx_hold_free(tx, zp->z_id, 0, DMU_OBJECT_END);
	dmu_tx_hold_zap(tx, zfsvfs->z_unlinkedobj, FALSE, NULL);
	if (xzp) {
		dmu_tx_hold_zap(tx, zfsvfs->z_unlinkedobj, TRUE, NULL);
		dmu_tx_hold_sa(tx, xzp->z_sa_hdl, B_FALSE);
	}
	if (acl_obj)
		dmu_tx_hold_free(tx, acl_obj, 0, DMU_OBJECT_END);

	zfs_sa_upgrade_txholds(tx, zp);
	error = dmu_tx_assign(tx, TXG_WAIT);
	if (error) {
		/*
		 * Not enough space to delete the file.  Leave it in the
		 * unlinked set, leaking it until the fs is remounted (at
		 * which point we'll call zfs_unlinked_drain() to process it).
		 */
		dmu_tx_abort(tx);
		zfs_znode_dmu_fini(zp);
		zfs_znode_free(zp);
		goto out;
	}

	if (xzp) {
		ASSERT(error == 0);
		mutex_enter(&xzp->z_lock);
		xzp->z_unlinked = B_TRUE;	/* mark xzp for deletion */
		xzp->z_links = 0;	/* no more links to it */
		VERIFY(0 == sa_update(xzp->z_sa_hdl, SA_ZPL_LINKS(zfsvfs),
		    &xzp->z_links, sizeof (xzp->z_links), tx));
		mutex_exit(&xzp->z_lock);
		zfs_unlinked_add(xzp, tx);
	}

	/* Remove this znode from the unlinked set */
	VERIFY3U(0, ==,
	    zap_remove_int(zfsvfs->z_os, zfsvfs->z_unlinkedobj, zp->z_id, tx));

	zfs_znode_delete(zp, tx);

	dmu_tx_commit(tx);
out:
	if (xzp)
<<<<<<< HEAD
		VN_RELE(ZTOV(xzp));
=======
		zfs_iput_async(ZTOI(xzp));
>>>>>>> 0426c168
}

static uint64_t
zfs_dirent(znode_t *zp, uint64_t mode)
{
	uint64_t de = zp->z_id;

	if (zp->z_zfsvfs->z_version >= ZPL_VERSION_DIRENT_TYPE)
		de |= IFTODT(mode) << 60;
	return (de);
}

/*
 * Link zp into dl.  Can only fail if zp has been unlinked.
 */
int
zfs_link_create(zfs_dirlock_t *dl, znode_t *zp, dmu_tx_t *tx, int flag)
{
	znode_t *dzp = dl->dl_dzp;
	zfsvfs_t *zfsvfs = zp->z_zfsvfs;
	vnode_t *vp = ZTOV(zp);
	uint64_t value;
	int zp_is_dir = (vnode_isdir(vp));
	sa_bulk_attr_t bulk[5];
	uint64_t mtime[2], ctime[2];
	int count = 0;
	int error;

	mutex_enter(&zp->z_lock);

	if (!(flag & ZRENAMING)) {
		if (zp->z_unlinked) {	/* no new links to unlinked zp */
			ASSERT(!(flag & (ZNEW | ZEXISTS)));
			mutex_exit(&zp->z_lock);
			return (SET_ERROR(ENOENT));
		}
		zp->z_links++;
		SA_ADD_BULK_ATTR(bulk, count, SA_ZPL_LINKS(zfsvfs), NULL,
		    &zp->z_links, sizeof (zp->z_links));

	}
	SA_ADD_BULK_ATTR(bulk, count, SA_ZPL_PARENT(zfsvfs), NULL,
	    &dzp->z_id, sizeof (dzp->z_id));
	SA_ADD_BULK_ATTR(bulk, count, SA_ZPL_FLAGS(zfsvfs), NULL,
	    &zp->z_pflags, sizeof (zp->z_pflags));

	if (!(flag & ZNEW)) {
		SA_ADD_BULK_ATTR(bulk, count, SA_ZPL_CTIME(zfsvfs), NULL,
		    ctime, sizeof (ctime));
		zfs_tstamp_update_setup(zp, STATE_CHANGED, mtime,
		    ctime, B_TRUE);
	}
	error = sa_bulk_update(zp->z_sa_hdl, bulk, count, tx);
	ASSERT(error == 0);

	mutex_exit(&zp->z_lock);

	mutex_enter(&dzp->z_lock);
	dzp->z_size++;
	dzp->z_links += zp_is_dir;
	count = 0;
	SA_ADD_BULK_ATTR(bulk, count, SA_ZPL_SIZE(zfsvfs), NULL,
	    &dzp->z_size, sizeof (dzp->z_size));
	SA_ADD_BULK_ATTR(bulk, count, SA_ZPL_LINKS(zfsvfs), NULL,
	    &dzp->z_links, sizeof (dzp->z_links));
	SA_ADD_BULK_ATTR(bulk, count, SA_ZPL_MTIME(zfsvfs), NULL,
	    mtime, sizeof (mtime));
	SA_ADD_BULK_ATTR(bulk, count, SA_ZPL_CTIME(zfsvfs), NULL,
	    ctime, sizeof (ctime));
	SA_ADD_BULK_ATTR(bulk, count, SA_ZPL_FLAGS(zfsvfs), NULL,
	    &dzp->z_pflags, sizeof (dzp->z_pflags));
	zfs_tstamp_update_setup(dzp, CONTENT_MODIFIED, mtime, ctime, B_TRUE);
	error = sa_bulk_update(dzp->z_sa_hdl, bulk, count, tx);
	ASSERT(error == 0);
	mutex_exit(&dzp->z_lock);

	value = zfs_dirent(zp, zp->z_mode);
	error = zap_add(zp->z_zfsvfs->z_os, dzp->z_id, dl->dl_name,
	    8, 1, &value, tx);
	ASSERT(error == 0);

	dnlc_update(ZTOV(dzp), dl->dl_name, vp);

	return (0);
}

static int
zfs_dropname(zfs_dirlock_t *dl, znode_t *zp, znode_t *dzp, dmu_tx_t *tx,
    int flag)
{
	int error;

	if (zp->z_zfsvfs->z_norm) {
		if (((zp->z_zfsvfs->z_case == ZFS_CASE_INSENSITIVE) &&
		    (flag & ZCIEXACT)) ||
		    ((zp->z_zfsvfs->z_case == ZFS_CASE_MIXED) &&
		    !(flag & ZCILOOK)))
			error = zap_remove_norm(zp->z_zfsvfs->z_os,
			    dzp->z_id, dl->dl_name, MT_EXACT, tx);
		else
			error = zap_remove_norm(zp->z_zfsvfs->z_os,
			    dzp->z_id, dl->dl_name, MT_FIRST, tx);
	} else {
		error = zap_remove(zp->z_zfsvfs->z_os,
		    dzp->z_id, dl->dl_name, tx);
	}

	return (error);
}

/*
 * Unlink zp from dl, and mark zp for deletion if this was the last link.
 * Can fail if zp is a mount point (EBUSY) or a non-empty directory (EEXIST).
 * If 'unlinkedp' is NULL, we put unlinked znodes on the unlinked list.
 * If it's non-NULL, we use it to indicate whether the znode needs deletion,
 * and it's the caller's job to do it.
 */
int
zfs_link_destroy(zfs_dirlock_t *dl, znode_t *zp, dmu_tx_t *tx, int flag,
	boolean_t *unlinkedp)
{
	znode_t *dzp = dl->dl_dzp;
	zfsvfs_t *zfsvfs = dzp->z_zfsvfs;
	vnode_t *vp = ZTOV(zp);
	int zp_is_dir = vnode_isdir((vp));
	boolean_t unlinked = B_FALSE;
	sa_bulk_attr_t bulk[5];
	uint64_t mtime[2], ctime[2];
	int count = 0;
	int error;

	dnlc_remove(ZTOV(dzp), dl->dl_name);

	if (!(flag & ZRENAMING)) {
		if (vn_vfswlock(vp))		/* prevent new mounts on zp */
			return ((EBUSY));

		if (vn_ismntpt(vp)) {		/* don't remove mount point */
			vn_vfsunlock(vp);
			return ((EBUSY));
		}

		mutex_enter(&zp->z_lock);

		if (zp_is_dir && !zfs_dirempty(zp)) {
			mutex_exit(&zp->z_lock);
			vn_vfsunlock(vp);
			return (SET_ERROR(ENOTEMPTY));
		}

		/*
		 * If we get here, we are going to try to remove the object.
		 * First try removing the name from the directory; if that
		 * fails, return the error.
		 */
		error = zfs_dropname(dl, zp, dzp, tx, flag);
		if (error != 0) {
			mutex_exit(&zp->z_lock);
			vn_vfsunlock(vp);
			return (error);
		}

		if (zp->z_links <= zp_is_dir) {
			zfs_panic_recover("zfs: link count on vnode %p is %u, "
			    "should be at least %u", zp->z_vnode,
			    (int)zp->z_links,
			    zp_is_dir + 1);
			zp->z_links = zp_is_dir + 1;
		}
		if (--zp->z_links == zp_is_dir) {
			zp->z_unlinked = B_TRUE;
			zp->z_links = 0;
			unlinked = B_TRUE;
		} else {
			SA_ADD_BULK_ATTR(bulk, count, SA_ZPL_CTIME(zfsvfs),
			    NULL, &ctime, sizeof (ctime));
			SA_ADD_BULK_ATTR(bulk, count, SA_ZPL_FLAGS(zfsvfs),
			    NULL, &zp->z_pflags, sizeof (zp->z_pflags));
			zfs_tstamp_update_setup(zp, STATE_CHANGED, mtime, ctime,
			    B_TRUE);
		}
		SA_ADD_BULK_ATTR(bulk, count, SA_ZPL_LINKS(zfsvfs),
		    NULL, &zp->z_links, sizeof (zp->z_links));
		error = sa_bulk_update(zp->z_sa_hdl, bulk, count, tx);
		count = 0;
		ASSERT(error == 0);
		mutex_exit(&zp->z_lock);
		vn_vfsunlock(vp);
	} else {
		error = zfs_dropname(dl, zp, dzp, tx, flag);
		if (error != 0)
			return (error);
	}

	mutex_enter(&dzp->z_lock);
	dzp->z_size--;		/* one dirent removed */
	dzp->z_links -= zp_is_dir;	/* ".." link from zp */
	SA_ADD_BULK_ATTR(bulk, count, SA_ZPL_LINKS(zfsvfs),
	    NULL, &dzp->z_links, sizeof (dzp->z_links));
	SA_ADD_BULK_ATTR(bulk, count, SA_ZPL_SIZE(zfsvfs),
	    NULL, &dzp->z_size, sizeof (dzp->z_size));
	SA_ADD_BULK_ATTR(bulk, count, SA_ZPL_CTIME(zfsvfs),
	    NULL, ctime, sizeof (ctime));
	SA_ADD_BULK_ATTR(bulk, count, SA_ZPL_MTIME(zfsvfs),
	    NULL, mtime, sizeof (mtime));
	SA_ADD_BULK_ATTR(bulk, count, SA_ZPL_FLAGS(zfsvfs),
	    NULL, &dzp->z_pflags, sizeof (dzp->z_pflags));
	zfs_tstamp_update_setup(dzp, CONTENT_MODIFIED, mtime, ctime, B_TRUE);
	error = sa_bulk_update(dzp->z_sa_hdl, bulk, count, tx);
	ASSERT(error == 0);
	mutex_exit(&dzp->z_lock);

	if (unlinkedp != NULL)
		*unlinkedp = unlinked;
	else if (unlinked)
		zfs_unlinked_add(zp, tx);

	return (0);
}

/*
 * Indicate whether the directory is empty.  Works with or without z_lock
 * held, but can only be consider a hint in the latter case.  Returns true
 * if only "." and ".." remain and there's no work in progress.
 */
boolean_t
zfs_dirempty(znode_t *dzp)
{
	return (dzp->z_size == 2 && dzp->z_dirlocks == 0);
}

int
zfs_make_xattrdir(znode_t *zp, vattr_t *vap, vnode_t **xvpp, cred_t *cr)
{
	zfsvfs_t *zfsvfs = zp->z_zfsvfs;
	znode_t *xzp;
	dmu_tx_t *tx;
	int error;
	zfs_acl_ids_t acl_ids;
	boolean_t fuid_dirtied;
#ifdef DEBUG
	uint64_t parent;
#endif

	*xvpp = NULL;

	/*
	 * In FreeBSD, access checking for creating an EA is being done
	 * in zfs_setextattr(),
	 */
#ifndef __FreeBSD__
	if ((error = zfs_zaccess(zp, ACE_WRITE_NAMED_ATTRS, 0, B_FALSE, cr)))
		return (error);
#endif

	if ((error = zfs_acl_ids_create(zp, IS_XATTR, vap, cr, NULL,
	    &acl_ids)) != 0)
		return (error);
	if (zfs_acl_ids_overquota(zfsvfs, &acl_ids)) {
		zfs_acl_ids_free(&acl_ids);
		return (SET_ERROR(EDQUOT));
	}

	tx = dmu_tx_create(zfsvfs->z_os);
	dmu_tx_hold_sa_create(tx, acl_ids.z_aclp->z_acl_bytes +
	    ZFS_SA_BASE_ATTR_SIZE);
	dmu_tx_hold_sa(tx, zp->z_sa_hdl, B_TRUE);
	dmu_tx_hold_zap(tx, DMU_NEW_OBJECT, FALSE, NULL);
	fuid_dirtied = zfsvfs->z_fuid_dirty;
	if (fuid_dirtied)
		zfs_fuid_txhold(zfsvfs, tx);
	error = dmu_tx_assign(tx, TXG_WAIT);
	if (error) {
		zfs_acl_ids_free(&acl_ids);
		dmu_tx_abort(tx);
		return (error);
	}
	zfs_mknode(zp, vap, tx, cr, IS_XATTR, &xzp, &acl_ids);

	if (fuid_dirtied)
		zfs_fuid_sync(zfsvfs, tx);

#ifdef DEBUG
	error = sa_lookup(xzp->z_sa_hdl, SA_ZPL_PARENT(zfsvfs),
	    &parent, sizeof (parent));
	ASSERT(error == 0 && parent == zp->z_id);
#endif

	VERIFY(0 == sa_update(zp->z_sa_hdl, SA_ZPL_XATTR(zfsvfs), &xzp->z_id,
	    sizeof (xzp->z_id), tx));

	(void) zfs_log_create(zfsvfs->z_log, tx, TX_MKXATTR, zp,
	    xzp, "", NULL, acl_ids.z_fuidp, vap);

	zfs_acl_ids_free(&acl_ids);
	dmu_tx_commit(tx);

	*xvpp = ZTOV(xzp);

	return (0);
}

/*
 * Return a znode for the extended attribute directory for zp.
 * ** If the directory does not already exist, it is created **
 *
 *	IN:	zp	- znode to obtain attribute directory from
 *		cr	- credentials of caller
 *		flags	- flags from the VOP_LOOKUP call
 *
 *	OUT:	xzpp	- pointer to extended attribute znode
 *
 *	RETURN:	0 on success
 *		error number on failure
 */
int
zfs_get_xattrdir(znode_t *zp, vnode_t **xvpp, cred_t *cr, int flags)
{
	zfsvfs_t	*zfsvfs = zp->z_zfsvfs;
	znode_t		*xzp;
	zfs_dirlock_t	*dl;
	vattr_t		va;
	int		error;
top:
	error = zfs_dirent_lock(&dl, zp, "", &xzp, ZXATTR, NULL, NULL);
	if (error)
		return (error);

	if (xzp != NULL) {
		*xvpp = ZTOV(xzp);
		zfs_dirent_unlock(dl);
		return (0);
	}


	if (!(flags & CREATE_XATTR_DIR)) {
		zfs_dirent_unlock(dl);
#ifdef __APPLE__
		return (SET_ERROR(ENOATTR));
#else
		return (SET_ERROR(ENOENT));
#endif
	}

	if (vfs_isrdonly(zfsvfs->z_vfs)) {
		zfs_dirent_unlock(dl);
		return (SET_ERROR(EROFS));
	}

	/*
	 * The ability to 'create' files in an attribute
	 * directory comes from the write_xattr permission on the base file.
	 *
	 * The ability to 'search' an attribute directory requires
	 * read_xattr permission on the base file.
	 *
	 * Once in a directory the ability to read/write attributes
	 * is controlled by the permissions on the attribute file.
	 */
	va.va_mask = AT_TYPE | AT_MODE | AT_UID | AT_GID;
	va.va_type = VDIR;
	va.va_mode = S_IFDIR | S_ISVTX | 0777;
	zfs_fuid_map_ids(zp, cr, &va.va_uid, &va.va_gid);

	error = zfs_make_xattrdir(zp, &va, xvpp, cr);
	zfs_dirent_unlock(dl);

	if (error == ERESTART) {
		/* NB: we already did dmu_tx_wait() if necessary */
		goto top;
	}
	if (error == 0)
		VOP_UNLOCK(*xvpp, 0);

	return (error);
}

/*
 * Decide whether it is okay to remove within a sticky directory.
 *
 * In sticky directories, write access is not sufficient;
 * you can remove entries from a directory only if:
 *
 *	you own the directory,
 *	you own the entry,
 *	the entry is a plain file and you have write access,
 *	or you are privileged (checked in secpolicy...).
 *
 * The function returns 0 if remove access is granted.
 */
int
zfs_sticky_remove_access(znode_t *zdp, znode_t *zp, cred_t *cr)
{
	uid_t  		uid;
	uid_t		downer;
	uid_t		fowner;
	zfsvfs_t	*zfsvfs = zdp->z_zfsvfs;

	if (zdp->z_zfsvfs->z_replay)
		return (0);

	if ((zdp->z_mode & S_ISVTX) == 0)
		return (0);

	downer = zfs_fuid_map_id(zfsvfs, zdp->z_uid, cr, ZFS_OWNER);
	fowner = zfs_fuid_map_id(zfsvfs, zp->z_uid, cr, ZFS_OWNER);

	if ((uid = crgetuid(cr)) == downer || uid == fowner ||
	    (vnode_isreg(ZTOV(zp)) &&
	    zfs_zaccess(zp, ACE_WRITE_DATA, 0, B_FALSE, cr) == 0))
		return (0);
	else
		return (secpolicy_vnode_remove(ZTOV(zp), cr));
}<|MERGE_RESOLUTION|>--- conflicted
+++ resolved
@@ -525,56 +525,6 @@
 
 
 
-/*
- * Clean up any znodes that had no links when we either crashed or
- * (force) umounted the file system.
- */
-void
-zfs_unlinked_drain(zfs_sb_t *zsb)
-{
-	zap_cursor_t	zc;
-	zap_attribute_t zap;
-	dmu_object_info_t doi;
-	znode_t		*zp;
-	int		error;
-
-	/*
-	 * Iterate over the contents of the unlinked set.
-	 */
-	for (zap_cursor_init(&zc, zsb->z_os, zsb->z_unlinkedobj);
-	    zap_cursor_retrieve(&zc, &zap) == 0;
-	    zap_cursor_advance(&zc)) {
-
-		/*
-		 * See what kind of object we have in list
-		 */
-
-		error = dmu_object_info(zsb->z_os, zap.za_first_integer, &doi);
-		if (error != 0)
-			continue;
-
-		ASSERT((doi.doi_type == DMU_OT_PLAIN_FILE_CONTENTS) ||
-		    (doi.doi_type == DMU_OT_DIRECTORY_CONTENTS));
-		/*
-		 * We need to re-mark these list entries for deletion,
-		 * so we pull them back into core and set zp->z_unlinked.
-		 */
-		error = zfs_zget(zsb, zap.za_first_integer, &zp);
-
-		/*
-		 * We may pick up znodes that are already marked for deletion.
-		 * This could happen during the purge of an extended attribute
-		 * directory.  All we need to do is skip over them, since they
-		 * are already in the system marked z_unlinked.
-		 */
-		if (error != 0)
-			continue;
-
-		zp->z_unlinked = B_TRUE;
-		iput(ZTOI(zp));
-	}
-	zap_cursor_fini(&zc);
-}
 
 /*
  * Delete the entire contents of a directory.  Return a count
@@ -609,15 +559,10 @@
 			continue;
 		}
 
-<<<<<<< HEAD
 /*
 	    ASSERT((ZTOV(xzp)->v_type == VREG) ||
 		    (ZTOV(xzp)->v_type == VLNK));
 */
-=======
-		ASSERT(S_ISREG(ZTOI(xzp)->i_mode) ||
-		    S_ISLNK(ZTOI(xzp)->i_mode));
->>>>>>> 0426c168
 
 		tx = dmu_tx_create(zfsvfs->z_os);
 		dmu_tx_hold_sa(tx, dzp->z_sa_hdl, B_FALSE);
@@ -629,11 +574,8 @@
 		error = dmu_tx_assign(tx, TXG_WAIT);
 		if (error) {
 			dmu_tx_abort(tx);
-<<<<<<< HEAD
-			VN_RELE(ZTOV(xzp));
-=======
-			zfs_iput_async(ZTOI(xzp));
->>>>>>> 0426c168
+			VN_RELE_ASYNC(ZTOV(xzp),
+						  dsl_pool_vnrele_taskq(dmu_objset_pool(zfsvfs->z_os)));
 			skipped += 1;
 			continue;
 		}
@@ -646,11 +588,8 @@
 			skipped += 1;
 		dmu_tx_commit(tx);
 
-<<<<<<< HEAD
-		VN_RELE(ZTOV(xzp));
-=======
-		zfs_iput_async(ZTOI(xzp));
->>>>>>> 0426c168
+		VN_RELE_ASYNC(ZTOV(xzp),
+			 dsl_pool_vnrele_taskq(dmu_objset_pool(zfsvfs->z_os)));
 	}
 	zap_cursor_fini(&zc);
 	if (error != ENOENT)
@@ -658,14 +597,11 @@
 	return (skipped);
 }
 
-<<<<<<< HEAD
 
 /*
  * This function is either called directly from reclaim, or in a delayed
  * manner, so the value of zp->z_vnode may be NULL.
  */
-=======
->>>>>>> 0426c168
 void
 zfs_rmnode(znode_t *zp)
 {
@@ -682,7 +618,6 @@
 	/*
 	 * If this is an attribute directory, purge its contents.
 	 */
-<<<<<<< HEAD
 	if (IFTOVT((mode_t)zp->z_mode) == VDIR &&
 	    (zp->z_pflags & ZFS_XATTR)) {
 
@@ -692,21 +627,9 @@
              * Leave it in the unlinked set.
              */
             zfs_znode_dmu_fini(zp);
-            zfs_znode_free(zp);
+            /*zfs_znode_free(zp);*/ /* Removed in ZOL 2014/08 */
             return;
         }
-=======
-	if (S_ISDIR(ZTOI(zp)->i_mode) && (zp->z_pflags & ZFS_XATTR)) {
-		if (zfs_purgedir(zp) != 0) {
-			/*
-			 * Not enough space to delete some xattrs.
-			 * Leave it in the unlinked set.
-			 */
-			zfs_znode_dmu_fini(zp);
-
-			return;
-		}
->>>>>>> 0426c168
 	}
 
 	/*
@@ -782,11 +705,8 @@
 	dmu_tx_commit(tx);
 out:
 	if (xzp)
-<<<<<<< HEAD
-		VN_RELE(ZTOV(xzp));
-=======
-		zfs_iput_async(ZTOI(xzp));
->>>>>>> 0426c168
+		VN_RELE_ASYNC(ZTOV(xzp),
+			 dsl_pool_vnrele_taskq(dmu_objset_pool(zfsvfs->z_os)));
 }
 
 static uint64_t
