--- conflicted
+++ resolved
@@ -153,15 +153,9 @@
 	 * Verify that we are not trying to lock '.', '..', or '.zfs'
 	 */
 	if ((name[0] == '.' &&
-<<<<<<< HEAD
          ((name[1] == '\0') || (name[1] == '.' && name[2] == '\0'))) ||
 	    (zfs_has_ctldir(dzp) && (strcmp(name, ZFS_CTLDIR_NAME) == 0)))
-		return ((EEXIST));
-=======
-	    (name[1] == '\0' || (name[1] == '.' && name[2] == '\0'))) ||
-	    (zfs_has_ctldir(dzp) && strcmp(name, ZFS_CTLDIR_NAME) == 0))
 		return (SET_ERROR(EEXIST));
->>>>>>> 01b738f4
 
 	/*
 	 * Case sensitivity and normalization preferences are set when
@@ -232,11 +226,7 @@
 			mutex_exit(&dzp->z_lock);
 			if (!(flag & ZHAVELOCK))
 				rw_exit(&dzp->z_name_lock);
-<<<<<<< HEAD
-			return ((ENOENT));
-=======
 			return (SET_ERROR(ENOENT));
->>>>>>> 01b738f4
 		}
 		for (dl = dzp->z_dirlocks; dl != NULL; dl = dl->dl_next) {
 			if ((u8_strcmp(name, dl->dl_name, 0, cmpflags,
@@ -247,11 +237,7 @@
 			mutex_exit(&dzp->z_lock);
 			if (!(flag & ZHAVELOCK))
 				rw_exit(&dzp->z_name_lock);
-<<<<<<< HEAD
-			return ((ENOENT));
-=======
 			return (SET_ERROR(ENOENT));
->>>>>>> 01b738f4
 		}
 		if (dl == NULL)	{
 			size_t namesize;
@@ -303,23 +289,13 @@
 		if (update)
 			vp = dnlc_lookup(ZTOV(dzp), name);
 		if (vp == DNLC_NO_VNODE) {
-<<<<<<< HEAD
 			VN_RELE(vp);
-			error = (ENOENT);
+			error = SET_ERROR(ENOENT);
 		} else if (vp) {
 			if (flag & ZNEW) {
 				zfs_dirent_unlock(dl);
 				VN_RELE(vp);
-				return ((EEXIST));
-=======
-			iput(vp);
-			error = SET_ERROR(ENOENT);
-		} else if (vp) {
-			if (flag & ZNEW) {
-				zfs_dirent_unlock(dl);
-				iput(vp);
 				return (SET_ERROR(EEXIST));
->>>>>>> 01b738f4
 			}
 			*dlpp = dl;
 			*zpp = VTOZ(vp);
@@ -337,11 +313,7 @@
 	} else {
 		if (flag & ZNEW) {
 			zfs_dirent_unlock(dl);
-<<<<<<< HEAD
-			return ((EEXIST));
-=======
 			return (SET_ERROR(EEXIST));
->>>>>>> 01b738f4
 		}
 		error = zfs_zget(zfsvfs, zoid, zpp);
 
@@ -766,11 +738,7 @@
 		if (zp->z_unlinked) {	/* no new links to unlinked zp */
 			ASSERT(!(flag & (ZNEW | ZEXISTS)));
 			mutex_exit(&zp->z_lock);
-<<<<<<< HEAD
-			return ((ENOENT));
-=======
 			return (SET_ERROR(ENOENT));
->>>>>>> 01b738f4
 		}
 		zp->z_links++;
 		SA_ADD_BULK_ATTR(bulk, count, SA_ZPL_LINKS(zfsvfs), NULL,
@@ -882,16 +850,8 @@
 
 		if (zp_is_dir && !zfs_dirempty(zp)) {
 			mutex_exit(&zp->z_lock);
-<<<<<<< HEAD
 			vn_vfsunlock(vp);
-#ifdef illumos
-			return ((EEXIST));
-#else
-			return ((ENOTEMPTY));
-#endif
-=======
 			return (SET_ERROR(ENOTEMPTY));
->>>>>>> 01b738f4
 		}
 
 		/*
@@ -1004,31 +964,18 @@
 		return (error);
 	if (zfs_acl_ids_overquota(zfsvfs, &acl_ids)) {
 		zfs_acl_ids_free(&acl_ids);
-<<<<<<< HEAD
-		return ((EDQUOT));
-	}
-
-top:
+		return (SET_ERROR(EDQUOT));
+	}
+
 	tx = dmu_tx_create(zfsvfs->z_os);
-=======
-		return (SET_ERROR(EDQUOT));
-	}
-
-	tx = dmu_tx_create(zsb->z_os);
->>>>>>> 01b738f4
 	dmu_tx_hold_sa_create(tx, acl_ids.z_aclp->z_acl_bytes +
 	    ZFS_SA_BASE_ATTR_SIZE);
 	dmu_tx_hold_sa(tx, zp->z_sa_hdl, B_TRUE);
 	dmu_tx_hold_zap(tx, DMU_NEW_OBJECT, FALSE, NULL);
 	fuid_dirtied = zfsvfs->z_fuid_dirty;
 	if (fuid_dirtied)
-<<<<<<< HEAD
 		zfs_fuid_txhold(zfsvfs, tx);
-	error = dmu_tx_assign(tx, TXG_NOWAIT);
-=======
-		zfs_fuid_txhold(zsb, tx);
 	error = dmu_tx_assign(tx, TXG_WAIT);
->>>>>>> 01b738f4
 	if (error) {
 		zfs_acl_ids_free(&acl_ids);
 		dmu_tx_abort(tx);
@@ -1094,24 +1041,16 @@
 
 	if (!(flags & CREATE_XATTR_DIR)) {
 		zfs_dirent_unlock(dl);
-<<<<<<< HEAD
-#ifdef illumos
-		return ((ENOENT));
+#ifdef __APPLE__
+		return (SET_ERROR(ENOATTR));
 #else
-		return ((ENOATTR));
+		return (SET_ERROR(ENOENT));
 #endif
-=======
-		return (SET_ERROR(ENOENT));
->>>>>>> 01b738f4
 	}
 
 	if (vfs_isrdonly(zfsvfs->z_vfs)) {
 		zfs_dirent_unlock(dl);
-<<<<<<< HEAD
-		return ((EROFS));
-=======
 		return (SET_ERROR(EROFS));
->>>>>>> 01b738f4
 	}
 
 	/*
