/*
 * CDDL HEADER START
 *
 * The contents of this file are subject to the terms of the
 * Common Development and Distribution License (the "License").
 * You may not use this file except in compliance with the License.
 *
 * You can obtain a copy of the license at usr/src/OPENSOLARIS.LICENSE
 * or http://www.opensolaris.org/os/licensing.
 * See the License for the specific language governing permissions
 * and limitations under the License.
 *
 * When distributing Covered Code, include this CDDL HEADER in each
 * file and include the License file at usr/src/OPENSOLARIS.LICENSE.
 * If applicable, add the following below this CDDL HEADER, with the
 * fields enclosed by brackets "[]" replaced with your own identifying
 * information: Portions Copyright [yyyy] [name of copyright owner]
 *
 * CDDL HEADER END
 */
/*
 * Copyright 2014,2016 Jorgen Lundman <lundman@lundman.net>
 */

#include <sys/spa.h>
#include <sys/zio.h>
#include <sys/zio_compress.h>
#include <sys/zfs_context.h>
#include <sys/arc.h>
#include <sys/refcount.h>
#include <sys/vdev.h>
#include <sys/vdev_impl.h>
#include <sys/dsl_pool.h>
#ifdef _KERNEL
#include <sys/vmsystm.h>
#include <vm/anon.h>
#include <sys/fs/swapnode.h>
#include <sys/dnlc.h>
#endif
#include <sys/callb.h>
#include <sys/kstat.h>
#include <sys/kstat_osx.h>
#include <sys/zfs_ioctl.h>
#include <sys/spa.h>
#include <sys/zap_impl.h>
#include <sys/zil.h>

/*
 * In Solaris the tunable are set via /etc/system. Until we have a load
 * time configuration, we add them to writable kstat tunables.
 *
 * This table is more or less populated from IllumOS mdb zfs_params sources
 * https://github.com/illumos/illumos-gate/blob/master/usr/src/cmd/mdb/common/modules/zfs/zfs.c#L336-L392
 *
 */



osx_kstat_t osx_kstat = {
	{ "spa_version",				KSTAT_DATA_UINT64 },
	{ "zpl_version",				KSTAT_DATA_UINT64 },

	{ "active_vnodes",				KSTAT_DATA_UINT64 },
	{ "vnop_debug",					KSTAT_DATA_UINT64 },
	{ "reclaim_nodes",				KSTAT_DATA_UINT64 },
	{ "ignore_negatives",			KSTAT_DATA_UINT64 },
	{ "ignore_positives",			KSTAT_DATA_UINT64 },
	{ "create_negatives",			KSTAT_DATA_UINT64 },
	{ "force_formd_normalized",		KSTAT_DATA_UINT64 },
	{ "skip_unlinked_drain",		KSTAT_DATA_UINT64 },

	{ "zfs_arc_max",				KSTAT_DATA_UINT64 },
	{ "zfs_arc_min",				KSTAT_DATA_UINT64 },
	{ "zfs_arc_meta_limit",			KSTAT_DATA_UINT64 },
	{ "zfs_arc_meta_min",			KSTAT_DATA_UINT64 },
	{ "zfs_arc_grow_retry",			KSTAT_DATA_UINT64 },
	{ "zfs_arc_shrink_shift",		KSTAT_DATA_UINT64 },
	{ "zfs_arc_p_min_shift",		KSTAT_DATA_UINT64 },
	{ "zfs_arc_average_blocksize",	KSTAT_DATA_UINT64 },

	{ "l2arc_write_max",			KSTAT_DATA_UINT64 },
	{ "l2arc_write_boost",			KSTAT_DATA_UINT64 },
	{ "l2arc_headroom",				KSTAT_DATA_UINT64 },
	{ "l2arc_headroom_boost",		KSTAT_DATA_UINT64 },
	{ "l2arc_max_block_size",		KSTAT_DATA_UINT64 },
	{ "l2arc_feed_secs",			KSTAT_DATA_UINT64 },
	{ "l2arc_feed_min_ms",			KSTAT_DATA_UINT64 },

	{ "max_active",					KSTAT_DATA_UINT64 },
	{ "sync_read_min_active",		KSTAT_DATA_UINT64 },
	{ "sync_read_max_active",		KSTAT_DATA_UINT64 },
	{ "sync_write_min_active",		KSTAT_DATA_UINT64 },
	{ "sync_write_max_active",		KSTAT_DATA_UINT64 },
	{ "async_read_min_active",		KSTAT_DATA_UINT64 },
	{ "async_read_max_active",		KSTAT_DATA_UINT64 },
	{ "async_write_min_active",		KSTAT_DATA_UINT64 },
	{ "async_write_max_active",		KSTAT_DATA_UINT64 },
	{ "scrub_min_active",			KSTAT_DATA_UINT64 },
	{ "scrub_max_active",			KSTAT_DATA_UINT64 },
	{ "async_write_min_dirty_pct",	KSTAT_DATA_INT64  },
	{ "async_write_max_dirty_pct",	KSTAT_DATA_INT64  },
	{ "aggregation_limit",			KSTAT_DATA_INT64  },
	{ "read_gap_limit",				KSTAT_DATA_INT64  },
	{ "write_gap_limit",			KSTAT_DATA_INT64  },

	{"arc_reduce_dnlc_percent",		KSTAT_DATA_INT64  },
	{"arc_lotsfree_percent",		KSTAT_DATA_INT64  },
	{"zfs_dirty_data_max",			KSTAT_DATA_INT64  },
	{"zfs_dirty_data_sync",			KSTAT_DATA_INT64  },
	{"zfs_delay_max_ns",			KSTAT_DATA_INT64  },
	{"zfs_delay_min_dirty_percent",	KSTAT_DATA_INT64  },
	{"zfs_delay_scale",				KSTAT_DATA_INT64  },
	{"spa_asize_inflation",			KSTAT_DATA_INT64  },
	{"zfs_mdcomp_disable",			KSTAT_DATA_INT64  },
	{"zfs_prefetch_disable",		KSTAT_DATA_INT64  },
	{"zfetch_max_streams",			KSTAT_DATA_INT64  },
	{"zfetch_min_sec_reap",			KSTAT_DATA_INT64  },
	{"zfetch_array_rd_sz",			KSTAT_DATA_INT64  },
	{"zfs_default_bs",				KSTAT_DATA_INT64  },
	{"zfs_default_ibs",				KSTAT_DATA_INT64  },
	{"metaslab_aliquot",			KSTAT_DATA_INT64  },
	{"spa_max_replication_override",KSTAT_DATA_INT64  },
	{"spa_mode_global",				KSTAT_DATA_INT64  },
	{"zfs_flags",					KSTAT_DATA_INT64  },
	{"zfs_txg_timeout",				KSTAT_DATA_INT64  },
	{"zfs_vdev_cache_max",			KSTAT_DATA_INT64  },
	{"zfs_vdev_cache_size",			KSTAT_DATA_INT64  },
	{"zfs_vdev_cache_bshift",		KSTAT_DATA_INT64  },
	{"vdev_mirror_shift",			KSTAT_DATA_INT64  },
	{"zfs_scrub_limit",				KSTAT_DATA_INT64  },
	{"zfs_no_scrub_io",				KSTAT_DATA_INT64  },
	{"zfs_no_scrub_prefetch",		KSTAT_DATA_INT64  },
	{"fzap_default_block_shift",	KSTAT_DATA_INT64  },
	{"zfs_immediate_write_sz",		KSTAT_DATA_INT64  },
	{"zfs_read_chunk_size",			KSTAT_DATA_INT64  },
	{"zfs_nocacheflush",			KSTAT_DATA_INT64  },
	{"zil_replay_disable",			KSTAT_DATA_INT64  },
	{"metaslab_gang_bang",			KSTAT_DATA_INT64  },
	{"metaslab_df_alloc_threshold",	KSTAT_DATA_INT64  },
	{"metaslab_df_free_pct",		KSTAT_DATA_INT64  },
	{"zio_injection_enabled",		KSTAT_DATA_INT64  },
	{"zvol_immediate_write_sz",		KSTAT_DATA_INT64  },

	{ "l2arc_noprefetch",			KSTAT_DATA_INT64  },
	{ "l2arc_feed_again",			KSTAT_DATA_INT64  },
	{ "l2arc_norw",					KSTAT_DATA_INT64  },

	{"zfs_top_maxinflight",			KSTAT_DATA_INT64  },
	{"zfs_resilver_delay",			KSTAT_DATA_INT64  },
	{"zfs_scrub_delay",				KSTAT_DATA_INT64  },
	{"zfs_scan_idle",				KSTAT_DATA_INT64  },

	{"zfs_recover",					KSTAT_DATA_INT64  },

	{"zfs_free_max_blocks",				KSTAT_DATA_UINT64  },
	{"zfs_free_bpobj_enabled",			KSTAT_DATA_INT64  },

	{"zfs_send_corrupt_data",		KSTAT_DATA_UINT64  },
	{"zfs_send_queue_length",		KSTAT_DATA_UINT64  },
	{"zfs_recv_queue_length",		KSTAT_DATA_UINT64  },

	{"zfs_vdev_mirror_rotating_inc",		KSTAT_DATA_UINT64  },
	{"zfs_vdev_mirror_rotating_seek_inc",	KSTAT_DATA_UINT64  },
	{"zfs_vdev_mirror_rotating_seek_offset",KSTAT_DATA_UINT64  },
	{"zfs_vdev_mirror_non_rotating_inc",	KSTAT_DATA_UINT64  },
	{"zfs_vdev_mirror_non_rotating_seek_inc",KSTAT_DATA_UINT64  },

	{"zvol_inhibit_dev",KSTAT_DATA_UINT64  },
	{"zfs_send_set_freerecords_bit",KSTAT_DATA_UINT64  },

	{"zfs_write_implies_delete_child",KSTAT_DATA_UINT64  },
<<<<<<< HEAD
	{"zfs_dynamic_arc_c_min",KSTAT_DATA_UINT64  },
=======
	{"zfs_send_holes_without_birth_time",KSTAT_DATA_UINT64  },
>>>>>>> 8850652f

};




static kstat_t		*osx_kstat_ksp;


static int osx_kstat_update(kstat_t *ksp, int rw)
{
	osx_kstat_t *ks = ksp->ks_data;

	if (rw == KSTAT_WRITE) {

		/* Darwin */

		debug_vnop_osx_printf = ks->darwin_debug.value.ui64;
		if (ks->darwin_debug.value.ui64 == 9119)
			panic("ZFS: User requested panic\n");
		zfs_vnop_ignore_negatives = ks->darwin_ignore_negatives.value.ui64;
		zfs_vnop_ignore_positives = ks->darwin_ignore_positives.value.ui64;
		zfs_vnop_create_negatives = ks->darwin_create_negatives.value.ui64;
		zfs_vnop_force_formd_normalized_output = ks->darwin_force_formd_normalized.value.ui64;
		zfs_vnop_skip_unlinked_drain = ks->darwin_skip_unlinked_drain.value.ui64;

		/* ARC */
		arc_kstat_update(ksp, rw);
		arc_kstat_update_osx(ksp, rw);

		/* L2ARC */
		l2arc_write_max = ks->l2arc_write_max.value.ui64;
		l2arc_write_boost = ks->l2arc_write_boost.value.ui64;
		l2arc_headroom = ks->l2arc_headroom.value.ui64;
		l2arc_headroom_boost = ks->l2arc_headroom_boost.value.ui64;
		l2arc_max_block_size = ks->l2arc_max_block_size.value.ui64;
		l2arc_feed_secs = ks->l2arc_feed_secs.value.ui64;
		l2arc_feed_min_ms = ks->l2arc_feed_min_ms.value.ui64;

		l2arc_noprefetch = ks->l2arc_noprefetch.value.i64;
		l2arc_feed_again = ks->l2arc_feed_again.value.i64;
		l2arc_norw = ks->l2arc_norw.value.i64;

		/* vdev_queue */

		zfs_vdev_max_active =
			ks->zfs_vdev_max_active.value.ui64;
		zfs_vdev_sync_read_min_active =
			ks->zfs_vdev_sync_read_min_active.value.ui64;
		zfs_vdev_sync_read_max_active =
			ks->zfs_vdev_sync_read_max_active.value.ui64;
		zfs_vdev_sync_write_min_active =
			ks->zfs_vdev_sync_write_min_active.value.ui64;
		zfs_vdev_sync_write_max_active =
			ks->zfs_vdev_sync_write_max_active.value.ui64;
		zfs_vdev_async_read_min_active =
			ks->zfs_vdev_async_read_min_active.value.ui64;
		zfs_vdev_async_read_max_active =
			ks->zfs_vdev_async_read_max_active.value.ui64;
		zfs_vdev_async_write_min_active =
			ks->zfs_vdev_async_write_min_active.value.ui64;
		zfs_vdev_async_write_max_active =
			ks->zfs_vdev_async_write_max_active.value.ui64;
		zfs_vdev_scrub_min_active =
			ks->zfs_vdev_scrub_min_active.value.ui64;
		zfs_vdev_scrub_max_active =
			ks->zfs_vdev_scrub_max_active.value.ui64;
		zfs_vdev_async_write_active_min_dirty_percent =
			ks->zfs_vdev_async_write_active_min_dirty_percent.value.i64;
		zfs_vdev_async_write_active_max_dirty_percent =
			ks->zfs_vdev_async_write_active_max_dirty_percent.value.i64;
		zfs_vdev_aggregation_limit =
			ks->zfs_vdev_aggregation_limit.value.i64;
		zfs_vdev_read_gap_limit =
			ks->zfs_vdev_read_gap_limit.value.i64;
		zfs_vdev_write_gap_limit =
			ks->zfs_vdev_write_gap_limit.value.i64;

		arc_reduce_dnlc_percent =
			ks->arc_reduce_dnlc_percent.value.i64;
		arc_lotsfree_percent =
			ks->arc_lotsfree_percent.value.i64;
		zfs_dirty_data_max =
			ks->zfs_dirty_data_max.value.i64;
		zfs_dirty_data_sync =
			ks->zfs_dirty_data_sync.value.i64;
		zfs_delay_max_ns =
			ks->zfs_delay_max_ns.value.i64;
		zfs_delay_min_dirty_percent =
			ks->zfs_delay_min_dirty_percent.value.i64;
		zfs_delay_scale =
			ks->zfs_delay_scale.value.i64;
		spa_asize_inflation =
			ks->spa_asize_inflation.value.i64;
		zfs_mdcomp_disable =
			ks->zfs_mdcomp_disable.value.i64;
		zfs_prefetch_disable =
			ks->zfs_prefetch_disable.value.i64;
		zfetch_max_streams =
			ks->zfetch_max_streams.value.i64;
		zfetch_min_sec_reap =
			ks->zfetch_min_sec_reap.value.i64;
		zfetch_array_rd_sz =
			ks->zfetch_array_rd_sz.value.i64;
		zfs_default_bs =
			ks->zfs_default_bs.value.i64;
		zfs_default_ibs =
			ks->zfs_default_ibs.value.i64;
		metaslab_aliquot =
			ks->metaslab_aliquot.value.i64;
		spa_max_replication_override =
			ks->spa_max_replication_override.value.i64;
		spa_mode_global =
			ks->spa_mode_global.value.i64;
		zfs_flags =
			ks->zfs_flags.value.i64;
		zfs_txg_timeout =
			ks->zfs_txg_timeout.value.i64;
		zfs_vdev_cache_max =
			ks->zfs_vdev_cache_max.value.i64;
		zfs_vdev_cache_size =
			ks->zfs_vdev_cache_size.value.i64;
		zfs_no_scrub_io =
			ks->zfs_no_scrub_io.value.i64;
		zfs_no_scrub_prefetch =
			ks->zfs_no_scrub_prefetch.value.i64;
		fzap_default_block_shift =
			ks->fzap_default_block_shift.value.i64;
		zfs_immediate_write_sz =
			ks->zfs_immediate_write_sz.value.i64;
		zfs_read_chunk_size =
			ks->zfs_read_chunk_size.value.i64;
		zfs_nocacheflush =
			ks->zfs_nocacheflush.value.i64;
		zil_replay_disable =
			ks->zil_replay_disable.value.i64;
		metaslab_gang_bang =
			ks->metaslab_gang_bang.value.i64;
		metaslab_df_alloc_threshold =
			ks->metaslab_df_alloc_threshold.value.i64;
		metaslab_df_free_pct =
			ks->metaslab_df_free_pct.value.i64;
		zio_injection_enabled =
			ks->zio_injection_enabled.value.i64;
		zvol_immediate_write_sz =
			ks->zvol_immediate_write_sz.value.i64;

		zfs_top_maxinflight =
			ks->zfs_top_maxinflight.value.i64;
		zfs_resilver_delay =
			ks->zfs_resilver_delay.value.i64;
		zfs_scrub_delay =
			ks->zfs_scrub_delay.value.i64;
		zfs_scan_idle =
			ks->zfs_scan_idle.value.i64;
		zfs_recover =
			ks->zfs_recover.value.i64;

		zfs_free_max_blocks =
			ks->zfs_free_max_blocks.value.ui64;
		zfs_free_bpobj_enabled	 =
			ks->zfs_free_bpobj_enabled.value.i64;

		zfs_send_corrupt_data =
			ks->zfs_send_corrupt_data.value.ui64;
		zfs_send_queue_length =
			ks->zfs_send_queue_length.value.ui64;
		zfs_recv_queue_length =
			ks->zfs_recv_queue_length.value.ui64;

		zfs_vdev_mirror_rotating_inc =
			ks->zfs_vdev_mirror_rotating_inc.value.ui64;
		zfs_vdev_mirror_rotating_seek_inc =
			ks->zfs_vdev_mirror_rotating_seek_inc.value.ui64;
		zfs_vdev_mirror_rotating_seek_offset =
			ks->zfs_vdev_mirror_rotating_seek_offset.value.ui64;
		zfs_vdev_mirror_non_rotating_inc =
			ks->zfs_vdev_mirror_non_rotating_inc.value.ui64;
		zfs_vdev_mirror_non_rotating_seek_inc =
			ks->zfs_vdev_mirror_non_rotating_seek_inc.value.ui64;

		zvol_inhibit_dev =
			ks->zvol_inhibit_dev.value.ui64;
		zfs_send_set_freerecords_bit =
			ks->zfs_send_set_freerecords_bit.value.ui64;

		zfs_write_implies_delete_child =
			ks->zfs_write_implies_delete_child.value.ui64;
		zfs_send_holes_without_birth_time =
			ks->zfs_send_holes_without_birth_time.value.ui64;

		zfs_dynamic_arc_c_min =
		    ks->zfs_dynamic_arc_c_min.value.ui64;

	} else {

		/* kstat READ */
		ks->spa_version.value.ui64                   = SPA_VERSION;
		ks->zpl_version.value.ui64                   = ZPL_VERSION;

		/* Darwin */
		ks->darwin_active_vnodes.value.ui64          = vnop_num_vnodes;
		ks->darwin_reclaim_nodes.value.ui64          = vnop_num_reclaims;
		ks->darwin_debug.value.ui64                  = debug_vnop_osx_printf;
		ks->darwin_ignore_negatives.value.ui64       = zfs_vnop_ignore_negatives;
		ks->darwin_ignore_positives.value.ui64       = zfs_vnop_ignore_positives;
		ks->darwin_create_negatives.value.ui64       = zfs_vnop_create_negatives;
		ks->darwin_force_formd_normalized.value.ui64 = zfs_vnop_force_formd_normalized_output;
		ks->darwin_skip_unlinked_drain.value.ui64    = zfs_vnop_skip_unlinked_drain;

		/* ARC */
		arc_kstat_update(ksp, rw);
		arc_kstat_update_osx(ksp, rw);

		/* L2ARC */
		ks->l2arc_write_max.value.ui64               = l2arc_write_max;
		ks->l2arc_write_boost.value.ui64             = l2arc_write_boost;
		ks->l2arc_headroom.value.ui64                = l2arc_headroom;
		ks->l2arc_headroom_boost.value.ui64          = l2arc_headroom_boost;
		ks->l2arc_max_block_size.value.ui64          = l2arc_max_block_size;
		ks->l2arc_feed_secs.value.ui64               = l2arc_feed_secs;
		ks->l2arc_feed_min_ms.value.ui64             = l2arc_feed_min_ms;

		ks->l2arc_noprefetch.value.i64               = l2arc_noprefetch;
		ks->l2arc_feed_again.value.i64               = l2arc_feed_again;
		ks->l2arc_norw.value.i64                     = l2arc_norw;

		/* vdev_queue */
		ks->zfs_vdev_max_active.value.ui64 =
			zfs_vdev_max_active ;
		ks->zfs_vdev_sync_read_min_active.value.ui64 =
			zfs_vdev_sync_read_min_active ;
		ks->zfs_vdev_sync_read_max_active.value.ui64 =
			zfs_vdev_sync_read_max_active ;
		ks->zfs_vdev_sync_write_min_active.value.ui64 =
			zfs_vdev_sync_write_min_active ;
		ks->zfs_vdev_sync_write_max_active.value.ui64 =
			zfs_vdev_sync_write_max_active ;
		ks->zfs_vdev_async_read_min_active.value.ui64 =
			zfs_vdev_async_read_min_active ;
		ks->zfs_vdev_async_read_max_active.value.ui64 =
			zfs_vdev_async_read_max_active ;
		ks->zfs_vdev_async_write_min_active.value.ui64 =
			zfs_vdev_async_write_min_active ;
		ks->zfs_vdev_async_write_max_active.value.ui64 =
			zfs_vdev_async_write_max_active ;
		ks->zfs_vdev_scrub_min_active.value.ui64 =
			zfs_vdev_scrub_min_active ;
		ks->zfs_vdev_scrub_max_active.value.ui64 =
			zfs_vdev_scrub_max_active ;
		ks->zfs_vdev_async_write_active_min_dirty_percent.value.i64 =
			zfs_vdev_async_write_active_min_dirty_percent ;
		ks->zfs_vdev_async_write_active_max_dirty_percent.value.i64 =
			zfs_vdev_async_write_active_max_dirty_percent ;
		ks->zfs_vdev_aggregation_limit.value.i64 =
			zfs_vdev_aggregation_limit ;
		ks->zfs_vdev_read_gap_limit.value.i64 =
			zfs_vdev_read_gap_limit ;
		ks->zfs_vdev_write_gap_limit.value.i64 =
			zfs_vdev_write_gap_limit;

		ks->arc_reduce_dnlc_percent.value.i64 =
			arc_reduce_dnlc_percent;
		ks->arc_lotsfree_percent.value.i64 =
			arc_lotsfree_percent;
		ks->zfs_dirty_data_max.value.i64 =
			zfs_dirty_data_max;
		ks->zfs_dirty_data_sync.value.i64 =
			zfs_dirty_data_sync;
		ks->zfs_delay_max_ns.value.i64 =
			zfs_delay_max_ns;
		ks->zfs_delay_min_dirty_percent.value.i64 =
			zfs_delay_min_dirty_percent;
		ks->zfs_delay_scale.value.i64 =
			zfs_delay_scale;
		ks->spa_asize_inflation.value.i64 =
			spa_asize_inflation;
		ks->zfs_mdcomp_disable.value.i64 =
			zfs_mdcomp_disable;
		ks->zfs_prefetch_disable.value.i64 =
			zfs_prefetch_disable;
		ks->zfetch_max_streams.value.i64 =
			zfetch_max_streams;
		ks->zfetch_min_sec_reap.value.i64 =
			zfetch_min_sec_reap;
		ks->zfetch_array_rd_sz.value.i64 =
			zfetch_array_rd_sz;
		ks->zfs_default_bs.value.i64 =
			zfs_default_bs;
		ks->zfs_default_ibs.value.i64 =
			zfs_default_ibs;
		ks->metaslab_aliquot.value.i64 =
			metaslab_aliquot;
		ks->spa_max_replication_override.value.i64 =
			spa_max_replication_override;
		ks->spa_mode_global.value.i64 =
			spa_mode_global;
		ks->zfs_flags.value.i64 =
			zfs_flags;
		ks->zfs_txg_timeout.value.i64 =
			zfs_txg_timeout;
		ks->zfs_vdev_cache_max.value.i64 =
			zfs_vdev_cache_max;
		ks->zfs_vdev_cache_size.value.i64 =
			zfs_vdev_cache_size;
		ks->zfs_no_scrub_io.value.i64 =
			zfs_no_scrub_io;
		ks->zfs_no_scrub_prefetch.value.i64 =
			zfs_no_scrub_prefetch;
		ks->fzap_default_block_shift.value.i64 =
			fzap_default_block_shift;
		ks->zfs_immediate_write_sz.value.i64 =
			zfs_immediate_write_sz;
		ks->zfs_read_chunk_size.value.i64 =
			zfs_read_chunk_size;
		ks->zfs_nocacheflush.value.i64 =
			zfs_nocacheflush;
		ks->zil_replay_disable.value.i64 =
			zil_replay_disable;
		ks->metaslab_gang_bang.value.i64 =
			metaslab_gang_bang;
		ks->metaslab_df_alloc_threshold.value.i64 =
			metaslab_df_alloc_threshold;
		ks->metaslab_df_free_pct.value.i64 =
			metaslab_df_free_pct;
		ks->zio_injection_enabled.value.i64 =
			zio_injection_enabled;
		ks->zvol_immediate_write_sz.value.i64 =
			zvol_immediate_write_sz;

		ks->zfs_top_maxinflight.value.i64 =
			zfs_top_maxinflight;
		ks->zfs_resilver_delay.value.i64 =
			zfs_resilver_delay;
		ks->zfs_scrub_delay.value.i64 =
			zfs_scrub_delay;
		ks->zfs_scan_idle.value.i64 =
			zfs_scan_idle;

		ks->zfs_recover.value.i64 =
			zfs_recover;

		ks->zfs_free_max_blocks.value.ui64 =
			zfs_free_max_blocks;
		ks->zfs_free_bpobj_enabled.value.i64 =
			zfs_free_bpobj_enabled;

		ks->zfs_send_corrupt_data.value.ui64 =
			zfs_send_corrupt_data;
		ks->zfs_send_queue_length.value.ui64 =
			zfs_send_queue_length;
		ks->zfs_recv_queue_length.value.ui64 =
			zfs_recv_queue_length;

		ks->zfs_vdev_mirror_rotating_inc.value.ui64 =
			zfs_vdev_mirror_rotating_inc;
		ks->zfs_vdev_mirror_rotating_seek_inc.value.ui64 =
			zfs_vdev_mirror_rotating_seek_inc;
		ks->zfs_vdev_mirror_rotating_seek_offset.value.ui64 =
			zfs_vdev_mirror_rotating_seek_offset;
		ks->zfs_vdev_mirror_non_rotating_inc.value.ui64 =
			zfs_vdev_mirror_non_rotating_inc;
		ks->zfs_vdev_mirror_non_rotating_seek_inc.value.ui64 =
			zfs_vdev_mirror_non_rotating_seek_inc;

		ks->zvol_inhibit_dev.value.ui64 =
			zvol_inhibit_dev;
		ks->zfs_send_set_freerecords_bit.value.ui64 =
			zfs_send_set_freerecords_bit;

		ks->zfs_write_implies_delete_child.value.ui64 =
			zfs_write_implies_delete_child;
<<<<<<< HEAD

		ks->zfs_dynamic_arc_c_min.value.ui64 =
		    zfs_dynamic_arc_c_min;
=======
		ks->zfs_send_holes_without_birth_time.value.ui64 =
			zfs_send_holes_without_birth_time;
>>>>>>> 8850652f
	}

	return 0;
}



int kstat_osx_init(void)
{
	osx_kstat_ksp = kstat_create("zfs", 0, "tunable", "darwin",
	    KSTAT_TYPE_NAMED, sizeof (osx_kstat) / sizeof (kstat_named_t),
	    KSTAT_FLAG_VIRTUAL|KSTAT_FLAG_WRITABLE);

	if (osx_kstat_ksp != NULL) {
		osx_kstat_ksp->ks_data = &osx_kstat;
        osx_kstat_ksp->ks_update = osx_kstat_update;
		kstat_install(osx_kstat_ksp);
	}

	return 0;
}

void kstat_osx_fini(void)
{
    if (osx_kstat_ksp != NULL) {
        kstat_delete(osx_kstat_ksp);
        osx_kstat_ksp = NULL;
    }
}<|MERGE_RESOLUTION|>--- conflicted
+++ resolved
@@ -169,11 +169,8 @@
 	{"zfs_send_set_freerecords_bit",KSTAT_DATA_UINT64  },
 
 	{"zfs_write_implies_delete_child",KSTAT_DATA_UINT64  },
-<<<<<<< HEAD
+	{"zfs_send_holes_without_birth_time",KSTAT_DATA_UINT64  },
 	{"zfs_dynamic_arc_c_min",KSTAT_DATA_UINT64  },
-=======
-	{"zfs_send_holes_without_birth_time",KSTAT_DATA_UINT64  },
->>>>>>> 8850652f
 
 };
 
@@ -546,14 +543,11 @@
 
 		ks->zfs_write_implies_delete_child.value.ui64 =
 			zfs_write_implies_delete_child;
-<<<<<<< HEAD
+		ks->zfs_send_holes_without_birth_time.value.ui64 =
+			zfs_send_holes_without_birth_time;
 
 		ks->zfs_dynamic_arc_c_min.value.ui64 =
 		    zfs_dynamic_arc_c_min;
-=======
-		ks->zfs_send_holes_without_birth_time.value.ui64 =
-			zfs_send_holes_without_birth_time;
->>>>>>> 8850652f
 	}
 
 	return 0;
