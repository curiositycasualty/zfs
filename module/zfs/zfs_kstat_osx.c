/*
 * CDDL HEADER START
 *
 * The contents of this file are subject to the terms of the
 * Common Development and Distribution License (the "License").
 * You may not use this file except in compliance with the License.
 *
 * You can obtain a copy of the license at usr/src/OPENSOLARIS.LICENSE
 * or http://www.opensolaris.org/os/licensing.
 * See the License for the specific language governing permissions
 * and limitations under the License.
 *
 * When distributing Covered Code, include this CDDL HEADER in each
 * file and include the License file at usr/src/OPENSOLARIS.LICENSE.
 * If applicable, add the following below this CDDL HEADER, with the
 * fields enclosed by brackets "[]" replaced with your own identifying
 * information: Portions Copyright [yyyy] [name of copyright owner]
 *
 * CDDL HEADER END
 */
/*
 * Copyright 2014,2016 Jorgen Lundman <lundman@lundman.net>
 */

#include <sys/spa.h>
#include <sys/zio.h>
#include <sys/zio_compress.h>
#include <sys/zfs_context.h>
#include <sys/arc.h>
#include <sys/refcount.h>
#include <sys/vdev.h>
#include <sys/vdev_impl.h>
#include <sys/dsl_pool.h>
#ifdef _KERNEL
#include <sys/vmsystm.h>
#include <vm/anon.h>
#include <sys/fs/swapnode.h>
#include <sys/dnlc.h>
#endif
#include <sys/callb.h>
#include <sys/kstat.h>
#include <sys/kstat_osx.h>
#include <sys/zfs_ioctl.h>
#include <sys/spa.h>
#include <sys/zap_impl.h>
#include <sys/zil.h>

/*
 * In Solaris the tunable are set via /etc/system. Until we have a load
 * time configuration, we add them to writable kstat tunables.
 *
 * This table is more or less populated from IllumOS mdb zfs_params sources
 * https://github.com/illumos/illumos-gate/blob/master/usr/src/cmd/mdb/common/modules/zfs/zfs.c#L336-L392
 *
 */



osx_kstat_t osx_kstat = {
	{ "spa_version",				KSTAT_DATA_UINT64 },
	{ "zpl_version",				KSTAT_DATA_UINT64 },

	{ "active_vnodes",				KSTAT_DATA_UINT64 },
	{ "vnop_debug",					KSTAT_DATA_UINT64 },
	{ "reclaim_nodes",				KSTAT_DATA_UINT64 },
	{ "ignore_negatives",			KSTAT_DATA_UINT64 },
	{ "ignore_positives",			KSTAT_DATA_UINT64 },
	{ "create_negatives",			KSTAT_DATA_UINT64 },
	{ "force_formd_normalized",		KSTAT_DATA_UINT64 },
	{ "skip_unlinked_drain",		KSTAT_DATA_UINT64 },

	{ "zfs_arc_max",				KSTAT_DATA_UINT64 },
	{ "zfs_arc_min",				KSTAT_DATA_UINT64 },
	{ "zfs_arc_meta_limit",			KSTAT_DATA_UINT64 },
	{ "zfs_arc_meta_min",			KSTAT_DATA_UINT64 },
	{ "zfs_arc_grow_retry",			KSTAT_DATA_UINT64 },
	{ "zfs_arc_shrink_shift",		KSTAT_DATA_UINT64 },
	{ "zfs_arc_p_min_shift",		KSTAT_DATA_UINT64 },
	{ "zfs_arc_average_blocksize",	KSTAT_DATA_UINT64 },

	{ "l2arc_write_max",			KSTAT_DATA_UINT64 },
	{ "l2arc_write_boost",			KSTAT_DATA_UINT64 },
	{ "l2arc_headroom",				KSTAT_DATA_UINT64 },
	{ "l2arc_headroom_boost",		KSTAT_DATA_UINT64 },
	{ "l2arc_max_block_size",		KSTAT_DATA_UINT64 },
	{ "l2arc_feed_secs",			KSTAT_DATA_UINT64 },
	{ "l2arc_feed_min_ms",			KSTAT_DATA_UINT64 },

	{ "max_active",					KSTAT_DATA_UINT64 },
	{ "sync_read_min_active",		KSTAT_DATA_UINT64 },
	{ "sync_read_max_active",		KSTAT_DATA_UINT64 },
	{ "sync_write_min_active",		KSTAT_DATA_UINT64 },
	{ "sync_write_max_active",		KSTAT_DATA_UINT64 },
	{ "async_read_min_active",		KSTAT_DATA_UINT64 },
	{ "async_read_max_active",		KSTAT_DATA_UINT64 },
	{ "async_write_min_active",		KSTAT_DATA_UINT64 },
	{ "async_write_max_active",		KSTAT_DATA_UINT64 },
	{ "scrub_min_active",			KSTAT_DATA_UINT64 },
	{ "scrub_max_active",			KSTAT_DATA_UINT64 },
	{ "async_write_min_dirty_pct",	KSTAT_DATA_INT64  },
	{ "async_write_max_dirty_pct",	KSTAT_DATA_INT64  },
	{ "aggregation_limit",			KSTAT_DATA_INT64  },
	{ "read_gap_limit",				KSTAT_DATA_INT64  },
	{ "write_gap_limit",			KSTAT_DATA_INT64  },

	{"arc_reduce_dnlc_percent",		KSTAT_DATA_INT64  },
	{"arc_lotsfree_percent",		KSTAT_DATA_INT64  },
	{"zfs_dirty_data_max",			KSTAT_DATA_INT64  },
	{"zfs_dirty_data_sync",			KSTAT_DATA_INT64  },
	{"zfs_delay_max_ns",			KSTAT_DATA_INT64  },
	{"zfs_delay_min_dirty_percent",	KSTAT_DATA_INT64  },
	{"zfs_delay_scale",				KSTAT_DATA_INT64  },
	{"spa_asize_inflation",			KSTAT_DATA_INT64  },
	{"zfs_mdcomp_disable",			KSTAT_DATA_INT64  },
	{"zfs_prefetch_disable",		KSTAT_DATA_INT64  },
	{"zfetch_max_streams",			KSTAT_DATA_INT64  },
	{"zfetch_min_sec_reap",			KSTAT_DATA_INT64  },
	{"zfetch_array_rd_sz",			KSTAT_DATA_INT64  },
	{"zfs_default_bs",				KSTAT_DATA_INT64  },
	{"zfs_default_ibs",				KSTAT_DATA_INT64  },
	{"metaslab_aliquot",			KSTAT_DATA_INT64  },
	{"spa_max_replication_override",KSTAT_DATA_INT64  },
	{"spa_mode_global",				KSTAT_DATA_INT64  },
	{"zfs_flags",					KSTAT_DATA_INT64  },
	{"zfs_txg_timeout",				KSTAT_DATA_INT64  },
	{"zfs_vdev_cache_max",			KSTAT_DATA_INT64  },
	{"zfs_vdev_cache_size",			KSTAT_DATA_INT64  },
	{"zfs_vdev_cache_bshift",		KSTAT_DATA_INT64  },
	{"vdev_mirror_shift",			KSTAT_DATA_INT64  },
	{"zfs_scrub_limit",				KSTAT_DATA_INT64  },
	{"zfs_no_scrub_io",				KSTAT_DATA_INT64  },
	{"zfs_no_scrub_prefetch",		KSTAT_DATA_INT64  },
	{"fzap_default_block_shift",	KSTAT_DATA_INT64  },
	{"zfs_immediate_write_sz",		KSTAT_DATA_INT64  },
	{"zfs_read_chunk_size",			KSTAT_DATA_INT64  },
	{"zfs_nocacheflush",			KSTAT_DATA_INT64  },
	{"zil_replay_disable",			KSTAT_DATA_INT64  },
	{"metaslab_gang_bang",			KSTAT_DATA_INT64  },
	{"metaslab_df_alloc_threshold",	KSTAT_DATA_INT64  },
	{"metaslab_df_free_pct",		KSTAT_DATA_INT64  },
	{"zio_injection_enabled",		KSTAT_DATA_INT64  },
	{"zvol_immediate_write_sz",		KSTAT_DATA_INT64  },

	{ "l2arc_noprefetch",			KSTAT_DATA_INT64  },
	{ "l2arc_feed_again",			KSTAT_DATA_INT64  },
	{ "l2arc_norw",					KSTAT_DATA_INT64  },

	{"zfs_top_maxinflight",			KSTAT_DATA_INT64  },
	{"zfs_resilver_delay",			KSTAT_DATA_INT64  },
	{"zfs_scrub_delay",				KSTAT_DATA_INT64  },
	{"zfs_scan_idle",				KSTAT_DATA_INT64  },

	{"zfs_recover",					KSTAT_DATA_INT64  },

	{"zfs_free_max_blocks",				KSTAT_DATA_UINT64  },
	{"zfs_free_bpobj_enabled",			KSTAT_DATA_INT64  },

	{"zfs_send_corrupt_data",		KSTAT_DATA_UINT64  },
	{"zfs_send_queue_length",		KSTAT_DATA_UINT64  },
	{"zfs_recv_queue_length",		KSTAT_DATA_UINT64  },

	{"zfs_vdev_mirror_rotating_inc",		KSTAT_DATA_UINT64  },
	{"zfs_vdev_mirror_rotating_seek_inc",	KSTAT_DATA_UINT64  },
	{"zfs_vdev_mirror_rotating_seek_offset",KSTAT_DATA_UINT64  },
	{"zfs_vdev_mirror_non_rotating_inc",	KSTAT_DATA_UINT64  },
	{"zfs_vdev_mirror_non_rotating_seek_inc",KSTAT_DATA_UINT64  },

	{"zvol_inhibit_dev",KSTAT_DATA_UINT64  },
	{"zfs_send_set_freerecords_bit",KSTAT_DATA_UINT64  },

	{"zfs_write_implies_delete_child",KSTAT_DATA_UINT64  },
	{"zfs_send_holes_without_birth_time",KSTAT_DATA_UINT64  },
<<<<<<< HEAD

=======
>>>>>>> e7fc6990
};




static kstat_t		*osx_kstat_ksp;


static int osx_kstat_update(kstat_t *ksp, int rw)
{
	osx_kstat_t *ks = ksp->ks_data;

	if (rw == KSTAT_WRITE) {

		/* Darwin */

		debug_vnop_osx_printf = ks->darwin_debug.value.ui64;
		if (ks->darwin_debug.value.ui64 == 9119)
			panic("ZFS: User requested panic\n");
		zfs_vnop_ignore_negatives = ks->darwin_ignore_negatives.value.ui64;
		zfs_vnop_ignore_positives = ks->darwin_ignore_positives.value.ui64;
		zfs_vnop_create_negatives = ks->darwin_create_negatives.value.ui64;
		zfs_vnop_force_formd_normalized_output = ks->darwin_force_formd_normalized.value.ui64;
		zfs_vnop_skip_unlinked_drain = ks->darwin_skip_unlinked_drain.value.ui64;

		/* ARC */
		arc_kstat_update(ksp, rw);
		arc_kstat_update_osx(ksp, rw);

		/* L2ARC */
		l2arc_write_max = ks->l2arc_write_max.value.ui64;
		l2arc_write_boost = ks->l2arc_write_boost.value.ui64;
		l2arc_headroom = ks->l2arc_headroom.value.ui64;
		l2arc_headroom_boost = ks->l2arc_headroom_boost.value.ui64;
		l2arc_max_block_size = ks->l2arc_max_block_size.value.ui64;
		l2arc_feed_secs = ks->l2arc_feed_secs.value.ui64;
		l2arc_feed_min_ms = ks->l2arc_feed_min_ms.value.ui64;

		l2arc_noprefetch = ks->l2arc_noprefetch.value.i64;
		l2arc_feed_again = ks->l2arc_feed_again.value.i64;
		l2arc_norw = ks->l2arc_norw.value.i64;

		/* vdev_queue */

		zfs_vdev_max_active =
			ks->zfs_vdev_max_active.value.ui64;
		zfs_vdev_sync_read_min_active =
			ks->zfs_vdev_sync_read_min_active.value.ui64;
		zfs_vdev_sync_read_max_active =
			ks->zfs_vdev_sync_read_max_active.value.ui64;
		zfs_vdev_sync_write_min_active =
			ks->zfs_vdev_sync_write_min_active.value.ui64;
		zfs_vdev_sync_write_max_active =
			ks->zfs_vdev_sync_write_max_active.value.ui64;
		zfs_vdev_async_read_min_active =
			ks->zfs_vdev_async_read_min_active.value.ui64;
		zfs_vdev_async_read_max_active =
			ks->zfs_vdev_async_read_max_active.value.ui64;
		zfs_vdev_async_write_min_active =
			ks->zfs_vdev_async_write_min_active.value.ui64;
		zfs_vdev_async_write_max_active =
			ks->zfs_vdev_async_write_max_active.value.ui64;
		zfs_vdev_scrub_min_active =
			ks->zfs_vdev_scrub_min_active.value.ui64;
		zfs_vdev_scrub_max_active =
			ks->zfs_vdev_scrub_max_active.value.ui64;
		zfs_vdev_async_write_active_min_dirty_percent =
			ks->zfs_vdev_async_write_active_min_dirty_percent.value.i64;
		zfs_vdev_async_write_active_max_dirty_percent =
			ks->zfs_vdev_async_write_active_max_dirty_percent.value.i64;
		zfs_vdev_aggregation_limit =
			ks->zfs_vdev_aggregation_limit.value.i64;
		zfs_vdev_read_gap_limit =
			ks->zfs_vdev_read_gap_limit.value.i64;
		zfs_vdev_write_gap_limit =
			ks->zfs_vdev_write_gap_limit.value.i64;

		arc_reduce_dnlc_percent =
			ks->arc_reduce_dnlc_percent.value.i64;
		arc_lotsfree_percent =
			ks->arc_lotsfree_percent.value.i64;
		zfs_dirty_data_max =
			ks->zfs_dirty_data_max.value.i64;
		zfs_dirty_data_sync =
			ks->zfs_dirty_data_sync.value.i64;
		zfs_delay_max_ns =
			ks->zfs_delay_max_ns.value.i64;
		zfs_delay_min_dirty_percent =
			ks->zfs_delay_min_dirty_percent.value.i64;
		zfs_delay_scale =
			ks->zfs_delay_scale.value.i64;
		spa_asize_inflation =
			ks->spa_asize_inflation.value.i64;
		zfs_mdcomp_disable =
			ks->zfs_mdcomp_disable.value.i64;
		zfs_prefetch_disable =
			ks->zfs_prefetch_disable.value.i64;
		zfetch_max_streams =
			ks->zfetch_max_streams.value.i64;
		zfetch_min_sec_reap =
			ks->zfetch_min_sec_reap.value.i64;
		zfetch_array_rd_sz =
			ks->zfetch_array_rd_sz.value.i64;
		zfs_default_bs =
			ks->zfs_default_bs.value.i64;
		zfs_default_ibs =
			ks->zfs_default_ibs.value.i64;
		metaslab_aliquot =
			ks->metaslab_aliquot.value.i64;
		spa_max_replication_override =
			ks->spa_max_replication_override.value.i64;
		spa_mode_global =
			ks->spa_mode_global.value.i64;
		zfs_flags =
			ks->zfs_flags.value.i64;
		zfs_txg_timeout =
			ks->zfs_txg_timeout.value.i64;
		zfs_vdev_cache_max =
			ks->zfs_vdev_cache_max.value.i64;
		zfs_vdev_cache_size =
			ks->zfs_vdev_cache_size.value.i64;
		zfs_no_scrub_io =
			ks->zfs_no_scrub_io.value.i64;
		zfs_no_scrub_prefetch =
			ks->zfs_no_scrub_prefetch.value.i64;
		fzap_default_block_shift =
			ks->fzap_default_block_shift.value.i64;
		zfs_immediate_write_sz =
			ks->zfs_immediate_write_sz.value.i64;
		zfs_read_chunk_size =
			ks->zfs_read_chunk_size.value.i64;
		zfs_nocacheflush =
			ks->zfs_nocacheflush.value.i64;
		zil_replay_disable =
			ks->zil_replay_disable.value.i64;
		metaslab_gang_bang =
			ks->metaslab_gang_bang.value.i64;
		metaslab_df_alloc_threshold =
			ks->metaslab_df_alloc_threshold.value.i64;
		metaslab_df_free_pct =
			ks->metaslab_df_free_pct.value.i64;
		zio_injection_enabled =
			ks->zio_injection_enabled.value.i64;
		zvol_immediate_write_sz =
			ks->zvol_immediate_write_sz.value.i64;

		zfs_top_maxinflight =
			ks->zfs_top_maxinflight.value.i64;
		zfs_resilver_delay =
			ks->zfs_resilver_delay.value.i64;
		zfs_scrub_delay =
			ks->zfs_scrub_delay.value.i64;
		zfs_scan_idle =
			ks->zfs_scan_idle.value.i64;
		zfs_recover =
			ks->zfs_recover.value.i64;

		zfs_free_max_blocks =
			ks->zfs_free_max_blocks.value.ui64;
		zfs_free_bpobj_enabled	 =
			ks->zfs_free_bpobj_enabled.value.i64;

		zfs_send_corrupt_data =
			ks->zfs_send_corrupt_data.value.ui64;
		zfs_send_queue_length =
			ks->zfs_send_queue_length.value.ui64;
		zfs_recv_queue_length =
			ks->zfs_recv_queue_length.value.ui64;

		zfs_vdev_mirror_rotating_inc =
			ks->zfs_vdev_mirror_rotating_inc.value.ui64;
		zfs_vdev_mirror_rotating_seek_inc =
			ks->zfs_vdev_mirror_rotating_seek_inc.value.ui64;
		zfs_vdev_mirror_rotating_seek_offset =
			ks->zfs_vdev_mirror_rotating_seek_offset.value.ui64;
		zfs_vdev_mirror_non_rotating_inc =
			ks->zfs_vdev_mirror_non_rotating_inc.value.ui64;
		zfs_vdev_mirror_non_rotating_seek_inc =
			ks->zfs_vdev_mirror_non_rotating_seek_inc.value.ui64;

		zvol_inhibit_dev =
			ks->zvol_inhibit_dev.value.ui64;
		zfs_send_set_freerecords_bit =
			ks->zfs_send_set_freerecords_bit.value.ui64;

		zfs_write_implies_delete_child =
			ks->zfs_write_implies_delete_child.value.ui64;
		send_holes_without_birth_time =
			ks->zfs_send_holes_without_birth_time.value.ui64;
<<<<<<< HEAD

=======
>>>>>>> e7fc6990
	} else {

		/* kstat READ */
		ks->spa_version.value.ui64                   = SPA_VERSION;
		ks->zpl_version.value.ui64                   = ZPL_VERSION;

		/* Darwin */
		ks->darwin_active_vnodes.value.ui64          = vnop_num_vnodes;
		ks->darwin_reclaim_nodes.value.ui64          = vnop_num_reclaims;
		ks->darwin_debug.value.ui64                  = debug_vnop_osx_printf;
		ks->darwin_ignore_negatives.value.ui64       = zfs_vnop_ignore_negatives;
		ks->darwin_ignore_positives.value.ui64       = zfs_vnop_ignore_positives;
		ks->darwin_create_negatives.value.ui64       = zfs_vnop_create_negatives;
		ks->darwin_force_formd_normalized.value.ui64 = zfs_vnop_force_formd_normalized_output;
		ks->darwin_skip_unlinked_drain.value.ui64    = zfs_vnop_skip_unlinked_drain;

		/* ARC */
		arc_kstat_update(ksp, rw);
		arc_kstat_update_osx(ksp, rw);

		/* L2ARC */
		ks->l2arc_write_max.value.ui64               = l2arc_write_max;
		ks->l2arc_write_boost.value.ui64             = l2arc_write_boost;
		ks->l2arc_headroom.value.ui64                = l2arc_headroom;
		ks->l2arc_headroom_boost.value.ui64          = l2arc_headroom_boost;
		ks->l2arc_max_block_size.value.ui64          = l2arc_max_block_size;
		ks->l2arc_feed_secs.value.ui64               = l2arc_feed_secs;
		ks->l2arc_feed_min_ms.value.ui64             = l2arc_feed_min_ms;

		ks->l2arc_noprefetch.value.i64               = l2arc_noprefetch;
		ks->l2arc_feed_again.value.i64               = l2arc_feed_again;
		ks->l2arc_norw.value.i64                     = l2arc_norw;

		/* vdev_queue */
		ks->zfs_vdev_max_active.value.ui64 =
			zfs_vdev_max_active ;
		ks->zfs_vdev_sync_read_min_active.value.ui64 =
			zfs_vdev_sync_read_min_active ;
		ks->zfs_vdev_sync_read_max_active.value.ui64 =
			zfs_vdev_sync_read_max_active ;
		ks->zfs_vdev_sync_write_min_active.value.ui64 =
			zfs_vdev_sync_write_min_active ;
		ks->zfs_vdev_sync_write_max_active.value.ui64 =
			zfs_vdev_sync_write_max_active ;
		ks->zfs_vdev_async_read_min_active.value.ui64 =
			zfs_vdev_async_read_min_active ;
		ks->zfs_vdev_async_read_max_active.value.ui64 =
			zfs_vdev_async_read_max_active ;
		ks->zfs_vdev_async_write_min_active.value.ui64 =
			zfs_vdev_async_write_min_active ;
		ks->zfs_vdev_async_write_max_active.value.ui64 =
			zfs_vdev_async_write_max_active ;
		ks->zfs_vdev_scrub_min_active.value.ui64 =
			zfs_vdev_scrub_min_active ;
		ks->zfs_vdev_scrub_max_active.value.ui64 =
			zfs_vdev_scrub_max_active ;
		ks->zfs_vdev_async_write_active_min_dirty_percent.value.i64 =
			zfs_vdev_async_write_active_min_dirty_percent ;
		ks->zfs_vdev_async_write_active_max_dirty_percent.value.i64 =
			zfs_vdev_async_write_active_max_dirty_percent ;
		ks->zfs_vdev_aggregation_limit.value.i64 =
			zfs_vdev_aggregation_limit ;
		ks->zfs_vdev_read_gap_limit.value.i64 =
			zfs_vdev_read_gap_limit ;
		ks->zfs_vdev_write_gap_limit.value.i64 =
			zfs_vdev_write_gap_limit;

		ks->arc_reduce_dnlc_percent.value.i64 =
			arc_reduce_dnlc_percent;
		ks->arc_lotsfree_percent.value.i64 =
			arc_lotsfree_percent;
		ks->zfs_dirty_data_max.value.i64 =
			zfs_dirty_data_max;
		ks->zfs_dirty_data_sync.value.i64 =
			zfs_dirty_data_sync;
		ks->zfs_delay_max_ns.value.i64 =
			zfs_delay_max_ns;
		ks->zfs_delay_min_dirty_percent.value.i64 =
			zfs_delay_min_dirty_percent;
		ks->zfs_delay_scale.value.i64 =
			zfs_delay_scale;
		ks->spa_asize_inflation.value.i64 =
			spa_asize_inflation;
		ks->zfs_mdcomp_disable.value.i64 =
			zfs_mdcomp_disable;
		ks->zfs_prefetch_disable.value.i64 =
			zfs_prefetch_disable;
		ks->zfetch_max_streams.value.i64 =
			zfetch_max_streams;
		ks->zfetch_min_sec_reap.value.i64 =
			zfetch_min_sec_reap;
		ks->zfetch_array_rd_sz.value.i64 =
			zfetch_array_rd_sz;
		ks->zfs_default_bs.value.i64 =
			zfs_default_bs;
		ks->zfs_default_ibs.value.i64 =
			zfs_default_ibs;
		ks->metaslab_aliquot.value.i64 =
			metaslab_aliquot;
		ks->spa_max_replication_override.value.i64 =
			spa_max_replication_override;
		ks->spa_mode_global.value.i64 =
			spa_mode_global;
		ks->zfs_flags.value.i64 =
			zfs_flags;
		ks->zfs_txg_timeout.value.i64 =
			zfs_txg_timeout;
		ks->zfs_vdev_cache_max.value.i64 =
			zfs_vdev_cache_max;
		ks->zfs_vdev_cache_size.value.i64 =
			zfs_vdev_cache_size;
		ks->zfs_no_scrub_io.value.i64 =
			zfs_no_scrub_io;
		ks->zfs_no_scrub_prefetch.value.i64 =
			zfs_no_scrub_prefetch;
		ks->fzap_default_block_shift.value.i64 =
			fzap_default_block_shift;
		ks->zfs_immediate_write_sz.value.i64 =
			zfs_immediate_write_sz;
		ks->zfs_read_chunk_size.value.i64 =
			zfs_read_chunk_size;
		ks->zfs_nocacheflush.value.i64 =
			zfs_nocacheflush;
		ks->zil_replay_disable.value.i64 =
			zil_replay_disable;
		ks->metaslab_gang_bang.value.i64 =
			metaslab_gang_bang;
		ks->metaslab_df_alloc_threshold.value.i64 =
			metaslab_df_alloc_threshold;
		ks->metaslab_df_free_pct.value.i64 =
			metaslab_df_free_pct;
		ks->zio_injection_enabled.value.i64 =
			zio_injection_enabled;
		ks->zvol_immediate_write_sz.value.i64 =
			zvol_immediate_write_sz;

		ks->zfs_top_maxinflight.value.i64 =
			zfs_top_maxinflight;
		ks->zfs_resilver_delay.value.i64 =
			zfs_resilver_delay;
		ks->zfs_scrub_delay.value.i64 =
			zfs_scrub_delay;
		ks->zfs_scan_idle.value.i64 =
			zfs_scan_idle;

		ks->zfs_recover.value.i64 =
			zfs_recover;

		ks->zfs_free_max_blocks.value.ui64 =
			zfs_free_max_blocks;
		ks->zfs_free_bpobj_enabled.value.i64 =
			zfs_free_bpobj_enabled;

		ks->zfs_send_corrupt_data.value.ui64 =
			zfs_send_corrupt_data;
		ks->zfs_send_queue_length.value.ui64 =
			zfs_send_queue_length;
		ks->zfs_recv_queue_length.value.ui64 =
			zfs_recv_queue_length;

		ks->zfs_vdev_mirror_rotating_inc.value.ui64 =
			zfs_vdev_mirror_rotating_inc;
		ks->zfs_vdev_mirror_rotating_seek_inc.value.ui64 =
			zfs_vdev_mirror_rotating_seek_inc;
		ks->zfs_vdev_mirror_rotating_seek_offset.value.ui64 =
			zfs_vdev_mirror_rotating_seek_offset;
		ks->zfs_vdev_mirror_non_rotating_inc.value.ui64 =
			zfs_vdev_mirror_non_rotating_inc;
		ks->zfs_vdev_mirror_non_rotating_seek_inc.value.ui64 =
			zfs_vdev_mirror_non_rotating_seek_inc;

		ks->zvol_inhibit_dev.value.ui64 =
			zvol_inhibit_dev;
		ks->zfs_send_set_freerecords_bit.value.ui64 =
			zfs_send_set_freerecords_bit;

		ks->zfs_write_implies_delete_child.value.ui64 =
			zfs_write_implies_delete_child;
		ks->zfs_send_holes_without_birth_time.value.ui64 =
			send_holes_without_birth_time;
	}

	return 0;
}



int kstat_osx_init(void)
{
	osx_kstat_ksp = kstat_create("zfs", 0, "tunable", "darwin",
	    KSTAT_TYPE_NAMED, sizeof (osx_kstat) / sizeof (kstat_named_t),
	    KSTAT_FLAG_VIRTUAL|KSTAT_FLAG_WRITABLE);

	if (osx_kstat_ksp != NULL) {
		osx_kstat_ksp->ks_data = &osx_kstat;
        osx_kstat_ksp->ks_update = osx_kstat_update;
		kstat_install(osx_kstat_ksp);
	}

	return 0;
}

void kstat_osx_fini(void)
{
    if (osx_kstat_ksp != NULL) {
        kstat_delete(osx_kstat_ksp);
        osx_kstat_ksp = NULL;
    }
}<|MERGE_RESOLUTION|>--- conflicted
+++ resolved
@@ -170,10 +170,7 @@
 
 	{"zfs_write_implies_delete_child",KSTAT_DATA_UINT64  },
 	{"zfs_send_holes_without_birth_time",KSTAT_DATA_UINT64  },
-<<<<<<< HEAD
-
-=======
->>>>>>> e7fc6990
+
 };
 
 
@@ -363,10 +360,7 @@
 			ks->zfs_write_implies_delete_child.value.ui64;
 		send_holes_without_birth_time =
 			ks->zfs_send_holes_without_birth_time.value.ui64;
-<<<<<<< HEAD
-
-=======
->>>>>>> e7fc6990
+
 	} else {
 
 		/* kstat READ */
