/*
 * CDDL HEADER START
 *
 * The contents of this file are subject to the terms of the
 * Common Development and Distribution License (the "License").
 * You may not use this file except in compliance with the License.
 *
 * You can obtain a copy of the license at usr/src/OPENSOLARIS.LICENSE
 * or http://www.opensolaris.org/os/licensing.
 * See the License for the specific language governing permissions
 * and limitations under the License.
 *
 * When distributing Covered Code, include this CDDL HEADER in each
 * file and include the License file at usr/src/OPENSOLARIS.LICENSE.
 * If applicable, add the following below this CDDL HEADER, with the
 * fields enclosed by brackets "[]" replaced with your own identifying
 * information: Portions Copyright [yyyy] [name of copyright owner]
 *
 * CDDL HEADER END
 */
/*
 * Copyright 2014,2016 Jorgen Lundman <lundman@lundman.net>
 */

#include <sys/spa.h>
#include <sys/zio.h>
#include <sys/zio_compress.h>
#include <sys/zfs_context.h>
#include <sys/arc.h>
#include <sys/refcount.h>
#include <sys/vdev.h>
#include <sys/vdev_impl.h>
#include <sys/dsl_pool.h>
#ifdef _KERNEL
#include <sys/vmsystm.h>
#include <vm/anon.h>
#include <sys/fs/swapnode.h>
#include <sys/dnlc.h>
#endif
#include <sys/callb.h>
#include <sys/kstat.h>
#include <sys/kstat_osx.h>
#include <sys/zfs_ioctl.h>
#include <sys/spa.h>
#include <sys/zap_impl.h>
#include <sys/zil.h>

/*
 * In Solaris the tunable are set via /etc/system. Until we have a load
 * time configuration, we add them to writable kstat tunables.
 *
 * This table is more or less populated from IllumOS mdb zfs_params sources
 * https://github.com/illumos/illumos-gate/blob/master/usr/src/cmd/mdb/common/modules/zfs/zfs.c#L336-L392
 *
 */



osx_kstat_t osx_kstat = {
	{ "spa_version",				KSTAT_DATA_UINT64 },
	{ "zpl_version",				KSTAT_DATA_UINT64 },

	{ "active_vnodes",				KSTAT_DATA_UINT64 },
	{ "vnop_debug",					KSTAT_DATA_UINT64 },
	{ "reclaim_nodes",				KSTAT_DATA_UINT64 },
	{ "ignore_negatives",			KSTAT_DATA_UINT64 },
	{ "ignore_positives",			KSTAT_DATA_UINT64 },
	{ "create_negatives",			KSTAT_DATA_UINT64 },
	{ "force_formd_normalized",		KSTAT_DATA_UINT64 },
	{ "skip_unlinked_drain",		KSTAT_DATA_UINT64 },

	{ "zfs_arc_max",				KSTAT_DATA_UINT64 },
	{ "zfs_arc_min",				KSTAT_DATA_UINT64 },
	{ "zfs_arc_meta_limit",			KSTAT_DATA_UINT64 },
	{ "zfs_arc_meta_min",			KSTAT_DATA_UINT64 },
	{ "zfs_arc_grow_retry",			KSTAT_DATA_UINT64 },
	{ "zfs_arc_shrink_shift",		KSTAT_DATA_UINT64 },
	{ "zfs_arc_p_min_shift",		KSTAT_DATA_UINT64 },
	{ "zfs_arc_average_blocksize",	KSTAT_DATA_UINT64 },

	{ "l2arc_write_max",			KSTAT_DATA_UINT64 },
	{ "l2arc_write_boost",			KSTAT_DATA_UINT64 },
	{ "l2arc_headroom",				KSTAT_DATA_UINT64 },
	{ "l2arc_headroom_boost",		KSTAT_DATA_UINT64 },
	{ "l2arc_max_block_size",		KSTAT_DATA_UINT64 },
	{ "l2arc_feed_secs",			KSTAT_DATA_UINT64 },
	{ "l2arc_feed_min_ms",			KSTAT_DATA_UINT64 },

	{ "max_active",					KSTAT_DATA_UINT64 },
	{ "sync_read_min_active",		KSTAT_DATA_UINT64 },
	{ "sync_read_max_active",		KSTAT_DATA_UINT64 },
	{ "sync_write_min_active",		KSTAT_DATA_UINT64 },
	{ "sync_write_max_active",		KSTAT_DATA_UINT64 },
	{ "async_read_min_active",		KSTAT_DATA_UINT64 },
	{ "async_read_max_active",		KSTAT_DATA_UINT64 },
	{ "async_write_min_active",		KSTAT_DATA_UINT64 },
	{ "async_write_max_active",		KSTAT_DATA_UINT64 },
	{ "scrub_min_active",			KSTAT_DATA_UINT64 },
	{ "scrub_max_active",			KSTAT_DATA_UINT64 },
	{ "async_write_min_dirty_pct",	KSTAT_DATA_INT64  },
	{ "async_write_max_dirty_pct",	KSTAT_DATA_INT64  },
	{ "aggregation_limit",			KSTAT_DATA_INT64  },
	{ "read_gap_limit",				KSTAT_DATA_INT64  },
	{ "write_gap_limit",			KSTAT_DATA_INT64  },

	{"arc_reduce_dnlc_percent",		KSTAT_DATA_INT64  },
	{"arc_lotsfree_percent",		KSTAT_DATA_INT64  },
	{"zfs_dirty_data_max",			KSTAT_DATA_INT64  },
	{"zfs_dirty_data_sync",			KSTAT_DATA_INT64  },
	{"zfs_delay_max_ns",			KSTAT_DATA_INT64  },
	{"zfs_delay_min_dirty_percent",	KSTAT_DATA_INT64  },
	{"zfs_delay_scale",				KSTAT_DATA_INT64  },
	{"spa_asize_inflation",			KSTAT_DATA_INT64  },
	{"zfs_mdcomp_disable",			KSTAT_DATA_INT64  },
	{"zfs_prefetch_disable",		KSTAT_DATA_INT64  },
	{"zfetch_max_streams",			KSTAT_DATA_INT64  },
	{"zfetch_min_sec_reap",			KSTAT_DATA_INT64  },
	{"zfetch_array_rd_sz",			KSTAT_DATA_INT64  },
	{"zfs_default_bs",				KSTAT_DATA_INT64  },
	{"zfs_default_ibs",				KSTAT_DATA_INT64  },
	{"metaslab_aliquot",			KSTAT_DATA_INT64  },
	{"spa_max_replication_override",KSTAT_DATA_INT64  },
	{"spa_mode_global",				KSTAT_DATA_INT64  },
	{"zfs_flags",					KSTAT_DATA_INT64  },
	{"zfs_txg_timeout",				KSTAT_DATA_INT64  },
	{"zfs_vdev_cache_max",			KSTAT_DATA_INT64  },
	{"zfs_vdev_cache_size",			KSTAT_DATA_INT64  },
	{"zfs_vdev_cache_bshift",		KSTAT_DATA_INT64  },
	{"vdev_mirror_shift",			KSTAT_DATA_INT64  },
	{"zfs_scrub_limit",				KSTAT_DATA_INT64  },
	{"zfs_no_scrub_io",				KSTAT_DATA_INT64  },
	{"zfs_no_scrub_prefetch",		KSTAT_DATA_INT64  },
	{"fzap_default_block_shift",	KSTAT_DATA_INT64  },
	{"zfs_immediate_write_sz",		KSTAT_DATA_INT64  },
	{"zfs_read_chunk_size",			KSTAT_DATA_INT64  },
	{"zfs_nocacheflush",			KSTAT_DATA_INT64  },
	{"zil_replay_disable",			KSTAT_DATA_INT64  },
	{"metaslab_gang_bang",			KSTAT_DATA_INT64  },
	{"metaslab_df_alloc_threshold",	KSTAT_DATA_INT64  },
	{"metaslab_df_free_pct",		KSTAT_DATA_INT64  },
	{"zio_injection_enabled",		KSTAT_DATA_INT64  },
	{"zvol_immediate_write_sz",		KSTAT_DATA_INT64  },

	{ "l2arc_noprefetch",			KSTAT_DATA_INT64  },
	{ "l2arc_feed_again",			KSTAT_DATA_INT64  },
	{ "l2arc_norw",					KSTAT_DATA_INT64  },

	{"zfs_top_maxinflight",			KSTAT_DATA_INT64  },
	{"zfs_resilver_delay",			KSTAT_DATA_INT64  },
	{"zfs_scrub_delay",				KSTAT_DATA_INT64  },
	{"zfs_scan_idle",				KSTAT_DATA_INT64  },

	{"zfs_recover",					KSTAT_DATA_INT64  },

	{"zfs_free_max_blocks",				KSTAT_DATA_UINT64  },
	{"zfs_free_bpobj_enabled",			KSTAT_DATA_INT64  },

	{"zfs_send_corrupt_data",		KSTAT_DATA_UINT64  },
	{"zfs_send_queue_length",		KSTAT_DATA_UINT64  },
	{"zfs_recv_queue_length",		KSTAT_DATA_UINT64  },

	{"zfs_vdev_mirror_rotating_inc",		KSTAT_DATA_UINT64  },
	{"zfs_vdev_mirror_rotating_seek_inc",	KSTAT_DATA_UINT64  },
	{"zfs_vdev_mirror_rotating_seek_offset",KSTAT_DATA_UINT64  },
	{"zfs_vdev_mirror_non_rotating_inc",	KSTAT_DATA_UINT64  },
	{"zfs_vdev_mirror_non_rotating_seek_inc",KSTAT_DATA_UINT64  },

	{"zvol_inhibit_dev",KSTAT_DATA_UINT64  },
	{"zfs_send_set_freerecords_bit",KSTAT_DATA_UINT64  },

	{"zfs_write_implies_delete_child",KSTAT_DATA_UINT64  },
	{"zfs_send_holes_without_birth_time",KSTAT_DATA_UINT64  },
<<<<<<< HEAD

=======
	{"dbuf_cache_max_bytes",KSTAT_DATA_UINT64  },
>>>>>>> d8c22ac5
};




static kstat_t		*osx_kstat_ksp;


static int osx_kstat_update(kstat_t *ksp, int rw)
{
	osx_kstat_t *ks = ksp->ks_data;

	if (rw == KSTAT_WRITE) {

		/* Darwin */

		debug_vnop_osx_printf = ks->darwin_debug.value.ui64;
		if (ks->darwin_debug.value.ui64 == 9119)
			panic("ZFS: User requested panic\n");
		zfs_vnop_ignore_negatives = ks->darwin_ignore_negatives.value.ui64;
		zfs_vnop_ignore_positives = ks->darwin_ignore_positives.value.ui64;
		zfs_vnop_create_negatives = ks->darwin_create_negatives.value.ui64;
		zfs_vnop_force_formd_normalized_output = ks->darwin_force_formd_normalized.value.ui64;
		zfs_vnop_skip_unlinked_drain = ks->darwin_skip_unlinked_drain.value.ui64;

		/* ARC */
		arc_kstat_update(ksp, rw);
		arc_kstat_update_osx(ksp, rw);

		/* L2ARC */
		l2arc_write_max = ks->l2arc_write_max.value.ui64;
		l2arc_write_boost = ks->l2arc_write_boost.value.ui64;
		l2arc_headroom = ks->l2arc_headroom.value.ui64;
		l2arc_headroom_boost = ks->l2arc_headroom_boost.value.ui64;
		l2arc_max_block_size = ks->l2arc_max_block_size.value.ui64;
		l2arc_feed_secs = ks->l2arc_feed_secs.value.ui64;
		l2arc_feed_min_ms = ks->l2arc_feed_min_ms.value.ui64;

		l2arc_noprefetch = ks->l2arc_noprefetch.value.i64;
		l2arc_feed_again = ks->l2arc_feed_again.value.i64;
		l2arc_norw = ks->l2arc_norw.value.i64;

		/* vdev_queue */

		zfs_vdev_max_active =
			ks->zfs_vdev_max_active.value.ui64;
		zfs_vdev_sync_read_min_active =
			ks->zfs_vdev_sync_read_min_active.value.ui64;
		zfs_vdev_sync_read_max_active =
			ks->zfs_vdev_sync_read_max_active.value.ui64;
		zfs_vdev_sync_write_min_active =
			ks->zfs_vdev_sync_write_min_active.value.ui64;
		zfs_vdev_sync_write_max_active =
			ks->zfs_vdev_sync_write_max_active.value.ui64;
		zfs_vdev_async_read_min_active =
			ks->zfs_vdev_async_read_min_active.value.ui64;
		zfs_vdev_async_read_max_active =
			ks->zfs_vdev_async_read_max_active.value.ui64;
		zfs_vdev_async_write_min_active =
			ks->zfs_vdev_async_write_min_active.value.ui64;
		zfs_vdev_async_write_max_active =
			ks->zfs_vdev_async_write_max_active.value.ui64;
		zfs_vdev_scrub_min_active =
			ks->zfs_vdev_scrub_min_active.value.ui64;
		zfs_vdev_scrub_max_active =
			ks->zfs_vdev_scrub_max_active.value.ui64;
		zfs_vdev_async_write_active_min_dirty_percent =
			ks->zfs_vdev_async_write_active_min_dirty_percent.value.i64;
		zfs_vdev_async_write_active_max_dirty_percent =
			ks->zfs_vdev_async_write_active_max_dirty_percent.value.i64;
		zfs_vdev_aggregation_limit =
			ks->zfs_vdev_aggregation_limit.value.i64;
		zfs_vdev_read_gap_limit =
			ks->zfs_vdev_read_gap_limit.value.i64;
		zfs_vdev_write_gap_limit =
			ks->zfs_vdev_write_gap_limit.value.i64;

		arc_reduce_dnlc_percent =
			ks->arc_reduce_dnlc_percent.value.i64;
		arc_lotsfree_percent =
			ks->arc_lotsfree_percent.value.i64;
		zfs_dirty_data_max =
			ks->zfs_dirty_data_max.value.i64;
		zfs_dirty_data_sync =
			ks->zfs_dirty_data_sync.value.i64;
		zfs_delay_max_ns =
			ks->zfs_delay_max_ns.value.i64;
		zfs_delay_min_dirty_percent =
			ks->zfs_delay_min_dirty_percent.value.i64;
		zfs_delay_scale =
			ks->zfs_delay_scale.value.i64;
		spa_asize_inflation =
			ks->spa_asize_inflation.value.i64;
		zfs_mdcomp_disable =
			ks->zfs_mdcomp_disable.value.i64;
		zfs_prefetch_disable =
			ks->zfs_prefetch_disable.value.i64;
		zfetch_max_streams =
			ks->zfetch_max_streams.value.i64;
		zfetch_min_sec_reap =
			ks->zfetch_min_sec_reap.value.i64;
		zfetch_array_rd_sz =
			ks->zfetch_array_rd_sz.value.i64;
		zfs_default_bs =
			ks->zfs_default_bs.value.i64;
		zfs_default_ibs =
			ks->zfs_default_ibs.value.i64;
		metaslab_aliquot =
			ks->metaslab_aliquot.value.i64;
		spa_max_replication_override =
			ks->spa_max_replication_override.value.i64;
		spa_mode_global =
			ks->spa_mode_global.value.i64;
		zfs_flags =
			ks->zfs_flags.value.i64;
		zfs_txg_timeout =
			ks->zfs_txg_timeout.value.i64;
		zfs_vdev_cache_max =
			ks->zfs_vdev_cache_max.value.i64;
		zfs_vdev_cache_size =
			ks->zfs_vdev_cache_size.value.i64;
		zfs_no_scrub_io =
			ks->zfs_no_scrub_io.value.i64;
		zfs_no_scrub_prefetch =
			ks->zfs_no_scrub_prefetch.value.i64;
		fzap_default_block_shift =
			ks->fzap_default_block_shift.value.i64;
		zfs_immediate_write_sz =
			ks->zfs_immediate_write_sz.value.i64;
		zfs_read_chunk_size =
			ks->zfs_read_chunk_size.value.i64;
		zfs_nocacheflush =
			ks->zfs_nocacheflush.value.i64;
		zil_replay_disable =
			ks->zil_replay_disable.value.i64;
		metaslab_gang_bang =
			ks->metaslab_gang_bang.value.i64;
		metaslab_df_alloc_threshold =
			ks->metaslab_df_alloc_threshold.value.i64;
		metaslab_df_free_pct =
			ks->metaslab_df_free_pct.value.i64;
		zio_injection_enabled =
			ks->zio_injection_enabled.value.i64;
		zvol_immediate_write_sz =
			ks->zvol_immediate_write_sz.value.i64;

		zfs_top_maxinflight =
			ks->zfs_top_maxinflight.value.i64;
		zfs_resilver_delay =
			ks->zfs_resilver_delay.value.i64;
		zfs_scrub_delay =
			ks->zfs_scrub_delay.value.i64;
		zfs_scan_idle =
			ks->zfs_scan_idle.value.i64;
		zfs_recover =
			ks->zfs_recover.value.i64;

		zfs_free_max_blocks =
			ks->zfs_free_max_blocks.value.ui64;
		zfs_free_bpobj_enabled	 =
			ks->zfs_free_bpobj_enabled.value.i64;

		zfs_send_corrupt_data =
			ks->zfs_send_corrupt_data.value.ui64;
		zfs_send_queue_length =
			ks->zfs_send_queue_length.value.ui64;
		zfs_recv_queue_length =
			ks->zfs_recv_queue_length.value.ui64;

		zfs_vdev_mirror_rotating_inc =
			ks->zfs_vdev_mirror_rotating_inc.value.ui64;
		zfs_vdev_mirror_rotating_seek_inc =
			ks->zfs_vdev_mirror_rotating_seek_inc.value.ui64;
		zfs_vdev_mirror_rotating_seek_offset =
			ks->zfs_vdev_mirror_rotating_seek_offset.value.ui64;
		zfs_vdev_mirror_non_rotating_inc =
			ks->zfs_vdev_mirror_non_rotating_inc.value.ui64;
		zfs_vdev_mirror_non_rotating_seek_inc =
			ks->zfs_vdev_mirror_non_rotating_seek_inc.value.ui64;

		zvol_inhibit_dev =
			ks->zvol_inhibit_dev.value.ui64;
		zfs_send_set_freerecords_bit =
			ks->zfs_send_set_freerecords_bit.value.ui64;

		zfs_write_implies_delete_child =
			ks->zfs_write_implies_delete_child.value.ui64;
<<<<<<< HEAD
		send_holes_without_birth_time =
			ks->zfs_send_holes_without_birth_time.value.ui64;
=======
		zfs_send_holes_without_birth_time =
			ks->zfs_send_holes_without_birth_time.value.ui64;
		dbuf_cache_max_bytes =
		    ks->dbuf_cache_max_bytes.value.ui64;
>>>>>>> d8c22ac5

	} else {

		/* kstat READ */
		ks->spa_version.value.ui64                   = SPA_VERSION;
		ks->zpl_version.value.ui64                   = ZPL_VERSION;

		/* Darwin */
		ks->darwin_active_vnodes.value.ui64          = vnop_num_vnodes;
		ks->darwin_reclaim_nodes.value.ui64          = vnop_num_reclaims;
		ks->darwin_debug.value.ui64                  = debug_vnop_osx_printf;
		ks->darwin_ignore_negatives.value.ui64       = zfs_vnop_ignore_negatives;
		ks->darwin_ignore_positives.value.ui64       = zfs_vnop_ignore_positives;
		ks->darwin_create_negatives.value.ui64       = zfs_vnop_create_negatives;
		ks->darwin_force_formd_normalized.value.ui64 = zfs_vnop_force_formd_normalized_output;
		ks->darwin_skip_unlinked_drain.value.ui64    = zfs_vnop_skip_unlinked_drain;

		/* ARC */
		arc_kstat_update(ksp, rw);
		arc_kstat_update_osx(ksp, rw);

		/* L2ARC */
		ks->l2arc_write_max.value.ui64               = l2arc_write_max;
		ks->l2arc_write_boost.value.ui64             = l2arc_write_boost;
		ks->l2arc_headroom.value.ui64                = l2arc_headroom;
		ks->l2arc_headroom_boost.value.ui64          = l2arc_headroom_boost;
		ks->l2arc_max_block_size.value.ui64          = l2arc_max_block_size;
		ks->l2arc_feed_secs.value.ui64               = l2arc_feed_secs;
		ks->l2arc_feed_min_ms.value.ui64             = l2arc_feed_min_ms;

		ks->l2arc_noprefetch.value.i64               = l2arc_noprefetch;
		ks->l2arc_feed_again.value.i64               = l2arc_feed_again;
		ks->l2arc_norw.value.i64                     = l2arc_norw;

		/* vdev_queue */
		ks->zfs_vdev_max_active.value.ui64 =
			zfs_vdev_max_active ;
		ks->zfs_vdev_sync_read_min_active.value.ui64 =
			zfs_vdev_sync_read_min_active ;
		ks->zfs_vdev_sync_read_max_active.value.ui64 =
			zfs_vdev_sync_read_max_active ;
		ks->zfs_vdev_sync_write_min_active.value.ui64 =
			zfs_vdev_sync_write_min_active ;
		ks->zfs_vdev_sync_write_max_active.value.ui64 =
			zfs_vdev_sync_write_max_active ;
		ks->zfs_vdev_async_read_min_active.value.ui64 =
			zfs_vdev_async_read_min_active ;
		ks->zfs_vdev_async_read_max_active.value.ui64 =
			zfs_vdev_async_read_max_active ;
		ks->zfs_vdev_async_write_min_active.value.ui64 =
			zfs_vdev_async_write_min_active ;
		ks->zfs_vdev_async_write_max_active.value.ui64 =
			zfs_vdev_async_write_max_active ;
		ks->zfs_vdev_scrub_min_active.value.ui64 =
			zfs_vdev_scrub_min_active ;
		ks->zfs_vdev_scrub_max_active.value.ui64 =
			zfs_vdev_scrub_max_active ;
		ks->zfs_vdev_async_write_active_min_dirty_percent.value.i64 =
			zfs_vdev_async_write_active_min_dirty_percent ;
		ks->zfs_vdev_async_write_active_max_dirty_percent.value.i64 =
			zfs_vdev_async_write_active_max_dirty_percent ;
		ks->zfs_vdev_aggregation_limit.value.i64 =
			zfs_vdev_aggregation_limit ;
		ks->zfs_vdev_read_gap_limit.value.i64 =
			zfs_vdev_read_gap_limit ;
		ks->zfs_vdev_write_gap_limit.value.i64 =
			zfs_vdev_write_gap_limit;

		ks->arc_reduce_dnlc_percent.value.i64 =
			arc_reduce_dnlc_percent;
		ks->arc_lotsfree_percent.value.i64 =
			arc_lotsfree_percent;
		ks->zfs_dirty_data_max.value.i64 =
			zfs_dirty_data_max;
		ks->zfs_dirty_data_sync.value.i64 =
			zfs_dirty_data_sync;
		ks->zfs_delay_max_ns.value.i64 =
			zfs_delay_max_ns;
		ks->zfs_delay_min_dirty_percent.value.i64 =
			zfs_delay_min_dirty_percent;
		ks->zfs_delay_scale.value.i64 =
			zfs_delay_scale;
		ks->spa_asize_inflation.value.i64 =
			spa_asize_inflation;
		ks->zfs_mdcomp_disable.value.i64 =
			zfs_mdcomp_disable;
		ks->zfs_prefetch_disable.value.i64 =
			zfs_prefetch_disable;
		ks->zfetch_max_streams.value.i64 =
			zfetch_max_streams;
		ks->zfetch_min_sec_reap.value.i64 =
			zfetch_min_sec_reap;
		ks->zfetch_array_rd_sz.value.i64 =
			zfetch_array_rd_sz;
		ks->zfs_default_bs.value.i64 =
			zfs_default_bs;
		ks->zfs_default_ibs.value.i64 =
			zfs_default_ibs;
		ks->metaslab_aliquot.value.i64 =
			metaslab_aliquot;
		ks->spa_max_replication_override.value.i64 =
			spa_max_replication_override;
		ks->spa_mode_global.value.i64 =
			spa_mode_global;
		ks->zfs_flags.value.i64 =
			zfs_flags;
		ks->zfs_txg_timeout.value.i64 =
			zfs_txg_timeout;
		ks->zfs_vdev_cache_max.value.i64 =
			zfs_vdev_cache_max;
		ks->zfs_vdev_cache_size.value.i64 =
			zfs_vdev_cache_size;
		ks->zfs_no_scrub_io.value.i64 =
			zfs_no_scrub_io;
		ks->zfs_no_scrub_prefetch.value.i64 =
			zfs_no_scrub_prefetch;
		ks->fzap_default_block_shift.value.i64 =
			fzap_default_block_shift;
		ks->zfs_immediate_write_sz.value.i64 =
			zfs_immediate_write_sz;
		ks->zfs_read_chunk_size.value.i64 =
			zfs_read_chunk_size;
		ks->zfs_nocacheflush.value.i64 =
			zfs_nocacheflush;
		ks->zil_replay_disable.value.i64 =
			zil_replay_disable;
		ks->metaslab_gang_bang.value.i64 =
			metaslab_gang_bang;
		ks->metaslab_df_alloc_threshold.value.i64 =
			metaslab_df_alloc_threshold;
		ks->metaslab_df_free_pct.value.i64 =
			metaslab_df_free_pct;
		ks->zio_injection_enabled.value.i64 =
			zio_injection_enabled;
		ks->zvol_immediate_write_sz.value.i64 =
			zvol_immediate_write_sz;

		ks->zfs_top_maxinflight.value.i64 =
			zfs_top_maxinflight;
		ks->zfs_resilver_delay.value.i64 =
			zfs_resilver_delay;
		ks->zfs_scrub_delay.value.i64 =
			zfs_scrub_delay;
		ks->zfs_scan_idle.value.i64 =
			zfs_scan_idle;

		ks->zfs_recover.value.i64 =
			zfs_recover;

		ks->zfs_free_max_blocks.value.ui64 =
			zfs_free_max_blocks;
		ks->zfs_free_bpobj_enabled.value.i64 =
			zfs_free_bpobj_enabled;

		ks->zfs_send_corrupt_data.value.ui64 =
			zfs_send_corrupt_data;
		ks->zfs_send_queue_length.value.ui64 =
			zfs_send_queue_length;
		ks->zfs_recv_queue_length.value.ui64 =
			zfs_recv_queue_length;

		ks->zfs_vdev_mirror_rotating_inc.value.ui64 =
			zfs_vdev_mirror_rotating_inc;
		ks->zfs_vdev_mirror_rotating_seek_inc.value.ui64 =
			zfs_vdev_mirror_rotating_seek_inc;
		ks->zfs_vdev_mirror_rotating_seek_offset.value.ui64 =
			zfs_vdev_mirror_rotating_seek_offset;
		ks->zfs_vdev_mirror_non_rotating_inc.value.ui64 =
			zfs_vdev_mirror_non_rotating_inc;
		ks->zfs_vdev_mirror_non_rotating_seek_inc.value.ui64 =
			zfs_vdev_mirror_non_rotating_seek_inc;

		ks->zvol_inhibit_dev.value.ui64 =
			zvol_inhibit_dev;
		ks->zfs_send_set_freerecords_bit.value.ui64 =
			zfs_send_set_freerecords_bit;

		ks->zfs_write_implies_delete_child.value.ui64 =
			zfs_write_implies_delete_child;
		ks->zfs_send_holes_without_birth_time.value.ui64 =
<<<<<<< HEAD
			send_holes_without_birth_time;
=======
			zfs_send_holes_without_birth_time;

		ks->dbuf_cache_max_bytes.value.ui64 = dbuf_cache_max_bytes;
>>>>>>> d8c22ac5
	}

	return 0;
}



int kstat_osx_init(void)
{
	osx_kstat_ksp = kstat_create("zfs", 0, "tunable", "darwin",
	    KSTAT_TYPE_NAMED, sizeof (osx_kstat) / sizeof (kstat_named_t),
	    KSTAT_FLAG_VIRTUAL|KSTAT_FLAG_WRITABLE);

	if (osx_kstat_ksp != NULL) {
		osx_kstat_ksp->ks_data = &osx_kstat;
        osx_kstat_ksp->ks_update = osx_kstat_update;
		kstat_install(osx_kstat_ksp);
	}

	return 0;
}

void kstat_osx_fini(void)
{
    if (osx_kstat_ksp != NULL) {
        kstat_delete(osx_kstat_ksp);
        osx_kstat_ksp = NULL;
    }
}<|MERGE_RESOLUTION|>--- conflicted
+++ resolved
@@ -170,11 +170,8 @@
 
 	{"zfs_write_implies_delete_child",KSTAT_DATA_UINT64  },
 	{"zfs_send_holes_without_birth_time",KSTAT_DATA_UINT64  },
-<<<<<<< HEAD
-
-=======
+
 	{"dbuf_cache_max_bytes",KSTAT_DATA_UINT64  },
->>>>>>> d8c22ac5
 };
 
 
@@ -362,15 +359,10 @@
 
 		zfs_write_implies_delete_child =
 			ks->zfs_write_implies_delete_child.value.ui64;
-<<<<<<< HEAD
-		send_holes_without_birth_time =
-			ks->zfs_send_holes_without_birth_time.value.ui64;
-=======
 		zfs_send_holes_without_birth_time =
 			ks->zfs_send_holes_without_birth_time.value.ui64;
 		dbuf_cache_max_bytes =
 		    ks->dbuf_cache_max_bytes.value.ui64;
->>>>>>> d8c22ac5
 
 	} else {
 
@@ -551,13 +543,9 @@
 		ks->zfs_write_implies_delete_child.value.ui64 =
 			zfs_write_implies_delete_child;
 		ks->zfs_send_holes_without_birth_time.value.ui64 =
-<<<<<<< HEAD
-			send_holes_without_birth_time;
-=======
 			zfs_send_holes_without_birth_time;
 
 		ks->dbuf_cache_max_bytes.value.ui64 = dbuf_cache_max_bytes;
->>>>>>> d8c22ac5
 	}
 
 	return 0;
