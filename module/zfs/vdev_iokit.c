--- conflicted
+++ resolved
@@ -254,31 +254,18 @@
 	 * We must have a pathname, and it must be absolute.
 	 */
 	if (vd->vdev_path == NULL || vd->vdev_path[0] != '/') {
-<<<<<<< HEAD
         vdev_iokit_log_str( "vdev_iokit_open: invalid path:", vd->vdev_path );
-=======
-//        vdev_iokit_log_str( "vdev_iokit_open: invalid path:", vd->vdev_path );
->>>>>>> 65620204
 		vd->vdev_stat.vs_aux = VDEV_AUX_BAD_LABEL;
 		return (SET_ERROR(EINVAL));
 	}
 	
     if (vd->vdev_tsd) {
-<<<<<<< HEAD
 //        if (vd->vdev_reopening) {
 //            vdev_iokit_log( "vdev_iokit_open: reopening (unhandled)" );
 //            goto skip_open;
 //        } else {
 //        }
         vdev_iokit_log( "vdev_iokit_open: busy" );
-=======
-        if (vd->vdev_reopening) {
-            vdev_iokit_log( "vdev_iokit_open: reopening (unhandled)" );
-//            goto skip_open;
-//        } else {
-        }
-//        vdev_iokit_log( "vdev_iokit_open: busy" );
->>>>>>> 65620204
         error = EBUSY;
         goto out;
     }
@@ -287,11 +274,7 @@
     dvd = (vdev_iokit_t*)(vd->vdev_tsd);
     
     if(error != 0 || !dvd) {
-<<<<<<< HEAD
         vdev_iokit_log_ptr( "vdev_iokit_open: error allocating dvd", dvd );
-=======
-//        vdev_iokit_log_ptr( "vdev_iokit_open: error allocating dvd", dvd );
->>>>>>> 65620204
         return (error != 0 ? error : ENOMEM);
     }
 
@@ -506,11 +489,7 @@
         
         /* Allocate several io_context objects */
         if( vdev_iokit_context_pool_alloc(dvd) != 0 ) {
-<<<<<<< HEAD
             vdev_iokit_log_ptr("ZFS: vdev_iokit_handle_open: couldn't allocate context pools:", dvd);
-=======
-//            vdev_iokit_log_ptr("ZFS: vdev_iokit_handle_open: couldn't allocate context pools:", dvd);
->>>>>>> 65620204
             error =     ENOMEM;
             goto out;
         }
@@ -592,13 +571,8 @@
     if (!vd || !vd->vdev_tsd)
 		return;
     
-<<<<<<< HEAD
 //    if (vd->vdev_reopening)
 //        vdev_iokit_log( "vdev_iokit_close: reopening (unhandled)" );
-=======
-    if (vd->vdev_reopening)
-        vdev_iokit_log( "vdev_iokit_close: reopening (unhandled)" );
->>>>>>> 65620204
     
     dvd =       (vdev_iokit_t *)vd->vdev_tsd;
     
@@ -832,15 +806,9 @@
     
     error =     vdev_iokit_strategy( dvd, zio );
     
-<<<<<<< HEAD
 //	if (error != 0) {
 //        vdev_iokit_log_num( "vdev_iokit_io_start: error returned by vdev_iokit_strategy (%d)", error );
 //    }
-=======
-	if (error != 0) {
-//        vdev_iokit_log_num( "vdev_iokit_io_start: error returned by vdev_iokit_strategy (%d)", error );
-    }
->>>>>>> 65620204
 
     return (ZIO_PIPELINE_STOP);
 }
@@ -897,7 +865,6 @@
 	vdev_label_t *label =   0;
     char *pool_name =       0;
     nvlist_t *vdev_tree =   0;
-<<<<<<< HEAD
     
     size_t labelsize =      VDEV_SKIP_SIZE + VDEV_PHYS_SIZE;
     uint64_t guid =         0;
@@ -919,29 +886,6 @@
     /* Open the IOKit handle */
     error =     vdev_iokit_handle_open(dvd, FREAD);
     
-=======
-    
-    size_t labelsize =      VDEV_SKIP_SIZE + VDEV_PHYS_SIZE;
-    uint64_t guid =         0;
-    uint64_t id =           0;
-	uint64_t s = 0, size =  0;
-    uint64_t offset, state, txg =   0;
-	int l;
-	int error =             EINVAL;
-    
-//    vdev_iokit_log_ptr("ZFS: vdev_iokit_read_label: dvd->vd_iokit_hl:", dvd->vd_iokit_hl);
-    
-	/*
-	 * Read the device label and build the nvlist.
-	 */
-    
-    if (!dvd || !dvd->vd_iokit_hl || !dvd->vd_zfs_hl)
-        return EINVAL;
-    
-    /* Open the IOKit handle */
-    error =     vdev_iokit_handle_open(dvd, FREAD);
-    
->>>>>>> 65620204
     if (error != 0) {
 //        vdev_iokit_log_num("ZFS: vdev_iokit_read_label: Couldn't open handle. error:", error);
 		return (SET_ERROR(EIO));
