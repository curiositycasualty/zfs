--- conflicted
+++ resolved
@@ -428,10 +428,9 @@
                                                           (void *)address,
                                                           len);
   return done;
-<<<<<<< HEAD
-=======
-}
-
+}
+
+#if 0
 #include <sys/vdev_impl.h>
 #include <sys/spa_impl.h>
 #include <sys/vdev_disk.h>
@@ -535,5 +534,5 @@
 	} // if has BSDname
 
 	return true;
->>>>>>> 890ef86e
-}+}
+#endif