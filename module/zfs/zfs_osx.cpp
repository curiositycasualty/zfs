
#include <IOKit/IOLib.h>
#include <IOKit/IOBSD.h>
#include <IOKit/IOKitKeys.h>

#include <sys/zfs_ioctl.h>
#include <sys/zfs_znode.h>
#include <sys/zvol.h>

#include <sys/zvolIO.h>

#ifdef ZFS_BOOT
#include <sys/zfs_boot.h>
<<<<<<< HEAD
=======
#include <sys/spa_impl.h>
>>>>>>> 26afb376
#endif

#include <sys/ldi_osx.h>

#include <sys/zfs_vnops.h>
#include <sys/taskq.h>

#include <libkern/version.h>

#include <libkern/sysctl.h>


extern "C" {
	extern kern_return_t _start(kmod_info_t *ki, void *data);
	extern kern_return_t _stop(kmod_info_t *ki, void *data);

	__attribute__((visibility("default"))) KMOD_EXPLICIT_DECL(net.lundman.zfs, "1.0.0", _start, _stop)
	kmod_start_func_t *_realmain = 0;
	kmod_stop_func_t  *_antimain = 0;
	int _kext_apple_cc = __APPLE_CC__ ;
};

<<<<<<< HEAD
/*
 * Can those with more C++ experience clean this up?
 */
static void *global_c_interface = NULL;

=======
>>>>>>> 26afb376
// Define the superclass.
#define super IOService

OSDefineMetaClassAndStructors(net_lundman_zfs_zvol, IOService)


/*
 * Some left over functions from zfs_osx.c, left as C until cleaned up
 */

extern "C" {

extern SInt32 zfs_active_fs_count;


#ifdef DEBUG
#define	ZFS_DEBUG_STR	" (DEBUG mode)"
#else
#define	ZFS_DEBUG_STR	""
#endif

static char kext_version[64] = ZFS_META_VERSION "-" ZFS_META_RELEASE ZFS_DEBUG_STR;

//struct sysctl_oid_list sysctl__zfs_children;
SYSCTL_DECL(_zfs);
SYSCTL_NODE( , OID_AUTO, zfs, CTLFLAG_RD, 0, "");
SYSCTL_STRING(_zfs, OID_AUTO, kext_version,
			  CTLFLAG_RD | CTLFLAG_LOCKED,
			  kext_version, 0, "ZFS KEXT Version");

#ifdef __APPLE__
extern int
zfs_vfs_sysctl(int *name, __unused u_int namelen, user_addr_t oldp, size_t *oldlenp,
               user_addr_t newp, size_t newlen, __unused vfs_context_t context)
{
#if 0
	int error;
	switch(name[0]) {
	case ZFS_SYSCTL_FOOTPRINT: {
		zfs_footprint_stats_t *footprint;
		size_t copyinsize;
		size_t copyoutsize;
		int max_caches;
		int act_caches;

		if (newp) {
			return (EINVAL);
		}
		if (!oldp) {
			*oldlenp = sizeof (zfs_footprint_stats_t);
			return (0);
		}
		copyinsize = *oldlenp;
		if (copyinsize < sizeof (zfs_footprint_stats_t)) {
			*oldlenp = sizeof (zfs_footprint_stats_t);
			return (ENOMEM);
		}
		footprint = kmem_alloc(copyinsize, KM_SLEEP);

		max_caches = copyinsize - sizeof (zfs_footprint_stats_t);
		max_caches += sizeof (kmem_cache_stats_t);
		max_caches /= sizeof (kmem_cache_stats_t);

		footprint->version = ZFS_FOOTPRINT_VERSION;

		footprint->memory_stats.current = zfs_footprint.current;
		footprint->memory_stats.target = zfs_footprint.target;
		footprint->memory_stats.highest = zfs_footprint.highest;
		footprint->memory_stats.maximum = zfs_footprint.maximum;

		arc_get_stats(&footprint->arc_stats);

		kmem_cache_stats(&footprint->cache_stats[0], max_caches, &act_caches);
		footprint->caches_count = act_caches;
		footprint->thread_count = zfs_threads;

		copyoutsize = sizeof (zfs_footprint_stats_t) +
		              ((act_caches - 1) * sizeof (kmem_cache_stats_t));

		error = ddi_copyout(footprint, oldp, copyoutsize, 0);

		kmem_free(footprint, copyinsize);

		return (error);
	    }

	case ZFS_SYSCTL_CONFIG_DEBUGMSG:
		error = sysctl_int(oldp, oldlenp, newp, newlen, &zfs_msg_buf_enabled);
		return error;

	case ZFS_SYSCTL_CONFIG_zdprintf:
#ifdef ZFS_DEBUG
		error = sysctl_int(oldp, oldlenp, newp, newlen, &zfs_zdprintf_enabled);
#else
		error = ENOTSUP;
#endif
		return error;
	}
#endif
	return (ENOTSUP);
}
#endif /* __APPLE__ */


#include <sys/utsname.h>
#include <string.h>


} // Extern "C"


bool net_lundman_zfs_zvol::init (OSDictionary* dict)
{
    bool res = super::init(dict);
    //IOLog("ZFS::init\n");
    return res;
}


void net_lundman_zfs_zvol::free (void)
{
  //IOLog("ZFS::free\n");
    super::free();
}


IOService* net_lundman_zfs_zvol::probe (IOService* provider, SInt32* score)
{
    IOService *res = super::probe(provider, score);
    //IOLog("ZFS::probe\n");
    return res;
}

bool net_lundman_zfs_zvol::start (IOService *provider)
{
    bool res = super::start(provider);


    IOLog("ZFS: Loading module ... \n");

    sysctl_register_oid(&sysctl__zfs);
    sysctl_register_oid(&sysctl__zfs_kext_version);

	/* Init LDI */
	int error = 0;
	error = ldi_init(this);
	if (error) {
		IOLog("%s ldi_init error %d\n", __func__, error);
		sysctl_unregister_oid(&sysctl__zfs_kext_version);
		sysctl_unregister_oid(&sysctl__zfs);
		return (false);
		/* XXX Needs to fail ZFS start */
	}

	/*
	 * Initialize /dev/zfs, this calls spa_init->dmu_init->arc_init-> etc
	 */
	zfs_ioctl_osx_init();

	/* registerService() allows zconfigd to match against the service */
	this->registerService();

	///sysctl_register_oid(&sysctl__debug_maczfs);
	//sysctl_register_oid(&sysctl__debug_maczfs_stalk);

    zfs_vfsops_init();

    /*
     * When is the best time to start the system_taskq? It is strictly
     * speaking not used by SPL, but by ZFS. ZFS should really start it?
     */
    system_taskq_init();


    /*
     * hostid is left as 0 on OSX, and left to be set if developers wish to
     * use it. If it is 0, we will hash the hardware.uuid into a 32 bit
     * value and set the hostid.
     */
    if (!zone_get_hostid(NULL)) {
      uint32_t myhostid = 0;
      IORegistryEntry *ioregroot =  IORegistryEntry::getRegistryRoot();
      if(ioregroot) {
        //IOLog("ioregroot is '%s'\n", ioregroot->getName(gIOServicePlane));
        IORegistryEntry *macmodel = ioregroot->getChildEntry(gIOServicePlane);
        if(macmodel) {
          //IOLog("macmodel is '%s'\n", macmodel->getName(gIOServicePlane));
          OSObject *ioplatformuuidobj;
          //ioplatformuuidobj = ioregroot->getProperty("IOPlatformUUID", gIOServicePlane, kIORegistryIterateRecursively);
          ioplatformuuidobj = macmodel->getProperty(kIOPlatformUUIDKey);
          if(ioplatformuuidobj) {
            OSString *ioplatformuuidstr = OSDynamicCast(OSString, ioplatformuuidobj);
            //IOLog("IOPlatformUUID is '%s'\n", ioplatformuuidstr->getCStringNoCopy());

            myhostid = fnv_32a_str(ioplatformuuidstr->getCStringNoCopy(),
                                   FNV1_32A_INIT);

            sysctlbyname("kern.hostid", NULL, NULL, &myhostid, sizeof(myhostid));
            printf("ZFS: hostid set to %08x from UUID '%s'\n",
                   myhostid, ioplatformuuidstr->getCStringNoCopy());
          }
        }
      }
    }

#ifdef ZFS_BOOT
	zfs_boot_init(this);
#endif

    return res;
}

void net_lundman_zfs_zvol::stop (IOService *provider)
{
#ifdef ZFS_BOOT
	zfs_boot_fini();
#endif

    IOLog("ZFS: Attempting to unload ...\n");

    super::stop(provider);


    system_taskq_fini();

    zfs_ioctl_osx_fini();
    zfs_vfsops_fini();

	ldi_fini();

    sysctl_unregister_oid(&sysctl__zfs_kext_version);
    sysctl_unregister_oid(&sysctl__zfs);
    IOLog("ZFS: Unloaded module\n");
}

bool
net_lundman_zfs_zvol::isOpen(const IOService *forClient) const
{
<<<<<<< HEAD
  zvol_state_t *nub = (zvol_state_t *)arg1;
  IOLog("block svc ejecting\n");
  if(nub) {

    // Only 10.6 needs special work to eject
    if ((version_major == 10) &&
	(version_minor == 8))
      destroyBlockStorageDevice(nub);

  }

  IOLog("block svc ejected\n");
  return kIOReturnSuccess;
}



bool net_lundman_zfs_zvol::createBlockStorageDevice (zvol_state_t *zv)
{
    net_lundman_zfs_zvol_device *nub = NULL;
    bool            result = false;

    if (!zv) goto bail;

    //IOLog("createBlock size %llu\n", zv->zv_volsize);

    // Allocate a new IOBlockStorageDevice nub.
    nub = new net_lundman_zfs_zvol_device;
    if (nub == NULL)
        goto bail;

    // Call the custom init method (passing the overall disk size).
    if (nub->init(zv) == false)
        goto bail;

    // Attach the IOBlockStorageDevice to the this driver.
    // This call increments the reference count of the nub object,
    // so we can release our reference at function exit.
    if (nub->attach(this) == false)
        goto bail;

    // Allow the upper level drivers to match against the IOBlockStorageDevice.
    /*
     * We here use Synchronous, so that all services are attached now, then
     * we can go look for the BSDName. We need this to create the correct
     * symlinks.
     */
    nub->registerService(kIOServiceSynchronous);

    if (nub->getBSDName() == 0) {
        if ((version_major != 10) &&
            (version_minor != 8))
            zvol_add_symlink(zv, &zv->zv_bsdname[1], zv->zv_bsdname);
            result = true;
    } else
        result = false;

 bail:
    // Unconditionally release the nub object.
    if (nub != NULL)
        nub->release();

   return result;
}

bool net_lundman_zfs_zvol::destroyBlockStorageDevice (zvol_state_t *zv)
{
    net_lundman_zfs_zvol_device *nub = NULL;
    bool            result = true;

    if (zv->zv_iokitdev) {

      //IOLog("removeBlockdevice\n");

      nub = static_cast<net_lundman_zfs_zvol_device*>(zv->zv_iokitdev);

      zv->zv_iokitdev = NULL;
      zv = NULL;

		if (nub)
			nub->terminate(kIOServiceRequired|
			    kIOServiceSynchronous);
    }

    return result;
}

bool net_lundman_zfs_zvol::updateVolSize(zvol_state_t *zv)
{
    net_lundman_zfs_zvol_device *nub = NULL;
    //bool            result = true;

    // Is it ok to keep a pointer reference to the nub like this?
    if (zv->zv_iokitdev) {
      nub = static_cast<net_lundman_zfs_zvol_device*>(zv->zv_iokitdev);

      if (!nub)
          return false;

      //IOLog("Attempting to update volsize\n");
      nub->retain();
      nub->registerService(kIOServiceSynchronous);
      nub->release();
    }
    return true;
}

/*
 * C language interfaces
 */

int zvolCreateNewDevice(zvol_state_t *zv)
{
    static_cast<net_lundman_zfs_zvol*>(global_c_interface)->createBlockStorageDevice(zv);
    return 0;
}

int zvolRemoveDevice(zvol_state_t *zv)
{
    static_cast<net_lundman_zfs_zvol*>(global_c_interface)->destroyBlockStorageDevice(zv);
    return 0;
}

int zvolSetVolsize(zvol_state_t *zv)
{
    static_cast<net_lundman_zfs_zvol*>(global_c_interface)->updateVolSize(zv);
    return 0;
}

uint64_t zvolIO_kit_read(void *iomem, uint64_t offset, char *address, uint64_t len)
{
  IOByteCount done;
  //IOLog("zvolIO_kit_read offset %p count %llx to offset %llx\n",
  //    address, len, offset);
  done=static_cast<IOMemoryDescriptor*>(iomem)->writeBytes(offset,
                                                           (void *)address,
                                                           len);
  return done;
}

uint64_t zvolIO_kit_write(void *iomem, uint64_t offset, char *address, uint64_t len)
{
  IOByteCount done;
  //IOLog("zvolIO_kit_write offset %p count %llx to offset %llx\n",
  //    address, len, offset);
  done=static_cast<IOMemoryDescriptor*>(iomem)->readBytes(offset,
                                                          (void *)address,
                                                          len);
  return done;
}

#if 0
#include <sys/vdev_impl.h>
#include <sys/spa_impl.h>
#include <sys/vdev_disk.h>

static vdev_t *
vdev_lookup_by_path(vdev_t *vd, const char *name)
{
	vdev_t *mvd;
	int c;
	char *lookup_name;
	vdev_disk_t *dvd = NULL;

	if (!vd) return NULL;

	dvd = (vdev_disk_t *)vd->vdev_tsd;

	// Check both strings are valid
	if (name && *name && dvd &&
		vd->vdev_path && vd->vdev_path[0]) {
		int off;

		// Try normal path "vdev_path" or the readlink resolved

		lookup_name = vd->vdev_path;

		// Skip /dev/ or not?
		strncmp("/dev/", lookup_name, 5) == 0 ? off=5 : off=0;

		dprintf("ZFS: vdev '%s' == '%s' ?\n", name,
				&lookup_name[off]);

		if (!strcmp(name, &lookup_name[off])) return vd;


		lookup_name = dvd->vd_readlinkname;

		// Skip /dev/ or not?
		strncmp("/dev/", lookup_name, 5) == 0 ? off=5 : off=0;

		dprintf("ZFS: vdev '%s' == '%s' ?\n", name,
				&lookup_name[off]);

		if (!strcmp(name, &lookup_name[off])) return vd;
	}

	for (c = 0; c < vd->vdev_children; c++)
		if ((mvd = vdev_lookup_by_path(vd->vdev_child[c], name)) !=
			NULL)
			return (mvd);

	return (NULL);
}


/*
 * Callback for device termination events, ie, disks removed.
 */
bool IOkit_disk_removed_callback(void* target,
								 void* refCon,
								 IOService* newService,
								 IONotifier* notifier)
{
	OSObject *prop = 0;
	OSString* bsdnameosstr = 0;

	prop = newService->getProperty(kIOBSDNameKey, gIOServicePlane,
								   kIORegistryIterateRecursively);
	if (prop) {
		spa_t *spa = NULL;

		bsdnameosstr = OSDynamicCast(OSString, prop);
		printf("ZFS: Device removal detected: '%s'\n",
			   bsdnameosstr->getCStringNoCopy());

		for (spa = spa_next(NULL);
			 spa != NULL; spa = spa_next(spa)) {
		  vdev_t *vd;

		  dprintf("ZFS: Scanning pool '%s'\n", spa_name(spa));

		  vd = vdev_lookup_by_path(spa->spa_root_vdev,
								   bsdnameosstr->getCStringNoCopy());

		  if (vd && vd->vdev_path) {
			  vdev_disk_t *dvd = (vdev_disk_t *)vd->vdev_tsd;

			  printf("ZFS: Device '%s' removal requested\n",
					 vd->vdev_path);

			  if (dvd) dvd->vd_offline = B_TRUE;
			  vdev_disk_close(vd);

			  vd->vdev_remove_wanted = B_TRUE;
			  spa_async_request(spa, SPA_ASYNC_REMOVE);

			  break;
		  }

		} // for all spa

	} // if has BSDname

	return true;
}
#endif
=======
	bool ret;
	IOLog("net_lundman_zfs_zvol %s\n", __func__);
	ret = IOService::isOpen(forClient);
	IOLog("net_lundman_zfs_zvol %s ret %d\n", __func__, ret);
	return (ret);
}
>>>>>>> 26afb376
<|MERGE_RESOLUTION|>--- conflicted
+++ resolved
@@ -11,10 +11,7 @@
 
 #ifdef ZFS_BOOT
 #include <sys/zfs_boot.h>
-<<<<<<< HEAD
-=======
 #include <sys/spa_impl.h>
->>>>>>> 26afb376
 #endif
 
 #include <sys/ldi_osx.h>
@@ -37,14 +34,6 @@
 	int _kext_apple_cc = __APPLE_CC__ ;
 };
 
-<<<<<<< HEAD
-/*
- * Can those with more C++ experience clean this up?
- */
-static void *global_c_interface = NULL;
-
-=======
->>>>>>> 26afb376
 // Define the superclass.
 #define super IOService
 
@@ -283,269 +272,9 @@
 bool
 net_lundman_zfs_zvol::isOpen(const IOService *forClient) const
 {
-<<<<<<< HEAD
-  zvol_state_t *nub = (zvol_state_t *)arg1;
-  IOLog("block svc ejecting\n");
-  if(nub) {
-
-    // Only 10.6 needs special work to eject
-    if ((version_major == 10) &&
-	(version_minor == 8))
-      destroyBlockStorageDevice(nub);
-
-  }
-
-  IOLog("block svc ejected\n");
-  return kIOReturnSuccess;
-}
-
-
-
-bool net_lundman_zfs_zvol::createBlockStorageDevice (zvol_state_t *zv)
-{
-    net_lundman_zfs_zvol_device *nub = NULL;
-    bool            result = false;
-
-    if (!zv) goto bail;
-
-    //IOLog("createBlock size %llu\n", zv->zv_volsize);
-
-    // Allocate a new IOBlockStorageDevice nub.
-    nub = new net_lundman_zfs_zvol_device;
-    if (nub == NULL)
-        goto bail;
-
-    // Call the custom init method (passing the overall disk size).
-    if (nub->init(zv) == false)
-        goto bail;
-
-    // Attach the IOBlockStorageDevice to the this driver.
-    // This call increments the reference count of the nub object,
-    // so we can release our reference at function exit.
-    if (nub->attach(this) == false)
-        goto bail;
-
-    // Allow the upper level drivers to match against the IOBlockStorageDevice.
-    /*
-     * We here use Synchronous, so that all services are attached now, then
-     * we can go look for the BSDName. We need this to create the correct
-     * symlinks.
-     */
-    nub->registerService(kIOServiceSynchronous);
-
-    if (nub->getBSDName() == 0) {
-        if ((version_major != 10) &&
-            (version_minor != 8))
-            zvol_add_symlink(zv, &zv->zv_bsdname[1], zv->zv_bsdname);
-            result = true;
-    } else
-        result = false;
-
- bail:
-    // Unconditionally release the nub object.
-    if (nub != NULL)
-        nub->release();
-
-   return result;
-}
-
-bool net_lundman_zfs_zvol::destroyBlockStorageDevice (zvol_state_t *zv)
-{
-    net_lundman_zfs_zvol_device *nub = NULL;
-    bool            result = true;
-
-    if (zv->zv_iokitdev) {
-
-      //IOLog("removeBlockdevice\n");
-
-      nub = static_cast<net_lundman_zfs_zvol_device*>(zv->zv_iokitdev);
-
-      zv->zv_iokitdev = NULL;
-      zv = NULL;
-
-		if (nub)
-			nub->terminate(kIOServiceRequired|
-			    kIOServiceSynchronous);
-    }
-
-    return result;
-}
-
-bool net_lundman_zfs_zvol::updateVolSize(zvol_state_t *zv)
-{
-    net_lundman_zfs_zvol_device *nub = NULL;
-    //bool            result = true;
-
-    // Is it ok to keep a pointer reference to the nub like this?
-    if (zv->zv_iokitdev) {
-      nub = static_cast<net_lundman_zfs_zvol_device*>(zv->zv_iokitdev);
-
-      if (!nub)
-          return false;
-
-      //IOLog("Attempting to update volsize\n");
-      nub->retain();
-      nub->registerService(kIOServiceSynchronous);
-      nub->release();
-    }
-    return true;
-}
-
-/*
- * C language interfaces
- */
-
-int zvolCreateNewDevice(zvol_state_t *zv)
-{
-    static_cast<net_lundman_zfs_zvol*>(global_c_interface)->createBlockStorageDevice(zv);
-    return 0;
-}
-
-int zvolRemoveDevice(zvol_state_t *zv)
-{
-    static_cast<net_lundman_zfs_zvol*>(global_c_interface)->destroyBlockStorageDevice(zv);
-    return 0;
-}
-
-int zvolSetVolsize(zvol_state_t *zv)
-{
-    static_cast<net_lundman_zfs_zvol*>(global_c_interface)->updateVolSize(zv);
-    return 0;
-}
-
-uint64_t zvolIO_kit_read(void *iomem, uint64_t offset, char *address, uint64_t len)
-{
-  IOByteCount done;
-  //IOLog("zvolIO_kit_read offset %p count %llx to offset %llx\n",
-  //    address, len, offset);
-  done=static_cast<IOMemoryDescriptor*>(iomem)->writeBytes(offset,
-                                                           (void *)address,
-                                                           len);
-  return done;
-}
-
-uint64_t zvolIO_kit_write(void *iomem, uint64_t offset, char *address, uint64_t len)
-{
-  IOByteCount done;
-  //IOLog("zvolIO_kit_write offset %p count %llx to offset %llx\n",
-  //    address, len, offset);
-  done=static_cast<IOMemoryDescriptor*>(iomem)->readBytes(offset,
-                                                          (void *)address,
-                                                          len);
-  return done;
-}
-
-#if 0
-#include <sys/vdev_impl.h>
-#include <sys/spa_impl.h>
-#include <sys/vdev_disk.h>
-
-static vdev_t *
-vdev_lookup_by_path(vdev_t *vd, const char *name)
-{
-	vdev_t *mvd;
-	int c;
-	char *lookup_name;
-	vdev_disk_t *dvd = NULL;
-
-	if (!vd) return NULL;
-
-	dvd = (vdev_disk_t *)vd->vdev_tsd;
-
-	// Check both strings are valid
-	if (name && *name && dvd &&
-		vd->vdev_path && vd->vdev_path[0]) {
-		int off;
-
-		// Try normal path "vdev_path" or the readlink resolved
-
-		lookup_name = vd->vdev_path;
-
-		// Skip /dev/ or not?
-		strncmp("/dev/", lookup_name, 5) == 0 ? off=5 : off=0;
-
-		dprintf("ZFS: vdev '%s' == '%s' ?\n", name,
-				&lookup_name[off]);
-
-		if (!strcmp(name, &lookup_name[off])) return vd;
-
-
-		lookup_name = dvd->vd_readlinkname;
-
-		// Skip /dev/ or not?
-		strncmp("/dev/", lookup_name, 5) == 0 ? off=5 : off=0;
-
-		dprintf("ZFS: vdev '%s' == '%s' ?\n", name,
-				&lookup_name[off]);
-
-		if (!strcmp(name, &lookup_name[off])) return vd;
-	}
-
-	for (c = 0; c < vd->vdev_children; c++)
-		if ((mvd = vdev_lookup_by_path(vd->vdev_child[c], name)) !=
-			NULL)
-			return (mvd);
-
-	return (NULL);
-}
-
-
-/*
- * Callback for device termination events, ie, disks removed.
- */
-bool IOkit_disk_removed_callback(void* target,
-								 void* refCon,
-								 IOService* newService,
-								 IONotifier* notifier)
-{
-	OSObject *prop = 0;
-	OSString* bsdnameosstr = 0;
-
-	prop = newService->getProperty(kIOBSDNameKey, gIOServicePlane,
-								   kIORegistryIterateRecursively);
-	if (prop) {
-		spa_t *spa = NULL;
-
-		bsdnameosstr = OSDynamicCast(OSString, prop);
-		printf("ZFS: Device removal detected: '%s'\n",
-			   bsdnameosstr->getCStringNoCopy());
-
-		for (spa = spa_next(NULL);
-			 spa != NULL; spa = spa_next(spa)) {
-		  vdev_t *vd;
-
-		  dprintf("ZFS: Scanning pool '%s'\n", spa_name(spa));
-
-		  vd = vdev_lookup_by_path(spa->spa_root_vdev,
-								   bsdnameosstr->getCStringNoCopy());
-
-		  if (vd && vd->vdev_path) {
-			  vdev_disk_t *dvd = (vdev_disk_t *)vd->vdev_tsd;
-
-			  printf("ZFS: Device '%s' removal requested\n",
-					 vd->vdev_path);
-
-			  if (dvd) dvd->vd_offline = B_TRUE;
-			  vdev_disk_close(vd);
-
-			  vd->vdev_remove_wanted = B_TRUE;
-			  spa_async_request(spa, SPA_ASYNC_REMOVE);
-
-			  break;
-		  }
-
-		} // for all spa
-
-	} // if has BSDname
-
-	return true;
-}
-#endif
-=======
 	bool ret;
 	IOLog("net_lundman_zfs_zvol %s\n", __func__);
 	ret = IOService::isOpen(forClient);
 	IOLog("net_lundman_zfs_zvol %s ret %d\n", __func__, ret);
 	return (ret);
-}
->>>>>>> 26afb376
+}