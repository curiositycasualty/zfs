/*
 * CDDL HEADER START
 *
 * The contents of this file are subject to the terms of the
 * Common Development and Distribution License (the "License").
 * You may not use this file except in compliance with the License.
 *
 * You can obtain a copy of the license at usr/src/OPENSOLARIS.LICENSE
 * or http://www.opensolaris.org/os/licensing.
 * See the License for the specific language governing permissions
 * and limitations under the License.
 *
 * When distributing Covered Code, include this CDDL HEADER in each
 * file and include the License file at usr/src/OPENSOLARIS.LICENSE.
 * If applicable, add the following below this CDDL HEADER, with the
 * fields enclosed by brackets "[]" replaced with your own identifying
 * information: Portions Copyright [yyyy] [name of copyright owner]
 *
 * CDDL HEADER END
 */
/*
 * Copyright (c) 2005, 2010, Oracle and/or its affiliates. All rights reserved.
 * Copyright (c) 2013 by Delphix. All rights reserved.
 */

#include <sys/zfs_context.h>
#include <sys/dmu_objset.h>
#include <sys/dmu_traverse.h>
#include <sys/dsl_dataset.h>
#include <sys/dsl_dir.h>
#include <sys/dsl_pool.h>
#include <sys/dnode.h>
#include <sys/spa.h>
#include <sys/zio.h>
#include <sys/dmu_impl.h>
#include <sys/sa.h>
#include <sys/sa_impl.h>
#include <sys/callb.h>
#include <sys/zfeature.h>

int zfs_pd_blks_max = 100;

typedef struct prefetch_data {
	kmutex_t pd_mtx;
	kcondvar_t pd_cv;
	int pd_blks_max;
	int pd_blks_fetched;
	int pd_flags;
	boolean_t pd_cancel;
	boolean_t pd_exited;
} prefetch_data_t;

typedef struct traverse_data {
	spa_t *td_spa;
	uint64_t td_objset;
	blkptr_t *td_rootbp;
	uint64_t td_min_txg;
	zbookmark_t *td_resume;
	int td_flags;
	prefetch_data_t *td_pfd;
	boolean_t td_paused;
	blkptr_cb_t *td_func;
	void *td_arg;
} traverse_data_t;

static int traverse_dnode(traverse_data_t *td, const dnode_phys_t *dnp,
    uint64_t objset, uint64_t object);
static void prefetch_dnode_metadata(traverse_data_t *td, const dnode_phys_t *,
    uint64_t objset, uint64_t object);

static int
traverse_zil_block(zilog_t *zilog, blkptr_t *bp, void *arg, uint64_t claim_txg)
{
	traverse_data_t *td = arg;
	zbookmark_t zb;

	if (BP_IS_HOLE(bp))
		return (0);

	if (claim_txg == 0 && bp->blk_birth >= spa_first_txg(td->td_spa))
		return (0);

	SET_BOOKMARK(&zb, td->td_objset, ZB_ZIL_OBJECT, ZB_ZIL_LEVEL,
	    bp->blk_cksum.zc_word[ZIL_ZC_SEQ]);

	(void) td->td_func(td->td_spa, zilog, bp, &zb, NULL, td->td_arg);

	return (0);
}

static int
traverse_zil_record(zilog_t *zilog, lr_t *lrc, void *arg, uint64_t claim_txg)
{
	traverse_data_t *td = arg;

	if (lrc->lrc_txtype == TX_WRITE) {
		lr_write_t *lr = (lr_write_t *)lrc;
		blkptr_t *bp = &lr->lr_blkptr;
		zbookmark_t zb;

		if (BP_IS_HOLE(bp))
			return (0);

		if (claim_txg == 0 || bp->blk_birth < claim_txg)
			return (0);

		SET_BOOKMARK(&zb, td->td_objset, lr->lr_foid,
		    ZB_ZIL_LEVEL, lr->lr_offset / BP_GET_LSIZE(bp));

		(void) td->td_func(td->td_spa, zilog, bp, &zb, NULL,
		    td->td_arg);
	}
	return (0);
}

static void
traverse_zil(traverse_data_t *td, zil_header_t *zh)
{
	uint64_t claim_txg = zh->zh_claim_txg;
	zilog_t *zilog;

	/*
	 * We only want to visit blocks that have been claimed but not yet
	 * replayed; plus, in read-only mode, blocks that are already stable.
	 */
	if (claim_txg == 0 && spa_writeable(td->td_spa))
		return;

	zilog = zil_alloc(spa_get_dsl(td->td_spa)->dp_meta_objset, zh);

	(void) zil_parse(zilog, traverse_zil_block, traverse_zil_record, td,
	    claim_txg);

	zil_free(zilog);
}

typedef enum resume_skip {
	RESUME_SKIP_ALL,
	RESUME_SKIP_NONE,
	RESUME_SKIP_CHILDREN
} resume_skip_t;

/*
 * Returns RESUME_SKIP_ALL if td indicates that we are resuming a traversal and
 * the block indicated by zb does not need to be visited at all. Returns
 * RESUME_SKIP_CHILDREN if we are resuming a post traversal and we reach the
 * resume point. This indicates that this block should be visited but not its
 * children (since they must have been visited in a previous traversal).
 * Otherwise returns RESUME_SKIP_NONE.
 */
static resume_skip_t
resume_skip_check(traverse_data_t *td, const dnode_phys_t *dnp,
    const zbookmark_t *zb)
{
	if (td->td_resume != NULL && !ZB_IS_ZERO(td->td_resume)) {
		/*
		 * If we already visited this bp & everything below,
		 * don't bother doing it again.
		 */
		if (zbookmark_is_before(dnp, zb, td->td_resume))
			return (RESUME_SKIP_ALL);

		/*
		 * If we found the block we're trying to resume from, zero
		 * the bookmark out to indicate that we have resumed.
		 */
		if (bcmp(zb, td->td_resume, sizeof (*zb)) == 0) {
			bzero(td->td_resume, sizeof (*zb));
			if (td->td_flags & TRAVERSE_POST)
				return (RESUME_SKIP_CHILDREN);
		}
	}
	return (RESUME_SKIP_NONE);
}

static void
<<<<<<< HEAD
traverse_pause(traverse_data_t *td, const zbookmark_t *zb)
{
	ASSERT(td->td_resume != NULL);
	ASSERT3U(zb->zb_level, ==, 0);
	bcopy(zb, td->td_resume, sizeof (*td->td_resume));
}

static void
=======
>>>>>>> fbeddd60
traverse_prefetch_metadata(traverse_data_t *td,
    const blkptr_t *bp, const zbookmark_t *zb)
{
	uint32_t flags = ARC_NOWAIT | ARC_PREFETCH;

	if (!(td->td_flags & TRAVERSE_PREFETCH_METADATA))
		return;
	/*
	 * If we are in the process of resuming, don't prefetch, because
	 * some children will not be needed (and in fact may have already
	 * been freed).
	 */
	if (td->td_resume != NULL && !ZB_IS_ZERO(td->td_resume))
		return;
	if (BP_IS_HOLE(bp) || bp->blk_birth <= td->td_min_txg)
		return;
	if (BP_GET_LEVEL(bp) == 0 && BP_GET_TYPE(bp) != DMU_OT_DNODE)
		return;

	(void) arc_read(NULL, td->td_spa, bp, NULL, NULL,
	    ZIO_PRIORITY_ASYNC_READ, ZIO_FLAG_CANFAIL, &flags, zb);
}

static int
traverse_visitbp(traverse_data_t *td, const dnode_phys_t *dnp,
    const blkptr_t *bp, const zbookmark_t *zb)
{
	int err = 0;
	arc_buf_t *buf = NULL;

	switch (resume_skip_check(td, dnp, zb)) {
	case RESUME_SKIP_ALL:
		return (0);
	case RESUME_SKIP_CHILDREN:
		goto post;
	case RESUME_SKIP_NONE:
		break;
	default:
		ASSERT(0);
	}

	if (bp->blk_birth == 0) {
		if (spa_feature_is_active(td->td_spa, SPA_FEATURE_HOLE_BIRTH)) {
			/*
			 * Since this block has a birth time of 0 it must be a
			 * hole created before the SPA_FEATURE_HOLE_BIRTH
			 * feature was enabled.  If SPA_FEATURE_HOLE_BIRTH
			 * was enabled before the min_txg for this traveral we
			 * know the hole must have been created before the
			 * min_txg for this traveral, so we can skip it. If
			 * SPA_FEATURE_HOLE_BIRTH was enabled after the min_txg
			 * for this traveral we cannot tell if the hole was
			 * created before or after the min_txg for this
			 * traversal, so we cannot skip it.
			 */
			uint64_t hole_birth_enabled_txg;
			VERIFY(spa_feature_enabled_txg(td->td_spa,
			    SPA_FEATURE_HOLE_BIRTH, &hole_birth_enabled_txg));
			if (hole_birth_enabled_txg < td->td_min_txg)
				return (0);
		}
	} else if (bp->blk_birth <= td->td_min_txg) {
		return (0);
	}

	if (BP_IS_HOLE(bp)) {
		err = td->td_func(td->td_spa, NULL, bp, zb, dnp, td->td_arg);
		if (err != 0)
			goto post;
		return (0);
	}

	if (td->td_pfd && !td->td_pfd->pd_exited &&
	    ((td->td_pfd->pd_flags & TRAVERSE_PREFETCH_DATA) ||
	    BP_GET_TYPE(bp) == DMU_OT_DNODE || BP_GET_LEVEL(bp) > 0)) {
		mutex_enter(&td->td_pfd->pd_mtx);
		ASSERT(td->td_pfd->pd_blks_fetched >= 0);
		while (td->td_pfd->pd_blks_fetched == 0 &&
		    !td->td_pfd->pd_exited)
			cv_wait(&td->td_pfd->pd_cv, &td->td_pfd->pd_mtx);
		td->td_pfd->pd_blks_fetched--;
		cv_broadcast(&td->td_pfd->pd_cv);
		mutex_exit(&td->td_pfd->pd_mtx);
	}

	if (td->td_flags & TRAVERSE_PRE) {
		err = td->td_func(td->td_spa, NULL, bp, zb, dnp,
		    td->td_arg);
		if (err == TRAVERSE_VISIT_NO_CHILDREN)
			return (0);
		if (err != 0)
			goto post;
	}

	if (BP_GET_LEVEL(bp) > 0) {
		uint32_t flags = ARC_WAIT;
		int32_t i;
		int32_t epb = BP_GET_LSIZE(bp) >> SPA_BLKPTRSHIFT;
		zbookmark_t *czb;

		err = arc_read(NULL, td->td_spa, bp, arc_getbuf_func, &buf,
		    ZIO_PRIORITY_ASYNC_READ, ZIO_FLAG_CANFAIL, &flags, zb);
		if (err != 0)
			goto post;

		czb = kmem_alloc(sizeof (zbookmark_t), KM_PUSHPAGE);

		for (i = 0; i < epb; i++) {
			SET_BOOKMARK(czb, zb->zb_objset, zb->zb_object,
			    zb->zb_level - 1,
			    zb->zb_blkid * epb + i);
			traverse_prefetch_metadata(td,
			    &((blkptr_t *)buf->b_data)[i], czb);
		}

		/* recursively visitbp() blocks below this */
		for (i = 0; i < epb; i++) {
			SET_BOOKMARK(czb, zb->zb_objset, zb->zb_object,
			    zb->zb_level - 1,
			    zb->zb_blkid * epb + i);
			err = traverse_visitbp(td, dnp,
			    &((blkptr_t *)buf->b_data)[i], czb);
			if (err != 0)
				break;
		}

		kmem_free(czb, sizeof (zbookmark_t));

	} else if (BP_GET_TYPE(bp) == DMU_OT_DNODE) {
		uint32_t flags = ARC_WAIT;
		int32_t i;
		int32_t epb = BP_GET_LSIZE(bp) >> DNODE_SHIFT;

		err = arc_read(NULL, td->td_spa, bp, arc_getbuf_func, &buf,
		    ZIO_PRIORITY_ASYNC_READ, ZIO_FLAG_CANFAIL, &flags, zb);
		if (err != 0)
			goto post;
		dnp = buf->b_data;

		for (i = 0; i < epb; i++) {
			prefetch_dnode_metadata(td, &dnp[i], zb->zb_objset,
			    zb->zb_blkid * epb + i);
		}

		/* recursively visitbp() blocks below this */
		for (i = 0; i < epb; i++) {
			err = traverse_dnode(td, &dnp[i], zb->zb_objset,
			    zb->zb_blkid * epb + i);
			if (err != 0)
				break;
		}
	} else if (BP_GET_TYPE(bp) == DMU_OT_OBJSET) {
		uint32_t flags = ARC_WAIT;
		objset_phys_t *osp;
		dnode_phys_t *dnp;

		err = arc_read(NULL, td->td_spa, bp, arc_getbuf_func, &buf,
		    ZIO_PRIORITY_ASYNC_READ, ZIO_FLAG_CANFAIL, &flags, zb);
		if (err != 0)
			goto post;

		osp = buf->b_data;
		dnp = &osp->os_meta_dnode;
		prefetch_dnode_metadata(td, dnp, zb->zb_objset,
		    DMU_META_DNODE_OBJECT);
		if (arc_buf_size(buf) >= sizeof (objset_phys_t)) {
			prefetch_dnode_metadata(td, &osp->os_groupused_dnode,
			    zb->zb_objset, DMU_GROUPUSED_OBJECT);
			prefetch_dnode_metadata(td, &osp->os_userused_dnode,
			    zb->zb_objset, DMU_USERUSED_OBJECT);
		}

		err = traverse_dnode(td, dnp, zb->zb_objset,
		    DMU_META_DNODE_OBJECT);
		if (err == 0 && arc_buf_size(buf) >= sizeof (objset_phys_t)) {
			dnp = &osp->os_groupused_dnode;
			err = traverse_dnode(td, dnp, zb->zb_objset,
			    DMU_GROUPUSED_OBJECT);
		}
		if (err == 0 && arc_buf_size(buf) >= sizeof (objset_phys_t)) {
			dnp = &osp->os_userused_dnode;
			err = traverse_dnode(td, dnp, zb->zb_objset,
			    DMU_USERUSED_OBJECT);
		}
	}

	if (buf)
		(void) arc_buf_remove_ref(buf, &buf);

post:
	if (err == 0 && (td->td_flags & TRAVERSE_POST))
		err = td->td_func(td->td_spa, NULL, bp, zb, dnp, td->td_arg);

	if ((td->td_flags & TRAVERSE_HARD) && (err == EIO || err == ECKSUM)) {
		/*
		 * Ignore this disk error as requested by the HARD flag,
		 * and continue traversal.
		 */
		err = 0;
	}

	/*
	 * If we are stopping here, set td_resume.
	 */
	if (td->td_resume != NULL && err != 0 && !td->td_paused) {
		td->td_resume->zb_objset = zb->zb_objset;
		td->td_resume->zb_object = zb->zb_object;
		td->td_resume->zb_level = 0;
		/*
		 * If we have stopped on an indirect block (e.g. due to
		 * i/o error), we have not visited anything below it.
		 * Set the bookmark to the first level-0 block that we need
		 * to visit.  This way, the resuming code does not need to
		 * deal with resuming from indirect blocks.
		 */
		td->td_resume->zb_blkid = zb->zb_blkid <<
		    (zb->zb_level * (dnp->dn_indblkshift - SPA_BLKPTRSHIFT));
		td->td_paused = B_TRUE;
	}

	return (err);
}

static void
prefetch_dnode_metadata(traverse_data_t *td, const dnode_phys_t *dnp,
    uint64_t objset, uint64_t object)
{
	int j;
	zbookmark_t czb;

	for (j = 0; j < dnp->dn_nblkptr; j++) {
		SET_BOOKMARK(&czb, objset, object, dnp->dn_nlevels - 1, j);
		traverse_prefetch_metadata(td, &dnp->dn_blkptr[j], &czb);
	}

	if (dnp->dn_flags & DNODE_FLAG_SPILL_BLKPTR) {
		SET_BOOKMARK(&czb, objset, object, 0, DMU_SPILL_BLKID);
		traverse_prefetch_metadata(td, &dnp->dn_spill, &czb);
	}
}

static int
traverse_dnode(traverse_data_t *td, const dnode_phys_t *dnp,
    uint64_t objset, uint64_t object)
{
	int j, err = 0;
	zbookmark_t czb;

	for (j = 0; j < dnp->dn_nblkptr; j++) {
		SET_BOOKMARK(&czb, objset, object, dnp->dn_nlevels - 1, j);
		err = traverse_visitbp(td, dnp, &dnp->dn_blkptr[j], &czb);
		if (err != 0)
			break;
	}

	if (dnp->dn_flags & DNODE_FLAG_SPILL_BLKPTR) {
		SET_BOOKMARK(&czb, objset, object, 0, DMU_SPILL_BLKID);
		err = traverse_visitbp(td, dnp, &dnp->dn_spill, &czb);
	}
	return (err);
}

/* ARGSUSED */
static int
traverse_prefetcher(spa_t *spa, zilog_t *zilog, const blkptr_t *bp,
    const zbookmark_t *zb, const dnode_phys_t *dnp, void *arg)
{
	prefetch_data_t *pfd = arg;
	uint32_t aflags = ARC_NOWAIT | ARC_PREFETCH;

	ASSERT(pfd->pd_blks_fetched >= 0);
	if (pfd->pd_cancel)
		return (SET_ERROR(EINTR));

	if (BP_IS_HOLE(bp) || BP_IS_EMBEDDED(bp) ||
	    !((pfd->pd_flags & TRAVERSE_PREFETCH_DATA) ||
	    BP_GET_TYPE(bp) == DMU_OT_DNODE || BP_GET_LEVEL(bp) > 0) ||
	    BP_GET_TYPE(bp) == DMU_OT_INTENT_LOG)
		return (0);

	mutex_enter(&pfd->pd_mtx);
	while (!pfd->pd_cancel && pfd->pd_blks_fetched >= pfd->pd_blks_max)
		cv_wait(&pfd->pd_cv, &pfd->pd_mtx);
	pfd->pd_blks_fetched++;
	cv_broadcast(&pfd->pd_cv);
	mutex_exit(&pfd->pd_mtx);

	(void) arc_read(NULL, spa, bp, NULL, NULL, ZIO_PRIORITY_ASYNC_READ,
	    ZIO_FLAG_CANFAIL | ZIO_FLAG_SPECULATIVE, &aflags, zb);

	return (0);
}

static void
traverse_prefetch_thread(void *arg)
{
	traverse_data_t *td_main = arg;
	traverse_data_t td = *td_main;
	zbookmark_t czb;

	td.td_func = traverse_prefetcher;
	td.td_arg = td_main->td_pfd;
	td.td_pfd = NULL;

	SET_BOOKMARK(&czb, td.td_objset,
	    ZB_ROOT_OBJECT, ZB_ROOT_LEVEL, ZB_ROOT_BLKID);
	(void) traverse_visitbp(&td, NULL, td.td_rootbp, &czb);

	mutex_enter(&td_main->td_pfd->pd_mtx);
	td_main->td_pfd->pd_exited = B_TRUE;
	cv_broadcast(&td_main->td_pfd->pd_cv);
	mutex_exit(&td_main->td_pfd->pd_mtx);
}

/*
 * NB: dataset must not be changing on-disk (eg, is a snapshot or we are
 * in syncing context).
 */
static int
traverse_impl(spa_t *spa, dsl_dataset_t *ds, uint64_t objset, blkptr_t *rootbp,
    uint64_t txg_start, zbookmark_t *resume, int flags,
    blkptr_cb_t func, void *arg)
{
	traverse_data_t *td;
	prefetch_data_t *pd;
	zbookmark_t *czb;
	int err;

	ASSERT(ds == NULL || objset == ds->ds_object);
	ASSERT(!(flags & TRAVERSE_PRE) || !(flags & TRAVERSE_POST));

	/*
	 * The data prefetching mechanism (the prefetch thread) is incompatible
	 * with resuming from a bookmark.
	 */
	ASSERT(resume == NULL || !(flags & TRAVERSE_PREFETCH_DATA));

	td = kmem_alloc(sizeof (traverse_data_t), KM_PUSHPAGE);
	pd = kmem_zalloc(sizeof (prefetch_data_t), KM_PUSHPAGE);
	czb = kmem_alloc(sizeof (zbookmark_t), KM_PUSHPAGE);

	td->td_spa = spa;
	td->td_objset = objset;
	td->td_rootbp = rootbp;
	td->td_min_txg = txg_start;
	td->td_resume = resume;
	td->td_func = func;
	td->td_arg = arg;
	td->td_pfd = pd;
	td->td_flags = flags;
	td->td_paused = B_FALSE;

	pd->pd_blks_max = zfs_pd_blks_max;
	pd->pd_flags = flags;
	mutex_init(&pd->pd_mtx, NULL, MUTEX_DEFAULT, NULL);
	cv_init(&pd->pd_cv, NULL, CV_DEFAULT, NULL);

	SET_BOOKMARK(czb, td->td_objset,
	    ZB_ROOT_OBJECT, ZB_ROOT_LEVEL, ZB_ROOT_BLKID);

	/* See comment on ZIL traversal in dsl_scan_visitds. */
	if (ds != NULL && !dsl_dataset_is_snapshot(ds) && !BP_IS_HOLE(rootbp)) {
		uint32_t flags = ARC_WAIT;
		objset_phys_t *osp;
		arc_buf_t *buf;

		err = arc_read(NULL, td->td_spa, rootbp,
		    arc_getbuf_func, &buf,
		    ZIO_PRIORITY_ASYNC_READ, ZIO_FLAG_CANFAIL, &flags, czb);
		if (err != 0)
			return (err);

		osp = buf->b_data;
		traverse_zil(td, &osp->os_zil_header);
		(void) arc_buf_remove_ref(buf, &buf);
	}

	if (!(flags & TRAVERSE_PREFETCH_DATA) ||
	    0 == taskq_dispatch(system_taskq, traverse_prefetch_thread,
	    td, TQ_NOQUEUE))
		pd->pd_exited = B_TRUE;

	err = traverse_visitbp(td, NULL, rootbp, czb);

	mutex_enter(&pd->pd_mtx);
	pd->pd_cancel = B_TRUE;
	cv_broadcast(&pd->pd_cv);
	while (!pd->pd_exited)
		cv_wait(&pd->pd_cv, &pd->pd_mtx);
	mutex_exit(&pd->pd_mtx);

	mutex_destroy(&pd->pd_mtx);
	cv_destroy(&pd->pd_cv);

	kmem_free(czb, sizeof (zbookmark_t));
	kmem_free(pd, sizeof (struct prefetch_data));
	kmem_free(td, sizeof (struct traverse_data));

	return (err);
}

/*
 * NB: dataset must not be changing on-disk (eg, is a snapshot or we are
 * in syncing context).
 */
int
traverse_dataset(dsl_dataset_t *ds, uint64_t txg_start, int flags,
    blkptr_cb_t func, void *arg)
{
	return (traverse_impl(ds->ds_dir->dd_pool->dp_spa, ds, ds->ds_object,
	    &ds->ds_phys->ds_bp, txg_start, NULL, flags, func, arg));
}

int
traverse_dataset_destroyed(spa_t *spa, blkptr_t *blkptr,
    uint64_t txg_start, zbookmark_t *resume, int flags,
    blkptr_cb_t func, void *arg)
{
	return (traverse_impl(spa, NULL, ZB_DESTROYED_OBJSET,
	    blkptr, txg_start, resume, flags, func, arg));
}

/*
 * NB: pool must not be changing on-disk (eg, from zdb or sync context).
 */
int
traverse_pool(spa_t *spa, uint64_t txg_start, int flags,
    blkptr_cb_t func, void *arg)
{
	int err;
	uint64_t obj;
	dsl_pool_t *dp = spa_get_dsl(spa);
	objset_t *mos = dp->dp_meta_objset;
	boolean_t hard = (flags & TRAVERSE_HARD);

	/* visit the MOS */
	err = traverse_impl(spa, NULL, 0, spa_get_rootblkptr(spa),
	    txg_start, NULL, flags, func, arg);
	if (err != 0)
		return (err);

	/* visit each dataset */
	for (obj = 1; err == 0;
	    err = dmu_object_next(mos, &obj, FALSE, txg_start)) {
		dmu_object_info_t doi;

		err = dmu_object_info(mos, obj, &doi);
		if (err != 0) {
			if (hard)
				continue;
			break;
		}

		if (doi.doi_bonus_type == DMU_OT_DSL_DATASET) {
			dsl_dataset_t *ds;
			uint64_t txg = txg_start;

			dsl_pool_config_enter(dp, FTAG);
			err = dsl_dataset_hold_obj(dp, obj, FTAG, &ds);
			dsl_pool_config_exit(dp, FTAG);
			if (err != 0) {
				if (hard)
					continue;
				break;
			}
			if (ds->ds_phys->ds_prev_snap_txg > txg)
				txg = ds->ds_phys->ds_prev_snap_txg;
			err = traverse_dataset(ds, txg, flags, func, arg);
			dsl_dataset_rele(ds, FTAG);
			if (err != 0)
				break;
		}
	}
	if (err == ESRCH)
		err = 0;
	return (err);
}

#if defined(_KERNEL) && defined(HAVE_SPL)
EXPORT_SYMBOL(traverse_dataset);
EXPORT_SYMBOL(traverse_pool);

module_param(zfs_pd_blks_max, int, 0644);
MODULE_PARM_DESC(zfs_pd_blks_max, "Max number of blocks to prefetch");
#endif<|MERGE_RESOLUTION|>--- conflicted
+++ resolved
@@ -174,17 +174,6 @@
 }
 
 static void
-<<<<<<< HEAD
-traverse_pause(traverse_data_t *td, const zbookmark_t *zb)
-{
-	ASSERT(td->td_resume != NULL);
-	ASSERT3U(zb->zb_level, ==, 0);
-	bcopy(zb, td->td_resume, sizeof (*td->td_resume));
-}
-
-static void
-=======
->>>>>>> fbeddd60
 traverse_prefetch_metadata(traverse_data_t *td,
     const blkptr_t *bp, const zbookmark_t *zb)
 {
