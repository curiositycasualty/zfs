--- conflicted
+++ resolved
@@ -26,11 +26,6 @@
 #ifndef _SYS_TXG_H
 #define	_SYS_TXG_H
 
-<<<<<<< HEAD
-
-
-=======
->>>>>>> 428870ff
 #include <sys/spa.h>
 #include <sys/zfs_context.h>
 
