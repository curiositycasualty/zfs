/*
 * CDDL HEADER START
 *
 * The contents of this file are subject to the terms of the
 * Common Development and Distribution License (the "License").
 * You may not use this file except in compliance with the License.
 *
 * You can obtain a copy of the license at usr/src/OPENSOLARIS.LICENSE
 * or http://www.opensolaris.org/os/licensing.
 * See the License for the specific language governing permissions
 * and limitations under the License.
 *
 * When distributing Covered Code, include this CDDL HEADER in each
 * file and include the License file at usr/src/OPENSOLARIS.LICENSE.
 * If applicable, add the following below this CDDL HEADER, with the
 * fields enclosed by brackets "[]" replaced with your own identifying
 * information: Portions Copyright [yyyy] [name of copyright owner]
 *
 * CDDL HEADER END
 */
/*
 * Copyright (c) 2005, 2010, Oracle and/or its affiliates. All rights reserved.
 * Copyright (c) 2012, 2014 by Delphix. All rights reserved.
 * Copyright (c) 2014 Spectra Logic Corporation, All rights reserved.
 */

/*
 * This file contains the top half of the zfs directory structure
 * implementation. The bottom half is in zap_leaf.c.
 *
 * The zdir is an extendable hash data structure. There is a table of
 * pointers to buckets (zap_t->zd_data->zd_leafs). The buckets are
 * each a constant size and hold a variable number of directory entries.
 * The buckets (aka "leaf nodes") are implemented in zap_leaf.c.
 *
 * The pointer table holds a power of 2 number of pointers.
 * (1<<zap_t->zd_data->zd_phys->zd_prefix_len).  The bucket pointed to
 * by the pointer at index i in the table holds entries whose hash value
 * has a zd_prefix_len - bit prefix
 */

#include <sys/spa.h>
#include <sys/dmu.h>
#include <sys/zfs_context.h>
#include <sys/zfs_znode.h>
#include <sys/fs/zfs.h>
#include <sys/zap.h>
#include <sys/refcount.h>
#include <sys/zap_impl.h>
#include <sys/zap_leaf.h>

int fzap_default_block_shift = 14; /* 16k blocksize */

extern inline zap_phys_t *zap_f_phys(zap_t *zap);

static uint64_t zap_allocate_blocks(zap_t *zap, int nblocks);

void
fzap_byteswap(void *vbuf, size_t size)
{
	uint64_t block_type;

	block_type = *(uint64_t *)vbuf;

	if (block_type == ZBT_LEAF || block_type == BSWAP_64(ZBT_LEAF))
		zap_leaf_byteswap(vbuf, size);
	else {
		/* it's a ptrtbl block */
		byteswap_uint64_array(vbuf, size);
	}
}

void
fzap_upgrade(zap_t *zap, dmu_tx_t *tx, zap_flags_t flags)
{
	dmu_buf_t *db;
	zap_leaf_t *l;
	int i;
	zap_phys_t *zp;

	ASSERT(RW_WRITE_HELD(&zap->zap_rwlock));
	zap->zap_ismicro = FALSE;

	zap->zap_dbu.dbu_evict_func = zap_evict;

	mutex_init(&zap->zap_f.zap_num_entries_mtx, 0, 0, 0);
	zap->zap_f.zap_block_shift = highbit64(zap->zap_dbuf->db_size) - 1;

	zp = zap_f_phys(zap);
	/*
	 * explicitly zero it since it might be coming from an
	 * initialized microzap
	 */
	bzero(zap->zap_dbuf->db_data, zap->zap_dbuf->db_size);
	zp->zap_block_type = ZBT_HEADER;
	zp->zap_magic = ZAP_MAGIC;

	zp->zap_ptrtbl.zt_shift = ZAP_EMBEDDED_PTRTBL_SHIFT(zap);

	zp->zap_freeblk = 2;		/* block 1 will be the first leaf */
	zp->zap_num_leafs = 1;
	zp->zap_num_entries = 0;
	zp->zap_salt = zap->zap_salt;
	zp->zap_normflags = zap->zap_normflags;
	zp->zap_flags = flags;

	/* block 1 will be the first leaf */
	for (i = 0; i < (1<<zp->zap_ptrtbl.zt_shift); i++)
		ZAP_EMBEDDED_PTRTBL_ENT(zap, i) = 1;

	/*
	 * set up block 1 - the first leaf
	 */
	VERIFY(0 == dmu_buf_hold(zap->zap_objset, zap->zap_object,
	    1<<FZAP_BLOCK_SHIFT(zap), FTAG, &db, DMU_READ_NO_PREFETCH));
	dmu_buf_will_dirty(db, tx);

	l = kmem_zalloc(sizeof (zap_leaf_t), KM_SLEEP);
	l->l_dbuf = db;

	zap_leaf_init(l, zp->zap_normflags != 0);

	kmem_free(l, sizeof (zap_leaf_t));
	dmu_buf_rele(db, FTAG);
}

static int
zap_tryupgradedir(zap_t *zap, dmu_tx_t *tx)
{
	if (RW_WRITE_HELD(&zap->zap_rwlock))
		return (1);
	if (rw_tryupgrade(&zap->zap_rwlock)) {
		dmu_buf_will_dirty(zap->zap_dbuf, tx);
		return (1);
	}
	return (0);
}

/*
 * Generic routines for dealing with the pointer & cookie tables.
 */

static int
zap_table_grow(zap_t *zap, zap_table_phys_t *tbl,
    void (*transfer_func)(const uint64_t *src, uint64_t *dst, int n),
    dmu_tx_t *tx)
{
	uint64_t b, newblk;
	dmu_buf_t *db_old, *db_new;
	int err;
	int bs = FZAP_BLOCK_SHIFT(zap);
	int hepb = 1<<(bs-4);
	/* hepb = half the number of entries in a block */

	ASSERT(RW_WRITE_HELD(&zap->zap_rwlock));
	ASSERT(tbl->zt_blk != 0);
	ASSERT(tbl->zt_numblks > 0);

	if (tbl->zt_nextblk != 0) {
		newblk = tbl->zt_nextblk;
	} else {
		newblk = zap_allocate_blocks(zap, tbl->zt_numblks * 2);
		tbl->zt_nextblk = newblk;
		ASSERT0(tbl->zt_blks_copied);
		dmu_prefetch(zap->zap_objset, zap->zap_object, 0,
			tbl->zt_blk << bs, tbl->zt_numblks << bs,
			ZIO_PRIORITY_SYNC_READ);
	}

	/*
	 * Copy the ptrtbl from the old to new location.
	 */

	b = tbl->zt_blks_copied;
	err = dmu_buf_hold(zap->zap_objset, zap->zap_object,
	    (tbl->zt_blk + b) << bs, FTAG, &db_old, DMU_READ_NO_PREFETCH);
	if (err)
		return (err);

	/* first half of entries in old[b] go to new[2*b+0] */
	VERIFY(0 == dmu_buf_hold(zap->zap_objset, zap->zap_object,
	    (newblk + 2*b+0) << bs, FTAG, &db_new, DMU_READ_NO_PREFETCH));
	dmu_buf_will_dirty(db_new, tx);
	transfer_func(db_old->db_data, db_new->db_data, hepb);
	dmu_buf_rele(db_new, FTAG);

	/* second half of entries in old[b] go to new[2*b+1] */
	VERIFY(0 == dmu_buf_hold(zap->zap_objset, zap->zap_object,
	    (newblk + 2*b+1) << bs, FTAG, &db_new, DMU_READ_NO_PREFETCH));
	dmu_buf_will_dirty(db_new, tx);
	transfer_func((uint64_t *)db_old->db_data + hepb,
	    db_new->db_data, hepb);
	dmu_buf_rele(db_new, FTAG);

	dmu_buf_rele(db_old, FTAG);

	tbl->zt_blks_copied++;

	dprintf("copied block %llu of %llu\n",
	    tbl->zt_blks_copied, tbl->zt_numblks);

	if (tbl->zt_blks_copied == tbl->zt_numblks) {
		(void) dmu_free_range(zap->zap_objset, zap->zap_object,
		    tbl->zt_blk << bs, tbl->zt_numblks << bs, tx);

		tbl->zt_blk = newblk;
		tbl->zt_numblks *= 2;
		tbl->zt_shift++;
		tbl->zt_nextblk = 0;
		tbl->zt_blks_copied = 0;

		dprintf("finished; numblocks now %llu (%uk entries)\n",
		    tbl->zt_numblks, 1<<(tbl->zt_shift-10));
	}

	return (0);
}

static int
zap_table_store(zap_t *zap, zap_table_phys_t *tbl, uint64_t idx, uint64_t val,
    dmu_tx_t *tx)
{
	int err;
	uint64_t blk, off;
	int bs = FZAP_BLOCK_SHIFT(zap);
	dmu_buf_t *db;

	ASSERT(RW_LOCK_HELD(&zap->zap_rwlock));
	ASSERT(tbl->zt_blk != 0);

	dprintf("storing %llx at index %llx\n", val, idx);

	blk = idx >> (bs-3);
	off = idx & ((1<<(bs-3))-1);

	err = dmu_buf_hold(zap->zap_objset, zap->zap_object,
	    (tbl->zt_blk + blk) << bs, FTAG, &db, DMU_READ_NO_PREFETCH);
	if (err)
		return (err);
	dmu_buf_will_dirty(db, tx);

	if (tbl->zt_nextblk != 0) {
		uint64_t idx2 = idx * 2;
		uint64_t blk2 = idx2 >> (bs-3);
		uint64_t off2 = idx2 & ((1<<(bs-3))-1);
		dmu_buf_t *db2;

		err = dmu_buf_hold(zap->zap_objset, zap->zap_object,
		    (tbl->zt_nextblk + blk2) << bs, FTAG, &db2,
		    DMU_READ_NO_PREFETCH);
		if (err) {
			dmu_buf_rele(db, FTAG);
			return (err);
		}
		dmu_buf_will_dirty(db2, tx);
		((uint64_t *)db2->db_data)[off2] = val;
		((uint64_t *)db2->db_data)[off2+1] = val;
		dmu_buf_rele(db2, FTAG);
	}

	((uint64_t *)db->db_data)[off] = val;
	dmu_buf_rele(db, FTAG);

	return (0);
}

static int
zap_table_load(zap_t *zap, zap_table_phys_t *tbl, uint64_t idx, uint64_t *valp)
{
	uint64_t blk, off;
	int err;
	dmu_buf_t *db;
	int bs = FZAP_BLOCK_SHIFT(zap);

	ASSERT(RW_LOCK_HELD(&zap->zap_rwlock));

	blk = idx >> (bs-3);
	off = idx & ((1<<(bs-3))-1);

	err = dmu_buf_hold(zap->zap_objset, zap->zap_object,
	    (tbl->zt_blk + blk) << bs, FTAG, &db, DMU_READ_NO_PREFETCH);
	if (err)
		return (err);
	*valp = ((uint64_t *)db->db_data)[off];
	dmu_buf_rele(db, FTAG);

	if (tbl->zt_nextblk != 0) {
		/*
		 * read the nextblk for the sake of i/o error checking,
		 * so that zap_table_load() will catch errors for
		 * zap_table_store.
		 */
		blk = (idx*2) >> (bs-3);

		err = dmu_buf_hold(zap->zap_objset, zap->zap_object,
		    (tbl->zt_nextblk + blk) << bs, FTAG, &db,
		    DMU_READ_NO_PREFETCH);
		if (err == 0)
			dmu_buf_rele(db, FTAG);
	}
	return (err);
}

/*
 * Routines for growing the ptrtbl.
 */

static void
zap_ptrtbl_transfer(const uint64_t *src, uint64_t *dst, int n)
{
	int i;
	for (i = 0; i < n; i++) {
		uint64_t lb = src[i];
		dst[2*i+0] = lb;
		dst[2*i+1] = lb;
	}
}

static int
zap_grow_ptrtbl(zap_t *zap, dmu_tx_t *tx)
{
	/*
	 * The pointer table should never use more hash bits than we
	 * have (otherwise we'd be using useless zero bits to index it).
	 * If we are within 2 bits of running out, stop growing, since
	 * this is already an aberrant condition.
	 */
	if (zap_f_phys(zap)->zap_ptrtbl.zt_shift >= zap_hashbits(zap) - 2)
		return (SET_ERROR(ENOSPC));

	if (zap_f_phys(zap)->zap_ptrtbl.zt_numblks == 0) {
		/*
		 * We are outgrowing the "embedded" ptrtbl (the one
		 * stored in the header block).  Give it its own entire
		 * block, which will double the size of the ptrtbl.
		 */
		uint64_t newblk;
		dmu_buf_t *db_new;
		int err;

		ASSERT3U(zap_f_phys(zap)->zap_ptrtbl.zt_shift, ==,
		    ZAP_EMBEDDED_PTRTBL_SHIFT(zap));
		ASSERT0(zap_f_phys(zap)->zap_ptrtbl.zt_blk);

		newblk = zap_allocate_blocks(zap, 1);
		err = dmu_buf_hold(zap->zap_objset, zap->zap_object,
		    newblk << FZAP_BLOCK_SHIFT(zap), FTAG, &db_new,
		    DMU_READ_NO_PREFETCH);
		if (err)
			return (err);
		dmu_buf_will_dirty(db_new, tx);
		zap_ptrtbl_transfer(&ZAP_EMBEDDED_PTRTBL_ENT(zap, 0),
		    db_new->db_data, 1 << ZAP_EMBEDDED_PTRTBL_SHIFT(zap));
		dmu_buf_rele(db_new, FTAG);

		zap_f_phys(zap)->zap_ptrtbl.zt_blk = newblk;
		zap_f_phys(zap)->zap_ptrtbl.zt_numblks = 1;
		zap_f_phys(zap)->zap_ptrtbl.zt_shift++;

		ASSERT3U(1ULL << zap_f_phys(zap)->zap_ptrtbl.zt_shift, ==,
		    zap_f_phys(zap)->zap_ptrtbl.zt_numblks <<
		    (FZAP_BLOCK_SHIFT(zap)-3));

		return (0);
	} else {
		return (zap_table_grow(zap, &zap_f_phys(zap)->zap_ptrtbl,
		    zap_ptrtbl_transfer, tx));
	}
}

static void
zap_increment_num_entries(zap_t *zap, int delta, dmu_tx_t *tx)
{
	dmu_buf_will_dirty(zap->zap_dbuf, tx);
	mutex_enter(&zap->zap_f.zap_num_entries_mtx);
	ASSERT(delta > 0 || zap_f_phys(zap)->zap_num_entries >= -delta);
	zap_f_phys(zap)->zap_num_entries += delta;
	mutex_exit(&zap->zap_f.zap_num_entries_mtx);
}

static uint64_t
zap_allocate_blocks(zap_t *zap, int nblocks)
{
	uint64_t newblk;
	ASSERT(RW_WRITE_HELD(&zap->zap_rwlock));
	newblk = zap_f_phys(zap)->zap_freeblk;
	zap_f_phys(zap)->zap_freeblk += nblocks;
	return (newblk);
}

static void
zap_leaf_pageout(void *dbu)
{
	zap_leaf_t *l = dbu;

	rw_destroy(&l->l_rwlock);
	kmem_free(l, sizeof (zap_leaf_t));
}

static zap_leaf_t *
zap_create_leaf(zap_t *zap, dmu_tx_t *tx)
{
	void *winner;
	zap_leaf_t *l = kmem_zalloc(sizeof (zap_leaf_t), KM_SLEEP);

	ASSERT(RW_WRITE_HELD(&zap->zap_rwlock));

	rw_init(&l->l_rwlock, NULL, RW_DEFAULT, NULL);
	rw_enter(&l->l_rwlock, RW_WRITER);
	l->l_blkid = zap_allocate_blocks(zap, 1);
	l->l_dbuf = NULL;

	VERIFY(0 == dmu_buf_hold(zap->zap_objset, zap->zap_object,
	    l->l_blkid << FZAP_BLOCK_SHIFT(zap), NULL, &l->l_dbuf,
	    DMU_READ_NO_PREFETCH));
	dmu_buf_init_user(&l->l_dbu, zap_leaf_pageout, &l->l_dbuf);
	winner = dmu_buf_set_user(l->l_dbuf, &l->l_dbu);
	ASSERT(winner == NULL);
	dmu_buf_will_dirty(l->l_dbuf, tx);

	zap_leaf_init(l, zap->zap_normflags != 0);

	zap_f_phys(zap)->zap_num_leafs++;

	return (l);
}

int
fzap_count(zap_t *zap, uint64_t *count)
{
	ASSERT(!zap->zap_ismicro);
	mutex_enter(&zap->zap_f.zap_num_entries_mtx); /* unnecessary */
	*count = zap_f_phys(zap)->zap_num_entries;
	mutex_exit(&zap->zap_f.zap_num_entries_mtx);
	return (0);
}

/*
 * Routines for obtaining zap_leaf_t's
 */

void
zap_put_leaf(zap_leaf_t *l)
{
	rw_exit(&l->l_rwlock);
	dmu_buf_rele(l->l_dbuf, NULL);
}

static zap_leaf_t *
zap_open_leaf(uint64_t blkid, dmu_buf_t *db)
{
	zap_leaf_t *l, *winner;

	ASSERT(blkid != 0);

	l = kmem_zalloc(sizeof (zap_leaf_t), KM_SLEEP);
	rw_init(&l->l_rwlock, NULL, RW_DEFAULT, NULL);
	rw_enter(&l->l_rwlock, RW_WRITER);
	l->l_blkid = blkid;
	l->l_bs = highbit64(db->db_size) - 1;
	l->l_dbuf = db;

	dmu_buf_init_user(&l->l_dbu, zap_leaf_pageout, &l->l_dbuf);
	winner = dmu_buf_set_user(db, &l->l_dbu);

	rw_exit(&l->l_rwlock);
	if (winner != NULL) {
		/* someone else set it first */
		zap_leaf_pageout(&l->l_dbu);
		l = winner;
	}

	/*
	 * lhr_pad was previously used for the next leaf in the leaf
	 * chain.  There should be no chained leafs (as we have removed
	 * support for them).
	 */
	ASSERT0(zap_leaf_phys(l)->l_hdr.lh_pad1);

	/*
	 * There should be more hash entries than there can be
	 * chunks to put in the hash table
	 */
	ASSERT3U(ZAP_LEAF_HASH_NUMENTRIES(l), >, ZAP_LEAF_NUMCHUNKS(l) / 3);

	/* The chunks should begin at the end of the hash table */
	ASSERT3P(&ZAP_LEAF_CHUNK(l, 0), ==, (zap_leaf_chunk_t *)
	    &zap_leaf_phys(l)->l_hash[ZAP_LEAF_HASH_NUMENTRIES(l)]);

	/* The chunks should end at the end of the block */
	ASSERT3U((uintptr_t)&ZAP_LEAF_CHUNK(l, ZAP_LEAF_NUMCHUNKS(l)) -
	    (uintptr_t)zap_leaf_phys(l), ==, l->l_dbuf->db_size);

	return (l);
}




static int
zap_get_leaf_byblk(zap_t *zap, uint64_t blkid, dmu_tx_t *tx, krw_t lt,
    zap_leaf_t **lp)
{
	dmu_buf_t *db;
	zap_leaf_t *l;
	int bs = FZAP_BLOCK_SHIFT(zap);
	int err;

	ASSERT(RW_LOCK_HELD(&zap->zap_rwlock));

	err = dmu_buf_hold(zap->zap_objset, zap->zap_object,
	    blkid << bs, NULL, &db, DMU_READ_NO_PREFETCH);
	if (err)
		return (err);

	ASSERT3U(db->db_object, ==, zap->zap_object);
	ASSERT3U(db->db_offset, ==, blkid << bs);
	ASSERT3U(db->db_size, ==, 1 << bs);
	ASSERT(blkid != 0);

	l = dmu_buf_get_user(db);

	if (l == NULL)
		l = zap_open_leaf(blkid, db);

#ifdef __APPLE__
#ifdef _KERNEL
	if (!rw_isinit(&l->l_rwlock)) {
		printf("ZFS: bad rwlock detected\n");
		return ENXIO;
	}
#endif
#endif

	rw_enter(&l->l_rwlock, lt);

	/*
	 * Must lock before dirtying, otherwise zap_leaf_phys(l) could change,
	 * causing ASSERT below to fail.
	 */
	if (lt == RW_WRITER)
		dmu_buf_will_dirty(db, tx);
	ASSERT3U(l->l_blkid, ==, blkid);
	ASSERT3P(l->l_dbuf, ==, db);
	ASSERT3U(zap_leaf_phys(l)->l_hdr.lh_block_type, ==, ZBT_LEAF);
	ASSERT3U(zap_leaf_phys(l)->l_hdr.lh_magic, ==, ZAP_LEAF_MAGIC);

	*lp = l;
	return (0);
}

static int
zap_idx_to_blk(zap_t *zap, uint64_t idx, uint64_t *valp)
{
	ASSERT(RW_LOCK_HELD(&zap->zap_rwlock));

	if (zap_f_phys(zap)->zap_ptrtbl.zt_numblks == 0) {
		ASSERT3U(idx, <,
		    (1ULL << zap_f_phys(zap)->zap_ptrtbl.zt_shift));
		*valp = ZAP_EMBEDDED_PTRTBL_ENT(zap, idx);
		return (0);
	} else {
		return (zap_table_load(zap, &zap_f_phys(zap)->zap_ptrtbl,
		    idx, valp));
	}
}

static int
zap_set_idx_to_blk(zap_t *zap, uint64_t idx, uint64_t blk, dmu_tx_t *tx)
{
	ASSERT(tx != NULL);
	ASSERT(RW_WRITE_HELD(&zap->zap_rwlock));

	if (zap_f_phys(zap)->zap_ptrtbl.zt_blk == 0) {
		ZAP_EMBEDDED_PTRTBL_ENT(zap, idx) = blk;
		return (0);
	} else {
		return (zap_table_store(zap, &zap_f_phys(zap)->zap_ptrtbl,
		    idx, blk, tx));
	}
}

static int
zap_deref_leaf(zap_t *zap, uint64_t h, dmu_tx_t *tx, krw_t lt, zap_leaf_t **lp)
{
	uint64_t idx, blk;
	int err;

	ASSERT(zap->zap_dbuf == NULL ||
	    zap_f_phys(zap) == zap->zap_dbuf->db_data);
<<<<<<< HEAD

#ifdef __APPLE__
	if (zap_f_phys(zap)->zap_magic != ZAP_MAGIC) {
		printf("ZFS: defer_leaf bad zap detected\n");
		return ENXIO;
	}
#else
	ASSERT3U(zap->zap_f.zap_phys->zap_magic, ==, ZAP_MAGIC);
#endif
=======
	ASSERT3U(zap_f_phys(zap)->zap_magic, ==, ZAP_MAGIC);

	/* Reality check for corrupt zap objects (leaf or header). */
	if ((zap_f_phys(zap)->zap_block_type != ZBT_LEAF &&
		 zap_f_phys(zap)->zap_block_type != ZBT_HEADER) ||
		zap_f_phys(zap)->zap_magic != ZAP_MAGIC) {
		return (SET_ERROR(EIO));
	}

>>>>>>> 890ef86e
	idx = ZAP_HASH_IDX(h, zap_f_phys(zap)->zap_ptrtbl.zt_shift);
	err = zap_idx_to_blk(zap, idx, &blk);
	if (err != 0)
		return (err);
	err = zap_get_leaf_byblk(zap, blk, tx, lt, lp);

	ASSERT(err ||
	    ZAP_HASH_IDX(h, zap_leaf_phys(*lp)->l_hdr.lh_prefix_len) ==
	    zap_leaf_phys(*lp)->l_hdr.lh_prefix);
	return (err);
}

static int
zap_expand_leaf(zap_name_t *zn, zap_leaf_t *l, dmu_tx_t *tx, zap_leaf_t **lp)
{
	zap_t *zap = zn->zn_zap;
	uint64_t hash = zn->zn_hash;
	zap_leaf_t *nl;
	int prefix_diff, i, err;
	uint64_t sibling;
	int old_prefix_len = zap_leaf_phys(l)->l_hdr.lh_prefix_len;

	ASSERT3U(old_prefix_len, <=, zap_f_phys(zap)->zap_ptrtbl.zt_shift);
	ASSERT(RW_LOCK_HELD(&zap->zap_rwlock));

	ASSERT3U(ZAP_HASH_IDX(hash, old_prefix_len), ==,
	    zap_leaf_phys(l)->l_hdr.lh_prefix);

	if (zap_tryupgradedir(zap, tx) == 0 ||
	    old_prefix_len == zap_f_phys(zap)->zap_ptrtbl.zt_shift) {
		/* We failed to upgrade, or need to grow the pointer table */
		objset_t *os = zap->zap_objset;
		uint64_t object = zap->zap_object;

		zap_put_leaf(l);
		zap_unlockdir(zap);
		err = zap_lockdir(os, object, tx, RW_WRITER,
		    FALSE, FALSE, &zn->zn_zap);
		zap = zn->zn_zap;
		if (err)
			return (err);
		ASSERT(!zap->zap_ismicro);

		while (old_prefix_len ==
		    zap_f_phys(zap)->zap_ptrtbl.zt_shift) {
			err = zap_grow_ptrtbl(zap, tx);
			if (err)
				return (err);
		}

		err = zap_deref_leaf(zap, hash, tx, RW_WRITER, &l);
		if (err)
			return (err);

		if (zap_leaf_phys(l)->l_hdr.lh_prefix_len != old_prefix_len) {
			/* it split while our locks were down */
			*lp = l;
			return (0);
		}
	}
	ASSERT(RW_WRITE_HELD(&zap->zap_rwlock));
	ASSERT3U(old_prefix_len, <, zap_f_phys(zap)->zap_ptrtbl.zt_shift);
	ASSERT3U(ZAP_HASH_IDX(hash, old_prefix_len), ==,
	    zap_leaf_phys(l)->l_hdr.lh_prefix);

	prefix_diff = zap_f_phys(zap)->zap_ptrtbl.zt_shift -
	    (old_prefix_len + 1);
	sibling = (ZAP_HASH_IDX(hash, old_prefix_len + 1) | 1) << prefix_diff;

	/* check for i/o errors before doing zap_leaf_split */
	for (i = 0; i < (1ULL<<prefix_diff); i++) {
		uint64_t blk;
		err = zap_idx_to_blk(zap, sibling+i, &blk);
		if (err)
			return (err);
		ASSERT3U(blk, ==, l->l_blkid);
	}

	nl = zap_create_leaf(zap, tx);
	zap_leaf_split(l, nl, zap->zap_normflags != 0);

	/* set sibling pointers */
	for (i = 0; i < (1ULL << prefix_diff); i++) {
		err = zap_set_idx_to_blk(zap, sibling+i, nl->l_blkid, tx);
		ASSERT0(err); /* we checked for i/o errors above */
	}

	if (hash & (1ULL << (64 - zap_leaf_phys(l)->l_hdr.lh_prefix_len))) {
		/* we want the sibling */
		zap_put_leaf(l);
		*lp = nl;
	} else {
		zap_put_leaf(nl);
		*lp = l;
	}

	return (0);
}

static void
zap_put_leaf_maybe_grow_ptrtbl(zap_name_t *zn, zap_leaf_t *l, dmu_tx_t *tx)
{
	zap_t *zap = zn->zn_zap;
	int shift = zap_f_phys(zap)->zap_ptrtbl.zt_shift;
	int leaffull = (zap_leaf_phys(l)->l_hdr.lh_prefix_len == shift &&
	    zap_leaf_phys(l)->l_hdr.lh_nfree < ZAP_LEAF_LOW_WATER);

	zap_put_leaf(l);

	if (leaffull || zap_f_phys(zap)->zap_ptrtbl.zt_nextblk) {
		int err;

		/*
		 * We are in the middle of growing the pointer table, or
		 * this leaf will soon make us grow it.
		 */
		if (zap_tryupgradedir(zap, tx) == 0) {
			objset_t *os = zap->zap_objset;
			uint64_t zapobj = zap->zap_object;

			zap_unlockdir(zap);
			err = zap_lockdir(os, zapobj, tx,
			    RW_WRITER, FALSE, FALSE, &zn->zn_zap);
			zap = zn->zn_zap;
			if (err)
				return;
		}

		/* could have finished growing while our locks were down */
		if (zap_f_phys(zap)->zap_ptrtbl.zt_shift == shift)
			(void) zap_grow_ptrtbl(zap, tx);
	}
}

static int
fzap_checkname(zap_name_t *zn)
{
	if (zn->zn_key_orig_numints * zn->zn_key_intlen > ZAP_MAXNAMELEN)
		return (SET_ERROR(ENAMETOOLONG));
	return (0);
}

static int
fzap_checksize(uint64_t integer_size, uint64_t num_integers)
{
	/* Only integer sizes supported by C */
	switch (integer_size) {
	case 1:
	case 2:
	case 4:
	case 8:
		break;
	default:
		return (SET_ERROR(EINVAL));
	}

	if (integer_size * num_integers > ZAP_MAXVALUELEN)
		return (E2BIG);

	return (0);
}

static int
fzap_check(zap_name_t *zn, uint64_t integer_size, uint64_t num_integers)
{
	int err;

	if ((err = fzap_checkname(zn)) != 0)
		return (err);
	return (fzap_checksize(integer_size, num_integers));
}

/*
 * Routines for manipulating attributes.
 */
int
fzap_lookup(zap_name_t *zn,
    uint64_t integer_size, uint64_t num_integers, void *buf,
    char *realname, int rn_len, boolean_t *ncp)
{
	zap_leaf_t *l;
	int err;
	zap_entry_handle_t zeh;

	if ((err = fzap_checkname(zn)) != 0)
		return (err);

	err = zap_deref_leaf(zn->zn_zap, zn->zn_hash, NULL, RW_READER, &l);
	if (err != 0)
		return (err);
	err = zap_leaf_lookup(l, zn, &zeh);
	if (err == 0) {
		if ((err = fzap_checksize(integer_size, num_integers)) != 0) {
			zap_put_leaf(l);
			return (err);
		}

		err = zap_entry_read(&zeh, integer_size, num_integers, buf);
		(void) zap_entry_read_name(zn->zn_zap, &zeh, rn_len, realname);
		if (ncp) {
			*ncp = zap_entry_normalization_conflict(&zeh,
			    zn, NULL, zn->zn_zap);
		}
	}

	zap_put_leaf(l);
	return (err);
}

int
fzap_add_cd(zap_name_t *zn,
    uint64_t integer_size, uint64_t num_integers,
    const void *val, uint32_t cd, dmu_tx_t *tx)
{
	zap_leaf_t *l;
	int err;
	zap_entry_handle_t zeh;
	zap_t *zap = zn->zn_zap;

	ASSERT(RW_LOCK_HELD(&zap->zap_rwlock));
	ASSERT(!zap->zap_ismicro);
	ASSERT(fzap_check(zn, integer_size, num_integers) == 0);

	err = zap_deref_leaf(zap, zn->zn_hash, tx, RW_WRITER, &l);
	if (err != 0)
		return (err);
retry:
	err = zap_leaf_lookup(l, zn, &zeh);
	if (err == 0) {
		err = SET_ERROR(EEXIST);
		goto out;
	}
	if (err != ENOENT)
		goto out;

	err = zap_entry_create(l, zn, cd,
	    integer_size, num_integers, val, &zeh);

	if (err == 0) {
		zap_increment_num_entries(zap, 1, tx);
	} else if (err == EAGAIN) {
		err = zap_expand_leaf(zn, l, tx, &l);
		zap = zn->zn_zap;	/* zap_expand_leaf() may change zap */
		if (err == 0)
			goto retry;
	}

out:
	if (zap != NULL)
		zap_put_leaf_maybe_grow_ptrtbl(zn, l, tx);
	return (err);
}

int
fzap_add(zap_name_t *zn,
    uint64_t integer_size, uint64_t num_integers,
    const void *val, dmu_tx_t *tx)
{
	int err = fzap_check(zn, integer_size, num_integers);
	if (err != 0)
		return (err);

	return (fzap_add_cd(zn, integer_size, num_integers,
	    val, ZAP_NEED_CD, tx));
}

int
fzap_update(zap_name_t *zn,
    int integer_size, uint64_t num_integers, const void *val, dmu_tx_t *tx)
{
	zap_leaf_t *l;
	int err, create;
	zap_entry_handle_t zeh;
	zap_t *zap = zn->zn_zap;

	ASSERT(RW_LOCK_HELD(&zap->zap_rwlock));
	err = fzap_check(zn, integer_size, num_integers);
	if (err != 0)
		return (err);

	err = zap_deref_leaf(zap, zn->zn_hash, tx, RW_WRITER, &l);
	if (err != 0)
		return (err);
retry:
	err = zap_leaf_lookup(l, zn, &zeh);
	create = (err == ENOENT);
	ASSERT(err == 0 || err == ENOENT);

	if (create) {
		err = zap_entry_create(l, zn, ZAP_NEED_CD,
		    integer_size, num_integers, val, &zeh);
		if (err == 0)
			zap_increment_num_entries(zap, 1, tx);
	} else {
		err = zap_entry_update(&zeh, integer_size, num_integers, val);
	}

	if (err == EAGAIN) {
		err = zap_expand_leaf(zn, l, tx, &l);
		zap = zn->zn_zap;	/* zap_expand_leaf() may change zap */
		if (err == 0)
			goto retry;
	}

	if (zap != NULL)
		zap_put_leaf_maybe_grow_ptrtbl(zn, l, tx);
	return (err);
}

int
fzap_length(zap_name_t *zn,
    uint64_t *integer_size, uint64_t *num_integers)
{
	zap_leaf_t *l;
	int err;
	zap_entry_handle_t zeh;

	err = zap_deref_leaf(zn->zn_zap, zn->zn_hash, NULL, RW_READER, &l);
	if (err != 0)
		return (err);
	err = zap_leaf_lookup(l, zn, &zeh);
	if (err != 0)
		goto out;

	if (integer_size)
		*integer_size = zeh.zeh_integer_size;
	if (num_integers)
		*num_integers = zeh.zeh_num_integers;
out:
	zap_put_leaf(l);
	return (err);
}

int
fzap_remove(zap_name_t *zn, dmu_tx_t *tx)
{
	zap_leaf_t *l;
	int err;
	zap_entry_handle_t zeh;

	err = zap_deref_leaf(zn->zn_zap, zn->zn_hash, tx, RW_WRITER, &l);
	if (err != 0)
		return (err);
	err = zap_leaf_lookup(l, zn, &zeh);
	if (err == 0) {
		zap_entry_remove(&zeh);
		zap_increment_num_entries(zn->zn_zap, -1, tx);
	}
	zap_put_leaf(l);
	return (err);
}

void
fzap_prefetch(zap_name_t *zn)
{
	uint64_t idx, blk;
	zap_t *zap = zn->zn_zap;
	int bs;

	idx = ZAP_HASH_IDX(zn->zn_hash,
	    zap_f_phys(zap)->zap_ptrtbl.zt_shift);
	if (zap_idx_to_blk(zap, idx, &blk) != 0)
		return;
	bs = FZAP_BLOCK_SHIFT(zap);
	dmu_prefetch(zap->zap_objset, zap->zap_object, 0, blk << bs, 1 << bs,
		ZIO_PRIORITY_SYNC_READ);
}

/*
 * Helper functions for consumers.
 */

uint64_t
zap_create_link(objset_t *os, dmu_object_type_t ot, uint64_t parent_obj,
    const char *name, dmu_tx_t *tx)
{
	uint64_t new_obj;

	VERIFY((new_obj = zap_create(os, ot, DMU_OT_NONE, 0, tx)) > 0);
	VERIFY(zap_add(os, parent_obj, name, sizeof (uint64_t), 1, &new_obj,
	    tx) == 0);

	return (new_obj);
}

int
zap_value_search(objset_t *os, uint64_t zapobj, uint64_t value, uint64_t mask,
    char *name)
{
	zap_cursor_t zc;
	zap_attribute_t *za;
	int err;

	if (mask == 0)
		mask = -1ULL;

	za = kmem_alloc(sizeof (zap_attribute_t), KM_SLEEP);
	for (zap_cursor_init(&zc, os, zapobj);
	    (err = zap_cursor_retrieve(&zc, za)) == 0;
	    zap_cursor_advance(&zc)) {
		if ((za->za_first_integer & mask) == (value & mask)) {
			(void) strlcpy(name, za->za_name, MAXNAMELEN);
			break;
		}
	}
	zap_cursor_fini(&zc);
	kmem_free(za, sizeof (zap_attribute_t));
	return (err);
}

int
zap_join(objset_t *os, uint64_t fromobj, uint64_t intoobj, dmu_tx_t *tx)
{
	zap_cursor_t zc;
	zap_attribute_t za;
	int err;

	err = 0;
	for (zap_cursor_init(&zc, os, fromobj);
	    zap_cursor_retrieve(&zc, &za) == 0;
	    (void) zap_cursor_advance(&zc)) {
		if (za.za_integer_length != 8 || za.za_num_integers != 1) {
			err = SET_ERROR(EINVAL);
			break;
		}
		err = zap_add(os, intoobj, za.za_name,
		    8, 1, &za.za_first_integer, tx);
		if (err)
			break;
	}
	zap_cursor_fini(&zc);
	return (err);
}

int
zap_join_key(objset_t *os, uint64_t fromobj, uint64_t intoobj,
    uint64_t value, dmu_tx_t *tx)
{
	zap_cursor_t zc;
	zap_attribute_t za;
	int err;

	err = 0;
	for (zap_cursor_init(&zc, os, fromobj);
	    zap_cursor_retrieve(&zc, &za) == 0;
	    (void) zap_cursor_advance(&zc)) {
		if (za.za_integer_length != 8 || za.za_num_integers != 1) {
			err = SET_ERROR(EINVAL);
			break;
		}
		err = zap_add(os, intoobj, za.za_name,
		    8, 1, &value, tx);
		if (err)
			break;
	}
	zap_cursor_fini(&zc);
	return (err);
}

int
zap_join_increment(objset_t *os, uint64_t fromobj, uint64_t intoobj,
    dmu_tx_t *tx)
{
	zap_cursor_t zc;
	zap_attribute_t za;
	int err;

	err = 0;
	for (zap_cursor_init(&zc, os, fromobj);
	    zap_cursor_retrieve(&zc, &za) == 0;
	    (void) zap_cursor_advance(&zc)) {
		uint64_t delta = 0;

		if (za.za_integer_length != 8 || za.za_num_integers != 1) {
			err = SET_ERROR(EINVAL);
			break;
		}

		err = zap_lookup(os, intoobj, za.za_name, 8, 1, &delta);
		if (err != 0 && err != ENOENT)
			break;
		delta += za.za_first_integer;
		err = zap_update(os, intoobj, za.za_name, 8, 1, &delta, tx);
		if (err)
			break;
	}
	zap_cursor_fini(&zc);
	return (err);
}

int
zap_add_int(objset_t *os, uint64_t obj, uint64_t value, dmu_tx_t *tx)
{
	char name[20];

	(void) snprintf(name, sizeof (name), "%llx", (longlong_t)value);
	return (zap_add(os, obj, name, 8, 1, &value, tx));
}

int
zap_remove_int(objset_t *os, uint64_t obj, uint64_t value, dmu_tx_t *tx)
{
	char name[20];

	(void) snprintf(name, sizeof (name), "%llx", (longlong_t)value);
	return (zap_remove(os, obj, name, tx));
}

int
zap_lookup_int(objset_t *os, uint64_t obj, uint64_t value)
{
	char name[20];

	(void) snprintf(name, sizeof (name), "%llx", (longlong_t)value);
	return (zap_lookup(os, obj, name, 8, 1, &value));
}

int
zap_add_int_key(objset_t *os, uint64_t obj,
    uint64_t key, uint64_t value, dmu_tx_t *tx)
{
	char name[20];

	(void) snprintf(name, sizeof (name), "%llx", (longlong_t)key);
	return (zap_add(os, obj, name, 8, 1, &value, tx));
}

int
zap_update_int_key(objset_t *os, uint64_t obj,
    uint64_t key, uint64_t value, dmu_tx_t *tx)
{
	char name[20];

	(void) snprintf(name, sizeof (name), "%llx", (longlong_t)key);
	return (zap_update(os, obj, name, 8, 1, &value, tx));
}

int
zap_lookup_int_key(objset_t *os, uint64_t obj, uint64_t key, uint64_t *valuep)
{
	char name[20];

	(void) snprintf(name, sizeof (name), "%llx", (longlong_t)key);
	return (zap_lookup(os, obj, name, 8, 1, valuep));
}

int
zap_increment(objset_t *os, uint64_t obj, const char *name, int64_t delta,
    dmu_tx_t *tx)
{
	uint64_t value = 0;
	int err;

	if (delta == 0)
		return (0);

	err = zap_lookup(os, obj, name, 8, 1, &value);
	if (err != 0 && err != ENOENT)
		return (err);
	value += delta;
	if (value == 0)
		err = zap_remove(os, obj, name, tx);
	else
		err = zap_update(os, obj, name, 8, 1, &value, tx);
	return (err);
}

int
zap_increment_int(objset_t *os, uint64_t obj, uint64_t key, int64_t delta,
    dmu_tx_t *tx)
{
	char name[20];

	(void) snprintf(name, sizeof (name), "%llx", (longlong_t)key);
	return (zap_increment(os, obj, name, delta, tx));
}

/*
 * Routines for iterating over the attributes.
 */

int
fzap_cursor_retrieve(zap_t *zap, zap_cursor_t *zc, zap_attribute_t *za)
{
	int err = ENOENT;
	zap_entry_handle_t zeh;
	zap_leaf_t *l;

	/* retrieve the next entry at or after zc_hash/zc_cd */
	/* if no entry, return ENOENT */

	if (zc->zc_leaf &&
	    (ZAP_HASH_IDX(zc->zc_hash,
	    zap_leaf_phys(zc->zc_leaf)->l_hdr.lh_prefix_len) !=
	    zap_leaf_phys(zc->zc_leaf)->l_hdr.lh_prefix)) {
		rw_enter(&zc->zc_leaf->l_rwlock, RW_READER);
		zap_put_leaf(zc->zc_leaf);
		zc->zc_leaf = NULL;
	}

again:
	if (zc->zc_leaf == NULL) {
		err = zap_deref_leaf(zap, zc->zc_hash, NULL, RW_READER,
		    &zc->zc_leaf);
		if (err != 0)
			return (err);
	} else {
		rw_enter(&zc->zc_leaf->l_rwlock, RW_READER);
	}
	l = zc->zc_leaf;

	err = zap_leaf_lookup_closest(l, zc->zc_hash, zc->zc_cd, &zeh);

	if (err == ENOENT) {
		uint64_t nocare =
		    (1ULL << (64 - zap_leaf_phys(l)->l_hdr.lh_prefix_len)) - 1;
		zc->zc_hash = (zc->zc_hash & ~nocare) + nocare + 1;
		zc->zc_cd = 0;
		if (zap_leaf_phys(l)->l_hdr.lh_prefix_len == 0 ||
		    zc->zc_hash == 0) {
			zc->zc_hash = -1ULL;
		} else {
			zap_put_leaf(zc->zc_leaf);
			zc->zc_leaf = NULL;
			goto again;
		}
	}

	if (err == 0) {
		zc->zc_hash = zeh.zeh_hash;
		zc->zc_cd = zeh.zeh_cd;
		za->za_integer_length = zeh.zeh_integer_size;
		za->za_num_integers = zeh.zeh_num_integers;
		if (zeh.zeh_num_integers == 0) {
			za->za_first_integer = 0;
		} else {
			err = zap_entry_read(&zeh, 8, 1, &za->za_first_integer);
			ASSERT(err == 0 || err == EOVERFLOW);
		}
		err = zap_entry_read_name(zap, &zeh,
		    sizeof (za->za_name), za->za_name);
		ASSERT(err == 0);

		za->za_normalization_conflict =
		    zap_entry_normalization_conflict(&zeh,
		    NULL, za->za_name, zap);
	}
	rw_exit(&zc->zc_leaf->l_rwlock);
	return (err);
}

static void
zap_stats_ptrtbl(zap_t *zap, uint64_t *tbl, int len, zap_stats_t *zs)
{
	int i, err;
	uint64_t lastblk = 0;

	/*
	 * NB: if a leaf has more pointers than an entire ptrtbl block
	 * can hold, then it'll be accounted for more than once, since
	 * we won't have lastblk.
	 */
	for (i = 0; i < len; i++) {
		zap_leaf_t *l;

		if (tbl[i] == lastblk)
			continue;
		lastblk = tbl[i];

		err = zap_get_leaf_byblk(zap, tbl[i], NULL, RW_READER, &l);
		if (err == 0) {
			zap_leaf_stats(zap, l, zs);
			zap_put_leaf(l);
		}
	}
}

void
fzap_get_stats(zap_t *zap, zap_stats_t *zs)
{
	int bs = FZAP_BLOCK_SHIFT(zap);
	zs->zs_blocksize = 1ULL << bs;

	/*
	 * Set zap_phys_t fields
	 */
	zs->zs_num_leafs = zap_f_phys(zap)->zap_num_leafs;
	zs->zs_num_entries = zap_f_phys(zap)->zap_num_entries;
	zs->zs_num_blocks = zap_f_phys(zap)->zap_freeblk;
	zs->zs_block_type = zap_f_phys(zap)->zap_block_type;
	zs->zs_magic = zap_f_phys(zap)->zap_magic;
	zs->zs_salt = zap_f_phys(zap)->zap_salt;

	/*
	 * Set zap_ptrtbl fields
	 */
	zs->zs_ptrtbl_len = 1ULL << zap_f_phys(zap)->zap_ptrtbl.zt_shift;
	zs->zs_ptrtbl_nextblk = zap_f_phys(zap)->zap_ptrtbl.zt_nextblk;
	zs->zs_ptrtbl_blks_copied =
	    zap_f_phys(zap)->zap_ptrtbl.zt_blks_copied;
	zs->zs_ptrtbl_zt_blk = zap_f_phys(zap)->zap_ptrtbl.zt_blk;
	zs->zs_ptrtbl_zt_numblks = zap_f_phys(zap)->zap_ptrtbl.zt_numblks;
	zs->zs_ptrtbl_zt_shift = zap_f_phys(zap)->zap_ptrtbl.zt_shift;

	if (zap_f_phys(zap)->zap_ptrtbl.zt_numblks == 0) {
		/* the ptrtbl is entirely in the header block. */
		zap_stats_ptrtbl(zap, &ZAP_EMBEDDED_PTRTBL_ENT(zap, 0),
		    1 << ZAP_EMBEDDED_PTRTBL_SHIFT(zap), zs);
	} else {
		int b;

		dmu_prefetch(zap->zap_objset, zap->zap_object, 0,
		    zap_f_phys(zap)->zap_ptrtbl.zt_blk << bs,
			zap_f_phys(zap)->zap_ptrtbl.zt_numblks << bs,
			ZIO_PRIORITY_SYNC_READ);

		for (b = 0; b < zap_f_phys(zap)->zap_ptrtbl.zt_numblks;
		    b++) {
			dmu_buf_t *db;
			int err;

			err = dmu_buf_hold(zap->zap_objset, zap->zap_object,
			    (zap_f_phys(zap)->zap_ptrtbl.zt_blk + b) << bs,
			    FTAG, &db, DMU_READ_NO_PREFETCH);
			if (err == 0) {
				zap_stats_ptrtbl(zap, db->db_data,
				    1<<(bs-3), zs);
				dmu_buf_rele(db, FTAG);
			}
		}
	}
}

int
fzap_count_write(zap_name_t *zn, int add, refcount_t *towrite,
    refcount_t *tooverwrite)
{
	zap_t *zap = zn->zn_zap;
	zap_leaf_t *l;
	int err;

	/*
	 * Account for the header block of the fatzap.
	 */
	if (!add && dmu_buf_freeable(zap->zap_dbuf)) {
		(void) refcount_add_many(tooverwrite,
		    zap->zap_dbuf->db_size, FTAG);
	} else {
		(void) refcount_add_many(towrite,
		    zap->zap_dbuf->db_size, FTAG);
	}

	/*
	 * Account for the pointer table blocks.
	 * If we are adding we need to account for the following cases :
	 * - If the pointer table is embedded, this operation could force an
	 *   external pointer table.
	 * - If this already has an external pointer table this operation
	 *   could extend the table.
	 */
	if (add) {
		if (zap_f_phys(zap)->zap_ptrtbl.zt_blk == 0) {
			(void) refcount_add_many(towrite,
			    zap->zap_dbuf->db_size, FTAG);
		} else {
			(void) refcount_add_many(towrite,
			    zap->zap_dbuf->db_size * 3, FTAG);
		}
	}

	/*
	 * Now, check if the block containing leaf is freeable
	 * and account accordingly.
	 */
	err = zap_deref_leaf(zap, zn->zn_hash, NULL, RW_READER, &l);
	if (err != 0) {
		return (err);
	}

	if (!add && dmu_buf_freeable(l->l_dbuf)) {
		(void) refcount_add_many(tooverwrite, l->l_dbuf->db_size, FTAG);
	} else {
		/*
		 * If this an add operation, the leaf block could split.
		 * Hence, we need to account for an additional leaf block.
		 */
		(void) refcount_add_many(towrite,
		    (add ? 2 : 1) * l->l_dbuf->db_size, FTAG);
	}

	zap_put_leaf(l);
	return (0);
}<|MERGE_RESOLUTION|>--- conflicted
+++ resolved
@@ -588,17 +588,6 @@
 
 	ASSERT(zap->zap_dbuf == NULL ||
 	    zap_f_phys(zap) == zap->zap_dbuf->db_data);
-<<<<<<< HEAD
-
-#ifdef __APPLE__
-	if (zap_f_phys(zap)->zap_magic != ZAP_MAGIC) {
-		printf("ZFS: defer_leaf bad zap detected\n");
-		return ENXIO;
-	}
-#else
-	ASSERT3U(zap->zap_f.zap_phys->zap_magic, ==, ZAP_MAGIC);
-#endif
-=======
 	ASSERT3U(zap_f_phys(zap)->zap_magic, ==, ZAP_MAGIC);
 
 	/* Reality check for corrupt zap objects (leaf or header). */
@@ -608,7 +597,6 @@
 		return (SET_ERROR(EIO));
 	}
 
->>>>>>> 890ef86e
 	idx = ZAP_HASH_IDX(h, zap_f_phys(zap)->zap_ptrtbl.zt_shift);
 	err = zap_idx_to_blk(zap, idx, &blk);
 	if (err != 0)
