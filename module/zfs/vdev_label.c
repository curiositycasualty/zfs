/*
 * CDDL HEADER START
 *
 * The contents of this file are subject to the terms of the
 * Common Development and Distribution License (the "License").
 * You may not use this file except in compliance with the License.
 *
 * You can obtain a copy of the license at usr/src/OPENSOLARIS.LICENSE
 * or http://www.opensolaris.org/os/licensing.
 * See the License for the specific language governing permissions
 * and limitations under the License.
 *
 * When distributing Covered Code, include this CDDL HEADER in each
 * file and include the License file at usr/src/OPENSOLARIS.LICENSE.
 * If applicable, add the following below this CDDL HEADER, with the
 * fields enclosed by brackets "[]" replaced with your own identifying
 * information: Portions Copyright [yyyy] [name of copyright owner]
 *
 * CDDL HEADER END
 */

/*
 * Copyright (c) 2005, 2010, Oracle and/or its affiliates. All rights reserved.
 * Copyright (c) 2013 by Delphix. All rights reserved.
 */

/*
 * Virtual Device Labels
 * ---------------------
 *
 * The vdev label serves several distinct purposes:
 *
 *	1. Uniquely identify this device as part of a ZFS pool and confirm its
 *	   identity within the pool.
 *
 * 	2. Verify that all the devices given in a configuration are present
 *         within the pool.
 *
 * 	3. Determine the uberblock for the pool.
 *
 * 	4. In case of an import operation, determine the configuration of the
 *         toplevel vdev of which it is a part.
 *
 * 	5. If an import operation cannot find all the devices in the pool,
 *         provide enough information to the administrator to determine which
 *         devices are missing.
 *
 * It is important to note that while the kernel is responsible for writing the
 * label, it only consumes the information in the first three cases.  The
 * latter information is only consumed in userland when determining the
 * configuration to import a pool.
 *
 *
 * Label Organization
 * ------------------
 *
 * Before describing the contents of the label, it's important to understand how
 * the labels are written and updated with respect to the uberblock.
 *
 * When the pool configuration is altered, either because it was newly created
 * or a device was added, we want to update all the labels such that we can deal
 * with fatal failure at any point.  To this end, each disk has two labels which
 * are updated before and after the uberblock is synced.  Assuming we have
 * labels and an uberblock with the following transaction groups:
 *
 *              L1          UB          L2
 *           +------+    +------+    +------+
 *           |      |    |      |    |      |
 *           | t10  |    | t10  |    | t10  |
 *           |      |    |      |    |      |
 *           +------+    +------+    +------+
 *
 * In this stable state, the labels and the uberblock were all updated within
 * the same transaction group (10).  Each label is mirrored and checksummed, so
 * that we can detect when we fail partway through writing the label.
 *
 * In order to identify which labels are valid, the labels are written in the
 * following manner:
 *
 * 	1. For each vdev, update 'L1' to the new label
 * 	2. Update the uberblock
 * 	3. For each vdev, update 'L2' to the new label
 *
 * Given arbitrary failure, we can determine the correct label to use based on
 * the transaction group.  If we fail after updating L1 but before updating the
 * UB, we will notice that L1's transaction group is greater than the uberblock,
 * so L2 must be valid.  If we fail after writing the uberblock but before
 * writing L2, we will notice that L2's transaction group is less than L1, and
 * therefore L1 is valid.
 *
 * Another added complexity is that not every label is updated when the config
 * is synced.  If we add a single device, we do not want to have to re-write
 * every label for every device in the pool.  This means that both L1 and L2 may
 * be older than the pool uberblock, because the necessary information is stored
 * on another vdev.
 *
 *
 * On-disk Format
 * --------------
 *
 * The vdev label consists of two distinct parts, and is wrapped within the
 * vdev_label_t structure.  The label includes 8k of padding to permit legacy
 * VTOC disk labels, but is otherwise ignored.
 *
 * The first half of the label is a packed nvlist which contains pool wide
 * properties, per-vdev properties, and configuration information.  It is
 * described in more detail below.
 *
 * The latter half of the label consists of a redundant array of uberblocks.
 * These uberblocks are updated whenever a transaction group is committed,
 * or when the configuration is updated.  When a pool is loaded, we scan each
 * vdev for the 'best' uberblock.
 *
 *
 * Configuration Information
 * -------------------------
 *
 * The nvlist describing the pool and vdev contains the following elements:
 *
 * 	version		ZFS on-disk version
 * 	name		Pool name
 * 	state		Pool state
 * 	txg		Transaction group in which this label was written
 * 	pool_guid	Unique identifier for this pool
 * 	vdev_tree	An nvlist describing vdev tree.
 *	features_for_read
 *			An nvlist of the features necessary for reading the MOS.
 *
 * Each leaf device label also contains the following:
 *
 * 	top_guid	Unique ID for top-level vdev in which this is contained
 * 	guid		Unique ID for the leaf vdev
 *
 * The 'vs' configuration follows the format described in 'spa_config.c'.
 */

#include <sys/zfs_context.h>
#include <sys/spa.h>
#include <sys/spa_impl.h>
#include <sys/dmu.h>
#include <sys/zap.h>
#include <sys/vdev.h>
#include <sys/vdev_impl.h>
#include <sys/uberblock_impl.h>
#include <sys/metaslab.h>
#include <sys/zio.h>
#include <sys/dsl_scan.h>
#include <sys/fs/zfs.h>

/*
 * Basic routines to read and write from a vdev label.
 * Used throughout the rest of this file.
 */
uint64_t
vdev_label_offset(uint64_t psize, int l, uint64_t offset)
{
	ASSERT(offset < sizeof (vdev_label_t));
	ASSERT(P2PHASE_TYPED(psize, sizeof (vdev_label_t), uint64_t) == 0);

	return (offset + l * sizeof (vdev_label_t) + (l < VDEV_LABELS / 2 ?
	    0 : psize - VDEV_LABELS * sizeof (vdev_label_t)));
}

/*
 * Returns back the vdev label associated with the passed in offset.
 */
int
vdev_label_number(uint64_t psize, uint64_t offset)
{
	int l;

	if (offset >= psize - VDEV_LABEL_END_SIZE) {
		offset -= psize - VDEV_LABEL_END_SIZE;
		offset += (VDEV_LABELS / 2) * sizeof (vdev_label_t);
	}
	l = offset / sizeof (vdev_label_t);
	return (l < VDEV_LABELS ? l : -1);
}

static void
vdev_label_read(zio_t *zio, vdev_t *vd, int l, void *buf, uint64_t offset,
	uint64_t size, zio_done_func_t *done, void *private, int flags)
{
	ASSERT(spa_config_held(zio->io_spa, SCL_STATE_ALL, RW_WRITER) ==
	    SCL_STATE_ALL);
	ASSERT(flags & ZIO_FLAG_CONFIG_WRITER);
	zio_nowait(zio_read_phys(zio, vd,
	    vdev_label_offset(vd->vdev_psize, l, offset),
	    size, buf, ZIO_CHECKSUM_LABEL, done, private,
	    ZIO_PRIORITY_SYNC_READ, flags, B_TRUE));
}

static void
vdev_label_write(zio_t *zio, vdev_t *vd, int l, void *buf, uint64_t offset,
	uint64_t size, zio_done_func_t *done, void *private, int flags)
{
	ASSERT(spa_config_held(zio->io_spa, SCL_ALL, RW_WRITER) == SCL_ALL ||
	    (spa_config_held(zio->io_spa, SCL_CONFIG | SCL_STATE, RW_READER) ==
	    (SCL_CONFIG | SCL_STATE) &&
	    dsl_pool_sync_context(spa_get_dsl(zio->io_spa))));
	ASSERT(flags & ZIO_FLAG_CONFIG_WRITER);

	zio_nowait(zio_write_phys(zio, vd,
	    vdev_label_offset(vd->vdev_psize, l, offset),
	    size, buf, ZIO_CHECKSUM_LABEL, done, private,
	    ZIO_PRIORITY_SYNC_WRITE, flags, B_TRUE));
}

/*
 * Generate the nvlist representing this vdev's config.
 */
nvlist_t *
vdev_config_generate(spa_t *spa, vdev_t *vd, boolean_t getstats,
    vdev_config_flag_t flags)
{
	nvlist_t *nv = NULL;

	VERIFY(nvlist_alloc(&nv, NV_UNIQUE_NAME, KM_PUSHPAGE) == 0);

	fnvlist_add_string(nv, ZPOOL_CONFIG_TYPE, vd->vdev_ops->vdev_op_type);
	if (!(flags & (VDEV_CONFIG_SPARE | VDEV_CONFIG_L2CACHE)))
		fnvlist_add_uint64(nv, ZPOOL_CONFIG_ID, vd->vdev_id);
	fnvlist_add_uint64(nv, ZPOOL_CONFIG_GUID, vd->vdev_guid);

	if (vd->vdev_path != NULL)
		fnvlist_add_string(nv, ZPOOL_CONFIG_PATH, vd->vdev_path);

	if (vd->vdev_devid != NULL)
		fnvlist_add_string(nv, ZPOOL_CONFIG_DEVID, vd->vdev_devid);

	if (vd->vdev_physpath != NULL)
		fnvlist_add_string(nv, ZPOOL_CONFIG_PHYS_PATH,
		    vd->vdev_physpath);

	if (vd->vdev_fru != NULL)
		fnvlist_add_string(nv, ZPOOL_CONFIG_FRU, vd->vdev_fru);

	if (vd->vdev_nparity != 0) {
		ASSERT(strcmp(vd->vdev_ops->vdev_op_type,
		    VDEV_TYPE_RAIDZ) == 0);

		/*
		 * Make sure someone hasn't managed to sneak a fancy new vdev
		 * into a crufty old storage pool.
		 */
		ASSERT(vd->vdev_nparity == 1 ||
		    (vd->vdev_nparity <= 2 &&
		    spa_version(spa) >= SPA_VERSION_RAIDZ2) ||
		    (vd->vdev_nparity <= 3 &&
		    spa_version(spa) >= SPA_VERSION_RAIDZ3));

		/*
		 * Note that we'll add the nparity tag even on storage pools
		 * that only support a single parity device -- older software
		 * will just ignore it.
		 */
		fnvlist_add_uint64(nv, ZPOOL_CONFIG_NPARITY, vd->vdev_nparity);
	}

	if (vd->vdev_wholedisk != -1ULL)
		fnvlist_add_uint64(nv, ZPOOL_CONFIG_WHOLE_DISK,
		    vd->vdev_wholedisk);

	if (vd->vdev_not_present)
		fnvlist_add_uint64(nv, ZPOOL_CONFIG_NOT_PRESENT, 1);

	if (vd->vdev_isspare)
		fnvlist_add_uint64(nv, ZPOOL_CONFIG_IS_SPARE, 1);

	if (!(flags & (VDEV_CONFIG_SPARE | VDEV_CONFIG_L2CACHE)) &&
	    vd == vd->vdev_top) {
		fnvlist_add_uint64(nv, ZPOOL_CONFIG_METASLAB_ARRAY,
		    vd->vdev_ms_array);
		fnvlist_add_uint64(nv, ZPOOL_CONFIG_METASLAB_SHIFT,
		    vd->vdev_ms_shift);
		fnvlist_add_uint64(nv, ZPOOL_CONFIG_ASHIFT, vd->vdev_ashift);
		fnvlist_add_uint64(nv, ZPOOL_CONFIG_ASIZE,
		    vd->vdev_asize);
		fnvlist_add_uint64(nv, ZPOOL_CONFIG_IS_LOG, vd->vdev_islog);
		if (vd->vdev_removing)
			fnvlist_add_uint64(nv, ZPOOL_CONFIG_REMOVING,
			    vd->vdev_removing);
	}

	if (vd->vdev_dtl_smo.smo_object != 0)
		fnvlist_add_uint64(nv, ZPOOL_CONFIG_DTL,
		    vd->vdev_dtl_smo.smo_object);

	if (vd->vdev_crtxg)
		fnvlist_add_uint64(nv, ZPOOL_CONFIG_CREATE_TXG, vd->vdev_crtxg);

	if (getstats) {
		vdev_stat_t vs;
		pool_scan_stat_t ps;

		vdev_get_stats(vd, &vs);
		fnvlist_add_uint64_array(nv, ZPOOL_CONFIG_VDEV_STATS,
		    (uint64_t *)&vs, sizeof (vs) / sizeof (uint64_t));

		/* provide either current or previous scan information */
		if (spa_scan_get_stats(spa, &ps) == 0) {
			fnvlist_add_uint64_array(nv,
			    ZPOOL_CONFIG_SCAN_STATS, (uint64_t *)&ps,
			    sizeof (pool_scan_stat_t) / sizeof (uint64_t));
		}
	}

	if (!vd->vdev_ops->vdev_op_leaf) {
		nvlist_t **child;
		int c, idx;

		ASSERT(!vd->vdev_ishole);

		child = kmem_alloc(vd->vdev_children * sizeof (nvlist_t *),
		    KM_PUSHPAGE);

		for (c = 0, idx = 0; c < vd->vdev_children; c++) {
			vdev_t *cvd = vd->vdev_child[c];

			/*
			 * If we're generating an nvlist of removing
			 * vdevs then skip over any device which is
			 * not being removed.
			 */
			if ((flags & VDEV_CONFIG_REMOVING) &&
			    !cvd->vdev_removing)
				continue;

			child[idx++] = vdev_config_generate(spa, cvd,
			    getstats, flags);
		}

		if (idx) {
			fnvlist_add_nvlist_array(nv, ZPOOL_CONFIG_CHILDREN,
			    child, idx);
		}

		for (c = 0; c < idx; c++)
			nvlist_free(child[c]);

		kmem_free(child, vd->vdev_children * sizeof (nvlist_t *));

	} else {
		const char *aux = NULL;

		if (vd->vdev_offline && !vd->vdev_tmpoffline)
			fnvlist_add_uint64(nv, ZPOOL_CONFIG_OFFLINE, B_TRUE);
		if (vd->vdev_resilver_txg != 0)
			fnvlist_add_uint64(nv, ZPOOL_CONFIG_RESILVER_TXG,
			    vd->vdev_resilver_txg);
		if (vd->vdev_faulted)
			fnvlist_add_uint64(nv, ZPOOL_CONFIG_FAULTED, B_TRUE);
		if (vd->vdev_degraded)
			fnvlist_add_uint64(nv, ZPOOL_CONFIG_DEGRADED, B_TRUE);
		if (vd->vdev_removed)
			fnvlist_add_uint64(nv, ZPOOL_CONFIG_REMOVED, B_TRUE);
		if (vd->vdev_unspare)
			fnvlist_add_uint64(nv, ZPOOL_CONFIG_UNSPARE, B_TRUE);
		if (vd->vdev_ishole)
			fnvlist_add_uint64(nv, ZPOOL_CONFIG_IS_HOLE, B_TRUE);

		switch (vd->vdev_stat.vs_aux) {
		case VDEV_AUX_ERR_EXCEEDED:
			aux = "err_exceeded";
			break;

		case VDEV_AUX_EXTERNAL:
			aux = "external";
			break;
		}

		if (aux != NULL)
			fnvlist_add_string(nv, ZPOOL_CONFIG_AUX_STATE, aux);

		if (vd->vdev_splitting && vd->vdev_orig_guid != 0LL) {
			fnvlist_add_uint64(nv, ZPOOL_CONFIG_ORIG_GUID,
			    vd->vdev_orig_guid);
		}
	}

	return (nv);
}

/*
 * Generate a view of the top-level vdevs.  If we currently have holes
 * in the namespace, then generate an array which contains a list of holey
 * vdevs.  Additionally, add the number of top-level children that currently
 * exist.
 */
void
vdev_top_config_generate(spa_t *spa, nvlist_t *config)
{
	vdev_t *rvd = spa->spa_root_vdev;
	uint64_t *array;
	uint_t c, idx;

	array = kmem_alloc(rvd->vdev_children * sizeof (uint64_t), KM_PUSHPAGE);

	for (c = 0, idx = 0; c < rvd->vdev_children; c++) {
		vdev_t *tvd = rvd->vdev_child[c];

		if (tvd->vdev_ishole)
			array[idx++] = c;
	}

	if (idx) {
		VERIFY(nvlist_add_uint64_array(config, ZPOOL_CONFIG_HOLE_ARRAY,
		    array, idx) == 0);
	}

	VERIFY(nvlist_add_uint64(config, ZPOOL_CONFIG_VDEV_CHILDREN,
	    rvd->vdev_children) == 0);

	kmem_free(array, rvd->vdev_children * sizeof (uint64_t));
}

/*
 * Returns the configuration from the label of the given vdev. For vdevs
 * which don't have a txg value stored on their label (i.e. spares/cache)
 * or have not been completely initialized (txg = 0) just return
 * the configuration from the first valid label we find. Otherwise,
 * find the most up-to-date label that does not exceed the specified
 * 'txg' value.
 */
nvlist_t *
vdev_label_read_config(vdev_t *vd, uint64_t txg)
{
	spa_t *spa = vd->vdev_spa;
	nvlist_t *config = NULL;
	vdev_phys_t *vp;
	zio_t *zio;
	uint64_t best_txg = 0;
	int error = 0;
	int flags = ZIO_FLAG_CONFIG_WRITER | ZIO_FLAG_CANFAIL |
	    ZIO_FLAG_SPECULATIVE;
	int l;

	ASSERT(spa_config_held(spa, SCL_STATE_ALL, RW_WRITER) == SCL_STATE_ALL);

	if (!vdev_readable(vd))
		return (NULL);

	vp = zio_buf_alloc(sizeof (vdev_phys_t));

retry:
	for (l = 0; l < VDEV_LABELS; l++) {
		nvlist_t *label = NULL;

		zio = zio_root(spa, NULL, NULL, flags);

		vdev_label_read(zio, vd, l, vp,
		    offsetof(vdev_label_t, vl_vdev_phys),
		    sizeof (vdev_phys_t), NULL, NULL, flags);

		if (zio_wait(zio) == 0 &&
		    nvlist_unpack(vp->vp_nvlist, sizeof (vp->vp_nvlist),
		    &label, 0) == 0) {
			uint64_t label_txg = 0;

			/*
			 * Auxiliary vdevs won't have txg values in their
			 * labels and newly added vdevs may not have been
			 * completely initialized so just return the
			 * configuration from the first valid label we
			 * encounter.
			 */
			error = nvlist_lookup_uint64(label,
			    ZPOOL_CONFIG_POOL_TXG, &label_txg);
			if ((error || label_txg == 0) && !config) {
				config = label;
				break;
			} else if (label_txg <= txg && label_txg > best_txg) {
				best_txg = label_txg;
				nvlist_free(config);
				config = fnvlist_dup(label);
			}
		}

		if (label != NULL) {
			nvlist_free(label);
			label = NULL;
		}
	}

	if (config == NULL && !(flags & ZIO_FLAG_TRYHARD)) {
		flags |= ZIO_FLAG_TRYHARD;
		goto retry;
	}

	zio_buf_free(vp, sizeof (vdev_phys_t));

	return (config);
}

/*
 * Determine if a device is in use.  The 'spare_guid' parameter will be filled
 * in with the device guid if this spare is active elsewhere on the system.
 */
static boolean_t
vdev_inuse(vdev_t *vd, uint64_t crtxg, vdev_labeltype_t reason,
    uint64_t *spare_guid, uint64_t *l2cache_guid)
{
	spa_t *spa = vd->vdev_spa;
	uint64_t state, pool_guid, device_guid, txg, spare_pool;
	uint64_t vdtxg = 0;
	nvlist_t *label;

	if (spare_guid)
		*spare_guid = 0ULL;
	if (l2cache_guid)
		*l2cache_guid = 0ULL;

	/*
	 * Read the label, if any, and perform some basic sanity checks.
	 */
	if ((label = vdev_label_read_config(vd, -1ULL)) == NULL)
		return (B_FALSE);

	(void) nvlist_lookup_uint64(label, ZPOOL_CONFIG_CREATE_TXG,
	    &vdtxg);

	if (nvlist_lookup_uint64(label, ZPOOL_CONFIG_POOL_STATE,
	    &state) != 0 ||
	    nvlist_lookup_uint64(label, ZPOOL_CONFIG_GUID,
	    &device_guid) != 0) {
		nvlist_free(label);
		return (B_FALSE);
	}

	if (state != POOL_STATE_SPARE && state != POOL_STATE_L2CACHE &&
	    (nvlist_lookup_uint64(label, ZPOOL_CONFIG_POOL_GUID,
	    &pool_guid) != 0 ||
	    nvlist_lookup_uint64(label, ZPOOL_CONFIG_POOL_TXG,
	    &txg) != 0)) {
		nvlist_free(label);
		return (B_FALSE);
	}

	nvlist_free(label);

	/*
	 * Check to see if this device indeed belongs to the pool it claims to
	 * be a part of.  The only way this is allowed is if the device is a hot
	 * spare (which we check for later on).
	 */
	if (state != POOL_STATE_SPARE && state != POOL_STATE_L2CACHE &&
	    !spa_guid_exists(pool_guid, device_guid) &&
	    !spa_spare_exists(device_guid, NULL, NULL) &&
	    !spa_l2cache_exists(device_guid, NULL))
		return (B_FALSE);

	/*
	 * If the transaction group is zero, then this an initialized (but
	 * unused) label.  This is only an error if the create transaction
	 * on-disk is the same as the one we're using now, in which case the
	 * user has attempted to add the same vdev multiple times in the same
	 * transaction.
	 */
	if (state != POOL_STATE_SPARE && state != POOL_STATE_L2CACHE &&
	    txg == 0 && vdtxg == crtxg)
		return (B_TRUE);

	/*
	 * Check to see if this is a spare device.  We do an explicit check for
	 * spa_has_spare() here because it may be on our pending list of spares
	 * to add.  We also check if it is an l2cache device.
	 */
	if (spa_spare_exists(device_guid, &spare_pool, NULL) ||
	    spa_has_spare(spa, device_guid)) {
		if (spare_guid)
			*spare_guid = device_guid;

		switch (reason) {
		case VDEV_LABEL_CREATE:
		case VDEV_LABEL_L2CACHE:
			return (B_TRUE);

		case VDEV_LABEL_REPLACE:
			return (!spa_has_spare(spa, device_guid) ||
			    spare_pool != 0ULL);

		case VDEV_LABEL_SPARE:
			return (spa_has_spare(spa, device_guid));
		default:
			break;
		}
	}

	/*
	 * Check to see if this is an l2cache device.
	 */
	if (spa_l2cache_exists(device_guid, NULL))
		return (B_TRUE);

	/*
	 * We can't rely on a pool's state if it's been imported
	 * read-only.  Instead we look to see if the pools is marked
	 * read-only in the namespace and set the state to active.
	 */
	if ((spa = spa_by_guid(pool_guid, device_guid)) != NULL &&
	    spa_mode(spa) == FREAD)
		state = POOL_STATE_ACTIVE;

	/*
	 * If the device is marked ACTIVE, then this device is in use by another
	 * pool on the system.
	 */
	return (state == POOL_STATE_ACTIVE);
}

/*
 * Initialize a vdev label.  We check to make sure each leaf device is not in
 * use, and writable.  We put down an initial label which we will later
 * overwrite with a complete label.  Note that it's important to do this
 * sequentially, not in parallel, so that we catch cases of multiple use of the
 * same leaf vdev in the vdev we're creating -- e.g. mirroring a disk with
 * itself.
 */
int
vdev_label_init(vdev_t *vd, uint64_t crtxg, vdev_labeltype_t reason)
{
	spa_t *spa = vd->vdev_spa;
	nvlist_t *label;
	vdev_phys_t *vp;
	char *pad2;
	uberblock_t *ub;
	zio_t *zio;
	char *buf;
	size_t buflen;
	int error;
	uint64_t spare_guid = 0, l2cache_guid = 0;
	int flags = ZIO_FLAG_CONFIG_WRITER | ZIO_FLAG_CANFAIL;
	int c, l;
	vdev_t *pvd;

	ASSERT(spa_config_held(spa, SCL_ALL, RW_WRITER) == SCL_ALL);

	for (c = 0; c < vd->vdev_children; c++)
		if ((error = vdev_label_init(vd->vdev_child[c],
		    crtxg, reason)) != 0)
			return (error);

	/* Track the creation time for this vdev */
	vd->vdev_crtxg = crtxg;

	if (!vd->vdev_ops->vdev_op_leaf || !spa_writeable(spa))
		return (0);

	/*
	 * Dead vdevs cannot be initialized.
	 */
	if (vdev_is_dead(vd))
		return (SET_ERROR(EIO));

	/*
	 * Determine if the vdev is in use.
	 */
	if (reason != VDEV_LABEL_REMOVE && reason != VDEV_LABEL_SPLIT &&
	    vdev_inuse(vd, crtxg, reason, &spare_guid, &l2cache_guid))
		return (SET_ERROR(EBUSY));

	/*
	 * If this is a request to add or replace a spare or l2cache device
	 * that is in use elsewhere on the system, then we must update the
	 * guid (which was initialized to a random value) to reflect the
	 * actual GUID (which is shared between multiple pools).
	 */
	if (reason != VDEV_LABEL_REMOVE && reason != VDEV_LABEL_L2CACHE &&
	    spare_guid != 0ULL) {
		uint64_t guid_delta = spare_guid - vd->vdev_guid;

		vd->vdev_guid += guid_delta;

		for (pvd = vd; pvd != NULL; pvd = pvd->vdev_parent)
			pvd->vdev_guid_sum += guid_delta;

		/*
		 * If this is a replacement, then we want to fallthrough to the
		 * rest of the code.  If we're adding a spare, then it's already
		 * labeled appropriately and we can just return.
		 */
		if (reason == VDEV_LABEL_SPARE)
			return (0);
		ASSERT(reason == VDEV_LABEL_REPLACE ||
		    reason == VDEV_LABEL_SPLIT);
	}

	if (reason != VDEV_LABEL_REMOVE && reason != VDEV_LABEL_SPARE &&
	    l2cache_guid != 0ULL) {
		uint64_t guid_delta = l2cache_guid - vd->vdev_guid;

		vd->vdev_guid += guid_delta;

		for (pvd = vd; pvd != NULL; pvd = pvd->vdev_parent)
			pvd->vdev_guid_sum += guid_delta;

		/*
		 * If this is a replacement, then we want to fallthrough to the
		 * rest of the code.  If we're adding an l2cache, then it's
		 * already labeled appropriately and we can just return.
		 */
		if (reason == VDEV_LABEL_L2CACHE)
			return (0);
		ASSERT(reason == VDEV_LABEL_REPLACE);
	}

	/*
	 * Initialize its label.
	 */
	vp = zio_buf_alloc(sizeof (vdev_phys_t));
	bzero(vp, sizeof (vdev_phys_t));

	/*
	 * Generate a label describing the pool and our top-level vdev.
	 * We mark it as being from txg 0 to indicate that it's not
	 * really part of an active pool just yet.  The labels will
	 * be written again with a meaningful txg by spa_sync().
	 */
	if (reason == VDEV_LABEL_SPARE ||
	    (reason == VDEV_LABEL_REMOVE && vd->vdev_isspare)) {
		/*
		 * For inactive hot spares, we generate a special label that
		 * identifies as a mutually shared hot spare.  We write the
		 * label if we are adding a hot spare, or if we are removing an
		 * active hot spare (in which case we want to revert the
		 * labels).
		 */
		VERIFY(nvlist_alloc(&label, NV_UNIQUE_NAME, KM_PUSHPAGE) == 0);

		VERIFY(nvlist_add_uint64(label, ZPOOL_CONFIG_VERSION,
		    spa_version(spa)) == 0);
		VERIFY(nvlist_add_uint64(label, ZPOOL_CONFIG_POOL_STATE,
		    POOL_STATE_SPARE) == 0);
		VERIFY(nvlist_add_uint64(label, ZPOOL_CONFIG_GUID,
		    vd->vdev_guid) == 0);
	} else if (reason == VDEV_LABEL_L2CACHE ||
	    (reason == VDEV_LABEL_REMOVE && vd->vdev_isl2cache)) {
		/*
		 * For level 2 ARC devices, add a special label.
		 */
		VERIFY(nvlist_alloc(&label, NV_UNIQUE_NAME, KM_PUSHPAGE) == 0);

		VERIFY(nvlist_add_uint64(label, ZPOOL_CONFIG_VERSION,
		    spa_version(spa)) == 0);
		VERIFY(nvlist_add_uint64(label, ZPOOL_CONFIG_POOL_STATE,
		    POOL_STATE_L2CACHE) == 0);
		VERIFY(nvlist_add_uint64(label, ZPOOL_CONFIG_GUID,
		    vd->vdev_guid) == 0);
	} else {
		uint64_t txg = 0ULL;

		if (reason == VDEV_LABEL_SPLIT)
			txg = spa->spa_uberblock.ub_txg;
		label = spa_config_generate(spa, vd, txg, B_FALSE);

		/*
		 * Add our creation time.  This allows us to detect multiple
		 * vdev uses as described above, and automatically expires if we
		 * fail.
		 */
		VERIFY(nvlist_add_uint64(label, ZPOOL_CONFIG_CREATE_TXG,
		    crtxg) == 0);
	}

	buf = vp->vp_nvlist;
	buflen = sizeof (vp->vp_nvlist);

	error = nvlist_pack(label, &buf, &buflen, NV_ENCODE_XDR, KM_PUSHPAGE);
	if (error != 0) {
		nvlist_free(label);
		zio_buf_free(vp, sizeof (vdev_phys_t));
		/* EFAULT means nvlist_pack ran out of room */
		return (error == EFAULT ? ENAMETOOLONG : EINVAL);
	}

	/*
	 * Initialize uberblock template.
	 */
	ub = zio_buf_alloc(VDEV_UBERBLOCK_RING);
	bzero(ub, VDEV_UBERBLOCK_RING);
	*ub = spa->spa_uberblock;
	ub->ub_txg = 0;

	/* Initialize the 2nd padding area. */
	pad2 = zio_buf_alloc(VDEV_PAD_SIZE);
	bzero(pad2, VDEV_PAD_SIZE);

	/*
	 * Write everything in parallel.
	 */
retry:
	zio = zio_root(spa, NULL, NULL, flags);

	for (l = 0; l < VDEV_LABELS; l++) {

		vdev_label_write(zio, vd, l, vp,
		    offsetof(vdev_label_t, vl_vdev_phys),
		    sizeof (vdev_phys_t), NULL, NULL, flags);

		/*
		 * Skip the 1st padding area.
		 * Zero out the 2nd padding area where it might have
		 * left over data from previous filesystem format.
		 */
		vdev_label_write(zio, vd, l, pad2,
		    offsetof(vdev_label_t, vl_pad2),
		    VDEV_PAD_SIZE, NULL, NULL, flags);

		vdev_label_write(zio, vd, l, ub,
		    offsetof(vdev_label_t, vl_uberblock),
		    VDEV_UBERBLOCK_RING, NULL, NULL, flags);
	}

	error = zio_wait(zio);

	if (error != 0 && !(flags & ZIO_FLAG_TRYHARD)) {
		flags |= ZIO_FLAG_TRYHARD;
		goto retry;
	}

	nvlist_free(label);
	zio_buf_free(pad2, VDEV_PAD_SIZE);
	zio_buf_free(ub, VDEV_UBERBLOCK_RING);
	zio_buf_free(vp, sizeof (vdev_phys_t));

	/*
	 * If this vdev hasn't been previously identified as a spare, then we
	 * mark it as such only if a) we are labeling it as a spare, or b) it
	 * exists as a spare elsewhere in the system.  Do the same for
	 * level 2 ARC devices.
	 */
	if (error == 0 && !vd->vdev_isspare &&
	    (reason == VDEV_LABEL_SPARE ||
	    spa_spare_exists(vd->vdev_guid, NULL, NULL)))
		spa_spare_add(vd);

	if (error == 0 && !vd->vdev_isl2cache &&
	    (reason == VDEV_LABEL_L2CACHE ||
	    spa_l2cache_exists(vd->vdev_guid, NULL)))
		spa_l2cache_add(vd);

	return (error);
}

/*
 * ==========================================================================
 * uberblock load/sync
 * ==========================================================================
 */

/*
 * Consider the following situation: txg is safely synced to disk.  We've
 * written the first uberblock for txg + 1, and then we lose power.  When we
 * come back up, we fail to see the uberblock for txg + 1 because, say,
 * it was on a mirrored device and the replica to which we wrote txg + 1
 * is now offline.  If we then make some changes and sync txg + 1, and then
 * the missing replica comes back, then for a few seconds we'll have two
 * conflicting uberblocks on disk with the same txg.  The solution is simple:
 * among uberblocks with equal txg, choose the one with the latest timestamp.
 */
static int
vdev_uberblock_compare(uberblock_t *ub1, uberblock_t *ub2)
{
	if (ub1->ub_txg < ub2->ub_txg)
		return (-1);
	if (ub1->ub_txg > ub2->ub_txg)
		return (1);

	if (ub1->ub_timestamp < ub2->ub_timestamp)
		return (-1);
	if (ub1->ub_timestamp > ub2->ub_timestamp)
		return (1);

	return (0);
}

struct ubl_cbdata {
	uberblock_t	*ubl_ubbest;	/* Best uberblock */
	vdev_t		*ubl_vd;	/* vdev associated with the above */
};

static void
vdev_uberblock_load_done(zio_t *zio)
{
	vdev_t *vd = zio->io_vd;
	spa_t *spa = zio->io_spa;
	zio_t *rio = zio->io_private;
	uberblock_t *ub = zio->io_data;
	struct ubl_cbdata *cbp = rio->io_private;

	ASSERT3U(zio->io_size, ==, VDEV_UBERBLOCK_SIZE(vd));

	if (zio->io_error == 0 && uberblock_verify(ub) == 0) {
		mutex_enter(&rio->io_lock);
		if (ub->ub_txg <= spa->spa_load_max_txg &&
		    vdev_uberblock_compare(ub, cbp->ubl_ubbest) > 0) {
			/*
			 * Keep track of the vdev in which this uberblock
			 * was found. We will use this information later
			 * to obtain the config nvlist associated with
			 * this uberblock.
			 */
			*cbp->ubl_ubbest = *ub;
			cbp->ubl_vd = vd;
		}
		mutex_exit(&rio->io_lock);
	}

	zio_buf_free(zio->io_data, zio->io_size);
}

static void
vdev_uberblock_load_impl(zio_t *zio, vdev_t *vd, int flags,
    struct ubl_cbdata *cbp)
{
	int c, l, n;

	for (c = 0; c < vd->vdev_children; c++)
		vdev_uberblock_load_impl(zio, vd->vdev_child[c], flags, cbp);

	if (vd->vdev_ops->vdev_op_leaf && vdev_readable(vd)) {
		for (l = 0; l < VDEV_LABELS; l++) {
			for (n = 0; n < VDEV_UBERBLOCK_COUNT(vd); n++) {
				vdev_label_read(zio, vd, l,
				    zio_buf_alloc(VDEV_UBERBLOCK_SIZE(vd)),
				    VDEV_UBERBLOCK_OFFSET(vd, n),
				    VDEV_UBERBLOCK_SIZE(vd),
				    vdev_uberblock_load_done, zio, flags);
			}
		}
	}
}

/*
 * Reads the 'best' uberblock from disk along with its associated
 * configuration. First, we read the uberblock array of each label of each
 * vdev, keeping track of the uberblock with the highest txg in each array.
 * Then, we read the configuration from the same vdev as the best uberblock.
 */
void
vdev_uberblock_load(vdev_t *rvd, uberblock_t *ub, nvlist_t **config)
{
	zio_t *zio;
	spa_t *spa = rvd->vdev_spa;
	struct ubl_cbdata cb;
	int flags = ZIO_FLAG_CONFIG_WRITER | ZIO_FLAG_CANFAIL |
	    ZIO_FLAG_SPECULATIVE | ZIO_FLAG_TRYHARD;

	ASSERT(ub);
	ASSERT(config);

	bzero(ub, sizeof (uberblock_t));
	*config = NULL;

	cb.ubl_ubbest = ub;
	cb.ubl_vd = NULL;

	spa_config_enter(spa, SCL_ALL, FTAG, RW_WRITER);
	zio = zio_root(spa, NULL, &cb, flags);
	vdev_uberblock_load_impl(zio, rvd, flags, &cb);
	(void) zio_wait(zio);

	/*
	 * It's possible that the best uberblock was discovered on a label
	 * that has a configuration which was written in a future txg.
	 * Search all labels on this vdev to find the configuration that
	 * matches the txg for our uberblock.
	 */
	if (cb.ubl_vd != NULL)
		*config = vdev_label_read_config(cb.ubl_vd, ub->ub_txg);
	spa_config_exit(spa, SCL_ALL, FTAG);
}

/*
 * On success, increment root zio's count of good writes.
 * We only get credit for writes to known-visible vdevs; see spa_vdev_add().
 */
static void
vdev_uberblock_sync_done(zio_t *zio)
{
	uint64_t *good_writes = zio->io_private;

	if (zio->io_error == 0 && zio->io_vd->vdev_top->vdev_ms_array != 0)
		atomic_add_64(good_writes, 1);
}

/*
 * Write the uberblock to all labels of all leaves of the specified vdev.
 */
static void
vdev_uberblock_sync(zio_t *zio, uberblock_t *ub, vdev_t *vd, int flags)
{
	uberblock_t *ubbuf;
	int c, l, n;

	for (c = 0; c < vd->vdev_children; c++)
		vdev_uberblock_sync(zio, ub, vd->vdev_child[c], flags);

	if (!vd->vdev_ops->vdev_op_leaf)
		return;

	if (!vdev_writeable(vd))
		return;

	n = ub->ub_txg & (VDEV_UBERBLOCK_COUNT(vd) - 1);

	ubbuf = zio_buf_alloc(VDEV_UBERBLOCK_SIZE(vd));
	bzero(ubbuf, VDEV_UBERBLOCK_SIZE(vd));
	*ubbuf = *ub;

	for (l = 0; l < VDEV_LABELS; l++)
		vdev_label_write(zio, vd, l, ubbuf,
		    VDEV_UBERBLOCK_OFFSET(vd, n), VDEV_UBERBLOCK_SIZE(vd),
		    vdev_uberblock_sync_done, zio->io_private,
		    flags | ZIO_FLAG_DONT_PROPAGATE);

	zio_buf_free(ubbuf, VDEV_UBERBLOCK_SIZE(vd));
}

/* Sync the uberblocks to all vdevs in svd[] */
int
vdev_uberblock_sync_list(vdev_t **svd, int svdcount, uberblock_t *ub, int flags)
{
	spa_t *spa = svd[0]->vdev_spa;
	zio_t *zio;
	uint64_t good_writes = 0;
	int v;

	zio = zio_root(spa, NULL, &good_writes, flags);

	for (v = 0; v < svdcount; v++)
		vdev_uberblock_sync(zio, ub, svd[v], flags);

	(void) zio_wait(zio);

	/*
	 * Flush the uberblocks to disk.  This ensures that the odd labels
	 * are no longer needed (because the new uberblocks and the even
	 * labels are safely on disk), so it is safe to overwrite them.
	 */
	zio = zio_root(spa, NULL, NULL, flags);

	for (v = 0; v < svdcount; v++)
		zio_flush(zio, svd[v]);

	(void) zio_wait(zio);

	return (good_writes >= 1 ? 0 : EIO);
}

/*
 * On success, increment the count of good writes for our top-level vdev.
 */
static void
vdev_label_sync_done(zio_t *zio)
{
	uint64_t *good_writes = zio->io_private;

	if (zio->io_error == 0)
		atomic_add_64(good_writes, 1);
}

/*
 * If there weren't enough good writes, indicate failure to the parent.
 */
static void
vdev_label_sync_top_done(zio_t *zio)
{
	uint64_t *good_writes = zio->io_private;

<<<<<<< HEAD
	if (*good_writes == 0) {
		zio->io_error = EIO;
    }
=======
	if (*good_writes == 0)
		zio->io_error = SET_ERROR(EIO);

>>>>>>> 01b738f4
	kmem_free(good_writes, sizeof (uint64_t));
}

/*
 * We ignore errors for log and cache devices, simply free the private data.
 */
static void
vdev_label_sync_ignore_done(zio_t *zio)
{
	kmem_free(zio->io_private, sizeof (uint64_t));
}

/*
 * Write all even or odd labels to all leaves of the specified vdev.
 */
static void
vdev_label_sync(zio_t *zio, vdev_t *vd, int l, uint64_t txg, int flags)
{
	nvlist_t *label;
	vdev_phys_t *vp;
	char *buf;
	size_t buflen;
	int c;

	for (c = 0; c < vd->vdev_children; c++)
		vdev_label_sync(zio, vd->vdev_child[c], l, txg, flags);

	if (!vd->vdev_ops->vdev_op_leaf)
		return;

	if (!vdev_writeable(vd))
		return;

	/*
	 * Generate a label describing the top-level config to which we belong.
	 */
	label = spa_config_generate(vd->vdev_spa, vd, txg, B_FALSE);

	vp = zio_buf_alloc(sizeof (vdev_phys_t));
	bzero(vp, sizeof (vdev_phys_t));

	buf = vp->vp_nvlist;
	buflen = sizeof (vp->vp_nvlist);

	if (!nvlist_pack(label, &buf, &buflen, NV_ENCODE_XDR, KM_PUSHPAGE)) {
		for (; l < VDEV_LABELS; l += 2) {
			vdev_label_write(zio, vd, l, vp,
			    offsetof(vdev_label_t, vl_vdev_phys),
			    sizeof (vdev_phys_t),
			    vdev_label_sync_done, zio->io_private,
			    flags | ZIO_FLAG_DONT_PROPAGATE);
		}
	}

	zio_buf_free(vp, sizeof (vdev_phys_t));
	nvlist_free(label);
}

int
vdev_label_sync_list(spa_t *spa, int l, uint64_t txg, int flags)
{
	list_t *dl = &spa->spa_config_dirty_list;
	vdev_t *vd;
	zio_t *zio;
	int error;

	/*
	 * Write the new labels to disk.
	 */
	zio = zio_root(spa, NULL, NULL, flags);

	for (vd = list_head(dl); vd != NULL; vd = list_next(dl, vd)) {
		uint64_t *good_writes;
		zio_t *vio;

		ASSERT(!vd->vdev_ishole);

		good_writes = kmem_zalloc(sizeof (uint64_t), KM_PUSHPAGE);
		vio = zio_null(zio, spa, NULL,
		    (vd->vdev_islog || vd->vdev_aux != NULL) ?
		    vdev_label_sync_ignore_done : vdev_label_sync_top_done,
		    good_writes, flags);
		vdev_label_sync(vio, vd, l, txg, flags);
		zio_nowait(vio);
	}

	error = zio_wait(zio);

	/*
	 * Flush the new labels to disk.
	 */
	zio = zio_root(spa, NULL, NULL, flags);

	for (vd = list_head(dl); vd != NULL; vd = list_next(dl, vd))
		zio_flush(zio, vd);

	(void) zio_wait(zio);

	return (error);
}

/*
 * Sync the uberblock and any changes to the vdev configuration.
 *
 * The order of operations is carefully crafted to ensure that
 * if the system panics or loses power at any time, the state on disk
 * is still transactionally consistent.  The in-line comments below
 * describe the failure semantics at each stage.
 *
 * Moreover, vdev_config_sync() is designed to be idempotent: if it fails
 * at any time, you can just call it again, and it will resume its work.
 */
int
vdev_config_sync(vdev_t **svd, int svdcount, uint64_t txg, boolean_t tryhard)
{
	spa_t *spa = svd[0]->vdev_spa;
	uberblock_t *ub = &spa->spa_uberblock;
	vdev_t *vd;
	zio_t *zio;
	int error;
	int flags = ZIO_FLAG_CONFIG_WRITER | ZIO_FLAG_CANFAIL;

	/*
	 * Normally, we don't want to try too hard to write every label and
	 * uberblock.  If there is a flaky disk, we don't want the rest of the
	 * sync process to block while we retry.  But if we can't write a
	 * single label out, we should retry with ZIO_FLAG_TRYHARD before
	 * bailing out and declaring the pool faulted.
	 */
	if (tryhard)
		flags |= ZIO_FLAG_TRYHARD;

	ASSERT(ub->ub_txg <= txg);

	/*
	 * If this isn't a resync due to I/O errors,
	 * and nothing changed in this transaction group,
	 * and the vdev configuration hasn't changed,
	 * then there's nothing to do.
	 */
	if (ub->ub_txg < txg &&
	    uberblock_update(ub, spa->spa_root_vdev, txg) == B_FALSE &&
	    list_is_empty(&spa->spa_config_dirty_list))
		return (0);

	if (txg > spa_freeze_txg(spa))
		return (0);

	ASSERT(txg <= spa->spa_final_txg);

	/*
	 * Flush the write cache of every disk that's been written to
	 * in this transaction group.  This ensures that all blocks
	 * written in this txg will be committed to stable storage
	 * before any uberblock that references them.
	 */
	zio = zio_root(spa, NULL, NULL, flags);

	for (vd = txg_list_head(&spa->spa_vdev_txg_list, TXG_CLEAN(txg)); vd;
	    vd = txg_list_next(&spa->spa_vdev_txg_list, vd, TXG_CLEAN(txg)))
		zio_flush(zio, vd);

	(void) zio_wait(zio);

	/*
	 * Sync out the even labels (L0, L2) for every dirty vdev.  If the
	 * system dies in the middle of this process, that's OK: all of the
	 * even labels that made it to disk will be newer than any uberblock,
	 * and will therefore be considered invalid.  The odd labels (L1, L3),
	 * which have not yet been touched, will still be valid.  We flush
	 * the new labels to disk to ensure that all even-label updates
	 * are committed to stable storage before the uberblock update.
	 */
	if ((error = vdev_label_sync_list(spa, 0, txg, flags)) != 0)
		return (error);

	/*
	 * Sync the uberblocks to all vdevs in svd[].
	 * If the system dies in the middle of this step, there are two cases
	 * to consider, and the on-disk state is consistent either way:
	 *
	 * (1)	If none of the new uberblocks made it to disk, then the
	 *	previous uberblock will be the newest, and the odd labels
	 *	(which had not yet been touched) will be valid with respect
	 *	to that uberblock.
	 *
	 * (2)	If one or more new uberblocks made it to disk, then they
	 *	will be the newest, and the even labels (which had all
	 *	been successfully committed) will be valid with respect
	 *	to the new uberblocks.
	 */
	if ((error = vdev_uberblock_sync_list(svd, svdcount, ub, flags)) != 0)
		return (error);

	/*
	 * Sync out odd labels for every dirty vdev.  If the system dies
	 * in the middle of this process, the even labels and the new
	 * uberblocks will suffice to open the pool.  The next time
	 * the pool is opened, the first thing we'll do -- before any
	 * user data is modified -- is mark every vdev dirty so that
	 * all labels will be brought up to date.  We flush the new labels
	 * to disk to ensure that all odd-label updates are committed to
	 * stable storage before the next transaction group begins.
	 */
	return (vdev_label_sync_list(spa, 1, txg, flags));
}<|MERGE_RESOLUTION|>--- conflicted
+++ resolved
@@ -1068,15 +1068,9 @@
 {
 	uint64_t *good_writes = zio->io_private;
 
-<<<<<<< HEAD
-	if (*good_writes == 0) {
-		zio->io_error = EIO;
-    }
-=======
 	if (*good_writes == 0)
 		zio->io_error = SET_ERROR(EIO);
 
->>>>>>> 01b738f4
 	kmem_free(good_writes, sizeof (uint64_t));
 }
 
