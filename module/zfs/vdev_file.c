/*
 * CDDL HEADER START
 *
 * The contents of this file are subject to the terms of the
 * Common Development and Distribution License (the "License").
 * You may not use this file except in compliance with the License.
 *
 * You can obtain a copy of the license at usr/src/OPENSOLARIS.LICENSE
 * or http://www.opensolaris.org/os/licensing.
 * See the License for the specific language governing permissions
 * and limitations under the License.
 *
 * When distributing Covered Code, include this CDDL HEADER in each
 * file and include the License file at usr/src/OPENSOLARIS.LICENSE.
 * If applicable, add the following below this CDDL HEADER, with the
 * fields enclosed by brackets "[]" replaced with your own identifying
 * information: Portions Copyright [yyyy] [name of copyright owner]
 *
 * CDDL HEADER END
 */
/*
 * Copyright (c) 2005, 2010, Oracle and/or its affiliates. All rights reserved.
 * Copyright (c) 2013 by Delphix. All rights reserved.
 */

#include <sys/zfs_context.h>
#include <sys/spa.h>
#include <sys/spa_impl.h>
#include <sys/vdev_file.h>
#include <sys/vdev_impl.h>
#include <sys/zio.h>
#include <sys/fs/zfs.h>
#include <sys/fm/fs/zfs.h>
#include <sys/vnode.h>


/*
 * Virtual device vector for files.
 */

static taskq_t *vdev_file_taskq;

static void
vdev_file_hold(vdev_t *vd)
{
	ASSERT(vd->vdev_path != NULL);
}

static void
vdev_file_rele(vdev_t *vd)
{
	ASSERT(vd->vdev_path != NULL);
}

#ifdef _KERNEL
extern int VOP_GETATTR(struct vnode *vp, vattr_t *vap, int flags, void *x3, void *x4);
#endif

static int
vdev_file_open(vdev_t *vd, uint64_t *psize, uint64_t *max_psize,
    uint64_t *ashift)
{
	static vattr_t vattr;
	vdev_file_t *vf;
	struct vnode *vp;
	int error = 0;
    struct vnode *rootdir;

    dprintf("vdev_file_open %p\n", vd->vdev_tsd);

	/*
	 * We must have a pathname, and it must be absolute.
	 */
	if (vd->vdev_path == NULL || vd->vdev_path[0] != '/') {
		vd->vdev_stat.vs_aux = VDEV_AUX_BAD_LABEL;
		return (SET_ERROR(EINVAL));
	}

	/*
	 * Reopen the device if it's not currently open.  Otherwise,
	 * just update the physical size of the device.
	 */
#ifdef _KERNEL
	if (vd->vdev_tsd != NULL) {
		ASSERT(vd->vdev_reopening);
		vf = vd->vdev_tsd;
        vnode_getwithvid(vf->vf_vnode, vf->vf_vid);
        dprintf("skip to open\n");
		goto skip_open;
	}
#endif

	vf = vd->vdev_tsd = kmem_zalloc(sizeof (vdev_file_t), KM_PUSHPAGE);

	/*
	 * We always open the files from the root of the global zone, even if
	 * we're in a local zone.  If the user has gotten to this point, the
	 * administrator has already decided that the pool should be available
	 * to local zone users, so the underlying devices should be as well.
	 */
	ASSERT(vd->vdev_path != NULL && vd->vdev_path[0] == '/');

    /*
      vn_openat(char *pnamep,
      enum uio_seg seg,
      int filemode,
      int createmode,
      struct vnode **vpp,
      enum create crwhy,
      mode_t umask,
      struct vnode *startvp)
      extern int vn_openat(char *pnamep, enum uio_seg seg, int filemode,
      int createmode, struct vnode **vpp, enum create crwhy,
      mode_t umask, struct vnode *startvp);
    */

    rootdir = getrootdir();

    error = vn_openat(vd->vdev_path + 1,
                      UIO_SYSSPACE,
                      spa_mode(vd->vdev_spa) | FOFFMAX,
                      0,
                      &vp,
                      0,
                      0,
                      rootdir
                      );

	if (error) {
		vd->vdev_stat.vs_aux = VDEV_AUX_OPEN_FAILED;
		return (error);
	}

	vf->vf_vnode = vp;
#ifdef _KERNEL
    vf->vf_vid = vnode_vid(vp);
    dprintf("assigning vid %d\n", vf->vf_vid);

	/*
	 * Make sure it's a regular file.
	 */
	if (!vnode_isreg(vp)) {
        vd->vdev_stat.vs_aux = VDEV_AUX_OPEN_FAILED;
        VN_RELE(vf->vf_vnode);
		return (SET_ERROR(ENODEV));
	}
#endif

#if _KERNEL
skip_open:
	/*
	 * Determine the physical size of the file.
	 */
	vattr.va_mask = AT_SIZE;
    vn_lock(vf->vf_vnode, LK_SHARED | LK_RETRY);
	error = VOP_GETATTR(vf->vf_vnode, &vattr, 0, kcred, NULL);
    VN_UNLOCK(vf->vf_vnode);
#endif
	if (error) {
		vd->vdev_stat.vs_aux = VDEV_AUX_OPEN_FAILED;
        VN_RELE(vf->vf_vnode);
		return (error);
	}

#ifdef _KERNEL
	*max_psize = *psize = vattr.va_size;
#else
    /* userland's vn_open() will get the device size for us, so we can
     * just look it up - there is argument for a userland VOP_GETATTR to make
     * this function cleaner. */
	*max_psize = *psize = vp->v_size;
#endif
    *ashift = SPA_MINBLOCKSHIFT;
    VN_RELE(vf->vf_vnode);

	return (0);
}

static void
vdev_file_close(vdev_t *vd)
{
	vdev_file_t *vf = vd->vdev_tsd;

	if (vd->vdev_reopening || vf == NULL)
		return;

	if (vf->vf_vnode != NULL) {
        vnode_getwithvid(vf->vf_vnode, vf->vf_vid);
        // Also commented out in MacZFS
		//(void) VOP_PUTPAGE(vf->vf_vnode, 0, 0, B_INVAL, kcred, NULL);
		(void) VOP_CLOSE(vf->vf_vnode, spa_mode(vd->vdev_spa), 1, 0,
		    kcred, NULL);
	}

	vd->vdev_delayed_close = B_FALSE;
	kmem_free(vf, sizeof (vdev_file_t));
	vd->vdev_tsd = NULL;
}

static int
vdev_file_io_start(zio_t *zio)
{
<<<<<<< HEAD
    vdev_t *vd = zio->io_vd;
    vdev_file_t *vf = vd->vdev_tsd;
    ssize_t resid = 0;


    if (zio->io_type == ZIO_TYPE_IOCTL) {

        if (!vdev_readable(vd)) {
            zio->io_error = SET_ERROR(ENXIO);
            return (ZIO_PIPELINE_CONTINUE);
        }

        switch (zio->io_cmd) {
        case DKIOCFLUSHWRITECACHE:
            if (!vnode_getwithvid(vf->vf_vnode, vf->vf_vid)) {
                zio->io_error = VOP_FSYNC(vf->vf_vnode, FSYNC | FDSYNC,
                                          kcred, NULL);
                vnode_put(vf->vf_vnode);
            }
            break;
        default:
            zio->io_error = SET_ERROR(ENOTSUP);
        }

        return (ZIO_PIPELINE_CONTINUE);
    }

    if (!vnode_getwithvid(vf->vf_vnode, vf->vf_vid)) {
        zio->io_error = vn_rdwr(zio->io_type == ZIO_TYPE_READ ?
                           UIO_READ : UIO_WRITE, vf->vf_vnode, zio->io_data,
                           zio->io_size, zio->io_offset, UIO_SYSSPACE,
                           0, RLIM64_INFINITY, kcred, &resid);
        vnode_put(vf->vf_vnode);
    }

    if (resid != 0 && zio->io_error == 0)
        zio->io_error = SET_ERROR(ENOSPC);

    zio_interrupt(zio);

    return (ZIO_PIPELINE_STOP);
=======
	vdev_t *vd = zio->io_vd;
	vdev_file_t *vf = vd->vdev_tsd;

	if (zio->io_type == ZIO_TYPE_IOCTL) {
		/* XXPOLICY */
		if (!vdev_readable(vd)) {
			zio->io_error = SET_ERROR(ENXIO);
			return (ZIO_PIPELINE_CONTINUE);
		}

		switch (zio->io_cmd) {
		case DKIOCFLUSHWRITECACHE:

			if (zfs_nocacheflush)
				break;

			zio->io_error = VOP_FSYNC(vf->vf_vnode, FSYNC | FDSYNC,
			    kcred, NULL);
			break;
		default:
			zio->io_error = SET_ERROR(ENOTSUP);
		}

		return (ZIO_PIPELINE_CONTINUE);
	}

	VERIFY3U(taskq_dispatch(vdev_file_taskq, vdev_file_io_strategy, zio,
	    TQ_PUSHPAGE), !=, 0);

	return (ZIO_PIPELINE_STOP);
>>>>>>> 7a870db1
}


/* ARGSUSED */
static void
vdev_file_io_done(zio_t *zio)
{
}

vdev_ops_t vdev_file_ops = {
	vdev_file_open,
	vdev_file_close,
	vdev_default_asize,
	vdev_file_io_start,
	vdev_file_io_done,
	NULL,
	vdev_file_hold,
	vdev_file_rele,
	VDEV_TYPE_FILE,		/* name of this vdev type */
	B_TRUE			/* leaf vdev */
};

void
vdev_file_init(void)
{
	vdev_file_taskq = taskq_create("vdev_file_taskq", 100, minclsyspri,
	    max_ncpus, INT_MAX, TASKQ_PREPOPULATE | TASKQ_THREADS_CPU_PCT);

	VERIFY(vdev_file_taskq);
}

void
vdev_file_fini(void)
{
	taskq_destroy(vdev_file_taskq);
}

/*
 * From userland we access disks just like files.
 */
#ifndef _KERNEL

vdev_ops_t vdev_disk_ops = {
	vdev_file_open,
	vdev_file_close,
	vdev_default_asize,
	vdev_file_io_start,
	vdev_file_io_done,
	NULL,
	vdev_file_hold,
	vdev_file_rele,
	VDEV_TYPE_DISK,		/* name of this vdev type */
	B_TRUE			/* leaf vdev */
};

#endif<|MERGE_RESOLUTION|>--- conflicted
+++ resolved
@@ -200,7 +200,6 @@
 static int
 vdev_file_io_start(zio_t *zio)
 {
-<<<<<<< HEAD
     vdev_t *vd = zio->io_vd;
     vdev_file_t *vf = vd->vdev_tsd;
     ssize_t resid = 0;
@@ -229,6 +228,12 @@
     }
 
     if (!vnode_getwithvid(vf->vf_vnode, vf->vf_vid)) {
+
+		/*
+		VERIFY3U(taskq_dispatch(vdev_file_taskq, vdev_file_io_strategy, zio,
+	    TQ_PUSHPAGE), !=, 0);
+		*/
+
         zio->io_error = vn_rdwr(zio->io_type == ZIO_TYPE_READ ?
                            UIO_READ : UIO_WRITE, vf->vf_vnode, zio->io_data,
                            zio->io_size, zio->io_offset, UIO_SYSSPACE,
@@ -242,38 +247,6 @@
     zio_interrupt(zio);
 
     return (ZIO_PIPELINE_STOP);
-=======
-	vdev_t *vd = zio->io_vd;
-	vdev_file_t *vf = vd->vdev_tsd;
-
-	if (zio->io_type == ZIO_TYPE_IOCTL) {
-		/* XXPOLICY */
-		if (!vdev_readable(vd)) {
-			zio->io_error = SET_ERROR(ENXIO);
-			return (ZIO_PIPELINE_CONTINUE);
-		}
-
-		switch (zio->io_cmd) {
-		case DKIOCFLUSHWRITECACHE:
-
-			if (zfs_nocacheflush)
-				break;
-
-			zio->io_error = VOP_FSYNC(vf->vf_vnode, FSYNC | FDSYNC,
-			    kcred, NULL);
-			break;
-		default:
-			zio->io_error = SET_ERROR(ENOTSUP);
-		}
-
-		return (ZIO_PIPELINE_CONTINUE);
-	}
-
-	VERIFY3U(taskq_dispatch(vdev_file_taskq, vdev_file_io_strategy, zio,
-	    TQ_PUSHPAGE), !=, 0);
-
-	return (ZIO_PIPELINE_STOP);
->>>>>>> 7a870db1
 }
 
 
