/*
 * CDDL HEADER START
 *
 * The contents of this file are subject to the terms of the
 * Common Development and Distribution License (the "License").
 * You may not use this file except in compliance with the License.
 *
 * You can obtain a copy of the license at usr/src/OPENSOLARIS.LICENSE
 * or http://www.opensolaris.org/os/licensing.
 * See the License for the specific language governing permissions
 * and limitations under the License.
 *
 * When distributing Covered Code, include this CDDL HEADER in each
 * file and include the License file at usr/src/OPENSOLARIS.LICENSE.
 * If applicable, add the following below this CDDL HEADER, with the
 * fields enclosed by brackets "[]" replaced with your own identifying
 * information: Portions Copyright [yyyy] [name of copyright owner]
 *
 * CDDL HEADER END
 */
/*
 * Copyright (c) 2005, 2010, Oracle and/or its affiliates. All rights reserved.
 * Copyright (c) 2011, 2014 by Delphix. All rights reserved.
 */

#include <sys/zfs_context.h>
#include <sys/spa.h>
#include <sys/spa_impl.h>
#include <sys/vdev_file.h>
#include <sys/vdev_impl.h>
#include <sys/zio.h>
#include <sys/fs/zfs.h>
#include <sys/fm/fs/zfs.h>
#include <sys/vnode.h>


/*
 * Virtual device vector for files.
 */

static taskq_t *vdev_file_taskq;

static void
vdev_file_hold(vdev_t *vd)
{
	ASSERT(vd->vdev_path != NULL);
}

static void
vdev_file_rele(vdev_t *vd)
{
	ASSERT(vd->vdev_path != NULL);
}

#ifdef _KERNEL
extern int VOP_GETATTR(struct vnode *vp, vattr_t *vap, int flags, void *x3, void *x4);
#endif

static int
vdev_file_open(vdev_t *vd, uint64_t *psize, uint64_t *max_psize,
    uint64_t *ashift)
{
#if _KERNEL
	static vattr_t vattr;
#endif
	vdev_file_t *vf;
	struct vnode *vp;
	int error = 0;
    struct vnode *rootdir;

    dprintf("vdev_file_open %p\n", vd->vdev_tsd);

	/*
	 * We must have a pathname, and it must be absolute.
	 */
	if (vd->vdev_path == NULL || vd->vdev_path[0] != '/') {
		vd->vdev_stat.vs_aux = VDEV_AUX_BAD_LABEL;
		return (SET_ERROR(EINVAL));
	}

	/*
	 * Reopen the device if it's not currently open.  Otherwise,
	 * just update the physical size of the device.
	 */
#ifdef _KERNEL
	if (vd->vdev_tsd != NULL) {
		ASSERT(vd->vdev_reopening);
		vf = vd->vdev_tsd;
        vnode_getwithvid(vf->vf_vnode, vf->vf_vid);
        dprintf("skip to open\n");
		goto skip_open;
	}
#endif

	vf = vd->vdev_tsd = kmem_zalloc(sizeof (vdev_file_t), KM_SLEEP);

	/*
	 * We always open the files from the root of the global zone, even if
	 * we're in a local zone.  If the user has gotten to this point, the
	 * administrator has already decided that the pool should be available
	 * to local zone users, so the underlying devices should be as well.
	 */
	ASSERT(vd->vdev_path != NULL && vd->vdev_path[0] == '/');

    /*
      vn_openat(char *pnamep,
      enum uio_seg seg,
      int filemode,
      int createmode,
      struct vnode **vpp,
      enum create crwhy,
      mode_t umask,
      struct vnode *startvp)
      extern int vn_openat(char *pnamep, enum uio_seg seg, int filemode,
      int createmode, struct vnode **vpp, enum create crwhy,
      mode_t umask, struct vnode *startvp);
    */

    rootdir = getrootdir();

    error = vn_openat(vd->vdev_path + 1,
                      UIO_SYSSPACE,
                      spa_mode(vd->vdev_spa) | FOFFMAX,
                      0,
                      &vp,
                      0,
                      0,
                      rootdir
                      );

	if (error) {
		vd->vdev_stat.vs_aux = VDEV_AUX_OPEN_FAILED;
		return (error);
	}

	vf->vf_vnode = vp;
#ifdef _KERNEL
    vf->vf_vid = vnode_vid(vp);
    dprintf("assigning vid %d\n", vf->vf_vid);

	/*
	 * Make sure it's a regular file.
	 */
	if (!vnode_isreg(vp)) {
        vd->vdev_stat.vs_aux = VDEV_AUX_OPEN_FAILED;
        VN_RELE(vf->vf_vnode);
		return (SET_ERROR(ENODEV));
	}
#endif

#if _KERNEL
skip_open:
	/*
	 * Determine the physical size of the file.
	 */
	vattr.va_mask = AT_SIZE;
    vn_lock(vf->vf_vnode, LK_SHARED | LK_RETRY);
	error = VOP_GETATTR(vf->vf_vnode, &vattr, 0, kcred, NULL);
    VN_UNLOCK(vf->vf_vnode);
#endif
	if (error) {
		vd->vdev_stat.vs_aux = VDEV_AUX_OPEN_FAILED;
        VN_RELE(vf->vf_vnode);
		return (error);
	}

#ifdef _KERNEL
	*max_psize = *psize = vattr.va_size;
#else
    /* userland's vn_open() will get the device size for us, so we can
     * just look it up - there is argument for a userland VOP_GETATTR to make
     * this function cleaner. */
	*max_psize = *psize = vp->v_size;
#endif
    *ashift = SPA_MINBLOCKSHIFT;
    VN_RELE(vf->vf_vnode);

	return (0);
}

static void
vdev_file_close(vdev_t *vd)
{
	vdev_file_t *vf = vd->vdev_tsd;

	if (vd->vdev_reopening || vf == NULL)
		return;

	if (vf->vf_vnode != NULL) {
        vnode_getwithvid(vf->vf_vnode, vf->vf_vid);
        // Also commented out in MacZFS
		//(void) VOP_PUTPAGE(vf->vf_vnode, 0, 0, B_INVAL, kcred, NULL);
		(void) VOP_CLOSE(vf->vf_vnode, spa_mode(vd->vdev_spa), 1, 0,
		    kcred, NULL);
	}

	vd->vdev_delayed_close = B_FALSE;
	kmem_free(vf, sizeof (vdev_file_t));
	vd->vdev_tsd = NULL;
}

static int
vdev_file_io_start(zio_t *zio)
{
    vdev_t *vd = zio->io_vd;
    vdev_file_t *vf = vd->vdev_tsd;
    ssize_t resid = 0;


    if (zio->io_type == ZIO_TYPE_IOCTL) {

        if (!vdev_readable(vd)) {
            zio->io_error = SET_ERROR(ENXIO);
            return (ZIO_PIPELINE_CONTINUE);
        }

        switch (zio->io_cmd) {
        case DKIOCFLUSHWRITECACHE:
            if (!vnode_getwithvid(vf->vf_vnode, vf->vf_vid)) {
                zio->io_error = VOP_FSYNC(vf->vf_vnode, FSYNC | FDSYNC,
                                          kcred, NULL);
                vnode_put(vf->vf_vnode);
            }
            break;
        default:
            zio->io_error = SET_ERROR(ENOTSUP);
        }

        return (ZIO_PIPELINE_CONTINUE);
    }

    if (!vnode_getwithvid(vf->vf_vnode, vf->vf_vid)) {

<<<<<<< HEAD
		/*
		VERIFY3U(taskq_dispatch(vdev_file_taskq, vdev_file_io_strategy, zio,
	    TQ_PUSHPAGE), !=, 0);
		*/

        zio->io_error = vn_rdwr(zio->io_type == ZIO_TYPE_READ ?
                           UIO_READ : UIO_WRITE, vf->vf_vnode, zio->io_data,
                           zio->io_size, zio->io_offset, UIO_SYSSPACE,
                           0, RLIM64_INFINITY, kcred, &resid);
        vnode_put(vf->vf_vnode);
    }

    if (resid != 0 && zio->io_error == 0)
        zio->io_error = SET_ERROR(ENOSPC);

    zio_interrupt(zio);

    return (ZIO_PIPELINE_STOP);
=======
static void
vdev_file_io_start(zio_t *zio)
{
	vdev_t *vd = zio->io_vd;
	vdev_file_t *vf = vd->vdev_tsd;

	if (zio->io_type == ZIO_TYPE_IOCTL) {
		/* XXPOLICY */
		if (!vdev_readable(vd)) {
			zio->io_error = SET_ERROR(ENXIO);
			zio_interrupt(zio);
			return;
		}

		switch (zio->io_cmd) {
		case DKIOCFLUSHWRITECACHE:

			if (zfs_nocacheflush)
				break;

			/*
			 * We cannot safely call vfs_fsync() when PF_FSTRANS
			 * is set in the current context.  Filesystems like
			 * XFS include sanity checks to verify it is not
			 * already set, see xfs_vm_writepage().  Therefore
			 * the sync must be dispatched to a different context.
			 */
			if (spl_fstrans_check()) {
				VERIFY3U(taskq_dispatch(vdev_file_taskq,
				    vdev_file_io_fsync, zio, TQ_SLEEP), !=, 0);
				return;
			}

			zio->io_error = VOP_FSYNC(vf->vf_vnode, FSYNC | FDSYNC,
			    kcred, NULL);
			break;
		default:
			zio->io_error = SET_ERROR(ENOTSUP);
		}

		zio_execute(zio);
		return;
	}

	VERIFY3U(taskq_dispatch(vdev_file_taskq, vdev_file_io_strategy, zio,
	    TQ_SLEEP), !=, 0);
>>>>>>> 141b6381
}


/* ARGSUSED */
static void
vdev_file_io_done(zio_t *zio)
{
}

vdev_ops_t vdev_file_ops = {
	vdev_file_open,
	vdev_file_close,
	vdev_default_asize,
	vdev_file_io_start,
	vdev_file_io_done,
	NULL,
	vdev_file_hold,
	vdev_file_rele,
	VDEV_TYPE_FILE,		/* name of this vdev type */
	B_TRUE			/* leaf vdev */
};

void
vdev_file_init(void)
{
	vdev_file_taskq = taskq_create("vdev_file_taskq", 100, minclsyspri,
	    max_ncpus, INT_MAX, TASKQ_PREPOPULATE | TASKQ_THREADS_CPU_PCT);

	VERIFY(vdev_file_taskq);
}

void
vdev_file_fini(void)
{
	taskq_destroy(vdev_file_taskq);
}

/*
 * From userland we access disks just like files.
 */
#ifndef _KERNEL

vdev_ops_t vdev_disk_ops = {
	vdev_file_open,
	vdev_file_close,
	vdev_default_asize,
	vdev_file_io_start,
	vdev_file_io_done,
	NULL,
	vdev_file_hold,
	vdev_file_rele,
	VDEV_TYPE_DISK,		/* name of this vdev type */
	B_TRUE			/* leaf vdev */
};

#endif<|MERGE_RESOLUTION|>--- conflicted
+++ resolved
@@ -199,7 +199,7 @@
 	vd->vdev_tsd = NULL;
 }
 
-static int
+static void
 vdev_file_io_start(zio_t *zio)
 {
     vdev_t *vd = zio->io_vd;
@@ -211,7 +211,8 @@
 
         if (!vdev_readable(vd)) {
             zio->io_error = SET_ERROR(ENXIO);
-            return (ZIO_PIPELINE_CONTINUE);
+			zio_interrupt(zio);
+            return;
         }
 
         switch (zio->io_cmd) {
@@ -226,12 +227,12 @@
             zio->io_error = SET_ERROR(ENOTSUP);
         }
 
-        return (ZIO_PIPELINE_CONTINUE);
+		zio_interrupt(zio);
+        return;
     }
 
     if (!vnode_getwithvid(vf->vf_vnode, vf->vf_vid)) {
 
-<<<<<<< HEAD
 		/*
 		VERIFY3U(taskq_dispatch(vdev_file_taskq, vdev_file_io_strategy, zio,
 	    TQ_PUSHPAGE), !=, 0);
@@ -249,55 +250,7 @@
 
     zio_interrupt(zio);
 
-    return (ZIO_PIPELINE_STOP);
-=======
-static void
-vdev_file_io_start(zio_t *zio)
-{
-	vdev_t *vd = zio->io_vd;
-	vdev_file_t *vf = vd->vdev_tsd;
-
-	if (zio->io_type == ZIO_TYPE_IOCTL) {
-		/* XXPOLICY */
-		if (!vdev_readable(vd)) {
-			zio->io_error = SET_ERROR(ENXIO);
-			zio_interrupt(zio);
-			return;
-		}
-
-		switch (zio->io_cmd) {
-		case DKIOCFLUSHWRITECACHE:
-
-			if (zfs_nocacheflush)
-				break;
-
-			/*
-			 * We cannot safely call vfs_fsync() when PF_FSTRANS
-			 * is set in the current context.  Filesystems like
-			 * XFS include sanity checks to verify it is not
-			 * already set, see xfs_vm_writepage().  Therefore
-			 * the sync must be dispatched to a different context.
-			 */
-			if (spl_fstrans_check()) {
-				VERIFY3U(taskq_dispatch(vdev_file_taskq,
-				    vdev_file_io_fsync, zio, TQ_SLEEP), !=, 0);
-				return;
-			}
-
-			zio->io_error = VOP_FSYNC(vf->vf_vnode, FSYNC | FDSYNC,
-			    kcred, NULL);
-			break;
-		default:
-			zio->io_error = SET_ERROR(ENOTSUP);
-		}
-
-		zio_execute(zio);
-		return;
-	}
-
-	VERIFY3U(taskq_dispatch(vdev_file_taskq, vdev_file_io_strategy, zio,
-	    TQ_SLEEP), !=, 0);
->>>>>>> 141b6381
+    return;
 }
 
 
