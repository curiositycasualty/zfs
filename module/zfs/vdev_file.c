--- conflicted
+++ resolved
@@ -214,7 +214,6 @@
             return (ZIO_PIPELINE_CONTINUE);
         }
 
-<<<<<<< HEAD
         switch (zio->io_cmd) {
         case DKIOCFLUSHWRITECACHE:
             if (!vnode_getwithvid(vf->vf_vnode, vf->vf_vid)) {
@@ -226,24 +225,6 @@
         default:
             zio->io_error = SET_ERROR(ENOTSUP);
         }
-=======
-static void
-vdev_file_io_fsync(void *arg)
-{
-	zio_t *zio = (zio_t *)arg;
-	vdev_file_t *vf = zio->io_vd->vdev_tsd;
-
-	zio->io_error = VOP_FSYNC(vf->vf_vnode, FSYNC | FDSYNC, kcred, NULL);
-
-	zio_interrupt(zio);
-}
-
-static int
-vdev_file_io_start(zio_t *zio)
-{
-	vdev_t *vd = zio->io_vd;
-	vdev_file_t *vf = vd->vdev_tsd;
->>>>>>> f42d7f41
 
         return (ZIO_PIPELINE_CONTINUE);
     }
@@ -255,44 +236,17 @@
 	    TQ_PUSHPAGE), !=, 0);
 		*/
 
-<<<<<<< HEAD
         zio->io_error = vn_rdwr(zio->io_type == ZIO_TYPE_READ ?
                            UIO_READ : UIO_WRITE, vf->vf_vnode, zio->io_data,
                            zio->io_size, zio->io_offset, UIO_SYSSPACE,
                            0, RLIM64_INFINITY, kcred, &resid);
         vnode_put(vf->vf_vnode);
     }
-=======
-			/*
-			 * We cannot safely call vfs_fsync() when PF_FSTRANS
-			 * is set in the current context.  Filesystems like
-			 * XFS include sanity checks to verify it is not
-			 * already set, see xfs_vm_writepage().  Therefore
-			 * the sync must be dispatched to a different context.
-			 */
-			if (spl_fstrans_check()) {
-				VERIFY3U(taskq_dispatch(vdev_file_taskq,
-				    vdev_file_io_fsync, zio, TQ_SLEEP), !=, 0);
-				return (ZIO_PIPELINE_STOP);
-			}
-
-			zio->io_error = VOP_FSYNC(vf->vf_vnode, FSYNC | FDSYNC,
-			    kcred, NULL);
-			break;
-		default:
-			zio->io_error = SET_ERROR(ENOTSUP);
-		}
->>>>>>> f42d7f41
 
     if (resid != 0 && zio->io_error == 0)
         zio->io_error = SET_ERROR(ENOSPC);
 
-<<<<<<< HEAD
     zio_interrupt(zio);
-=======
-	VERIFY3U(taskq_dispatch(vdev_file_taskq, vdev_file_io_strategy, zio,
-	    TQ_SLEEP), !=, 0);
->>>>>>> f42d7f41
 
     return (ZIO_PIPELINE_STOP);
 }
