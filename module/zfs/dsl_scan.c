/*
 * CDDL HEADER START
 *
 * The contents of this file are subject to the terms of the
 * Common Development and Distribution License (the "License").
 * You may not use this file except in compliance with the License.
 *
 * You can obtain a copy of the license at usr/src/OPENSOLARIS.LICENSE
 * or http://www.opensolaris.org/os/licensing.
 * See the License for the specific language governing permissions
 * and limitations under the License.
 *
 * When distributing Covered Code, include this CDDL HEADER in each
 * file and include the License file at usr/src/OPENSOLARIS.LICENSE.
 * If applicable, add the following below this CDDL HEADER, with the
 * fields enclosed by brackets "[]" replaced with your own identifying
 * information: Portions Copyright [yyyy] [name of copyright owner]
 *
 * CDDL HEADER END
 */
/*
 * Copyright (c) 2008, 2010, Oracle and/or its affiliates. All rights reserved.
 * Copyright (c) 2012 by Delphix. All rights reserved.
 */

#include <sys/dsl_scan.h>
#include <sys/dsl_pool.h>
#include <sys/dsl_dataset.h>
#include <sys/dsl_prop.h>
#include <sys/dsl_dir.h>
#include <sys/dsl_synctask.h>
#include <sys/dnode.h>
#include <sys/dmu_tx.h>
#include <sys/dmu_objset.h>
#include <sys/arc.h>
#include <sys/zap.h>
#include <sys/zio.h>
#include <sys/zfs_context.h>
#include <sys/fs/zfs.h>
#include <sys/zfs_znode.h>
#include <sys/spa_impl.h>
#include <sys/vdev_impl.h>
#include <sys/zil_impl.h>
#include <sys/zio_checksum.h>
#include <sys/ddt.h>
#include <sys/sa.h>
#include <sys/sa_impl.h>
#include <sys/zfeature.h>
#ifdef _KERNEL
#include <sys/zfs_vfsops.h>
#endif

typedef int (scan_cb_t)(dsl_pool_t *, const blkptr_t *, const zbookmark_t *);

static scan_cb_t dsl_scan_scrub_cb;
static dsl_syncfunc_t dsl_scan_cancel_sync;
static void dsl_scan_sync_state(dsl_scan_t *, dmu_tx_t *tx);

int zfs_top_maxinflight = 32;		/* maximum I/Os per top-level */
int zfs_resilver_delay = 2;		/* number of ticks to delay resilver */
int zfs_scrub_delay = 4;		/* number of ticks to delay scrub */
int zfs_scan_idle = 50;			/* idle window in clock ticks */

int zfs_scan_min_time_ms = 1000; /* min millisecs to scrub per txg */
int zfs_free_min_time_ms = 1000; /* min millisecs to free per txg */
int zfs_resilver_min_time_ms = 3000; /* min millisecs to resilver per txg */
int zfs_no_scrub_io = B_FALSE; /* set to disable scrub i/o */
int zfs_no_scrub_prefetch = B_FALSE; /* set to disable srub prefetching */
enum ddt_class zfs_scrub_ddt_class_max = DDT_CLASS_DUPLICATE;
int dsl_scan_delay_completion = B_FALSE; /* set to delay scan completion */

#define	DSL_SCAN_IS_SCRUB_RESILVER(scn) \
	((scn)->scn_phys.scn_func == POOL_SCAN_SCRUB || \
	(scn)->scn_phys.scn_func == POOL_SCAN_RESILVER)

/* the order has to match pool_scan_type */
static scan_cb_t *scan_funcs[POOL_SCAN_FUNCS] = {
	NULL,
	dsl_scan_scrub_cb,	/* POOL_SCAN_SCRUB */
	dsl_scan_scrub_cb,	/* POOL_SCAN_RESILVER */
};

int
dsl_scan_init(dsl_pool_t *dp, uint64_t txg)
{
	int err;
	dsl_scan_t *scn;
	spa_t *spa = dp->dp_spa;
	uint64_t f;

	scn = dp->dp_scan = kmem_zalloc(sizeof (dsl_scan_t), KM_SLEEP);
	scn->scn_dp = dp;

	err = zap_lookup(dp->dp_meta_objset, DMU_POOL_DIRECTORY_OBJECT,
	    "scrub_func", sizeof (uint64_t), 1, &f);
	if (err == 0) {
		/*
		 * There was an old-style scrub in progress.  Restart a
		 * new-style scrub from the beginning.
		 */
		scn->scn_restart_txg = txg;
		zfs_dbgmsg("old-style scrub was in progress; "
		    "restarting new-style scrub in txg %llu",
		    scn->scn_restart_txg);

		/*
		 * Load the queue obj from the old location so that it
		 * can be freed by dsl_scan_done().
		 */
		(void) zap_lookup(dp->dp_meta_objset, DMU_POOL_DIRECTORY_OBJECT,
		    "scrub_queue", sizeof (uint64_t), 1,
		    &scn->scn_phys.scn_queue_obj);
	} else {
		err = zap_lookup(dp->dp_meta_objset, DMU_POOL_DIRECTORY_OBJECT,
		    DMU_POOL_SCAN, sizeof (uint64_t), SCAN_PHYS_NUMINTS,
		    &scn->scn_phys);
		if (err == ENOENT)
			return (0);
		else if (err)
			return (err);

		if (scn->scn_phys.scn_state == DSS_SCANNING &&
		    spa_prev_software_version(dp->dp_spa) < SPA_VERSION_SCAN) {
			/*
			 * A new-type scrub was in progress on an old
			 * pool, and the pool was accessed by old
			 * software.  Restart from the beginning, since
			 * the old software may have changed the pool in
			 * the meantime.
			 */
			scn->scn_restart_txg = txg;
			zfs_dbgmsg("new-style scrub was modified "
			    "by old software; restarting in txg %llu",
			    scn->scn_restart_txg);
		}
	}

	spa_scan_stat_init(spa);
	return (0);
}

void
dsl_scan_fini(dsl_pool_t *dp)
{
	if (dp->dp_scan) {
		kmem_free(dp->dp_scan, sizeof (dsl_scan_t));
		dp->dp_scan = NULL;
	}
}

/* ARGSUSED */
static int
dsl_scan_setup_check(void *arg1, void *arg2, dmu_tx_t *tx)
{
	dsl_scan_t *scn = arg1;

	if (scn->scn_phys.scn_state == DSS_SCANNING)
		return (EBUSY);

	return (0);
}

/* ARGSUSED */
static void
dsl_scan_setup_sync(void *arg1, void *arg2, dmu_tx_t *tx)
{
	dsl_scan_t *scn = arg1;
	pool_scan_func_t *funcp = arg2;
	dmu_object_type_t ot = 0;
	dsl_pool_t *dp = scn->scn_dp;
	spa_t *spa = dp->dp_spa;

	ASSERT(scn->scn_phys.scn_state != DSS_SCANNING);
	ASSERT(*funcp > POOL_SCAN_NONE && *funcp < POOL_SCAN_FUNCS);
	bzero(&scn->scn_phys, sizeof (scn->scn_phys));
	scn->scn_phys.scn_func = *funcp;
	scn->scn_phys.scn_state = DSS_SCANNING;
	scn->scn_phys.scn_min_txg = 0;
	scn->scn_phys.scn_max_txg = tx->tx_txg;
	scn->scn_phys.scn_ddt_class_max = DDT_CLASSES - 1; /* the entire DDT */
	scn->scn_phys.scn_start_time = gethrestime_sec();
	scn->scn_phys.scn_errors = 0;
	scn->scn_phys.scn_to_examine = spa->spa_root_vdev->vdev_stat.vs_alloc;
	scn->scn_restart_txg = 0;
	spa_scan_stat_init(spa);

	if (DSL_SCAN_IS_SCRUB_RESILVER(scn)) {
		scn->scn_phys.scn_ddt_class_max = zfs_scrub_ddt_class_max;

		/* rewrite all disk labels */
		vdev_config_dirty(spa->spa_root_vdev);

		if (vdev_resilver_needed(spa->spa_root_vdev,
		    &scn->scn_phys.scn_min_txg, &scn->scn_phys.scn_max_txg)) {
			spa_event_notify(spa, NULL, FM_EREPORT_ZFS_RESILVER_START);
		} else {
			spa_event_notify(spa, NULL, FM_EREPORT_ZFS_SCRUB_START);
		}

		spa->spa_scrub_started = B_TRUE;
		/*
		 * If this is an incremental scrub, limit the DDT scrub phase
		 * to just the auto-ditto class (for correctness); the rest
		 * of the scrub should go faster using top-down pruning.
		 */
		if (scn->scn_phys.scn_min_txg > TXG_INITIAL)
			scn->scn_phys.scn_ddt_class_max = DDT_CLASS_DITTO;

	}

	/* back to the generic stuff */

	if (dp->dp_blkstats == NULL) {
		dp->dp_blkstats = kmem_alloc(sizeof (zfs_all_blkstats_t),
		    KM_PUSHPAGE | KM_NODEBUG);
	}
	bzero(dp->dp_blkstats, sizeof (zfs_all_blkstats_t));

	if (spa_version(spa) < SPA_VERSION_DSL_SCRUB)
		ot = DMU_OT_ZAP_OTHER;

	scn->scn_phys.scn_queue_obj = zap_create(dp->dp_meta_objset,
	    ot ? ot : DMU_OT_SCAN_QUEUE, DMU_OT_NONE, 0, tx);

	dsl_scan_sync_state(scn, tx);

	spa_history_log_internal(LOG_POOL_SCAN, spa, tx,
	    "func=%u mintxg=%llu maxtxg=%llu",
	    *funcp, scn->scn_phys.scn_min_txg, scn->scn_phys.scn_max_txg);
}

/* ARGSUSED */
static void
dsl_scan_done(dsl_scan_t *scn, boolean_t complete, dmu_tx_t *tx)
{
	static const char *old_names[] = {
		"scrub_bookmark",
		"scrub_ddt_bookmark",
		"scrub_ddt_class_max",
		"scrub_queue",
		"scrub_min_txg",
		"scrub_max_txg",
		"scrub_func",
		"scrub_errors",
		NULL
	};

	dsl_pool_t *dp = scn->scn_dp;
	spa_t *spa = dp->dp_spa;
	int i;

	/* Remove any remnants of an old-style scrub. */
	for (i = 0; old_names[i]; i++) {
		(void) zap_remove(dp->dp_meta_objset,
		    DMU_POOL_DIRECTORY_OBJECT, old_names[i], tx);
	}

	if (scn->scn_phys.scn_queue_obj != 0) {
		VERIFY(0 == dmu_object_free(dp->dp_meta_objset,
		    scn->scn_phys.scn_queue_obj, tx));
		scn->scn_phys.scn_queue_obj = 0;
	}

	/*
	 * If we were "restarted" from a stopped state, don't bother
	 * with anything else.
	 */
	if (scn->scn_phys.scn_state != DSS_SCANNING)
		return;

	if (complete)
		scn->scn_phys.scn_state = DSS_FINISHED;
	else
		scn->scn_phys.scn_state = DSS_CANCELED;

	spa_history_log_internal(LOG_POOL_SCAN_DONE, spa, tx,
	    "complete=%u", complete);

	if (DSL_SCAN_IS_SCRUB_RESILVER(scn)) {
		mutex_enter(&spa->spa_scrub_lock);
		while (spa->spa_scrub_inflight > 0) {
			cv_wait(&spa->spa_scrub_io_cv,
			    &spa->spa_scrub_lock);
		}
		mutex_exit(&spa->spa_scrub_lock);
		spa->spa_scrub_started = B_FALSE;
		spa->spa_scrub_active = B_FALSE;

		/*
		 * If the scrub/resilver completed, update all DTLs to
		 * reflect this.  Whether it succeeded or not, vacate
		 * all temporary scrub DTLs.
		 */
		vdev_dtl_reassess(spa->spa_root_vdev, tx->tx_txg,
		    complete ? scn->scn_phys.scn_max_txg : 0, B_TRUE);
		if (complete) {
			spa_event_notify(spa, NULL, scn->scn_phys.scn_min_txg ?
			    FM_EREPORT_ZFS_RESILVER_FINISH :
			    FM_EREPORT_ZFS_SCRUB_FINISH);
		}
		spa_errlog_rotate(spa);

		/*
		 * We may have finished replacing a device.
		 * Let the async thread assess this and handle the detach.
		 */
		spa_async_request(spa, SPA_ASYNC_RESILVER_DONE);
	}

	scn->scn_phys.scn_end_time = gethrestime_sec();
}

/* ARGSUSED */
static int
dsl_scan_cancel_check(void *arg1, void *arg2, dmu_tx_t *tx)
{
	dsl_scan_t *scn = arg1;

	if (scn->scn_phys.scn_state != DSS_SCANNING)
		return (ENOENT);
	return (0);
}

/* ARGSUSED */
static void
dsl_scan_cancel_sync(void *arg1, void *arg2, dmu_tx_t *tx)
{
	dsl_scan_t *scn = arg1;

	dsl_scan_done(scn, B_FALSE, tx);
	dsl_scan_sync_state(scn, tx);
}

int
dsl_scan_cancel(dsl_pool_t *dp)
{
	boolean_t complete = B_FALSE;
	int err;

	err = dsl_sync_task_do(dp, dsl_scan_cancel_check,
	    dsl_scan_cancel_sync, dp->dp_scan, &complete, 3);
	return (err);
}

static void dsl_scan_visitbp(blkptr_t *bp,
    const zbookmark_t *zb, dnode_phys_t *dnp, arc_buf_t *pbuf,
    dsl_dataset_t *ds, dsl_scan_t *scn, dmu_objset_type_t ostype,
    dmu_tx_t *tx);
inline /* __attribute__((always_inline)) */ static void dsl_scan_visitdnode(
    dsl_scan_t *, dsl_dataset_t *ds, dmu_objset_type_t ostype,
    dnode_phys_t *dnp, arc_buf_t *buf, uint64_t object, dmu_tx_t *tx);

void
dsl_free(dsl_pool_t *dp, uint64_t txg, const blkptr_t *bp)
{
	zio_free(dp->dp_spa, txg, bp);
}

void
dsl_free_sync(zio_t *pio, dsl_pool_t *dp, uint64_t txg, const blkptr_t *bpp)
{
	ASSERT(dsl_pool_sync_context(dp));
	zio_nowait(zio_free_sync(pio, dp->dp_spa, txg, bpp, pio->io_flags));
}

<<<<<<< HEAD
int
dsl_read(zio_t *pio, spa_t *spa, const blkptr_t *bpp, arc_buf_t *pbuf,
    arc_done_func_t *done, void *private, int priority, int zio_flags,
    uint32_t *arc_flags, const zbookmark_t *zb)
{
	return (arc_read(pio, spa, bpp, pbuf, done, private,
	    priority, zio_flags, arc_flags, zb));
}

int
dsl_read_nolock(zio_t *pio, spa_t *spa, const blkptr_t *bpp,
    arc_done_func_t *done, void *private, int priority, int zio_flags,
    uint32_t *arc_flags, const zbookmark_t *zb)
{
	return (arc_read_nolock(pio, spa, bpp, done, private,
	    priority, zio_flags, arc_flags, zb));
}

=======
>>>>>>> 76351672
static uint64_t
dsl_scan_ds_maxtxg(dsl_dataset_t *ds)
{
	uint64_t smt = ds->ds_dir->dd_pool->dp_scan->scn_phys.scn_max_txg;
	if (dsl_dataset_is_snapshot(ds))
		return (MIN(smt, ds->ds_phys->ds_creation_txg));
	return (smt);
}

static void
dsl_scan_sync_state(dsl_scan_t *scn, dmu_tx_t *tx)
{
	VERIFY(0 == zap_update(scn->scn_dp->dp_meta_objset,
	    DMU_POOL_DIRECTORY_OBJECT,
	    DMU_POOL_SCAN, sizeof (uint64_t), SCAN_PHYS_NUMINTS,
	    &scn->scn_phys, tx));
}

static boolean_t
dsl_scan_check_pause(dsl_scan_t *scn, const zbookmark_t *zb)
{
	uint64_t elapsed_nanosecs;
	int mintime;

	/* we never skip user/group accounting objects */
	if (zb && (int64_t)zb->zb_object < 0)
		return (B_FALSE);

	if (scn->scn_pausing)
		return (B_TRUE); /* we're already pausing */

	if (!ZB_IS_ZERO(&scn->scn_phys.scn_bookmark))
		return (B_FALSE); /* we're resuming */

	/* We only know how to resume from level-0 blocks. */
	if (zb && zb->zb_level != 0)
		return (B_FALSE);

	mintime = (scn->scn_phys.scn_func == POOL_SCAN_RESILVER) ?
	    zfs_resilver_min_time_ms : zfs_scan_min_time_ms;
	elapsed_nanosecs = gethrtime() - scn->scn_sync_start_time;
	if (elapsed_nanosecs / NANOSEC > zfs_txg_timeout ||
	    (elapsed_nanosecs / MICROSEC > mintime &&
	    txg_sync_waiting(scn->scn_dp)) ||
	    spa_shutting_down(scn->scn_dp->dp_spa)) {
		if (zb) {
			dprintf("pausing at bookmark %llx/%llx/%llx/%llx\n",
			    (longlong_t)zb->zb_objset,
			    (longlong_t)zb->zb_object,
			    (longlong_t)zb->zb_level,
			    (longlong_t)zb->zb_blkid);
			scn->scn_phys.scn_bookmark = *zb;
		}
		dprintf("pausing at DDT bookmark %llx/%llx/%llx/%llx\n",
		    (longlong_t)scn->scn_phys.scn_ddt_bookmark.ddb_class,
		    (longlong_t)scn->scn_phys.scn_ddt_bookmark.ddb_type,
		    (longlong_t)scn->scn_phys.scn_ddt_bookmark.ddb_checksum,
		    (longlong_t)scn->scn_phys.scn_ddt_bookmark.ddb_cursor);
		scn->scn_pausing = B_TRUE;
		return (B_TRUE);
	}
	return (B_FALSE);
}

typedef struct zil_scan_arg {
	dsl_pool_t	*zsa_dp;
	zil_header_t	*zsa_zh;
} zil_scan_arg_t;

/* ARGSUSED */
static int
dsl_scan_zil_block(zilog_t *zilog, blkptr_t *bp, void *arg, uint64_t claim_txg)
{
	zil_scan_arg_t *zsa = arg;
	dsl_pool_t *dp = zsa->zsa_dp;
	dsl_scan_t *scn = dp->dp_scan;
	zil_header_t *zh = zsa->zsa_zh;
	zbookmark_t zb;

	if (bp->blk_birth <= scn->scn_phys.scn_cur_min_txg)
		return (0);

	/*
	 * One block ("stubby") can be allocated a long time ago; we
	 * want to visit that one because it has been allocated
	 * (on-disk) even if it hasn't been claimed (even though for
	 * scrub there's nothing to do to it).
	 */
	if (claim_txg == 0 && bp->blk_birth >= spa_first_txg(dp->dp_spa))
		return (0);

	SET_BOOKMARK(&zb, zh->zh_log.blk_cksum.zc_word[ZIL_ZC_OBJSET],
	    ZB_ZIL_OBJECT, ZB_ZIL_LEVEL, bp->blk_cksum.zc_word[ZIL_ZC_SEQ]);

	VERIFY(0 == scan_funcs[scn->scn_phys.scn_func](dp, bp, &zb));
	return (0);
}

/* ARGSUSED */
static int
dsl_scan_zil_record(zilog_t *zilog, lr_t *lrc, void *arg, uint64_t claim_txg)
{
	if (lrc->lrc_txtype == TX_WRITE) {
		zil_scan_arg_t *zsa = arg;
		dsl_pool_t *dp = zsa->zsa_dp;
		dsl_scan_t *scn = dp->dp_scan;
		zil_header_t *zh = zsa->zsa_zh;
		lr_write_t *lr = (lr_write_t *)lrc;
		blkptr_t *bp = &lr->lr_blkptr;
		zbookmark_t zb;

		if (bp->blk_birth <= scn->scn_phys.scn_cur_min_txg)
			return (0);

		/*
		 * birth can be < claim_txg if this record's txg is
		 * already txg sync'ed (but this log block contains
		 * other records that are not synced)
		 */
		if (claim_txg == 0 || bp->blk_birth < claim_txg)
			return (0);

		SET_BOOKMARK(&zb, zh->zh_log.blk_cksum.zc_word[ZIL_ZC_OBJSET],
		    lr->lr_foid, ZB_ZIL_LEVEL,
		    lr->lr_offset / BP_GET_LSIZE(bp));

		VERIFY(0 == scan_funcs[scn->scn_phys.scn_func](dp, bp, &zb));
	}
	return (0);
}

static void
dsl_scan_zil(dsl_pool_t *dp, zil_header_t *zh)
{
	uint64_t claim_txg = zh->zh_claim_txg;
	zil_scan_arg_t zsa = { dp, zh };
	zilog_t *zilog;

	/*
	 * We only want to visit blocks that have been claimed but not yet
	 * replayed (or, in read-only mode, blocks that *would* be claimed).
	 */
	if (claim_txg == 0 && spa_writeable(dp->dp_spa))
		return;

	zilog = zil_alloc(dp->dp_meta_objset, zh);

	(void) zil_parse(zilog, dsl_scan_zil_block, dsl_scan_zil_record, &zsa,
	    claim_txg);

	zil_free(zilog);
}

/* ARGSUSED */
static void
dsl_scan_prefetch(dsl_scan_t *scn, arc_buf_t *buf, blkptr_t *bp,
    uint64_t objset, uint64_t object, uint64_t blkid)
{
	zbookmark_t czb;
	uint32_t flags = ARC_NOWAIT | ARC_PREFETCH;

	if (zfs_no_scrub_prefetch)
		return;

	if (BP_IS_HOLE(bp) || bp->blk_birth <= scn->scn_phys.scn_min_txg ||
	    (BP_GET_LEVEL(bp) == 0 && BP_GET_TYPE(bp) != DMU_OT_DNODE))
		return;

	SET_BOOKMARK(&czb, objset, object, BP_GET_LEVEL(bp), blkid);

	(void) arc_read(scn->scn_zio_root, scn->scn_dp->dp_spa, bp,
	    NULL, NULL, ZIO_PRIORITY_ASYNC_READ,
	    ZIO_FLAG_CANFAIL | ZIO_FLAG_SCAN_THREAD, &flags, &czb);
}

static boolean_t
dsl_scan_check_resume(dsl_scan_t *scn, const dnode_phys_t *dnp,
    const zbookmark_t *zb)
{
	/*
	 * We never skip over user/group accounting objects (obj<0)
	 */
	if (!ZB_IS_ZERO(&scn->scn_phys.scn_bookmark) &&
	    (int64_t)zb->zb_object >= 0) {
		/*
		 * If we already visited this bp & everything below (in
		 * a prior txg sync), don't bother doing it again.
		 */
		if (zbookmark_is_before(dnp, zb, &scn->scn_phys.scn_bookmark))
			return (B_TRUE);

		/*
		 * If we found the block we're trying to resume from, or
		 * we went past it to a different object, zero it out to
		 * indicate that it's OK to start checking for pausing
		 * again.
		 */
		if (bcmp(zb, &scn->scn_phys.scn_bookmark, sizeof (*zb)) == 0 ||
		    zb->zb_object > scn->scn_phys.scn_bookmark.zb_object) {
			dprintf("resuming at %llx/%llx/%llx/%llx\n",
			    (longlong_t)zb->zb_objset,
			    (longlong_t)zb->zb_object,
			    (longlong_t)zb->zb_level,
			    (longlong_t)zb->zb_blkid);
			bzero(&scn->scn_phys.scn_bookmark, sizeof (*zb));
		}
	}
	return (B_FALSE);
}

/*
 * Return nonzero on i/o error.
 * Return new buf to write out in *bufp.
 */
inline __attribute__((always_inline)) static int
dsl_scan_recurse(dsl_scan_t *scn, dsl_dataset_t *ds, dmu_objset_type_t ostype,
    dnode_phys_t *dnp, const blkptr_t *bp,
    const zbookmark_t *zb, dmu_tx_t *tx, arc_buf_t **bufp)
{
	dsl_pool_t *dp = scn->scn_dp;
	int zio_flags = ZIO_FLAG_CANFAIL | ZIO_FLAG_SCAN_THREAD;
	int err;

	if (BP_GET_LEVEL(bp) > 0) {
		uint32_t flags = ARC_WAIT;
		int i;
		blkptr_t *cbp;
		int epb = BP_GET_LSIZE(bp) >> SPA_BLKPTRSHIFT;

		err = arc_read(NULL, dp->dp_spa, bp, arc_getbuf_func, bufp,
		    ZIO_PRIORITY_ASYNC_READ, zio_flags, &flags, zb);
		if (err) {
			scn->scn_phys.scn_errors++;
			return (err);
		}
		for (i = 0, cbp = (*bufp)->b_data; i < epb; i++, cbp++) {
			dsl_scan_prefetch(scn, *bufp, cbp, zb->zb_objset,
			    zb->zb_object, zb->zb_blkid * epb + i);
		}
		for (i = 0, cbp = (*bufp)->b_data; i < epb; i++, cbp++) {
			zbookmark_t czb;

			SET_BOOKMARK(&czb, zb->zb_objset, zb->zb_object,
			    zb->zb_level - 1,
			    zb->zb_blkid * epb + i);
			dsl_scan_visitbp(cbp, &czb, dnp,
			    *bufp, ds, scn, ostype, tx);
		}
	} else if (BP_GET_TYPE(bp) == DMU_OT_USERGROUP_USED) {
		uint32_t flags = ARC_WAIT;

		err = arc_read(NULL, dp->dp_spa, bp, arc_getbuf_func, bufp,
		    ZIO_PRIORITY_ASYNC_READ, zio_flags, &flags, zb);
		if (err) {
			scn->scn_phys.scn_errors++;
			return (err);
		}
	} else if (BP_GET_TYPE(bp) == DMU_OT_DNODE) {
		uint32_t flags = ARC_WAIT;
		dnode_phys_t *cdnp;
		int i, j;
		int epb = BP_GET_LSIZE(bp) >> DNODE_SHIFT;

		err = arc_read(NULL, dp->dp_spa, bp, arc_getbuf_func, bufp,
		    ZIO_PRIORITY_ASYNC_READ, zio_flags, &flags, zb);
		if (err) {
			scn->scn_phys.scn_errors++;
			return (err);
		}
		for (i = 0, cdnp = (*bufp)->b_data; i < epb; i++, cdnp++) {
			for (j = 0; j < cdnp->dn_nblkptr; j++) {
				blkptr_t *cbp = &cdnp->dn_blkptr[j];
				dsl_scan_prefetch(scn, *bufp, cbp,
				    zb->zb_objset, zb->zb_blkid * epb + i, j);
			}
		}
		for (i = 0, cdnp = (*bufp)->b_data; i < epb; i++, cdnp++) {
			dsl_scan_visitdnode(scn, ds, ostype,
			    cdnp, *bufp, zb->zb_blkid * epb + i, tx);
		}

	} else if (BP_GET_TYPE(bp) == DMU_OT_OBJSET) {
		uint32_t flags = ARC_WAIT;
		objset_phys_t *osp;

		err = arc_read(NULL, dp->dp_spa, bp, arc_getbuf_func, bufp,
		    ZIO_PRIORITY_ASYNC_READ, zio_flags, &flags, zb);
		if (err) {
			scn->scn_phys.scn_errors++;
			return (err);
		}

		osp = (*bufp)->b_data;

		dsl_scan_visitdnode(scn, ds, osp->os_type,
		    &osp->os_meta_dnode, *bufp, DMU_META_DNODE_OBJECT, tx);

		if (OBJSET_BUF_HAS_USERUSED(*bufp)) {
			/*
			 * We also always visit user/group accounting
			 * objects, and never skip them, even if we are
			 * pausing.  This is necessary so that the space
			 * deltas from this txg get integrated.
			 */
			dsl_scan_visitdnode(scn, ds, osp->os_type,
			    &osp->os_groupused_dnode, *bufp,
			    DMU_GROUPUSED_OBJECT, tx);
			dsl_scan_visitdnode(scn, ds, osp->os_type,
			    &osp->os_userused_dnode, *bufp,
			    DMU_USERUSED_OBJECT, tx);
		}
	}

	return (0);
}

inline /* __attribute__((always_inline)) */ static void
dsl_scan_visitdnode(dsl_scan_t *scn, dsl_dataset_t *ds,
    dmu_objset_type_t ostype, dnode_phys_t *dnp, arc_buf_t *buf,
    uint64_t object, dmu_tx_t *tx)
{
	int j;

	for (j = 0; j < dnp->dn_nblkptr; j++) {
		zbookmark_t czb;

		SET_BOOKMARK(&czb, ds ? ds->ds_object : 0, object,
		    dnp->dn_nlevels - 1, j);
		dsl_scan_visitbp(&dnp->dn_blkptr[j],
		    &czb, dnp, buf, ds, scn, ostype, tx);
	}

	if (dnp->dn_flags & DNODE_FLAG_SPILL_BLKPTR) {
		zbookmark_t czb;
		SET_BOOKMARK(&czb, ds ? ds->ds_object : 0, object,
		    0, DMU_SPILL_BLKID);
		dsl_scan_visitbp(&dnp->dn_spill,
		    &czb, dnp, buf, ds, scn, ostype, tx);
	}
}

/*
 * The arguments are in this order because mdb can only print the
 * first 5; we want them to be useful.
 */
static void
dsl_scan_visitbp(blkptr_t *bp, const zbookmark_t *zb,
    dnode_phys_t *dnp, arc_buf_t *pbuf,
    dsl_dataset_t *ds, dsl_scan_t *scn, dmu_objset_type_t ostype,
    dmu_tx_t *tx)
{
	dsl_pool_t *dp = scn->scn_dp;
	arc_buf_t *buf = NULL;
	blkptr_t *bp_toread;

	bp_toread = kmem_alloc(sizeof (blkptr_t), KM_PUSHPAGE);
	*bp_toread = *bp;

	/* ASSERT(pbuf == NULL || arc_released(pbuf)); */

	if (dsl_scan_check_pause(scn, zb))
		goto out;

	if (dsl_scan_check_resume(scn, dnp, zb))
		goto out;

	if (bp->blk_birth == 0)
		goto out;

	scn->scn_visited_this_txg++;

	/*
	 * This debugging is commented out to conserve stack space.  This
	 * function is called recursively and the debugging addes several
	 * bytes to the stack for each call.  It can be commented back in
	 * if required to debug an issue in dsl_scan_visitbp().
	 *
	 * dprintf_bp(bp,
	 *    "visiting ds=%p/%llu zb=%llx/%llx/%llx/%llx buf=%p bp=%p",
	 *    ds, ds ? ds->ds_object : 0,
	 *    zb->zb_objset, zb->zb_object, zb->zb_level, zb->zb_blkid,
	 *    pbuf, bp);
	 */

	if (bp->blk_birth <= scn->scn_phys.scn_cur_min_txg)
		goto out;

	if (dsl_scan_recurse(scn, ds, ostype, dnp, bp_toread, zb, tx,
	    &buf) != 0)
		goto out;

	/*
	 * If dsl_scan_ddt() has aready visited this block, it will have
	 * already done any translations or scrubbing, so don't call the
	 * callback again.
	 */
	if (ddt_class_contains(dp->dp_spa,
	    scn->scn_phys.scn_ddt_class_max, bp)) {
		ASSERT(buf == NULL);
		goto out;
	}

	/*
	 * If this block is from the future (after cur_max_txg), then we
	 * are doing this on behalf of a deleted snapshot, and we will
	 * revisit the future block on the next pass of this dataset.
	 * Don't scan it now unless we need to because something
	 * under it was modified.
	 */
	if (bp->blk_birth <= scn->scn_phys.scn_cur_max_txg) {
		scan_funcs[scn->scn_phys.scn_func](dp, bp, zb);
	}
	if (buf)
		(void) arc_buf_remove_ref(buf, &buf);
out:
	kmem_free(bp_toread, sizeof(blkptr_t));
}

static void
dsl_scan_visit_rootbp(dsl_scan_t *scn, dsl_dataset_t *ds, blkptr_t *bp,
    dmu_tx_t *tx)
{
	zbookmark_t zb;

	SET_BOOKMARK(&zb, ds ? ds->ds_object : DMU_META_OBJSET,
	    ZB_ROOT_OBJECT, ZB_ROOT_LEVEL, ZB_ROOT_BLKID);
	dsl_scan_visitbp(bp, &zb, NULL, NULL,
	    ds, scn, DMU_OST_NONE, tx);

	dprintf_ds(ds, "finished scan%s", "");
}

void
dsl_scan_ds_destroyed(dsl_dataset_t *ds, dmu_tx_t *tx)
{
	dsl_pool_t *dp = ds->ds_dir->dd_pool;
	dsl_scan_t *scn = dp->dp_scan;
	uint64_t mintxg;

	if (scn->scn_phys.scn_state != DSS_SCANNING)
		return;

	if (scn->scn_phys.scn_bookmark.zb_objset == ds->ds_object) {
		if (dsl_dataset_is_snapshot(ds)) {
			/* Note, scn_cur_{min,max}_txg stays the same. */
			scn->scn_phys.scn_bookmark.zb_objset =
			    ds->ds_phys->ds_next_snap_obj;
			zfs_dbgmsg("destroying ds %llu; currently traversing; "
			    "reset zb_objset to %llu",
			    (u_longlong_t)ds->ds_object,
			    (u_longlong_t)ds->ds_phys->ds_next_snap_obj);
			scn->scn_phys.scn_flags |= DSF_VISIT_DS_AGAIN;
		} else {
			SET_BOOKMARK(&scn->scn_phys.scn_bookmark,
			    ZB_DESTROYED_OBJSET, 0, 0, 0);
			zfs_dbgmsg("destroying ds %llu; currently traversing; "
			    "reset bookmark to -1,0,0,0",
			    (u_longlong_t)ds->ds_object);
		}
	} else if (zap_lookup_int_key(dp->dp_meta_objset,
	    scn->scn_phys.scn_queue_obj, ds->ds_object, &mintxg) == 0) {
		ASSERT3U(ds->ds_phys->ds_num_children, <=, 1);
		VERIFY3U(0, ==, zap_remove_int(dp->dp_meta_objset,
		    scn->scn_phys.scn_queue_obj, ds->ds_object, tx));
		if (dsl_dataset_is_snapshot(ds)) {
			/*
			 * We keep the same mintxg; it could be >
			 * ds_creation_txg if the previous snapshot was
			 * deleted too.
			 */
			VERIFY(zap_add_int_key(dp->dp_meta_objset,
			    scn->scn_phys.scn_queue_obj,
			    ds->ds_phys->ds_next_snap_obj, mintxg, tx) == 0);
			zfs_dbgmsg("destroying ds %llu; in queue; "
			    "replacing with %llu",
			    (u_longlong_t)ds->ds_object,
			    (u_longlong_t)ds->ds_phys->ds_next_snap_obj);
		} else {
			zfs_dbgmsg("destroying ds %llu; in queue; removing",
			    (u_longlong_t)ds->ds_object);
		}
	} else {
		zfs_dbgmsg("destroying ds %llu; ignoring",
		    (u_longlong_t)ds->ds_object);
	}

	/*
	 * dsl_scan_sync() should be called after this, and should sync
	 * out our changed state, but just to be safe, do it here.
	 */
	dsl_scan_sync_state(scn, tx);
}

void
dsl_scan_ds_snapshotted(dsl_dataset_t *ds, dmu_tx_t *tx)
{
	dsl_pool_t *dp = ds->ds_dir->dd_pool;
	dsl_scan_t *scn = dp->dp_scan;
	uint64_t mintxg;

	if (scn->scn_phys.scn_state != DSS_SCANNING)
		return;

	ASSERT(ds->ds_phys->ds_prev_snap_obj != 0);

	if (scn->scn_phys.scn_bookmark.zb_objset == ds->ds_object) {
		scn->scn_phys.scn_bookmark.zb_objset =
		    ds->ds_phys->ds_prev_snap_obj;
		zfs_dbgmsg("snapshotting ds %llu; currently traversing; "
		    "reset zb_objset to %llu",
		    (u_longlong_t)ds->ds_object,
		    (u_longlong_t)ds->ds_phys->ds_prev_snap_obj);
	} else if (zap_lookup_int_key(dp->dp_meta_objset,
	    scn->scn_phys.scn_queue_obj, ds->ds_object, &mintxg) == 0) {
		VERIFY3U(0, ==, zap_remove_int(dp->dp_meta_objset,
		    scn->scn_phys.scn_queue_obj, ds->ds_object, tx));
		VERIFY(zap_add_int_key(dp->dp_meta_objset,
		    scn->scn_phys.scn_queue_obj,
		    ds->ds_phys->ds_prev_snap_obj, mintxg, tx) == 0);
		zfs_dbgmsg("snapshotting ds %llu; in queue; "
		    "replacing with %llu",
		    (u_longlong_t)ds->ds_object,
		    (u_longlong_t)ds->ds_phys->ds_prev_snap_obj);
	}
	dsl_scan_sync_state(scn, tx);
}

void
dsl_scan_ds_clone_swapped(dsl_dataset_t *ds1, dsl_dataset_t *ds2, dmu_tx_t *tx)
{
	dsl_pool_t *dp = ds1->ds_dir->dd_pool;
	dsl_scan_t *scn = dp->dp_scan;
	uint64_t mintxg;

	if (scn->scn_phys.scn_state != DSS_SCANNING)
		return;

	if (scn->scn_phys.scn_bookmark.zb_objset == ds1->ds_object) {
		scn->scn_phys.scn_bookmark.zb_objset = ds2->ds_object;
		zfs_dbgmsg("clone_swap ds %llu; currently traversing; "
		    "reset zb_objset to %llu",
		    (u_longlong_t)ds1->ds_object,
		    (u_longlong_t)ds2->ds_object);
	} else if (scn->scn_phys.scn_bookmark.zb_objset == ds2->ds_object) {
		scn->scn_phys.scn_bookmark.zb_objset = ds1->ds_object;
		zfs_dbgmsg("clone_swap ds %llu; currently traversing; "
		    "reset zb_objset to %llu",
		    (u_longlong_t)ds2->ds_object,
		    (u_longlong_t)ds1->ds_object);
	}

	if (zap_lookup_int_key(dp->dp_meta_objset, scn->scn_phys.scn_queue_obj,
	    ds1->ds_object, &mintxg) == 0) {
		int err;

		ASSERT3U(mintxg, ==, ds1->ds_phys->ds_prev_snap_txg);
		ASSERT3U(mintxg, ==, ds2->ds_phys->ds_prev_snap_txg);
		VERIFY3U(0, ==, zap_remove_int(dp->dp_meta_objset,
		    scn->scn_phys.scn_queue_obj, ds1->ds_object, tx));
		err = zap_add_int_key(dp->dp_meta_objset,
		    scn->scn_phys.scn_queue_obj, ds2->ds_object, mintxg, tx);
		VERIFY(err == 0 || err == EEXIST);
		if (err == EEXIST) {
			/* Both were there to begin with */
			VERIFY(0 == zap_add_int_key(dp->dp_meta_objset,
			    scn->scn_phys.scn_queue_obj,
			    ds1->ds_object, mintxg, tx));
		}
		zfs_dbgmsg("clone_swap ds %llu; in queue; "
		    "replacing with %llu",
		    (u_longlong_t)ds1->ds_object,
		    (u_longlong_t)ds2->ds_object);
	} else if (zap_lookup_int_key(dp->dp_meta_objset,
	    scn->scn_phys.scn_queue_obj, ds2->ds_object, &mintxg) == 0) {
		ASSERT3U(mintxg, ==, ds1->ds_phys->ds_prev_snap_txg);
		ASSERT3U(mintxg, ==, ds2->ds_phys->ds_prev_snap_txg);
		VERIFY3U(0, ==, zap_remove_int(dp->dp_meta_objset,
		    scn->scn_phys.scn_queue_obj, ds2->ds_object, tx));
		VERIFY(0 == zap_add_int_key(dp->dp_meta_objset,
		    scn->scn_phys.scn_queue_obj, ds1->ds_object, mintxg, tx));
		zfs_dbgmsg("clone_swap ds %llu; in queue; "
		    "replacing with %llu",
		    (u_longlong_t)ds2->ds_object,
		    (u_longlong_t)ds1->ds_object);
	}

	dsl_scan_sync_state(scn, tx);
}

struct enqueue_clones_arg {
	dmu_tx_t *tx;
	uint64_t originobj;
};

/* ARGSUSED */
static int
enqueue_clones_cb(spa_t *spa, uint64_t dsobj, const char *dsname, void *arg)
{
	struct enqueue_clones_arg *eca = arg;
	dsl_dataset_t *ds;
	int err;
	dsl_pool_t *dp = spa->spa_dsl_pool;
	dsl_scan_t *scn = dp->dp_scan;

	err = dsl_dataset_hold_obj(dp, dsobj, FTAG, &ds);
	if (err)
		return (err);

	if (ds->ds_dir->dd_phys->dd_origin_obj == eca->originobj) {
		while (ds->ds_phys->ds_prev_snap_obj != eca->originobj) {
			dsl_dataset_t *prev;
			err = dsl_dataset_hold_obj(dp,
			    ds->ds_phys->ds_prev_snap_obj, FTAG, &prev);

			dsl_dataset_rele(ds, FTAG);
			if (err)
				return (err);
			ds = prev;
		}
		VERIFY(zap_add_int_key(dp->dp_meta_objset,
		    scn->scn_phys.scn_queue_obj, ds->ds_object,
		    ds->ds_phys->ds_prev_snap_txg, eca->tx) == 0);
	}
	dsl_dataset_rele(ds, FTAG);
	return (0);
}

static void
dsl_scan_visitds(dsl_scan_t *scn, uint64_t dsobj, dmu_tx_t *tx)
{
	dsl_pool_t *dp = scn->scn_dp;
	dsl_dataset_t *ds;
	objset_t *os;
	char *dsname;

	VERIFY3U(0, ==, dsl_dataset_hold_obj(dp, dsobj, FTAG, &ds));

	if (dmu_objset_from_ds(ds, &os))
		goto out;

	/*
	 * Only the ZIL in the head (non-snapshot) is valid.  Even though
	 * snapshots can have ZIL block pointers (which may be the same
	 * BP as in the head), they must be ignored.  So we traverse the
	 * ZIL here, rather than in scan_recurse(), because the regular
	 * snapshot block-sharing rules don't apply to it.
	 */
	if (DSL_SCAN_IS_SCRUB_RESILVER(scn) && !dsl_dataset_is_snapshot(ds))
		dsl_scan_zil(dp, &os->os_zil_header);

	/*
	 * Iterate over the bps in this ds.
	 */
	dmu_buf_will_dirty(ds->ds_dbuf, tx);
	dsl_scan_visit_rootbp(scn, ds, &ds->ds_phys->ds_bp, tx);

	dsname = kmem_alloc(ZFS_MAXNAMELEN, KM_PUSHPAGE);
	dsl_dataset_name(ds, dsname);
	zfs_dbgmsg("scanned dataset %llu (%s) with min=%llu max=%llu; "
	    "pausing=%u",
	    (longlong_t)dsobj, dsname,
	    (longlong_t)scn->scn_phys.scn_cur_min_txg,
	    (longlong_t)scn->scn_phys.scn_cur_max_txg,
	    (int)scn->scn_pausing);
	kmem_free(dsname, ZFS_MAXNAMELEN);

	if (scn->scn_pausing)
		goto out;

	/*
	 * We've finished this pass over this dataset.
	 */

	/*
	 * If we did not completely visit this dataset, do another pass.
	 */
	if (scn->scn_phys.scn_flags & DSF_VISIT_DS_AGAIN) {
		zfs_dbgmsg("incomplete pass; visiting again");
		scn->scn_phys.scn_flags &= ~DSF_VISIT_DS_AGAIN;
		VERIFY(zap_add_int_key(dp->dp_meta_objset,
		    scn->scn_phys.scn_queue_obj, ds->ds_object,
		    scn->scn_phys.scn_cur_max_txg, tx) == 0);
		goto out;
	}

	/*
	 * Add descendent datasets to work queue.
	 */
	if (ds->ds_phys->ds_next_snap_obj != 0) {
		VERIFY(zap_add_int_key(dp->dp_meta_objset,
		    scn->scn_phys.scn_queue_obj, ds->ds_phys->ds_next_snap_obj,
		    ds->ds_phys->ds_creation_txg, tx) == 0);
	}
	if (ds->ds_phys->ds_num_children > 1) {
		boolean_t usenext = B_FALSE;
		if (ds->ds_phys->ds_next_clones_obj != 0) {
			uint64_t count;
			/*
			 * A bug in a previous version of the code could
			 * cause upgrade_clones_cb() to not set
			 * ds_next_snap_obj when it should, leading to a
			 * missing entry.  Therefore we can only use the
			 * next_clones_obj when its count is correct.
			 */
			int err = zap_count(dp->dp_meta_objset,
			    ds->ds_phys->ds_next_clones_obj, &count);
			if (err == 0 &&
			    count == ds->ds_phys->ds_num_children - 1)
				usenext = B_TRUE;
		}

		if (usenext) {
			VERIFY(zap_join_key(dp->dp_meta_objset,
			    ds->ds_phys->ds_next_clones_obj,
			    scn->scn_phys.scn_queue_obj,
			    ds->ds_phys->ds_creation_txg, tx) == 0);
		} else {
			struct enqueue_clones_arg eca;
			eca.tx = tx;
			eca.originobj = ds->ds_object;

			(void) dmu_objset_find_spa(ds->ds_dir->dd_pool->dp_spa,
			    NULL, enqueue_clones_cb, &eca, DS_FIND_CHILDREN);
		}
	}

out:
	dsl_dataset_rele(ds, FTAG);
}

/* ARGSUSED */
static int
enqueue_cb(spa_t *spa, uint64_t dsobj, const char *dsname, void *arg)
{
	dmu_tx_t *tx = arg;
	dsl_dataset_t *ds;
	int err;
	dsl_pool_t *dp = spa->spa_dsl_pool;
	dsl_scan_t *scn = dp->dp_scan;

	err = dsl_dataset_hold_obj(dp, dsobj, FTAG, &ds);
	if (err)
		return (err);

	while (ds->ds_phys->ds_prev_snap_obj != 0) {
		dsl_dataset_t *prev;
		err = dsl_dataset_hold_obj(dp, ds->ds_phys->ds_prev_snap_obj,
		    FTAG, &prev);
		if (err) {
			dsl_dataset_rele(ds, FTAG);
			return (err);
		}

		/*
		 * If this is a clone, we don't need to worry about it for now.
		 */
		if (prev->ds_phys->ds_next_snap_obj != ds->ds_object) {
			dsl_dataset_rele(ds, FTAG);
			dsl_dataset_rele(prev, FTAG);
			return (0);
		}
		dsl_dataset_rele(ds, FTAG);
		ds = prev;
	}

	VERIFY(zap_add_int_key(dp->dp_meta_objset, scn->scn_phys.scn_queue_obj,
	    ds->ds_object, ds->ds_phys->ds_prev_snap_txg, tx) == 0);
	dsl_dataset_rele(ds, FTAG);
	return (0);
}

/*
 * Scrub/dedup interaction.
 *
 * If there are N references to a deduped block, we don't want to scrub it
 * N times -- ideally, we should scrub it exactly once.
 *
 * We leverage the fact that the dde's replication class (enum ddt_class)
 * is ordered from highest replication class (DDT_CLASS_DITTO) to lowest
 * (DDT_CLASS_UNIQUE) so that we may walk the DDT in that order.
 *
 * To prevent excess scrubbing, the scrub begins by walking the DDT
 * to find all blocks with refcnt > 1, and scrubs each of these once.
 * Since there are two replication classes which contain blocks with
 * refcnt > 1, we scrub the highest replication class (DDT_CLASS_DITTO) first.
 * Finally the top-down scrub begins, only visiting blocks with refcnt == 1.
 *
 * There would be nothing more to say if a block's refcnt couldn't change
 * during a scrub, but of course it can so we must account for changes
 * in a block's replication class.
 *
 * Here's an example of what can occur:
 *
 * If a block has refcnt > 1 during the DDT scrub phase, but has refcnt == 1
 * when visited during the top-down scrub phase, it will be scrubbed twice.
 * This negates our scrub optimization, but is otherwise harmless.
 *
 * If a block has refcnt == 1 during the DDT scrub phase, but has refcnt > 1
 * on each visit during the top-down scrub phase, it will never be scrubbed.
 * To catch this, ddt_sync_entry() notifies the scrub code whenever a block's
 * reference class transitions to a higher level (i.e DDT_CLASS_UNIQUE to
 * DDT_CLASS_DUPLICATE); if it transitions from refcnt == 1 to refcnt > 1
 * while a scrub is in progress, it scrubs the block right then.
 */
static void
dsl_scan_ddt(dsl_scan_t *scn, dmu_tx_t *tx)
{
	ddt_bookmark_t *ddb = &scn->scn_phys.scn_ddt_bookmark;
	ddt_entry_t dde;
	int error;
	uint64_t n = 0;

	bzero(&dde, sizeof (ddt_entry_t));

	while ((error = ddt_walk(scn->scn_dp->dp_spa, ddb, &dde)) == 0) {
		ddt_t *ddt;

		if (ddb->ddb_class > scn->scn_phys.scn_ddt_class_max)
			break;
		dprintf("visiting ddb=%llu/%llu/%llu/%llx\n",
		    (longlong_t)ddb->ddb_class,
		    (longlong_t)ddb->ddb_type,
		    (longlong_t)ddb->ddb_checksum,
		    (longlong_t)ddb->ddb_cursor);

		/* There should be no pending changes to the dedup table */
		ddt = scn->scn_dp->dp_spa->spa_ddt[ddb->ddb_checksum];
		ASSERT(avl_first(&ddt->ddt_tree) == NULL);

		dsl_scan_ddt_entry(scn, ddb->ddb_checksum, &dde, tx);
		n++;

		if (dsl_scan_check_pause(scn, NULL))
			break;
	}

	zfs_dbgmsg("scanned %llu ddt entries with class_max = %u; pausing=%u",
	    (longlong_t)n, (int)scn->scn_phys.scn_ddt_class_max,
	    (int)scn->scn_pausing);

	ASSERT(error == 0 || error == ENOENT);
	ASSERT(error != ENOENT ||
	    ddb->ddb_class > scn->scn_phys.scn_ddt_class_max);
}

/* ARGSUSED */
void
dsl_scan_ddt_entry(dsl_scan_t *scn, enum zio_checksum checksum,
    ddt_entry_t *dde, dmu_tx_t *tx)
{
	const ddt_key_t *ddk = &dde->dde_key;
	ddt_phys_t *ddp = dde->dde_phys;
	blkptr_t bp;
	zbookmark_t zb = { 0 };
	int p;

	if (scn->scn_phys.scn_state != DSS_SCANNING)
		return;

	for (p = 0; p < DDT_PHYS_TYPES; p++, ddp++) {
		if (ddp->ddp_phys_birth == 0 ||
		    ddp->ddp_phys_birth > scn->scn_phys.scn_cur_max_txg)
			continue;
		ddt_bp_create(checksum, ddk, ddp, &bp);

		scn->scn_visited_this_txg++;
		scan_funcs[scn->scn_phys.scn_func](scn->scn_dp, &bp, &zb);
	}
}

static void
dsl_scan_visit(dsl_scan_t *scn, dmu_tx_t *tx)
{
	dsl_pool_t *dp = scn->scn_dp;
	zap_cursor_t *zc;
	zap_attribute_t *za;

	if (scn->scn_phys.scn_ddt_bookmark.ddb_class <=
	    scn->scn_phys.scn_ddt_class_max) {
		scn->scn_phys.scn_cur_min_txg = scn->scn_phys.scn_min_txg;
		scn->scn_phys.scn_cur_max_txg = scn->scn_phys.scn_max_txg;
		dsl_scan_ddt(scn, tx);
		if (scn->scn_pausing)
			return;
	}

	if (scn->scn_phys.scn_bookmark.zb_objset == DMU_META_OBJSET) {
		/* First do the MOS & ORIGIN */

		scn->scn_phys.scn_cur_min_txg = scn->scn_phys.scn_min_txg;
		scn->scn_phys.scn_cur_max_txg = scn->scn_phys.scn_max_txg;
		dsl_scan_visit_rootbp(scn, NULL,
		    &dp->dp_meta_rootbp, tx);
		spa_set_rootblkptr(dp->dp_spa, &dp->dp_meta_rootbp);
		if (scn->scn_pausing)
			return;

		if (spa_version(dp->dp_spa) < SPA_VERSION_DSL_SCRUB) {
			VERIFY(0 == dmu_objset_find_spa(dp->dp_spa,
			    NULL, enqueue_cb, tx, DS_FIND_CHILDREN));
		} else {
			dsl_scan_visitds(scn,
			    dp->dp_origin_snap->ds_object, tx);
		}
		ASSERT(!scn->scn_pausing);
	} else if (scn->scn_phys.scn_bookmark.zb_objset !=
	    ZB_DESTROYED_OBJSET) {
		/*
		 * If we were paused, continue from here.  Note if the
		 * ds we were paused on was deleted, the zb_objset may
		 * be -1, so we will skip this and find a new objset
		 * below.
		 */
		dsl_scan_visitds(scn, scn->scn_phys.scn_bookmark.zb_objset, tx);
		if (scn->scn_pausing)
			return;
	}

	/*
	 * In case we were paused right at the end of the ds, zero the
	 * bookmark so we don't think that we're still trying to resume.
	 */
	bzero(&scn->scn_phys.scn_bookmark, sizeof (zbookmark_t));
	zc = kmem_alloc(sizeof(zap_cursor_t), KM_PUSHPAGE);
	za = kmem_alloc(sizeof(zap_attribute_t), KM_PUSHPAGE);

	/* keep pulling things out of the zap-object-as-queue */
	while (zap_cursor_init(zc, dp->dp_meta_objset,
	    scn->scn_phys.scn_queue_obj),
	    zap_cursor_retrieve(zc, za) == 0) {
		dsl_dataset_t *ds;
		uint64_t dsobj;

		dsobj = strtonum(za->za_name, NULL);
		VERIFY3U(0, ==, zap_remove_int(dp->dp_meta_objset,
		    scn->scn_phys.scn_queue_obj, dsobj, tx));

		/* Set up min/max txg */
		VERIFY3U(0, ==, dsl_dataset_hold_obj(dp, dsobj, FTAG, &ds));
		if (za->za_first_integer != 0) {
			scn->scn_phys.scn_cur_min_txg =
			    MAX(scn->scn_phys.scn_min_txg,
			    za->za_first_integer);
		} else {
			scn->scn_phys.scn_cur_min_txg =
			    MAX(scn->scn_phys.scn_min_txg,
			    ds->ds_phys->ds_prev_snap_txg);
		}
		scn->scn_phys.scn_cur_max_txg = dsl_scan_ds_maxtxg(ds);
		dsl_dataset_rele(ds, FTAG);

		dsl_scan_visitds(scn, dsobj, tx);
		zap_cursor_fini(zc);
		if (scn->scn_pausing)
			goto out;
	}
	zap_cursor_fini(zc);
out:
	kmem_free(za, sizeof(zap_attribute_t));
	kmem_free(zc, sizeof(zap_cursor_t));
}

static boolean_t
dsl_scan_free_should_pause(dsl_scan_t *scn)
{
	uint64_t elapsed_nanosecs;

	elapsed_nanosecs = gethrtime() - scn->scn_sync_start_time;
	return (elapsed_nanosecs / NANOSEC > zfs_txg_timeout ||
	    (elapsed_nanosecs / MICROSEC > zfs_free_min_time_ms &&
	    txg_sync_waiting(scn->scn_dp)) ||
	    spa_shutting_down(scn->scn_dp->dp_spa));
}

static int
dsl_scan_free_block_cb(void *arg, const blkptr_t *bp, dmu_tx_t *tx)
{
	dsl_scan_t *scn = arg;

	if (!scn->scn_is_bptree ||
	    (BP_GET_LEVEL(bp) == 0 && BP_GET_TYPE(bp) != DMU_OT_OBJSET)) {
		if (dsl_scan_free_should_pause(scn))
			return (ERESTART);
	}

	zio_nowait(zio_free_sync(scn->scn_zio_root, scn->scn_dp->dp_spa,
	    dmu_tx_get_txg(tx), bp, 0));
	dsl_dir_diduse_space(tx->tx_pool->dp_free_dir, DD_USED_HEAD,
	    -bp_get_dsize_sync(scn->scn_dp->dp_spa, bp),
	    -BP_GET_PSIZE(bp), -BP_GET_UCSIZE(bp), tx);
	scn->scn_visited_this_txg++;
	return (0);
}

boolean_t
dsl_scan_active(dsl_scan_t *scn)
{
	spa_t *spa = scn->scn_dp->dp_spa;
	uint64_t used = 0, comp, uncomp;

	if (spa->spa_load_state != SPA_LOAD_NONE)
		return (B_FALSE);
	if (spa_shutting_down(spa))
		return (B_FALSE);

	if (scn->scn_phys.scn_state == DSS_SCANNING)
		return (B_TRUE);

	if (spa_feature_is_active(spa,
	    &spa_feature_table[SPA_FEATURE_ASYNC_DESTROY])) {
		return (B_TRUE);
	}
	if (spa_version(scn->scn_dp->dp_spa) >= SPA_VERSION_DEADLISTS) {
		(void) bpobj_space(&scn->scn_dp->dp_free_bpobj,
		    &used, &comp, &uncomp);
	}
	return (used != 0);
}

void
dsl_scan_sync(dsl_pool_t *dp, dmu_tx_t *tx)
{
	dsl_scan_t *scn = dp->dp_scan;
	spa_t *spa = dp->dp_spa;
	int err;

	/*
	 * Check for scn_restart_txg before checking spa_load_state, so
	 * that we can restart an old-style scan while the pool is being
	 * imported (see dsl_scan_init).
	 */
	if (scn->scn_restart_txg != 0 &&
	    scn->scn_restart_txg <= tx->tx_txg) {
		pool_scan_func_t func = POOL_SCAN_SCRUB;
		dsl_scan_done(scn, B_FALSE, tx);
		if (vdev_resilver_needed(spa->spa_root_vdev, NULL, NULL))
			func = POOL_SCAN_RESILVER;
		zfs_dbgmsg("restarting scan func=%u txg=%llu",
		    func, tx->tx_txg);
		dsl_scan_setup_sync(scn, &func, tx);
	}

	if (!dsl_scan_active(scn) ||
	    spa_sync_pass(dp->dp_spa) > 1)
		return;

	scn->scn_visited_this_txg = 0;
	scn->scn_pausing = B_FALSE;
	scn->scn_sync_start_time = gethrtime();
	spa->spa_scrub_active = B_TRUE;

	/*
	 * First process the free list.  If we pause the free, don't do
	 * any scanning.  This ensures that there is no free list when
	 * we are scanning, so the scan code doesn't have to worry about
	 * traversing it.
	 */
	if (spa_version(dp->dp_spa) >= SPA_VERSION_DEADLISTS) {
		scn->scn_is_bptree = B_FALSE;
		scn->scn_zio_root = zio_root(dp->dp_spa, NULL,
		    NULL, ZIO_FLAG_MUSTSUCCEED);
		err = bpobj_iterate(&dp->dp_free_bpobj,
		    dsl_scan_free_block_cb, scn, tx);
		VERIFY3U(0, ==, zio_wait(scn->scn_zio_root));

		if (err == 0 && spa_feature_is_active(spa,
		    &spa_feature_table[SPA_FEATURE_ASYNC_DESTROY])) {
			scn->scn_is_bptree = B_TRUE;
			scn->scn_zio_root = zio_root(dp->dp_spa, NULL,
			    NULL, ZIO_FLAG_MUSTSUCCEED);
			err = bptree_iterate(dp->dp_meta_objset,
			    dp->dp_bptree_obj, B_TRUE, dsl_scan_free_block_cb,
			    scn, tx);
			VERIFY3U(0, ==, zio_wait(scn->scn_zio_root));
			if (err != 0)
				return;

			/* disable async destroy feature */
			spa_feature_decr(spa,
			    &spa_feature_table[SPA_FEATURE_ASYNC_DESTROY], tx);
			ASSERT(!spa_feature_is_active(spa,
			    &spa_feature_table[SPA_FEATURE_ASYNC_DESTROY]));
			VERIFY3U(0, ==, zap_remove(dp->dp_meta_objset,
			    DMU_POOL_DIRECTORY_OBJECT,
			    DMU_POOL_BPTREE_OBJ, tx));
			VERIFY3U(0, ==, bptree_free(dp->dp_meta_objset,
			    dp->dp_bptree_obj, tx));
			dp->dp_bptree_obj = 0;
		}
		if (scn->scn_visited_this_txg) {
			zfs_dbgmsg("freed %llu blocks in %llums from "
			    "free_bpobj/bptree txg %llu",
			    (longlong_t)scn->scn_visited_this_txg,
			    (longlong_t)
			    (gethrtime() - scn->scn_sync_start_time) / MICROSEC,
			    (longlong_t)tx->tx_txg);
			scn->scn_visited_this_txg = 0;
			/*
			 * Re-sync the ddt so that we can further modify
			 * it when doing bprewrite.
			 */
			ddt_sync(spa, tx->tx_txg);
		}
		if (err == ERESTART)
			return;
	}

	if (scn->scn_phys.scn_state != DSS_SCANNING)
		return;

	if (scn->scn_phys.scn_ddt_bookmark.ddb_class <=
	    scn->scn_phys.scn_ddt_class_max) {
		zfs_dbgmsg("doing scan sync txg %llu; "
		    "ddt bm=%llu/%llu/%llu/%llx",
		    (longlong_t)tx->tx_txg,
		    (longlong_t)scn->scn_phys.scn_ddt_bookmark.ddb_class,
		    (longlong_t)scn->scn_phys.scn_ddt_bookmark.ddb_type,
		    (longlong_t)scn->scn_phys.scn_ddt_bookmark.ddb_checksum,
		    (longlong_t)scn->scn_phys.scn_ddt_bookmark.ddb_cursor);
		ASSERT(scn->scn_phys.scn_bookmark.zb_objset == 0);
		ASSERT(scn->scn_phys.scn_bookmark.zb_object == 0);
		ASSERT(scn->scn_phys.scn_bookmark.zb_level == 0);
		ASSERT(scn->scn_phys.scn_bookmark.zb_blkid == 0);
	} else {
		zfs_dbgmsg("doing scan sync txg %llu; bm=%llu/%llu/%llu/%llu",
		    (longlong_t)tx->tx_txg,
		    (longlong_t)scn->scn_phys.scn_bookmark.zb_objset,
		    (longlong_t)scn->scn_phys.scn_bookmark.zb_object,
		    (longlong_t)scn->scn_phys.scn_bookmark.zb_level,
		    (longlong_t)scn->scn_phys.scn_bookmark.zb_blkid);
	}

	scn->scn_zio_root = zio_root(dp->dp_spa, NULL,
	    NULL, ZIO_FLAG_CANFAIL);
	dsl_scan_visit(scn, tx);
	(void) zio_wait(scn->scn_zio_root);
	scn->scn_zio_root = NULL;

	zfs_dbgmsg("visited %llu blocks in %llums",
	    (longlong_t)scn->scn_visited_this_txg,
	    (longlong_t)(gethrtime() - scn->scn_sync_start_time) / MICROSEC);

	if (!scn->scn_pausing) {
		/* finished with scan. */
		zfs_dbgmsg("finished scan txg %llu", (longlong_t)tx->tx_txg);
		dsl_scan_done(scn, B_TRUE, tx);
	}

	if (DSL_SCAN_IS_SCRUB_RESILVER(scn)) {
		mutex_enter(&spa->spa_scrub_lock);
		while (spa->spa_scrub_inflight > 0) {
			cv_wait(&spa->spa_scrub_io_cv,
			    &spa->spa_scrub_lock);
		}
		mutex_exit(&spa->spa_scrub_lock);
	}

	dsl_scan_sync_state(scn, tx);
}

/*
 * This will start a new scan, or restart an existing one.
 */
void
dsl_resilver_restart(dsl_pool_t *dp, uint64_t txg)
{
	if (txg == 0) {
		dmu_tx_t *tx;
		tx = dmu_tx_create_dd(dp->dp_mos_dir);
		VERIFY(0 == dmu_tx_assign(tx, TXG_WAIT));

		txg = dmu_tx_get_txg(tx);
		dp->dp_scan->scn_restart_txg = txg;
		dmu_tx_commit(tx);
	} else {
		dp->dp_scan->scn_restart_txg = txg;
	}
	zfs_dbgmsg("restarting resilver txg=%llu", txg);
}

boolean_t
dsl_scan_resilvering(dsl_pool_t *dp)
{
	return (dp->dp_scan->scn_phys.scn_state == DSS_SCANNING &&
	    dp->dp_scan->scn_phys.scn_func == POOL_SCAN_RESILVER);
}

/*
 * scrub consumers
 */

static void
count_block(zfs_all_blkstats_t *zab, const blkptr_t *bp)
{
	int i;

	/*
	 * If we resume after a reboot, zab will be NULL; don't record
	 * incomplete stats in that case.
	 */
	if (zab == NULL)
		return;

	for (i = 0; i < 4; i++) {
		int l = (i < 2) ? BP_GET_LEVEL(bp) : DN_MAX_LEVELS;
		int t = (i & 1) ? BP_GET_TYPE(bp) : DMU_OT_TOTAL;
		int equal;
		zfs_blkstat_t *zb;

		if (t & DMU_OT_NEWTYPE)
			t = DMU_OT_OTHER;

		zb = &zab->zab_type[l][t];
		zb->zb_count++;
		zb->zb_asize += BP_GET_ASIZE(bp);
		zb->zb_lsize += BP_GET_LSIZE(bp);
		zb->zb_psize += BP_GET_PSIZE(bp);
		zb->zb_gangs += BP_COUNT_GANG(bp);

		switch (BP_GET_NDVAS(bp)) {
		case 2:
			if (DVA_GET_VDEV(&bp->blk_dva[0]) ==
			    DVA_GET_VDEV(&bp->blk_dva[1]))
				zb->zb_ditto_2_of_2_samevdev++;
			break;
		case 3:
			equal = (DVA_GET_VDEV(&bp->blk_dva[0]) ==
			    DVA_GET_VDEV(&bp->blk_dva[1])) +
			    (DVA_GET_VDEV(&bp->blk_dva[0]) ==
			    DVA_GET_VDEV(&bp->blk_dva[2])) +
			    (DVA_GET_VDEV(&bp->blk_dva[1]) ==
			    DVA_GET_VDEV(&bp->blk_dva[2]));
			if (equal == 1)
				zb->zb_ditto_2_of_3_samevdev++;
			else if (equal == 3)
				zb->zb_ditto_3_of_3_samevdev++;
			break;
		}
	}
}

static void
dsl_scan_scrub_done(zio_t *zio)
{
	spa_t *spa = zio->io_spa;

	zio_data_buf_free(zio->io_data, zio->io_size);

	mutex_enter(&spa->spa_scrub_lock);
	spa->spa_scrub_inflight--;
	cv_broadcast(&spa->spa_scrub_io_cv);

	if (zio->io_error && (zio->io_error != ECKSUM ||
	    !(zio->io_flags & ZIO_FLAG_SPECULATIVE))) {
		spa->spa_dsl_pool->dp_scan->scn_phys.scn_errors++;
	}
	mutex_exit(&spa->spa_scrub_lock);
}

static int
dsl_scan_scrub_cb(dsl_pool_t *dp,
    const blkptr_t *bp, const zbookmark_t *zb)
{
	dsl_scan_t *scn = dp->dp_scan;
	size_t size = BP_GET_PSIZE(bp);
	spa_t *spa = dp->dp_spa;
	uint64_t phys_birth = BP_PHYSICAL_BIRTH(bp);
	boolean_t needs_io = B_FALSE;
	int zio_flags = ZIO_FLAG_SCAN_THREAD | ZIO_FLAG_RAW | ZIO_FLAG_CANFAIL;
	int zio_priority = 0;
	int scan_delay = 0;
	int d;

	if (phys_birth <= scn->scn_phys.scn_min_txg ||
	    phys_birth >= scn->scn_phys.scn_max_txg)
		return (0);

	count_block(dp->dp_blkstats, bp);

	ASSERT(DSL_SCAN_IS_SCRUB_RESILVER(scn));
	if (scn->scn_phys.scn_func == POOL_SCAN_SCRUB) {
		zio_flags |= ZIO_FLAG_SCRUB;
		zio_priority = ZIO_PRIORITY_SCRUB;
		needs_io = B_TRUE;
		scan_delay = zfs_scrub_delay;
	} else if (scn->scn_phys.scn_func == POOL_SCAN_RESILVER) {
		zio_flags |= ZIO_FLAG_RESILVER;
		zio_priority = ZIO_PRIORITY_RESILVER;
		needs_io = B_FALSE;
		scan_delay = zfs_resilver_delay;
	}

	/* If it's an intent log block, failure is expected. */
	if (zb->zb_level == ZB_ZIL_LEVEL)
		zio_flags |= ZIO_FLAG_SPECULATIVE;

	for (d = 0; d < BP_GET_NDVAS(bp); d++) {
		vdev_t *vd = vdev_lookup_top(spa,
		    DVA_GET_VDEV(&bp->blk_dva[d]));

		/*
		 * Keep track of how much data we've examined so that
		 * zpool(1M) status can make useful progress reports.
		 */
		scn->scn_phys.scn_examined += DVA_GET_ASIZE(&bp->blk_dva[d]);
		spa->spa_scan_pass_exam += DVA_GET_ASIZE(&bp->blk_dva[d]);

		/* if it's a resilver, this may not be in the target range */
		if (!needs_io) {
			if (DVA_GET_GANG(&bp->blk_dva[d])) {
				/*
				 * Gang members may be spread across multiple
				 * vdevs, so the best estimate we have is the
				 * scrub range, which has already been checked.
				 * XXX -- it would be better to change our
				 * allocation policy to ensure that all
				 * gang members reside on the same vdev.
				 */
				needs_io = B_TRUE;
			} else {
				needs_io = vdev_dtl_contains(vd, DTL_PARTIAL,
				    phys_birth, 1);
			}
		}
	}

	if (needs_io && !zfs_no_scrub_io) {
		vdev_t *rvd = spa->spa_root_vdev;
		uint64_t maxinflight = rvd->vdev_children * zfs_top_maxinflight;
		void *data = zio_data_buf_alloc(size);

		mutex_enter(&spa->spa_scrub_lock);
		while (spa->spa_scrub_inflight >= maxinflight)
			cv_wait(&spa->spa_scrub_io_cv, &spa->spa_scrub_lock);
		spa->spa_scrub_inflight++;
		mutex_exit(&spa->spa_scrub_lock);

		/*
		 * If we're seeing recent (zfs_scan_idle) "important" I/Os
		 * then throttle our workload to limit the impact of a scan.
		 */
		if (ddi_get_lbolt64() - spa->spa_last_io <= zfs_scan_idle)
			delay(scan_delay);

		zio_nowait(zio_read(NULL, spa, bp, data, size,
		    dsl_scan_scrub_done, NULL, zio_priority,
		    zio_flags, zb));
	}

	/* do not relocate this block */
	return (0);
}

int
dsl_scan(dsl_pool_t *dp, pool_scan_func_t func)
{
	spa_t *spa = dp->dp_spa;

	/*
	 * Purge all vdev caches and probe all devices.  We do this here
	 * rather than in sync context because this requires a writer lock
	 * on the spa_config lock, which we can't do from sync context.  The
	 * spa_scrub_reopen flag indicates that vdev_open() should not
	 * attempt to start another scrub.
	 */
	spa_vdev_state_enter(spa, SCL_NONE);
	spa->spa_scrub_reopen = B_TRUE;
	vdev_reopen(spa->spa_root_vdev);
	spa->spa_scrub_reopen = B_FALSE;
	(void) spa_vdev_state_exit(spa, NULL, 0);

	return (dsl_sync_task_do(dp, dsl_scan_setup_check,
	    dsl_scan_setup_sync, dp->dp_scan, &func, 0));
}

#if defined(_KERNEL) && defined(HAVE_SPL)
module_param(zfs_top_maxinflight, int, 0644);
MODULE_PARM_DESC(zfs_top_maxinflight, "Max I/Os per top-level");

module_param(zfs_resilver_delay, int, 0644);
MODULE_PARM_DESC(zfs_resilver_delay, "Number of ticks to delay resilver");

module_param(zfs_scrub_delay, int, 0644);
MODULE_PARM_DESC(zfs_scrub_delay, "Number of ticks to delay scrub");

module_param(zfs_scan_idle, int, 0644);
MODULE_PARM_DESC(zfs_scan_idle, "Idle window in clock ticks");

module_param(zfs_scan_min_time_ms, int, 0644);
MODULE_PARM_DESC(zfs_scan_min_time_ms, "Min millisecs to scrub per txg");

module_param(zfs_free_min_time_ms, int, 0644);
MODULE_PARM_DESC(zfs_free_min_time_ms, "Min millisecs to free per txg");

module_param(zfs_resilver_min_time_ms, int, 0644);
MODULE_PARM_DESC(zfs_resilver_min_time_ms, "Min millisecs to resilver per txg");

module_param(zfs_no_scrub_io, int, 0644);
MODULE_PARM_DESC(zfs_no_scrub_io, "Set to disable scrub I/O");

module_param(zfs_no_scrub_prefetch, int, 0644);
MODULE_PARM_DESC(zfs_no_scrub_prefetch, "Set to disable scrub prefetching");
#endif<|MERGE_RESOLUTION|>--- conflicted
+++ resolved
@@ -363,7 +363,6 @@
 	zio_nowait(zio_free_sync(pio, dp->dp_spa, txg, bpp, pio->io_flags));
 }
 
-<<<<<<< HEAD
 int
 dsl_read(zio_t *pio, spa_t *spa, const blkptr_t *bpp, arc_buf_t *pbuf,
     arc_done_func_t *done, void *private, int priority, int zio_flags,
@@ -382,8 +381,6 @@
 	    priority, zio_flags, arc_flags, zb));
 }
 
-=======
->>>>>>> 76351672
 static uint64_t
 dsl_scan_ds_maxtxg(dsl_dataset_t *ds)
 {
@@ -554,7 +551,7 @@
 
 	SET_BOOKMARK(&czb, objset, object, BP_GET_LEVEL(bp), blkid);
 
-	(void) arc_read(scn->scn_zio_root, scn->scn_dp->dp_spa, bp,
+	(void) arc_read(scn->scn_zio_root, scn->scn_dp->dp_spa, bp, NULL,
 	    NULL, NULL, ZIO_PRIORITY_ASYNC_READ,
 	    ZIO_FLAG_CANFAIL | ZIO_FLAG_SCAN_THREAD, &flags, &czb);
 }
@@ -613,7 +610,7 @@
 		blkptr_t *cbp;
 		int epb = BP_GET_LSIZE(bp) >> SPA_BLKPTRSHIFT;
 
-		err = arc_read(NULL, dp->dp_spa, bp, arc_getbuf_func, bufp,
+		err = arc_read(NULL, dp->dp_spa, bp, NULL, arc_getbuf_func, bufp,
 		    ZIO_PRIORITY_ASYNC_READ, zio_flags, &flags, zb);
 		if (err) {
 			scn->scn_phys.scn_errors++;
@@ -635,7 +632,7 @@
 	} else if (BP_GET_TYPE(bp) == DMU_OT_USERGROUP_USED) {
 		uint32_t flags = ARC_WAIT;
 
-		err = arc_read(NULL, dp->dp_spa, bp, arc_getbuf_func, bufp,
+		err = arc_read(NULL, dp->dp_spa, bp, NULL, arc_getbuf_func, bufp,
 		    ZIO_PRIORITY_ASYNC_READ, zio_flags, &flags, zb);
 		if (err) {
 			scn->scn_phys.scn_errors++;
@@ -647,7 +644,7 @@
 		int i, j;
 		int epb = BP_GET_LSIZE(bp) >> DNODE_SHIFT;
 
-		err = arc_read(NULL, dp->dp_spa, bp, arc_getbuf_func, bufp,
+		err = arc_read(NULL, dp->dp_spa, bp, NULL, arc_getbuf_func, bufp,
 		    ZIO_PRIORITY_ASYNC_READ, zio_flags, &flags, zb);
 		if (err) {
 			scn->scn_phys.scn_errors++;
@@ -669,7 +666,7 @@
 		uint32_t flags = ARC_WAIT;
 		objset_phys_t *osp;
 
-		err = arc_read(NULL, dp->dp_spa, bp, arc_getbuf_func, bufp,
+		err = arc_read(NULL, dp->dp_spa, bp, NULL, arc_getbuf_func, bufp,
 		    ZIO_PRIORITY_ASYNC_READ, zio_flags, &flags, zb);
 		if (err) {
 			scn->scn_phys.scn_errors++;
