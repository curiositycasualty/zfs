/*
 * CDDL HEADER START
 *
 * The contents of this file are subject to the terms of the
 * Common Development and Distribution License (the "License").
 * You may not use this file except in compliance with the License.
 *
 * You can obtain a copy of the license at usr/src/OPENSOLARIS.LICENSE
 * or http://www.opensolaris.org/os/licensing.
 * See the License for the specific language governing permissions
 * and limitations under the License.
 *
 * When distributing Covered Code, include this CDDL HEADER in each
 * file and include the License file at usr/src/OPENSOLARIS.LICENSE.
 * If applicable, add the following below this CDDL HEADER, with the
 * fields enclosed by brackets "[]" replaced with your own identifying
 * information: Portions Copyright [yyyy] [name of copyright owner]
 *
 * CDDL HEADER END
 */

/*
 * Copyright (c) 2005, 2010, Oracle and/or its affiliates. All rights reserved.
 * Copyright (c) 2012, 2014 by Delphix. All rights reserved.
 * Copyright (c) 2014 Spectra Logic Corporation, All rights reserved.
 */

#include <sys/zfs_context.h>
#include <sys/dbuf.h>
#include <sys/dnode.h>
#include <sys/dmu.h>
#include <sys/dmu_tx.h>
#include <sys/dmu_objset.h>
#include <sys/dsl_dataset.h>
#include <sys/spa.h>
#include <sys/range_tree.h>
#include <sys/zfeature.h>

static void
dnode_increase_indirection(dnode_t *dn, dmu_tx_t *tx)
{
	dmu_buf_impl_t *db;
	int txgoff = tx->tx_txg & TXG_MASK;
	int nblkptr = dn->dn_phys->dn_nblkptr;
	int old_toplvl = dn->dn_phys->dn_nlevels - 1;
	int new_level = dn->dn_next_nlevels[txgoff];
	int i;

	rw_enter(&dn->dn_struct_rwlock, RW_WRITER);

	/* this dnode can't be paged out because it's dirty */
	ASSERT(dn->dn_phys->dn_type != DMU_OT_NONE);
	ASSERT(RW_WRITE_HELD(&dn->dn_struct_rwlock));
	ASSERT(new_level > 1 && dn->dn_phys->dn_nlevels > 0);

	db = dbuf_hold_level(dn, dn->dn_phys->dn_nlevels, 0, FTAG);
	ASSERT(db != NULL);

	dn->dn_phys->dn_nlevels = new_level;
	dprintf("os=%p obj=%llu, increase to %d\n", dn->dn_objset,
	    dn->dn_object, dn->dn_phys->dn_nlevels);

	/* check for existing blkptrs in the dnode */
	for (i = 0; i < nblkptr; i++)
		if (!BP_IS_HOLE(&dn->dn_phys->dn_blkptr[i]))
			break;
	if (i != nblkptr) {
		/* transfer dnode's block pointers to new indirect block */
		(void) dbuf_read(db, NULL, DB_RF_MUST_SUCCEED|DB_RF_HAVESTRUCT);
		ASSERT(db->db.db_data);
		ASSERT(arc_released(db->db_buf));
		ASSERT3U(sizeof (blkptr_t) * nblkptr, <=, db->db.db_size);
		bcopy(dn->dn_phys->dn_blkptr, db->db.db_data,
		    sizeof (blkptr_t) * nblkptr);
		arc_buf_freeze(db->db_buf);
	}

	/* set dbuf's parent pointers to new indirect buf */
	for (i = 0; i < nblkptr; i++) {
		dmu_buf_impl_t *child =
		    dbuf_find(dn->dn_objset, dn->dn_object, old_toplvl, i);

		if (child == NULL)
			continue;
#ifdef	DEBUG
		DB_DNODE_ENTER(child);
		ASSERT3P(DB_DNODE(child), ==, dn);
		DB_DNODE_EXIT(child);
#endif	/* DEBUG */
		if (child->db_parent && child->db_parent != dn->dn_dbuf) {
			ASSERT(child->db_parent->db_level == db->db_level);
			ASSERT(child->db_blkptr !=
			    &dn->dn_phys->dn_blkptr[child->db_blkid]);
			mutex_exit(&child->db_mtx);
			continue;
		}
		ASSERT(child->db_parent == NULL ||
		    child->db_parent == dn->dn_dbuf);

		child->db_parent = db;
		dbuf_add_ref(db, child);
		if (db->db.db_data)
			child->db_blkptr = (blkptr_t *)db->db.db_data + i;
		else
			child->db_blkptr = NULL;
		dprintf_dbuf_bp(child, child->db_blkptr,
		    "changed db_blkptr to new indirect %s", "");

		mutex_exit(&child->db_mtx);
	}

	bzero(dn->dn_phys->dn_blkptr, sizeof (blkptr_t) * nblkptr);

	dbuf_rele(db, FTAG);

	rw_exit(&dn->dn_struct_rwlock);
}

static void
free_blocks(dnode_t *dn, blkptr_t *bp, int num, dmu_tx_t *tx)
{
	dsl_dataset_t *ds = dn->dn_objset->os_dsl_dataset;
	uint64_t bytesfreed = 0;
	int i;

	dprintf("ds=%p obj=%llx num=%d\n", ds, dn->dn_object, num);

	for (i = 0; i < num; i++, bp++) {
		uint64_t lsize, lvl;
		dmu_object_type_t type;

		if (BP_IS_HOLE(bp))
			continue;

		bytesfreed += dsl_dataset_block_kill(ds, bp, tx, B_FALSE);
		ASSERT3U(bytesfreed, <=, DN_USED_BYTES(dn->dn_phys));

		/*
		 * Save some useful information on the holes being
		 * punched, including logical size, type, and indirection
		 * level. Retaining birth time enables detection of when
		 * holes are punched for reducing the number of free
		 * records transmitted during a zfs send.
		 */

		lsize = BP_GET_LSIZE(bp);
		type = BP_GET_TYPE(bp);
		lvl = BP_GET_LEVEL(bp);

		bzero(bp, sizeof (blkptr_t));

		if (spa_feature_is_active(dn->dn_objset->os_spa,
		    SPA_FEATURE_HOLE_BIRTH)) {
			BP_SET_LSIZE(bp, lsize);
			BP_SET_TYPE(bp, type);
			BP_SET_LEVEL(bp, lvl);
			BP_SET_BIRTH(bp, dmu_tx_get_txg(tx), 0);
		}
	}
	dnode_diduse_space(dn, -bytesfreed);
}

#ifdef ZFS_DEBUG
#ifdef _KERNEL
static void
free_verify(dmu_buf_impl_t *db, uint64_t start, uint64_t end, dmu_tx_t *tx)
{
	int off, num;
	int i, err, epbs;
	uint64_t txg = tx->tx_txg;
	dnode_t *dn;

	DB_DNODE_ENTER(db);
	dn = DB_DNODE(db);
	epbs = dn->dn_phys->dn_indblkshift - SPA_BLKPTRSHIFT;
	off = start - (db->db_blkid * 1<<epbs);
	num = end - start + 1;

	ASSERT3U(off, >=, 0);
	ASSERT3U(num, >=, 0);
	ASSERT3U(db->db_level, >, 0);
	ASSERT3U(db->db.db_size, ==, 1 << dn->dn_phys->dn_indblkshift);
	ASSERT3U(off+num, <=, db->db.db_size >> SPA_BLKPTRSHIFT);
	ASSERT(db->db_blkptr != NULL);

	for (i = off; i < off+num; i++) {
		uint64_t *buf;
		dmu_buf_impl_t *child;
		dbuf_dirty_record_t *dr;
		int j;

		ASSERT(db->db_level == 1);

		rw_enter(&dn->dn_struct_rwlock, RW_READER);
		err = dbuf_hold_impl(dn, db->db_level-1,
		    (db->db_blkid << epbs) + i, TRUE, FTAG, &child);
		rw_exit(&dn->dn_struct_rwlock);
		if (err == ENOENT)
			continue;
		ASSERT(err == 0);
		ASSERT(child->db_level == 0);
		dr = child->db_last_dirty;
		while (dr && dr->dr_txg > txg)
			dr = dr->dr_next;
		ASSERT(dr == NULL || dr->dr_txg == txg);

		/* data_old better be zeroed */
		if (dr) {
			buf = dr->dt.dl.dr_data->b_data;
			for (j = 0; j < child->db.db_size >> 3; j++) {
				if (buf[j] != 0) {
					panic("freed data not zero: "
					    "child=%p i=%d off=%d num=%d\n",
					    (void *)child, i, off, num);
				}
			}
		}

		/*
		 * db_data better be zeroed unless it's dirty in a
		 * future txg.
		 */
		mutex_enter(&child->db_mtx);
		buf = child->db.db_data;
		if (buf != NULL && child->db_state != DB_FILL &&
		    child->db_last_dirty == NULL) {
			for (j = 0; j < child->db.db_size >> 3; j++) {
				if (buf[j] != 0) {
					panic("freed data not zero: "
					    "child=%p i=%d off=%d num=%d\n",
					    (void *)child, i, off, num);
				}
			}
		}
		mutex_exit(&child->db_mtx);

		dbuf_rele(child, FTAG);
	}
	DB_DNODE_EXIT(db);
}
#endif
#endif

static void
free_children(dmu_buf_impl_t *db, uint64_t blkid, uint64_t nblks,
    dmu_tx_t *tx)
{
	dnode_t *dn;
	blkptr_t *bp;
	dmu_buf_impl_t *subdb;
	uint64_t start, end, dbstart, dbend, i;
	int epbs, shift;

	/*
	 * There is a small possibility that this block will not be cached:
	 *   1 - if level > 1 and there are no children with level <= 1
	 *   2 - if this block was evicted since we read it from
	 *	 dmu_tx_hold_free().
	 */
	if (db->db_state != DB_CACHED)
		(void) dbuf_read(db, NULL, DB_RF_MUST_SUCCEED);

	dbuf_release_bp(db);
	bp = db->db.db_data;

	DB_DNODE_ENTER(db);
	dn = DB_DNODE(db);
	epbs = dn->dn_phys->dn_indblkshift - SPA_BLKPTRSHIFT;
	shift = (db->db_level - 1) * epbs;
	dbstart = db->db_blkid << epbs;
	start = blkid >> shift;
	if (dbstart < start) {
		bp += start - dbstart;
	} else {
		start = dbstart;
	}
	dbend = ((db->db_blkid + 1) << epbs) - 1;
	end = (blkid + nblks - 1) >> shift;
	if (dbend <= end)
		end = dbend;

	ASSERT3U(start, <=, end);

	if (db->db_level == 1) {
		FREE_VERIFY(db, start, end, tx);
		free_blocks(dn, bp, end-start+1, tx);
	} else {
		for (i = start; i <= end; i++, bp++) {
			if (BP_IS_HOLE(bp))
				continue;
			rw_enter(&dn->dn_struct_rwlock, RW_READER);
			VERIFY0(dbuf_hold_impl(dn, db->db_level - 1,
			    i, B_TRUE, FTAG, &subdb));
			rw_exit(&dn->dn_struct_rwlock);
			ASSERT3P(bp, ==, subdb->db_blkptr);

			free_children(subdb, blkid, nblks, tx);
			dbuf_rele(subdb, FTAG);
		}
	}

	/* If this whole block is free, free ourself too. */
	for (i = 0, bp = db->db.db_data; i < 1 << epbs; i++, bp++) {
		if (!BP_IS_HOLE(bp))
			break;
	}
	if (i == 1 << epbs) {
		/* didn't find any non-holes */
		bzero(db->db.db_data, db->db.db_size);
		free_blocks(dn, db->db_blkptr, 1, tx);
	} else {
		/*
		 * Partial block free; must be marked dirty so that it
		 * will be written out.
		 */
		ASSERT(db->db_dirtycnt > 0);
	}

	DB_DNODE_EXIT(db);
	arc_buf_freeze(db->db_buf);
}

/*
 * Traverse the indicated range of the provided file
 * and "free" all the blocks contained there.
 */
static void
dnode_sync_free_range_impl(dnode_t *dn, uint64_t blkid, uint64_t nblks,
    dmu_tx_t *tx)
{
	blkptr_t *bp = dn->dn_phys->dn_blkptr;
	int dnlevel = dn->dn_phys->dn_nlevels;
	boolean_t trunc = B_FALSE;

	if (blkid > dn->dn_phys->dn_maxblkid)
		return;

	ASSERT(dn->dn_phys->dn_maxblkid < UINT64_MAX);
	if (blkid + nblks > dn->dn_phys->dn_maxblkid) {
		nblks = dn->dn_phys->dn_maxblkid - blkid + 1;
		trunc = B_TRUE;
	}

	/* There are no indirect blocks in the object */
	if (dnlevel == 1) {
		if (blkid >= dn->dn_phys->dn_nblkptr) {
			/* this range was never made persistent */
			return;
		}
		ASSERT3U(blkid + nblks, <=, dn->dn_phys->dn_nblkptr);
		free_blocks(dn, bp + blkid, nblks, tx);
	} else {
		int shift = (dnlevel - 1) *
		    (dn->dn_phys->dn_indblkshift - SPA_BLKPTRSHIFT);
		int start = blkid >> shift;
		int end = (blkid + nblks - 1) >> shift;
		dmu_buf_impl_t *db;
		int i;

		ASSERT(start < dn->dn_phys->dn_nblkptr);
		bp += start;
		for (i = start; i <= end; i++, bp++) {
			if (BP_IS_HOLE(bp))
				continue;
			rw_enter(&dn->dn_struct_rwlock, RW_READER);
			VERIFY0(dbuf_hold_impl(dn, dnlevel - 1, i,
			    TRUE, FTAG, &db));
			rw_exit(&dn->dn_struct_rwlock);

			free_children(db, blkid, nblks, tx);
			dbuf_rele(db, FTAG);
		}
	}

	if (trunc) {
		ASSERTV(uint64_t off);
		dn->dn_phys->dn_maxblkid = blkid == 0 ? 0 : blkid - 1;

		ASSERTV(off = (dn->dn_phys->dn_maxblkid + 1) *
		    (dn->dn_phys->dn_datablkszsec << SPA_MINBLOCKSHIFT));
		ASSERT(off < dn->dn_phys->dn_maxblkid ||
		    dn->dn_phys->dn_maxblkid == 0 ||
		    dnode_next_offset(dn, 0, &off, 1, 1, 0) != 0);
	}
}

typedef struct dnode_sync_free_range_arg {
	dnode_t *dsfra_dnode;
	dmu_tx_t *dsfra_tx;
} dnode_sync_free_range_arg_t;

static void
dnode_sync_free_range(void *arg, uint64_t blkid, uint64_t nblks)
{
	dnode_sync_free_range_arg_t *dsfra = arg;
	dnode_t *dn = dsfra->dsfra_dnode;

	mutex_exit(&dn->dn_mtx);
	dnode_sync_free_range_impl(dn, blkid, nblks, dsfra->dsfra_tx);
	mutex_enter(&dn->dn_mtx);
}

/*
 * Try to kick all the dnode's dbufs out of the cache...
 */
void
dnode_evict_dbufs(dnode_t *dn)
{
<<<<<<< HEAD
	int progress;
	int pass = 0;

	do {
		dmu_buf_impl_t *db, *db_next;
		int evicting = FALSE;

		progress = FALSE;
		mutex_enter(&dn->dn_dbufs_mtx);
		for (db = avl_first(&dn->dn_dbufs); db != NULL; db = db_next) {
			db_next = AVL_NEXT(&dn->dn_dbufs, db);
=======
	dmu_buf_impl_t *db_marker;
	dmu_buf_impl_t *db, *db_next;

	db_marker = kmem_alloc(sizeof (dmu_buf_impl_t), KM_SLEEP);

	mutex_enter(&dn->dn_dbufs_mtx);
	for (db = avl_first(&dn->dn_dbufs); db != NULL; db = db_next) {

>>>>>>> 6186e297
#ifdef	DEBUG
		DB_DNODE_ENTER(db);
		ASSERT3P(DB_DNODE(db), ==, dn);
		DB_DNODE_EXIT(db);
#endif	/* DEBUG */

		mutex_enter(&db->db_mtx);
		if (db->db_state != DB_EVICTING &&
		    refcount_is_zero(&db->db_holds)) {
			db_marker->db_level = db->db_level;
			db_marker->db_blkid = db->db_blkid;
			db_marker->db_state = DB_SEARCH;
			avl_insert_here(&dn->dn_dbufs, db_marker, db,
			    AVL_BEFORE);

			dbuf_clear(db);

			db_next = AVL_NEXT(&dn->dn_dbufs, db_marker);
			avl_remove(&dn->dn_dbufs, db_marker);
		} else {
			mutex_exit(&db->db_mtx);
			db_next = AVL_NEXT(&dn->dn_dbufs, db);
		}
<<<<<<< HEAD
		/*
		 * NB: we need to drop dn_dbufs_mtx between passes so
		 * that any DB_EVICTING dbufs can make progress.
		 * Ideally, we would have some cv we could wait on, but
		 * since we don't, just wait a bit to give the other
		 * thread a chance to run.
		 */
		mutex_exit(&dn->dn_dbufs_mtx);
		if (evicting)
			delay(hz);
		pass++;
		if ((pass % 100) == 0)
			dprintf("Exceeded %d passes evicting dbufs\n", pass);
	} while (progress);
=======
	}
	mutex_exit(&dn->dn_dbufs_mtx);
>>>>>>> 6186e297

	kmem_free(db_marker, sizeof (dmu_buf_impl_t));

	dnode_evict_bonus(dn);
}

void
dnode_evict_bonus(dnode_t *dn)
{
	rw_enter(&dn->dn_struct_rwlock, RW_WRITER);
	if (dn->dn_bonus && refcount_is_zero(&dn->dn_bonus->db_holds)) {
		mutex_enter(&dn->dn_bonus->db_mtx);
		dbuf_evict(dn->dn_bonus);
		dn->dn_bonus = NULL;
	}
	rw_exit(&dn->dn_struct_rwlock);
}

static void
dnode_undirty_dbufs(list_t *list)
{
	dbuf_dirty_record_t *dr;

	while ((dr = list_head(list))) {
		dmu_buf_impl_t *db = dr->dr_dbuf;
		uint64_t txg = dr->dr_txg;

		if (db->db_level != 0)
			dnode_undirty_dbufs(&dr->dt.di.dr_children);

		mutex_enter(&db->db_mtx);
		/* XXX - use dbuf_undirty()? */
		list_remove(list, dr);
		ASSERT(db->db_last_dirty == dr);
		db->db_last_dirty = NULL;
		db->db_dirtycnt -= 1;
		if (db->db_level == 0) {
			ASSERT(db->db_blkid == DMU_BONUS_BLKID ||
			    dr->dt.dl.dr_data == db->db_buf);
			dbuf_unoverride(dr);
		} else {
			mutex_destroy(&dr->dt.di.dr_mtx);
			list_destroy(&dr->dt.di.dr_children);
		}
		kmem_free(dr, sizeof (dbuf_dirty_record_t));
		dbuf_rele_and_unlock(db, (void *)(uintptr_t)txg);
	}
}

static void
dnode_sync_free(dnode_t *dn, dmu_tx_t *tx)
{
	int txgoff = tx->tx_txg & TXG_MASK;

	ASSERT(dmu_tx_is_syncing(tx));

	/*
	 * Our contents should have been freed in dnode_sync() by the
	 * free range record inserted by the caller of dnode_free().
	 */
	ASSERT0(DN_USED_BYTES(dn->dn_phys));
	ASSERT(BP_IS_HOLE(dn->dn_phys->dn_blkptr));

	dnode_undirty_dbufs(&dn->dn_dirty_records[txgoff]);
	dnode_evict_dbufs(dn);
	ASSERT(avl_is_empty(&dn->dn_dbufs));
<<<<<<< HEAD
	ASSERT3P(dn->dn_bonus, ==, NULL);
=======
>>>>>>> 6186e297

	/*
	 * XXX - It would be nice to assert this, but we may still
	 * have residual holds from async evictions from the arc...
	 *
	 * zfs_obj_to_path() also depends on this being
	 * commented out.
	 *
	 * ASSERT3U(refcount_count(&dn->dn_holds), ==, 1);
	 */

	/* Undirty next bits */
	dn->dn_next_nlevels[txgoff] = 0;
	dn->dn_next_indblkshift[txgoff] = 0;
	dn->dn_next_blksz[txgoff] = 0;

	/* ASSERT(blkptrs are zero); */
	ASSERT(dn->dn_phys->dn_type != DMU_OT_NONE);
	ASSERT(dn->dn_type != DMU_OT_NONE);

	ASSERT(dn->dn_free_txg > 0);
	if (dn->dn_allocated_txg != dn->dn_free_txg)
		dmu_buf_will_dirty(&dn->dn_dbuf->db, tx);
	bzero(dn->dn_phys, sizeof (dnode_phys_t));

	mutex_enter(&dn->dn_mtx);
	dn->dn_type = DMU_OT_NONE;
	dn->dn_maxblkid = 0;
	dn->dn_allocated_txg = 0;
	dn->dn_free_txg = 0;
	dn->dn_have_spill = B_FALSE;
	mutex_exit(&dn->dn_mtx);

	ASSERT(dn->dn_object != DMU_META_DNODE_OBJECT);

	dnode_rele(dn, (void *)(uintptr_t)tx->tx_txg);
	/*
	 * Now that we've released our hold, the dnode may
	 * be evicted, so we musn't access it.
	 */
}

/*
 * Write out the dnode's dirty buffers.
 */
void
dnode_sync(dnode_t *dn, dmu_tx_t *tx)
{
	dnode_phys_t *dnp = dn->dn_phys;
	int txgoff = tx->tx_txg & TXG_MASK;
	list_t *list = &dn->dn_dirty_records[txgoff];
	boolean_t kill_spill = B_FALSE;
	boolean_t freeing_dnode;
	ASSERTV(static const dnode_phys_t zerodn = { 0 });

	ASSERT(dmu_tx_is_syncing(tx));
	ASSERT(dnp->dn_type != DMU_OT_NONE || dn->dn_allocated_txg);
	ASSERT(dnp->dn_type != DMU_OT_NONE ||
	    bcmp(dnp, &zerodn, DNODE_SIZE) == 0);
	DNODE_VERIFY(dn);

	ASSERT(dn->dn_dbuf == NULL || arc_released(dn->dn_dbuf->db_buf));

	if (dmu_objset_userused_enabled(dn->dn_objset) &&
	    !DMU_OBJECT_IS_SPECIAL(dn->dn_object)) {
		mutex_enter(&dn->dn_mtx);
		dn->dn_oldused = DN_USED_BYTES(dn->dn_phys);
		dn->dn_oldflags = dn->dn_phys->dn_flags;
		dn->dn_phys->dn_flags |= DNODE_FLAG_USERUSED_ACCOUNTED;
		mutex_exit(&dn->dn_mtx);
		dmu_objset_userquota_get_ids(dn, B_FALSE, tx);
	} else {
		/* Once we account for it, we should always account for it. */
		ASSERT(!(dn->dn_phys->dn_flags &
		    DNODE_FLAG_USERUSED_ACCOUNTED));
	}

	mutex_enter(&dn->dn_mtx);
	if (dn->dn_allocated_txg == tx->tx_txg) {
		/* The dnode is newly allocated or reallocated */
		if (dnp->dn_type == DMU_OT_NONE) {
			/* this is a first alloc, not a realloc */
			dnp->dn_nlevels = 1;
			dnp->dn_nblkptr = dn->dn_nblkptr;
		}

		dnp->dn_type = dn->dn_type;
		dnp->dn_bonustype = dn->dn_bonustype;
		dnp->dn_bonuslen = dn->dn_bonuslen;
	}
	ASSERT(dnp->dn_nlevels > 1 ||
	    BP_IS_HOLE(&dnp->dn_blkptr[0]) ||
	    BP_IS_EMBEDDED(&dnp->dn_blkptr[0]) ||
	    BP_GET_LSIZE(&dnp->dn_blkptr[0]) ==
	    dnp->dn_datablkszsec << SPA_MINBLOCKSHIFT);
	ASSERT(dnp->dn_nlevels < 2 ||
	    BP_IS_HOLE(&dnp->dn_blkptr[0]) ||
	    BP_GET_LSIZE(&dnp->dn_blkptr[0]) == 1 << dnp->dn_indblkshift);

	if (dn->dn_next_type[txgoff] != 0) {
		dnp->dn_type = dn->dn_type;
		dn->dn_next_type[txgoff] = 0;
	}

	if (dn->dn_next_blksz[txgoff] != 0) {
		ASSERT(P2PHASE(dn->dn_next_blksz[txgoff],
		    SPA_MINBLOCKSIZE) == 0);
		ASSERT(BP_IS_HOLE(&dnp->dn_blkptr[0]) ||
		    dn->dn_maxblkid == 0 || list_head(list) != NULL ||
		    dn->dn_next_blksz[txgoff] >> SPA_MINBLOCKSHIFT ==
		    dnp->dn_datablkszsec ||
		    range_tree_space(dn->dn_free_ranges[txgoff]) != 0);
		dnp->dn_datablkszsec =
		    dn->dn_next_blksz[txgoff] >> SPA_MINBLOCKSHIFT;
		dn->dn_next_blksz[txgoff] = 0;
	}

	if (dn->dn_next_bonuslen[txgoff] != 0) {
		if (dn->dn_next_bonuslen[txgoff] == DN_ZERO_BONUSLEN)
			dnp->dn_bonuslen = 0;
		else
			dnp->dn_bonuslen = dn->dn_next_bonuslen[txgoff];
		ASSERT(dnp->dn_bonuslen <= DN_MAX_BONUSLEN);
		dn->dn_next_bonuslen[txgoff] = 0;
	}

	if (dn->dn_next_bonustype[txgoff] != 0) {
		ASSERT(DMU_OT_IS_VALID(dn->dn_next_bonustype[txgoff]));
		dnp->dn_bonustype = dn->dn_next_bonustype[txgoff];
		dn->dn_next_bonustype[txgoff] = 0;
	}

	freeing_dnode = dn->dn_free_txg > 0 && dn->dn_free_txg <= tx->tx_txg;

	/*
	 * We will either remove a spill block when a file is being removed
	 * or we have been asked to remove it.
	 */
	if (dn->dn_rm_spillblk[txgoff] ||
	    ((dnp->dn_flags & DNODE_FLAG_SPILL_BLKPTR) && freeing_dnode)) {
		if ((dnp->dn_flags & DNODE_FLAG_SPILL_BLKPTR))
			kill_spill = B_TRUE;
		dn->dn_rm_spillblk[txgoff] = 0;
	}

	if (dn->dn_next_indblkshift[txgoff] != 0) {
		ASSERT(dnp->dn_nlevels == 1);
		dnp->dn_indblkshift = dn->dn_next_indblkshift[txgoff];
		dn->dn_next_indblkshift[txgoff] = 0;
	}

	/*
	 * Just take the live (open-context) values for checksum and compress.
	 * Strictly speaking it's a future leak, but nothing bad happens if we
	 * start using the new checksum or compress algorithm a little early.
	 */
	dnp->dn_checksum = dn->dn_checksum;
	dnp->dn_compress = dn->dn_compress;

	mutex_exit(&dn->dn_mtx);

	if (kill_spill) {
		free_blocks(dn, &dn->dn_phys->dn_spill, 1, tx);
		mutex_enter(&dn->dn_mtx);
		dnp->dn_flags &= ~DNODE_FLAG_SPILL_BLKPTR;
		mutex_exit(&dn->dn_mtx);
	}

	/* process all the "freed" ranges in the file */
	if (dn->dn_free_ranges[txgoff] != NULL) {
		dnode_sync_free_range_arg_t dsfra;
		dsfra.dsfra_dnode = dn;
		dsfra.dsfra_tx = tx;
		mutex_enter(&dn->dn_mtx);
		range_tree_vacate(dn->dn_free_ranges[txgoff],
		    dnode_sync_free_range, &dsfra);
		range_tree_destroy(dn->dn_free_ranges[txgoff]);
		dn->dn_free_ranges[txgoff] = NULL;
		mutex_exit(&dn->dn_mtx);
	}

	if (freeing_dnode) {
		dnode_sync_free(dn, tx);
		return;
	}

	if (dn->dn_next_nlevels[txgoff]) {
		dnode_increase_indirection(dn, tx);
		dn->dn_next_nlevels[txgoff] = 0;
	}

	if (dn->dn_next_nblkptr[txgoff]) {
		/* this should only happen on a realloc */
		ASSERT(dn->dn_allocated_txg == tx->tx_txg);
		if (dn->dn_next_nblkptr[txgoff] > dnp->dn_nblkptr) {
			/* zero the new blkptrs we are gaining */
			bzero(dnp->dn_blkptr + dnp->dn_nblkptr,
			    sizeof (blkptr_t) *
			    (dn->dn_next_nblkptr[txgoff] - dnp->dn_nblkptr));
#ifdef ZFS_DEBUG
		} else {
			int i;
			ASSERT(dn->dn_next_nblkptr[txgoff] < dnp->dn_nblkptr);
			/* the blkptrs we are losing better be unallocated */
			for (i = 0; i < dnp->dn_nblkptr; i++) {
				if (i >= dn->dn_next_nblkptr[txgoff])
					ASSERT(BP_IS_HOLE(&dnp->dn_blkptr[i]));
			}
#endif
		}
		mutex_enter(&dn->dn_mtx);
		dnp->dn_nblkptr = dn->dn_next_nblkptr[txgoff];
		dn->dn_next_nblkptr[txgoff] = 0;
		mutex_exit(&dn->dn_mtx);
	}

	dbuf_sync_list(list, tx);

	if (!DMU_OBJECT_IS_SPECIAL(dn->dn_object)) {
		ASSERT3P(list_head(list), ==, NULL);
		dnode_rele(dn, (void *)(uintptr_t)tx->tx_txg);
	}

	/*
	 * Although we have dropped our reference to the dnode, it
	 * can't be evicted until its written, and we haven't yet
	 * initiated the IO for the dnode's dbuf.
	 */
}<|MERGE_RESOLUTION|>--- conflicted
+++ resolved
@@ -406,19 +406,6 @@
 void
 dnode_evict_dbufs(dnode_t *dn)
 {
-<<<<<<< HEAD
-	int progress;
-	int pass = 0;
-
-	do {
-		dmu_buf_impl_t *db, *db_next;
-		int evicting = FALSE;
-
-		progress = FALSE;
-		mutex_enter(&dn->dn_dbufs_mtx);
-		for (db = avl_first(&dn->dn_dbufs); db != NULL; db = db_next) {
-			db_next = AVL_NEXT(&dn->dn_dbufs, db);
-=======
 	dmu_buf_impl_t *db_marker;
 	dmu_buf_impl_t *db, *db_next;
 
@@ -427,7 +414,6 @@
 	mutex_enter(&dn->dn_dbufs_mtx);
 	for (db = avl_first(&dn->dn_dbufs); db != NULL; db = db_next) {
 
->>>>>>> 6186e297
 #ifdef	DEBUG
 		DB_DNODE_ENTER(db);
 		ASSERT3P(DB_DNODE(db), ==, dn);
@@ -451,25 +437,8 @@
 			mutex_exit(&db->db_mtx);
 			db_next = AVL_NEXT(&dn->dn_dbufs, db);
 		}
-<<<<<<< HEAD
-		/*
-		 * NB: we need to drop dn_dbufs_mtx between passes so
-		 * that any DB_EVICTING dbufs can make progress.
-		 * Ideally, we would have some cv we could wait on, but
-		 * since we don't, just wait a bit to give the other
-		 * thread a chance to run.
-		 */
-		mutex_exit(&dn->dn_dbufs_mtx);
-		if (evicting)
-			delay(hz);
-		pass++;
-		if ((pass % 100) == 0)
-			dprintf("Exceeded %d passes evicting dbufs\n", pass);
-	} while (progress);
-=======
 	}
 	mutex_exit(&dn->dn_dbufs_mtx);
->>>>>>> 6186e297
 
 	kmem_free(db_marker, sizeof (dmu_buf_impl_t));
 
@@ -536,10 +505,6 @@
 	dnode_undirty_dbufs(&dn->dn_dirty_records[txgoff]);
 	dnode_evict_dbufs(dn);
 	ASSERT(avl_is_empty(&dn->dn_dbufs));
-<<<<<<< HEAD
-	ASSERT3P(dn->dn_bonus, ==, NULL);
-=======
->>>>>>> 6186e297
 
 	/*
 	 * XXX - It would be nice to assert this, but we may still
