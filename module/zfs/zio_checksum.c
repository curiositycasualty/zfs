--- conflicted
+++ resolved
@@ -261,14 +261,8 @@
 	info->zbc_injected = 0;
 	info->zbc_has_cksum = 1;
 
-<<<<<<< HEAD
-	if (!ZIO_CHECKSUM_EQUAL(actual_cksum, expected_cksum)) {
-		return (ECKSUM);
-    }
-=======
 	if (!ZIO_CHECKSUM_EQUAL(actual_cksum, expected_cksum))
 		return (SET_ERROR(ECKSUM));
->>>>>>> 01b738f4
 
 	if (zio_injection_enabled && !zio->io_error &&
 	    (error = zio_handle_fault_injection(zio, ECKSUM)) != 0) {
