--- conflicted
+++ resolved
@@ -119,8 +119,6 @@
 extern int getzfsvfs(const char *dsname, zfsvfs_t **zfvp);
 
 
-<<<<<<< HEAD
-=======
 /*
  * AVL tree of hardlink entries, which we need to map for Finder. The va_linkid
  * needs to be unique for each hardlink target, as well as, return the znode
@@ -321,7 +319,6 @@
 
 		0
 };
->>>>>>> 8874e08d
 
 
 /*
@@ -3249,8 +3246,6 @@
 		return (EOPNOTSUPP);
 	}
 
-<<<<<<< HEAD
-=======
 
 	/*
 	 * Check to see if we expect to find this in the hardlink avl tree of
@@ -3281,7 +3276,6 @@
 
 
 	/* We can not be locked during zget. */
->>>>>>> 8874e08d
 
     /* We can not be locked during zget. */
 	if (!ino) ino=2;
