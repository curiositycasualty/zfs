/*
 * CDDL HEADER START
 *
 * The contents of this file are subject to the terms of the
 * Common Development and Distribution License (the "License").
 * You may not use this file except in compliance with the License.
 *
 * You can obtain a copy of the license at usr/src/OPENSOLARIS.LICENSE
 * or http://www.opensolaris.org/os/licensing.
 * See the License for the specific language governing permissions
 * and limitations under the License.
 *
 * When distributing Covered Code, include this CDDL HEADER in each
 * file and include the License file at usr/src/OPENSOLARIS.LICENSE.
 * If applicable, add the following below this CDDL HEADER, with the
 * fields enclosed by brackets "[]" replaced with your own identifying
 * information: Portions Copyright [yyyy] [name of copyright owner]
 *
 * CDDL HEADER END
 */
/*
 * Copyright (c) 2005, 2010, Oracle and/or its affiliates. All rights reserved.
 * Copyright (c) 2011 Pawel Jakub Dawidek <pawel@dawidek.net>.
 * Copyright (c) 2013 by Delphix. All rights reserved.
 */

/* Portions Copyright 2010 Robert Milkowski */
/* Portions Copyright 2013 Jorgen Lundman */

#include <sys/types.h>

#ifndef __APPLE__
#include <sys/param.h>
#include <sys/systm.h>
#include <sys/sysmacros.h>
#include <sys/kmem.h>
#include <sys/pathname.h>
#include <sys/vnode.h>
#include <sys/vfs.h>
#include <sys/vfs_opreg.h>
#include <sys/mntent.h>
#include <sys/mount.h>
#include <sys/cmn_err.h>
#include "fs/fs_subr.h"
#include <sys/zfs_znode.h>
#endif /* !__APPLE__ */

#include <sys/zfs_dir.h>

#ifndef __APPLE__
#include <sys/zil.h>
#include <sys/fs/zfs.h>
#include <sys/dmu.h>
#endif /* !__APPLE__ */

#include <sys/policy.h>

#include <sys/dsl_prop.h>
#include <sys/dsl_dataset.h>

#ifndef __APPLE__
#include <sys/dsl_deleg.h>
#include <sys/spa.h>
#endif /* !__APPLE__ */

#include <sys/zap.h>

#include <sys/sa.h>
#include <sys/sa_impl.h>
#ifndef __APPLE__
#include <sys/varargs.h>
#include <sys/policy.h>
#include <sys/atomic.h>
#include <sys/mkdev.h>
#include <sys/modctl.h>
#include <sys/refstr.h>
#include <sys/zfs_ioctl.h>
#endif /* !__APPLE__ */

#include <sys/zfs_ctldir.h>

#ifndef __APPLE__
#include <sys/zfs_fuid.h>
#include <sys/bootconf.h>
#include <sys/sunddi.h>
#include <sys/dnlc.h>
#endif /* !__APPLE__ */

#include <sys/dmu_objset.h>

#ifndef __APPLE__
#include <sys/spa_boot.h>
#endif /* !__APPLE__ */

#ifdef __LINUX__
#include <sys/zpl.h>
#endif /* __LINUX__ */

#include "zfs_comutil.h"

#ifdef __APPLE__
#include <libkern/crypto/md5.h>
#include <sys/zfs_vnops.h>
#include <sys/systeminfo.h>
#include <sys/zfs_mount.h>
#endif /* __APPLE__ */

//#define dprintf kprintf
//#define dprintf printf

#ifdef __APPLE__

unsigned int zfs_vfs_suspend_fs_begin_delay = 2;
unsigned int zfs_vfs_suspend_fs_end_delay = 2;
unsigned int zfs_vnop_skip_unlinked_drain = 0;

int  zfs_module_start(kmod_info_t *ki, void *data);
int  zfs_module_stop(kmod_info_t *ki, void *data);
extern int getzfsvfs(const char *dsname, zfsvfs_t **zfvp);


// move these structs to _osx once wrappers are updated

/*
 * ZFS file system features.
 */
const vol_capabilities_attr_t zfs_capabilities = {
	{
		/* Format capabilities we support: */
		VOL_CAP_FMT_PERSISTENTOBJECTIDS |
		VOL_CAP_FMT_SYMBOLICLINKS |
		VOL_CAP_FMT_HARDLINKS |
		VOL_CAP_FMT_JOURNAL |
		VOL_CAP_FMT_JOURNAL_ACTIVE |
		VOL_CAP_FMT_SPARSE_FILES |
		VOL_CAP_FMT_ZERO_RUNS |
		/*VOL_CAP_FMT_CASE_SENSITIVE*/ /* Moved down to vfs_getattr */
		VOL_CAP_FMT_CASE_PRESERVING |
		VOL_CAP_FMT_FAST_STATFS |
		VOL_CAP_FMT_2TB_FILESIZE |
		VOL_CAP_FMT_HIDDEN_FILES |
		VOL_CAP_FMT_PATH_FROM_ID |
		VOL_CAP_FMT_64BIT_OBJECT_IDS |
        0,

		/* Interface capabilities we support: */
#ifdef WITH_SEARCHFS
		VOL_CAP_INT_SEARCHFS |
#endif
		VOL_CAP_INT_ATTRLIST |
		VOL_CAP_INT_NFSEXPORT |
#ifdef WITH_READDIRATTR
		VOL_CAP_INT_READDIRATTR |
#endif
		//VOL_CAP_INT_EXCHANGEDATA |
		//VOL_CAP_INT_COPYFILE |
		//VOL_CAP_INT_ALLOCATE | // **

		VOL_CAP_INT_VOL_RENAME |
		VOL_CAP_INT_ADVLOCK |
		VOL_CAP_INT_FLOCK |
		VOL_CAP_INT_EXTENDED_SECURITY |
#if NAMEDSTREAMS
		VOL_CAP_INT_NAMEDSTREAMS |
#endif
		/*VOL_CAP_INT_EXTENDED_ATTR ,*/

		0 , 0
	},
	{
		/* Format capabilities we know about: */
		VOL_CAP_FMT_PERSISTENTOBJECTIDS |
		VOL_CAP_FMT_SYMBOLICLINKS |
		VOL_CAP_FMT_HARDLINKS |
		VOL_CAP_FMT_JOURNAL |
		VOL_CAP_FMT_JOURNAL_ACTIVE |
		VOL_CAP_FMT_NO_ROOT_TIMES |
		VOL_CAP_FMT_SPARSE_FILES |
		VOL_CAP_FMT_ZERO_RUNS |
		VOL_CAP_FMT_CASE_SENSITIVE |
		VOL_CAP_FMT_CASE_PRESERVING |
		VOL_CAP_FMT_FAST_STATFS |
		VOL_CAP_FMT_2TB_FILESIZE |
		VOL_CAP_FMT_OPENDENYMODES |
		VOL_CAP_FMT_64BIT_OBJECT_IDS |
		VOL_CAP_FMT_HIDDEN_FILES |
		VOL_CAP_FMT_PATH_FROM_ID ,

		/* Interface capabilities we know about: */
		VOL_CAP_INT_SEARCHFS |
		VOL_CAP_INT_ATTRLIST |
		VOL_CAP_INT_NFSEXPORT |
        //VOL_CAP_INT_READDIRATTR |
        VOL_CAP_INT_EXCHANGEDATA |
        VOL_CAP_INT_COPYFILE |
        VOL_CAP_INT_ALLOCATE |
		VOL_CAP_INT_VOL_RENAME |
		VOL_CAP_INT_ADVLOCK |
		VOL_CAP_INT_FLOCK |
		VOL_CAP_INT_EXTENDED_SECURITY |
		VOL_CAP_INT_USERACCESS |
		VOL_CAP_INT_MANLOCK |
		VOL_CAP_INT_NAMEDSTREAMS |
		VOL_CAP_INT_EXTENDED_ATTR ,

		0, 0
	}
};




/*
 * ZFS file system attributes (for getattrlist).
 */
const attribute_set_t zfs_attributes = {
		ATTR_CMN_NAME	|
		ATTR_CMN_DEVID	|
		ATTR_CMN_FSID	|
		ATTR_CMN_OBJTYPE |
		ATTR_CMN_OBJTAG	|
		ATTR_CMN_OBJID	|
		ATTR_CMN_OBJPERMANENTID |
		ATTR_CMN_PAROBJID |
		ATTR_CMN_CRTIME |
		ATTR_CMN_MODTIME |
		ATTR_CMN_CHGTIME |
		ATTR_CMN_ACCTIME |
		ATTR_CMN_BKUPTIME |
		ATTR_CMN_FNDRINFO |
		ATTR_CMN_OWNERID |
		ATTR_CMN_GRPID	|
		ATTR_CMN_ACCESSMASK |
		ATTR_CMN_FLAGS	|
		ATTR_CMN_USERACCESS |
		ATTR_CMN_EXTENDED_SECURITY |
		ATTR_CMN_UUID |
		ATTR_CMN_GRPUUID |
		ATTR_CMN_PARENTID ,

		ATTR_VOL_FSTYPE	|
		ATTR_VOL_SIGNATURE |
		ATTR_VOL_SIZE	|
		ATTR_VOL_SPACEFREE |
		ATTR_VOL_SPACEAVAIL |
		ATTR_VOL_MINALLOCATION |
		ATTR_VOL_ALLOCATIONCLUMP |
		ATTR_VOL_IOBLOCKSIZE |
		ATTR_VOL_OBJCOUNT |
		ATTR_VOL_FILECOUNT |
		ATTR_VOL_DIRCOUNT |
		ATTR_VOL_MAXOBJCOUNT |
		ATTR_VOL_MOUNTPOINT |
		ATTR_VOL_NAME	|
		ATTR_VOL_MOUNTFLAGS |
		ATTR_VOL_MOUNTEDDEVICE |
		ATTR_VOL_CAPABILITIES |
		ATTR_VOL_ATTRIBUTES ,

		ATTR_DIR_LINKCOUNT |
		ATTR_DIR_ENTRYCOUNT |
		ATTR_DIR_MOUNTSTATUS ,

		ATTR_FILE_LINKCOUNT |
		ATTR_FILE_TOTALSIZE |
		ATTR_FILE_ALLOCSIZE |
		/* ATTR_FILE_IOBLOCKSIZE */
		ATTR_FILE_DEVTYPE |
		ATTR_FILE_DATALENGTH |
		ATTR_FILE_DATAALLOCSIZE |
		ATTR_FILE_RSRCLENGTH |
		ATTR_FILE_RSRCALLOCSIZE ,

		0
};


/*
 * Mac OS X needs a file system modify time
 *
 * We use the mtime of the "com.apple.system.mtime"
 * extended attribute, which is associated with the
 * file system root directory.  This attribute has
 * no associated data.
 */
#define ZFS_MTIME_XATTR		"com.apple.system.mtime"

extern int zfs_obtain_xattr(znode_t *, const char *, mode_t, cred_t *, vnode_t **, int);


/*
 * We need to keep a count of active fs's.
 * This is necessary to prevent our kext
 * from being unloaded after a umount -f
 */
uint32_t	zfs_active_fs_count = 0;

extern void zfs_ioctl_init(void);
extern void zfs_ioctl_fini(void);

#endif




int
zfs_vfs_sync(struct mount *vfsp, __unused int waitfor, __unused vfs_context_t context)
{
    /*
     * Data integrity is job one. We don't want a compromised kernel
     * writing to the storage pool, so we never sync during panic.
     */
    if (spl_panicstr())
        return (0);

    if (vfsp != NULL) {
        /*
         * Sync a specific filesystem.
         */
#if 1
        zfsvfs_t *zfsvfs = vfs_fsprivate(vfsp);
        dsl_pool_t *dp;

        ZFS_ENTER(zfsvfs);
        dp = dmu_objset_pool(zfsvfs->z_os);

        /*
         * If the system is shutting down, then skip any
         * filesystems which may exist on a suspended pool.
         */
        if (spl_system_inshutdown() && spa_suspended(dp->dp_spa)) {
            ZFS_EXIT(zfsvfs);
            return (0);
        }

        if (zfsvfs->z_log != NULL)
            zil_commit(zfsvfs->z_log, 0);

        ZFS_EXIT(zfsvfs);

#endif
    } else {
#if 1
        /*
         * Sync all ZFS filesystems. This is what happens when you
         * run sync(1M). Unlike other filesystems, ZFS honors the
         * request by waiting for all pools to commit all dirty data.
         */
        spa_sync_allpools();
#endif
    }

    return (0);

}



#ifndef __APPLE__
static int
zfs_create_unique_device(dev_t *dev)
{
	major_t new_major;

	do {
		ASSERT3U(zfs_minor, <=, MAXMIN32);
		minor_t start = zfs_minor;
		do {
			mutex_enter(&zfs_dev_mtx);
			if (zfs_minor >= MAXMIN32) {
				/*
				 * If we're still using the real major
				 * keep out of /dev/zfs and /dev/zvol minor
				 * number space.  If we're using a getudev()'ed
				 * major number, we can use all of its minors.
				 */
				if (zfs_major == ddi_name_to_major(ZFS_DRIVER))
					zfs_minor = ZFS_MIN_MINOR;
				else
					zfs_minor = 0;
			} else {
				zfs_minor++;
			}
			*dev = makedevice(zfs_major, zfs_minor);
			mutex_exit(&zfs_dev_mtx);
		} while (vfs_devismounted(*dev) && zfs_minor != start);
		if (zfs_minor == start) {
			/*
			 * We are using all ~262,000 minor numbers for the
			 * current major number.  Create a new major number.
			 */
			if ((new_major = getudev()) == (major_t)-1) {
				cmn_err(CE_WARN,
				    "zfs_mount: Can't get unique major "
				    "device number.");
				return (-1);
			}
			mutex_enter(&zfs_dev_mtx);
			zfs_major = new_major;
			zfs_minor = 0;

			mutex_exit(&zfs_dev_mtx);
		} else {
			break;
		}
		/* CONSTANTCONDITION */
	} while (1);

	return (0);
}
#endif	/* !__FreeBSD__ */

static void
atime_changed_cb(void *arg, uint64_t newval)
{
	zfsvfs_t *zfsvfs = arg;

	if (newval == B_TRUE) {
		zfsvfs->z_atime = B_TRUE;
        vfs_clearflags(zfsvfs->z_vfs, (uint64_t)MNT_NOATIME);
	} else {
		zfsvfs->z_atime = B_FALSE;
        vfs_setflags(zfsvfs->z_vfs, (uint64_t)MNT_NOATIME);
	}
}

#ifdef LINUX
static void
relatime_changed_cb(void *arg, uint64_t newval)
{
	((zfs_sb_t *)arg)->z_relatime = newval;
}
#endif

static void
xattr_changed_cb(void *arg, uint64_t newval)
{
	zfsvfs_t *zfsvfs = arg;

	/*
	 * Apple does have MNT_NOUSERXATTR mount option, but unfortunately the VFS
	 * layer returns EACCESS if xattr access is attempted. Finder etc, will
	 * do so, even if filesystem capabilities is set without xattr, rendering
	 * the mount option useless. We no longer set it, and handle xattrs being
	 * disabled internally.
	 */

	if (newval == ZFS_XATTR_OFF) {
		zfsvfs->z_xattr = B_FALSE;
		//vfs_setflags(zfsvfs->z_vfs, (uint64_t)MNT_NOUSERXATTR);
	} else {
		zfsvfs->z_xattr = B_TRUE;
		//vfs_clearflags(zfsvfs->z_vfs, (uint64_t)MNT_NOUSERXATTR);

		if (newval == ZFS_XATTR_SA)
			zfsvfs->z_xattr_sa = B_TRUE;
		else
			zfsvfs->z_xattr_sa = B_FALSE;
	}
}

#if 0 // unused function
static void
acltype_changed_cb(void *arg, uint64_t newval)
{
#ifdef LINUX
	switch (newval) {
	case ZFS_ACLTYPE_OFF:
		zsb->z_acl_type = ZFS_ACLTYPE_OFF;
		zsb->z_sb->s_flags &= ~MS_POSIXACL;
		break;
	case ZFS_ACLTYPE_POSIXACL:
#ifdef CONFIG_FS_POSIX_ACL
		zsb->z_acl_type = ZFS_ACLTYPE_POSIXACL;
		zsb->z_sb->s_flags |= MS_POSIXACL;
#else
		zsb->z_acl_type = ZFS_ACLTYPE_OFF;
		zsb->z_sb->s_flags &= ~MS_POSIXACL;
#endif /* CONFIG_FS_POSIX_ACL */
		break;
	default:
		break;
	}
#endif
}
#endif

static void
blksz_changed_cb(void *arg, uint64_t newval)
{
	zfsvfs_t *zfsvfs = arg;
	ASSERT3U(newval, <=, spa_maxblocksize(dmu_objset_spa(zfsvfs->z_os)));
	ASSERT3U(newval, >=, SPA_MINBLOCKSIZE);
	ASSERT(ISP2(newval));

	zfsvfs->z_max_blksz = newval;
	//zfsvfs->z_vfs->mnt_stat.f_iosize = newval;
}

static void
readonly_changed_cb(void *arg, uint64_t newval)
{
	zfsvfs_t *zfsvfs = arg;
	if (newval == B_TRUE) {
		/* XXX locking on vfs_flag? */

        // We need to release the mtime_vp when readonly, as it will not
        // call VNOP_SYNC in RDONLY.

#if 0
        if (zfsvfs->z_mtime_vp) {
            vnode_rele(zfsvfs->z_mtime_vp);
            vnode_recycle(zfsvfs->z_mtime_vp);
            zfsvfs->z_mtime_vp = NULL;
        }
#endif
        // Flush any writes
        //vflush(mp, NULLVP, SKIPSYSTEM);

        vfs_setflags(zfsvfs->z_vfs, (uint64_t)MNT_RDONLY);
	} else {
        // FIXME, we don't re-open mtime_vp here.
        vfs_clearflags(zfsvfs->z_vfs, (uint64_t)MNT_RDONLY);
	}
}

static void
setuid_changed_cb(void *arg, uint64_t newval)
{
	zfsvfs_t *zfsvfs = arg;
	if (newval == B_FALSE) {
        vfs_setflags(zfsvfs->z_vfs, (uint64_t)MNT_NOSUID);
	} else {
        vfs_clearflags(zfsvfs->z_vfs, (uint64_t)MNT_NOSUID);
	}
}

static void
exec_changed_cb(void *arg, uint64_t newval)
{
	zfsvfs_t *zfsvfs = arg;
	if (newval == B_FALSE) {
        vfs_setflags(zfsvfs->z_vfs, (uint64_t)MNT_NOEXEC);
	} else {
        vfs_clearflags(zfsvfs->z_vfs, (uint64_t)MNT_NOEXEC);
	}
}

/*
 * The nbmand mount option can be changed at mount time.
 * We can't allow it to be toggled on live file systems or incorrect
 * behavior may be seen from cifs clients
 *
 * This property isn't registered via dsl_prop_register(), but this callback
 * will be called when a file system is first mounted
 */
#if 0 // unused function
static void
nbmand_changed_cb(void *arg, uint64_t newval)
{
#if 0
	zfsvfs_t *zfsvfs = arg;
	if (newval == B_FALSE) {
		vfs_clearmntopt(zfsvfs->z_vfs, MNTOPT_NBMAND);
		vfs_setmntopt(zfsvfs->z_vfs, MNTOPT_NONBMAND, NULL, 0);
	} else {
		vfs_clearmntopt(zfsvfs->z_vfs, MNTOPT_NONBMAND);
		vfs_setmntopt(zfsvfs->z_vfs, MNTOPT_NBMAND, NULL, 0);
	}
#endif
}
#endif

static void
snapdir_changed_cb(void *arg, uint64_t newval)
{
	zfsvfs_t *zfsvfs = arg;
	zfsvfs->z_show_ctldir = newval;
    dnlc_purge_vfsp(zfsvfs->z_vfs, 0);
}

static void
vscan_changed_cb(void *arg, uint64_t newval)
{
	//zfsvfs_t *zfsvfs = arg;

	//zfsvfs->z_vscan = newval;
}

static void
acl_mode_changed_cb(void *arg, uint64_t newval)
{
	zfsvfs_t *zfsvfs = arg;

	zfsvfs->z_acl_mode = newval;
}

static void
acl_inherit_changed_cb(void *arg, uint64_t newval)
{
	zfsvfs_t *zfsvfs = arg;

	zfsvfs->z_acl_inherit = newval;
}

#ifdef __APPLE__
static void
finderbrowse_changed_cb(void *arg, uint64_t newval)
{
	zfsvfs_t *zfsvfs = arg;
	if (newval == B_FALSE) {
        vfs_setflags(zfsvfs->z_vfs, (uint64_t)MNT_DONTBROWSE);
	} else {
        vfs_clearflags(zfsvfs->z_vfs, (uint64_t)MNT_DONTBROWSE);
	}
}
static void
ignoreowner_changed_cb(void *arg, uint64_t newval)
{
	zfsvfs_t *zfsvfs = arg;
	if (newval == B_FALSE) {
        vfs_clearflags(zfsvfs->z_vfs, (uint64_t)MNT_IGNORE_OWNERSHIP);
	} else {
        vfs_setflags(zfsvfs->z_vfs, (uint64_t)MNT_IGNORE_OWNERSHIP);
	}
}

static void
mimic_hfs_changed_cb(void *arg, uint64_t newval)
{
	// FIXME - what do we do in here?
	zfsvfs_t *zfsvfs = arg;
	struct vfsstatfs *vfsstatfs;
	vfsstatfs = vfs_statfs(zfsvfs->z_vfs);

	if(newval == 0) {
	    strlcpy(vfsstatfs->f_fstypename, "zfs", MFSTYPENAMELEN);
	} else {
	    strlcpy(vfsstatfs->f_fstypename, "hfs", MFSTYPENAMELEN);
	}
}

#endif

static int
zfs_register_callbacks(struct mount *vfsp)
{
	struct dsl_dataset *ds = NULL;

	objset_t *os = NULL;
	zfsvfs_t *zfsvfs = NULL;
	boolean_t readonly = B_FALSE;
	boolean_t do_readonly = B_FALSE;
	boolean_t setuid = B_FALSE;
	boolean_t do_setuid = B_FALSE;
	boolean_t exec = B_FALSE;
	boolean_t do_exec = B_FALSE;
	boolean_t devices = B_FALSE;
	boolean_t do_devices = B_FALSE;
	boolean_t xattr = B_FALSE;
	boolean_t do_xattr = B_FALSE;
	boolean_t atime = B_FALSE;
	boolean_t do_atime = B_FALSE;
	boolean_t finderbrowse = B_FALSE;
	boolean_t do_finderbrowse = B_FALSE;
	boolean_t ignoreowner = B_FALSE;
	boolean_t do_ignoreowner = B_FALSE;
	int error = 0;

	ASSERT(vfsp);
    zfsvfs = vfs_fsprivate(vfsp);
	ASSERT(zfsvfs);
	os = zfsvfs->z_os;

	/*
	 * This function can be called for a snapshot when we update snapshot's
	 * mount point, which isn't really supported.
	 */
	if (dmu_objset_is_snapshot(os))
		return (EOPNOTSUPP);

	/*
	 * The act of registering our callbacks will destroy any mount
	 * options we may have.  In order to enable temporary overrides
	 * of mount options, we stash away the current values and
	 * restore them after we register the callbacks.
	 */
#define vfs_optionisset(X, Y, Z) (vfs_flags(X)&(Y))

	if (vfs_optionisset(vfsp, MNT_RDONLY, NULL) ||
	    !spa_writeable(dmu_objset_spa(os))) {
		readonly = B_TRUE;
		do_readonly = B_TRUE;
#ifndef __APPLE__
		/* Apple has no option to pass RW to mount, ie
		 * zfs set readonly=on D ; zfs mount -o rw D
		 */
	} else if (vfs_optionisset(vfsp, MNTOPT_RW, NULL)) {
		readonly = B_FALSE;
		do_readonly = B_TRUE;
#endif
	}
	if (vfs_optionisset(vfsp, MNT_NODEV, NULL)) {
		devices = B_FALSE;
		do_devices = B_TRUE;
#ifndef __APPLE__
	} else {
        devices = B_TRUE;
        do_devices = B_TRUE;
#endif
    }
	/* xnu SETUID, not IllumOS SUID */
	if (vfs_optionisset(vfsp, MNT_NOSUID, NULL)) {
		setuid = B_FALSE;
		do_setuid = B_TRUE;
#ifndef __APPLE__
	} else {
        setuid = B_TRUE;
        do_setuid = B_TRUE;
#endif
    }
	if (vfs_optionisset(vfsp, MNT_NOEXEC, NULL)) {
		exec = B_FALSE;
		do_exec = B_TRUE;
#ifndef __APPLE__
	} else {
		exec = B_TRUE;
		do_exec = B_TRUE;
#endif
	}
	if (vfs_optionisset(vfsp, MNT_NOUSERXATTR, NULL)) {
		xattr = B_FALSE;
		do_xattr = B_TRUE;
#ifndef __APPLE__
	} else {
		xattr = B_TRUE;
		do_xattr = B_TRUE;
#endif
	}
	if (vfs_optionisset(vfsp, MNT_NOATIME, NULL)) {
		atime = B_FALSE;
		do_atime = B_TRUE;
#ifndef __APPLE__
	} else {
		atime = B_TRUE;
		do_atime = B_TRUE;
#endif
	}
	if (vfs_optionisset(vfsp, MNT_DONTBROWSE, NULL)) {
		finderbrowse = B_FALSE;
		do_finderbrowse = B_TRUE;
#ifndef __APPLE__
	} else {
		finderbrowse = B_TRUE;
		do_finderbrowse = B_TRUE;
#endif
	}
	if (vfs_optionisset(vfsp, MNT_IGNORE_OWNERSHIP, NULL)) {
		ignoreowner = B_TRUE;
		do_ignoreowner = B_TRUE;
#ifndef __APPLE__
	} else {
		ignoreowner = B_FALSE;
		do_ignoreowner = B_TRUE;
#endif
	}

	/*
	 * nbmand is a special property.  It can only be changed at
	 * mount time.
	 *
	 * This is weird, but it is documented to only be changeable
	 * at mount time.
	 */
#ifdef __LINUX__
	uint64_t nbmand = 0;

	if (vfs_optionisset(vfsp, MNTOPT_NONBMAND, NULL)) {
		nbmand = B_FALSE;
	} else if (vfs_optionisset(vfsp, MNTOPT_NBMAND, NULL)) {
		nbmand = B_TRUE;
	} else {
		char osname[MAXNAMELEN];

		dmu_objset_name(os, osname);
		if (error = dsl_prop_get_integer(osname, "nbmand", &nbmand,
		    NULL)) {
			return (error);
		}
	}
#endif

	/*
	 * Register property callbacks.
	 *
	 * It would probably be fine to just check for i/o error from
	 * the first prop_register(), but I guess I like to go
	 * overboard...
	 */
	ds = dmu_objset_ds(os);
	dsl_pool_config_enter(dmu_objset_pool(os), FTAG);
	error = dsl_prop_register(ds,

	    zfs_prop_to_name(ZFS_PROP_ATIME), atime_changed_cb, zfsvfs);
	error = error ? error : dsl_prop_register(ds,
	    zfs_prop_to_name(ZFS_PROP_XATTR), xattr_changed_cb, zfsvfs);
	error = error ? error : dsl_prop_register(ds,
	    zfs_prop_to_name(ZFS_PROP_RECORDSIZE), blksz_changed_cb, zfsvfs);
	error = error ? error : dsl_prop_register(ds,
	    zfs_prop_to_name(ZFS_PROP_READONLY), readonly_changed_cb, zfsvfs);
#ifdef illumos
	error = error ? error : dsl_prop_register(ds,
	    zfs_prop_to_name(ZFS_PROP_DEVICES), devices_changed_cb, zfsvfs);
#endif
	error = error ? error : dsl_prop_register(ds,
	    zfs_prop_to_name(ZFS_PROP_SETUID), setuid_changed_cb, zfsvfs);
	error = error ? error : dsl_prop_register(ds,
	    zfs_prop_to_name(ZFS_PROP_EXEC), exec_changed_cb, zfsvfs);
	error = error ? error : dsl_prop_register(ds,
	    zfs_prop_to_name(ZFS_PROP_SNAPDIR), snapdir_changed_cb, zfsvfs);
    // This appears to be PROP_PRIVATE, investigate if we want this
    // ZOL calls this ACLTYPE
	error = error ? error : dsl_prop_register(ds,
        zfs_prop_to_name(ZFS_PROP_ACLMODE), acl_mode_changed_cb, zfsvfs);
	error = error ? error : dsl_prop_register(ds,
	    zfs_prop_to_name(ZFS_PROP_ACLINHERIT), acl_inherit_changed_cb,
	    zfsvfs);
	error = error ? error : dsl_prop_register(ds,
	    zfs_prop_to_name(ZFS_PROP_VSCAN), vscan_changed_cb, zfsvfs);
#ifdef __APPLE__
	error = error ? error : dsl_prop_register(ds,
	    zfs_prop_to_name(ZFS_PROP_APPLE_BROWSE), finderbrowse_changed_cb, zfsvfs);
	error = error ? error : dsl_prop_register(ds,
	    zfs_prop_to_name(ZFS_PROP_APPLE_IGNOREOWNER), ignoreowner_changed_cb, zfsvfs);
	error = error ? error : dsl_prop_register(ds,
	    zfs_prop_to_name(ZFS_PROP_APPLE_MIMIC_HFS), mimic_hfs_changed_cb, zfsvfs);
#endif
	dsl_pool_config_exit(dmu_objset_pool(os), FTAG);
	if (error)
		goto unregister;

	if (do_readonly)
		readonly_changed_cb(zfsvfs, readonly);
#if 0
	/*
	 * Invoke our callbacks to restore temporary mount options.
	 */
	if (do_readonly)
		readonly_changed_cb(zfsvfs, readonly);
	if (do_setuid)
		setuid_changed_cb(zfsvfs, setuid);
	if (do_exec)
		exec_changed_cb(zfsvfs, exec);
	if (do_xattr)
		xattr_changed_cb(zfsvfs, xattr);
	if (do_atime)
		atime_changed_cb(zfsvfs, atime);
	if (do_finderbrowse)
		finderbrowse_changed_cb(zfsvfs, finderbrowse);
	if (do_ignoreowner)
		ignoreowner_changed_cb(zfsvfs, ignoreowner);

	nbmand_changed_cb(zfsvfs, nbmand);
#endif

	return (0);

unregister:
	/*
	 * We may attempt to unregister some callbacks that are not
	 * registered, but this is OK; it will simply return ENOMSG,
	 * which we will ignore.
	 */
	(void) dsl_prop_unregister(ds, zfs_prop_to_name(ZFS_PROP_ATIME),
	    atime_changed_cb, zfsvfs);
	(void) dsl_prop_unregister(ds, zfs_prop_to_name(ZFS_PROP_XATTR),
	    xattr_changed_cb, zfsvfs);
	(void) dsl_prop_unregister(ds, zfs_prop_to_name(ZFS_PROP_RECORDSIZE),
	    blksz_changed_cb, zfsvfs);
	(void) dsl_prop_unregister(ds, zfs_prop_to_name(ZFS_PROP_READONLY),
	    readonly_changed_cb, zfsvfs);
#ifdef illumos
	(void) dsl_prop_unregister(ds, zfs_prop_to_name(ZFS_PROP_DEVICES),
	    devices_changed_cb, zfsvfs);
#endif
	(void) dsl_prop_unregister(ds, zfs_prop_to_name(ZFS_PROP_SETUID),
	    setuid_changed_cb, zfsvfs);
	(void) dsl_prop_unregister(ds, zfs_prop_to_name(ZFS_PROP_EXEC),
	    exec_changed_cb, zfsvfs);
	(void) dsl_prop_unregister(ds, zfs_prop_to_name(ZFS_PROP_SNAPDIR),
	    snapdir_changed_cb, zfsvfs);
	(void) dsl_prop_unregister(ds, zfs_prop_to_name(ZFS_PROP_ACLMODE),
       acl_mode_changed_cb, zfsvfs);
	(void) dsl_prop_unregister(ds, zfs_prop_to_name(ZFS_PROP_ACLINHERIT),
	    acl_inherit_changed_cb, zfsvfs);
	(void) dsl_prop_unregister(ds, zfs_prop_to_name(ZFS_PROP_VSCAN),
	    vscan_changed_cb, zfsvfs);
#ifdef __APPLE__
	(void) dsl_prop_unregister(ds, zfs_prop_to_name(ZFS_PROP_APPLE_BROWSE),
	    finderbrowse_changed_cb, zfsvfs);
	(void) dsl_prop_unregister(ds, zfs_prop_to_name(ZFS_PROP_APPLE_IGNOREOWNER),
	    ignoreowner_changed_cb, zfsvfs);
	(void) dsl_prop_unregister(ds, zfs_prop_to_name(ZFS_PROP_APPLE_MIMIC_HFS),
	    mimic_hfs_changed_cb, zfsvfs);
#endif
	return (error);
}

static int
zfs_space_delta_cb(dmu_object_type_t bonustype, void *data,
    uint64_t *userp, uint64_t *groupp)
{
	//int error = 0;

	/*
	 * Is it a valid type of object to track?
	 */
	if (bonustype != DMU_OT_ZNODE && bonustype != DMU_OT_SA)
		return (SET_ERROR(ENOENT));

	/*
	 * If we have a NULL data pointer
	 * then assume the id's aren't changing and
	 * return EEXIST to the dmu to let it know to
	 * use the same ids
	 */
	if (data == NULL)
		return (SET_ERROR(EEXIST));

	if (bonustype == DMU_OT_ZNODE) {
		znode_phys_t *znp = data;
		*userp = znp->zp_uid;
		*groupp = znp->zp_gid;
	} else {
#if 1
		int hdrsize;
		sa_hdr_phys_t *sap = data;
		sa_hdr_phys_t sa = *sap;
		boolean_t swap = B_FALSE;

		ASSERT(bonustype == DMU_OT_SA);

		if (sa.sa_magic == 0) {
			/*
			 * This should only happen for newly created
			 * files that haven't had the znode data filled
			 * in yet.
			 */
			*userp = 0;
			*groupp = 0;
			return (0);
		}
		if (sa.sa_magic == BSWAP_32(SA_MAGIC)) {
			sa.sa_magic = SA_MAGIC;
			sa.sa_layout_info = BSWAP_16(sa.sa_layout_info);
			swap = B_TRUE;
		} else {
			VERIFY3U(sa.sa_magic, ==, SA_MAGIC);
		}

		hdrsize = sa_hdrsize(&sa);
		VERIFY3U(hdrsize, >=, sizeof (sa_hdr_phys_t));
		*userp = *((uint64_t *)((uintptr_t)data + hdrsize +
		    SA_UID_OFFSET));
		*groupp = *((uint64_t *)((uintptr_t)data + hdrsize +
		    SA_GID_OFFSET));
		if (swap) {
			*userp = BSWAP_64(*userp);
			*groupp = BSWAP_64(*groupp);
		}
#endif
	}
	return (0);
}

static void
fuidstr_to_sid(zfsvfs_t *zfsvfs, const char *fuidstr,
    char *domainbuf, int buflen, uid_t *ridp)
{
	uint64_t fuid;
	const char *domain;

	fuid = strtonum(fuidstr, NULL);

	domain = zfs_fuid_find_by_idx(zfsvfs, FUID_INDEX(fuid));
	if (domain)
		(void) strlcpy(domainbuf, domain, buflen);
	else
		domainbuf[0] = '\0';
	*ridp = FUID_RID(fuid);
}

static uint64_t
zfs_userquota_prop_to_obj(zfsvfs_t *zfsvfs, zfs_userquota_prop_t type)
{
	switch (type) {
	case ZFS_PROP_USERUSED:
		return (DMU_USERUSED_OBJECT);
	case ZFS_PROP_GROUPUSED:
		return (DMU_GROUPUSED_OBJECT);
	case ZFS_PROP_USERQUOTA:
		return (zfsvfs->z_userquota_obj);
	case ZFS_PROP_GROUPQUOTA:
		return (zfsvfs->z_groupquota_obj);
    default:
		return (SET_ERROR(ENOTSUP));
        break;
	}
	return (0);
}

int
zfs_userspace_many(zfsvfs_t *zfsvfs, zfs_userquota_prop_t type,
    uint64_t *cookiep, void *vbuf, uint64_t *bufsizep)
{
	int error;
	zap_cursor_t zc;
	zap_attribute_t za;
	zfs_useracct_t *buf = vbuf;
	uint64_t obj;

	if (!dmu_objset_userspace_present(zfsvfs->z_os))
		return (SET_ERROR(ENOTSUP));

	obj = zfs_userquota_prop_to_obj(zfsvfs, type);
	if (obj == 0) {
		*bufsizep = 0;
		return (0);
	}

	for (zap_cursor_init_serialized(&zc, zfsvfs->z_os, obj, *cookiep);
	    (error = zap_cursor_retrieve(&zc, &za)) == 0;
	    zap_cursor_advance(&zc)) {
		if ((uintptr_t)buf - (uintptr_t)vbuf + sizeof (zfs_useracct_t) >
		    *bufsizep)
			break;

		fuidstr_to_sid(zfsvfs, za.za_name,
		    buf->zu_domain, sizeof (buf->zu_domain), &buf->zu_rid);

		buf->zu_space = za.za_first_integer;
		buf++;
	}
	if (error == ENOENT)
		error = 0;

	ASSERT3U((uintptr_t)buf - (uintptr_t)vbuf, <=, *bufsizep);
	*bufsizep = (uintptr_t)buf - (uintptr_t)vbuf;
	*cookiep = zap_cursor_serialize(&zc);
	zap_cursor_fini(&zc);
	return (error);
}

/*
 * buf must be big enough (eg, 32 bytes)
 */
static int
id_to_fuidstr(zfsvfs_t *zfsvfs, const char *domain, uid_t rid,
    char *buf, boolean_t addok)
{
	uint64_t fuid;
	int domainid = 0;

	if (domain && domain[0]) {
		domainid = zfs_fuid_find_by_domain(zfsvfs, domain, NULL, addok);
		if (domainid == -1)
			return (SET_ERROR(ENOENT));
	}
	fuid = FUID_ENCODE(domainid, rid);
	(void) snprintf(buf, 32, "%llx", (longlong_t)fuid);
	return (0);
}

int
zfs_userspace_one(zfsvfs_t *zfsvfs, zfs_userquota_prop_t type,
    const char *domain, uint64_t rid, uint64_t *valp)
{
	char buf[32];
	int err;
	uint64_t obj;

	*valp = 0;

	if (!dmu_objset_userspace_present(zfsvfs->z_os))
		return (SET_ERROR(ENOTSUP));

	obj = zfs_userquota_prop_to_obj(zfsvfs, type);
	if (obj == 0)
		return (0);

	err = id_to_fuidstr(zfsvfs, domain, rid, buf, B_FALSE);
	if (err)
		return (err);

	err = zap_lookup(zfsvfs->z_os, obj, buf, 8, 1, valp);
	if (err == ENOENT)
		err = 0;
	return (err);
}

int
zfs_set_userquota(zfsvfs_t *zfsvfs, zfs_userquota_prop_t type,
    const char *domain, uint64_t rid, uint64_t quota)
{
	char buf[32];
	int err;
	dmu_tx_t *tx;
	uint64_t *objp;
	boolean_t fuid_dirtied;

	if (type != ZFS_PROP_USERQUOTA && type != ZFS_PROP_GROUPQUOTA)
		return (SET_ERROR(EINVAL));

	if (zfsvfs->z_version < ZPL_VERSION_USERSPACE)
		return (SET_ERROR(ENOTSUP));

	objp = (type == ZFS_PROP_USERQUOTA) ? &zfsvfs->z_userquota_obj :
	    &zfsvfs->z_groupquota_obj;

	err = id_to_fuidstr(zfsvfs, domain, rid, buf, B_TRUE);
	if (err)
		return (err);
	fuid_dirtied = zfsvfs->z_fuid_dirty;

	tx = dmu_tx_create(zfsvfs->z_os);
	dmu_tx_hold_zap(tx, *objp ? *objp : DMU_NEW_OBJECT, B_TRUE, NULL);
	if (*objp == 0) {
		dmu_tx_hold_zap(tx, MASTER_NODE_OBJ, B_TRUE,
		    zfs_userquota_prop_prefixes[type]);
	}
	if (fuid_dirtied)
		zfs_fuid_txhold(zfsvfs, tx);
	err = dmu_tx_assign(tx, TXG_WAIT);
	if (err) {
		dmu_tx_abort(tx);
		return (err);
	}

	mutex_enter(&zfsvfs->z_lock);
	if (*objp == 0) {
		*objp = zap_create(zfsvfs->z_os, DMU_OT_USERGROUP_QUOTA,
		    DMU_OT_NONE, 0, tx);
		VERIFY(0 == zap_add(zfsvfs->z_os, MASTER_NODE_OBJ,
		    zfs_userquota_prop_prefixes[type], 8, 1, objp, tx));
	}
	mutex_exit(&zfsvfs->z_lock);

	if (quota == 0) {
		err = zap_remove(zfsvfs->z_os, *objp, buf, tx);
		if (err == ENOENT)
			err = 0;
	} else {
		err = zap_update(zfsvfs->z_os, *objp, buf, 8, 1, &quota, tx);
	}
	ASSERT(err == 0);
	if (fuid_dirtied)
		zfs_fuid_sync(zfsvfs, tx);
	dmu_tx_commit(tx);
	return (err);
}

boolean_t
zfs_fuid_overquota(zfsvfs_t *zfsvfs, boolean_t isgroup, uint64_t fuid)
{
	char buf[32];
	uint64_t used, quota, usedobj, quotaobj;
	int err;

	usedobj = isgroup ? DMU_GROUPUSED_OBJECT : DMU_USERUSED_OBJECT;
	quotaobj = isgroup ? zfsvfs->z_groupquota_obj : zfsvfs->z_userquota_obj;

	if (quotaobj == 0 || zfsvfs->z_replay)
		return (B_FALSE);

	(void) snprintf(buf, sizeof(buf), "%llx", (longlong_t)fuid);
	err = zap_lookup(zfsvfs->z_os, quotaobj, buf, 8, 1, &quota);
	if (err != 0)
		return (B_FALSE);

	err = zap_lookup(zfsvfs->z_os, usedobj, buf, 8, 1, &used);
	if (err != 0)
		return (B_FALSE);
	return (used >= quota);
}

boolean_t
zfs_owner_overquota(zfsvfs_t *zfsvfs, znode_t *zp, boolean_t isgroup)
{
	uint64_t fuid;
	uint64_t quotaobj;

	quotaobj = isgroup ? zfsvfs->z_groupquota_obj : zfsvfs->z_userquota_obj;

	fuid = isgroup ? zp->z_gid : zp->z_uid;

	if (quotaobj == 0 || zfsvfs->z_replay)
		return (B_FALSE);

	return (zfs_fuid_overquota(zfsvfs, isgroup, fuid));
}

int
zfsvfs_create(const char *osname, zfsvfs_t **zfvp)
{
	objset_t *os;
	zfsvfs_t *zfsvfs;
	uint64_t zval;
	int i, error;
	uint64_t sa_obj;

	zfsvfs = kmem_zalloc(sizeof (zfsvfs_t), KM_SLEEP);

	/*
	 * We claim to always be readonly so we can open snapshots;
	 * other ZPL code will prevent us from writing to snapshots.
	 */
	error = dmu_objset_own(osname, DMU_OST_ZFS, B_TRUE, zfsvfs, &os);
	if (error) {
		kmem_free(zfsvfs, sizeof (zfsvfs_t));
		return (error);
	}

	/*
	 * Initialize the zfs-specific filesystem structure.
	 * Should probably make this a kmem cache, shuffle fields,
	 * and just bzero up to z_hold_mtx[].
	 */
	zfsvfs->z_vfs = NULL;
	zfsvfs->z_parent = zfsvfs;
	zfsvfs->z_max_blksz = SPA_OLD_MAXBLOCKSIZE;
	zfsvfs->z_show_ctldir = ZFS_SNAPDIR_VISIBLE;
	zfsvfs->z_os = os;

	/* Volume status "all ok" */
	zfsvfs->z_notification_conditions = 0;
	zfsvfs->z_freespace_notify_warninglimit = 0;
	zfsvfs->z_freespace_notify_dangerlimit = 0;
	zfsvfs->z_freespace_notify_desiredlevel = 0;

	error = zfs_get_zplprop(os, ZFS_PROP_VERSION, &zfsvfs->z_version);
	if (error) {
		goto out;
	} else if (zfsvfs->z_version > ZPL_VERSION) {
		error = SET_ERROR(ENOTSUP);
		goto out;
	}
	if ((error = zfs_get_zplprop(os, ZFS_PROP_NORMALIZE, &zval)) != 0)
		goto out;
	zfsvfs->z_norm = (int)zval;

	if ((error = zfs_get_zplprop(os, ZFS_PROP_UTF8ONLY, &zval)) != 0)
		goto out;
	zfsvfs->z_utf8 = (zval != 0);

	if ((error = zfs_get_zplprop(os, ZFS_PROP_CASE, &zval)) != 0)
		goto out;
	zfsvfs->z_case = (uint_t)zval;

	if ((error = zfs_get_zplprop(os, ZFS_PROP_ACLMODE, &zval)) != 0)
		goto out;
	zfsvfs->z_acl_mode = (uint_t)zval;

	zfs_get_zplprop(os, ZFS_PROP_APPLE_LASTUNMOUNT, &zval);
	zfsvfs->z_last_unmount_time = zval;
	printf("ZFS: '%s' mount using last_unmount value %lx\n",
		   osname,
		   zfsvfs->z_last_unmount_time);

	/*
	 * Fold case on file systems that are always or sometimes case
	 * insensitive.
	 */
	if (zfsvfs->z_case == ZFS_CASE_INSENSITIVE ||
	    zfsvfs->z_case == ZFS_CASE_MIXED)
		zfsvfs->z_norm |= U8_TEXTPREP_TOUPPER;

	zfsvfs->z_use_fuids = USE_FUIDS(zfsvfs->z_version, zfsvfs->z_os);
	zfsvfs->z_use_sa = USE_SA(zfsvfs->z_version, zfsvfs->z_os);

	if (zfsvfs->z_use_sa) {
		/* should either have both of these objects or none */
		error = zap_lookup(os, MASTER_NODE_OBJ, ZFS_SA_ATTRS, 8, 1,
		    &sa_obj);
		if (error)
			goto out;

		error = zfs_get_zplprop(os, ZFS_PROP_XATTR, &zval);
		if ((error == 0) && (zval == ZFS_XATTR_SA))
			zfsvfs->z_xattr_sa = B_TRUE;

	} else {
		/*
		 * Pre SA versions file systems should never touch
		 * either the attribute registration or layout objects.
		 */
		sa_obj = 0;
	}

	error = sa_setup(os, sa_obj, zfs_attr_table, ZPL_END,
	    &zfsvfs->z_attr_table);
	if (error)
		goto out;

	if (zfsvfs->z_version >= ZPL_VERSION_SA)
		sa_register_update_callback(os, zfs_sa_upgrade);

	error = zap_lookup(os, MASTER_NODE_OBJ, ZFS_ROOT_OBJ, 8, 1,
	    &zfsvfs->z_root);
	if (error)
		goto out;
	ASSERT(zfsvfs->z_root != 0);

	error = zap_lookup(os, MASTER_NODE_OBJ, ZFS_UNLINKED_SET, 8, 1,
	    &zfsvfs->z_unlinkedobj);
	if (error)
		goto out;

	error = zap_lookup(os, MASTER_NODE_OBJ,
	    zfs_userquota_prop_prefixes[ZFS_PROP_USERQUOTA],
	    8, 1, &zfsvfs->z_userquota_obj);
	if (error && error != ENOENT)
		goto out;

	error = zap_lookup(os, MASTER_NODE_OBJ,
	    zfs_userquota_prop_prefixes[ZFS_PROP_GROUPQUOTA],
	    8, 1, &zfsvfs->z_groupquota_obj);
	if (error && error != ENOENT)
		goto out;

	error = zap_lookup(os, MASTER_NODE_OBJ, ZFS_FUID_TABLES, 8, 1,
	    &zfsvfs->z_fuid_obj);
	if (error && error != ENOENT)
		goto out;

	error = zap_lookup(os, MASTER_NODE_OBJ, ZFS_SHARES_DIR, 8, 1,
	    &zfsvfs->z_shares_dir);
	if (error && error != ENOENT)
		goto out;

	mutex_init(&zfsvfs->z_znodes_lock, NULL, MUTEX_DEFAULT, NULL);
	mutex_init(&zfsvfs->z_lock, NULL, MUTEX_DEFAULT, NULL);
	mutex_init(&zfsvfs->z_reclaim_list_lock, NULL, MUTEX_DEFAULT, NULL);
	mutex_init(&zfsvfs->z_reclaim_thr_lock, NULL, MUTEX_DEFAULT, NULL);
	mutex_init(&zfsvfs->z_vnodecreate_lock, NULL, MUTEX_DEFAULT, NULL);
	cv_init(&zfsvfs->z_reclaim_thr_cv, NULL, CV_DEFAULT, NULL);
	list_create(&zfsvfs->z_all_znodes, sizeof (znode_t),
	    offsetof(znode_t, z_link_node));
<<<<<<< HEAD
=======
	rrm_init(&zsb->z_teardown_lock, B_FALSE);
	rw_init(&zsb->z_teardown_inactive_lock, NULL, RW_DEFAULT, NULL);
	rw_init(&zsb->z_fuid_lock, NULL, RW_DEFAULT, NULL);
>>>>>>> 905edb40

	list_create(&zfsvfs->z_reclaim_znodes, sizeof (znode_t),
	    offsetof(znode_t, z_link_reclaim_node));
	list_create(&zfsvfs->z_vnodecreate_list, sizeof (struct vnodecreate),
	    offsetof(struct vnodecreate, link));
	rrw_init(&zfsvfs->z_teardown_lock, B_FALSE);
	rw_init(&zfsvfs->z_teardown_inactive_lock, NULL, RW_DEFAULT, NULL);
	rw_init(&zfsvfs->z_fuid_lock, NULL, RW_DEFAULT, NULL);
	for (i = 0; i != ZFS_OBJ_MTX_SZ; i++)
		mutex_init(&zfsvfs->z_hold_mtx[i], NULL, MUTEX_DEFAULT, NULL);

    zfsvfs->z_reclaim_thread_exit = FALSE;
	(void) thread_create(NULL, 0, vnop_reclaim_thread, zfsvfs, 0, &p0,
	    TS_RUN, minclsyspri);

	*zfvp = zfsvfs;
	return (0);

out:
	dmu_objset_disown(os, zfsvfs);
	*zfvp = NULL;
	kmem_free(zfsvfs, sizeof (zfsvfs_t));
	return (error);
}

static int
zfsvfs_setup(zfsvfs_t *zfsvfs, boolean_t mounting)
{
	int error;

	error = zfs_register_callbacks(zfsvfs->z_vfs);
	if (error)
		return (error);

	/*
	 * Set the objset user_ptr to track its zfsvfs.
	 */
	mutex_enter(&zfsvfs->z_os->os_user_ptr_lock);
	dmu_objset_set_user(zfsvfs->z_os, zfsvfs);
	mutex_exit(&zfsvfs->z_os->os_user_ptr_lock);

	zfsvfs->z_log = zil_open(zfsvfs->z_os, zfs_get_data);

	/*
	 * If we are not mounting (ie: online recv), then we don't
	 * have to worry about replaying the log as we blocked all
	 * operations out since we closed the ZIL.
	 */
	if (mounting) {

		/*
		 * During replay we remove the read only flag to
		 * allow replays to succeed.
		 */
#if 1
		if (!zfs_vnop_skip_unlinked_drain)
			if (!vfs_isrdonly(zfsvfs->z_vfs))
				zfs_unlinked_drain(zfsvfs);
#endif

		/*
		 * Parse and replay the intent log.
		 *
		 * Because of ziltest, this must be done after
		 * zfs_unlinked_drain().  (Further note: ziltest
		 * doesn't use readonly mounts, where
		 * zfs_unlinked_drain() isn't called.)  This is because
		 * ziltest causes spa_sync() to think it's committed,
		 * but actually it is not, so the intent log contains
		 * many txg's worth of changes.
		 *
		 * In particular, if object N is in the unlinked set in
		 * the last txg to actually sync, then it could be
		 * actually freed in a later txg and then reallocated
		 * in a yet later txg.  This would write a "create
		 * object N" record to the intent log.  Normally, this
		 * would be fine because the spa_sync() would have
		 * written out the fact that object N is free, before
		 * we could write the "create object N" intent log
		 * record.
		 *
		 * But when we are in ziltest mode, we advance the "open
		 * txg" without actually spa_sync()-ing the changes to
		 * disk.  So we would see that object N is still
		 * allocated and in the unlinked set, and there is an
		 * intent log record saying to allocate it.
		 */
		if (spa_writeable(dmu_objset_spa(zfsvfs->z_os))) {
			if (zil_replay_disable) {
				zil_destroy(zfsvfs->z_log, B_FALSE);
			} else {
				zfsvfs->z_replay = B_TRUE;
				zil_replay(zfsvfs->z_os, zfsvfs,
				    zfs_replay_vector);
				zfsvfs->z_replay = B_FALSE;
			}
		}
	}

	return (0);
}

extern krwlock_t zfsvfs_lock; /* in zfs_znode.c */

void
zfsvfs_free(zfsvfs_t *zfsvfs)
{
	int i;

    dprintf("+zfsvfs_free\n");
	/*
	 * This is a barrier to prevent the filesystem from going away in
	 * zfs_znode_move() until we can safely ensure that the filesystem is
	 * not unmounted. We consider the filesystem valid before the barrier
	 * and invalid after the barrier.
	 */
	//rw_enter(&zfsvfs_lock, RW_READER);
	//rw_exit(&zfsvfs_lock);

	zfs_fuid_destroy(zfsvfs);

	/* Wait for reclaim to empty, before holding locks */
	int count = 0;
	while(!list_empty(&zfsvfs->z_all_znodes) ||
		  !list_empty(&zfsvfs->z_reclaim_znodes)) {
		cv_signal(&zfsvfs->z_reclaim_thr_cv);
		printf("ZFS: Waiting for reclaim to drain: %d + %d\n",
			   list_empty(&zfsvfs->z_all_znodes),
			   list_empty(&zfsvfs->z_reclaim_znodes));
		delay(hz);
		if (count++ > 10) break;
	}

<<<<<<< HEAD
    dprintf("stopping reclaim thread\n");
	mutex_enter(&zfsvfs->z_reclaim_thr_lock);
    zfsvfs->z_reclaim_thread_exit = TRUE;
	cv_signal(&zfsvfs->z_reclaim_thr_cv);
	while (zfsvfs->z_reclaim_thread_exit == TRUE)
		cv_wait(&zfsvfs->z_reclaim_thr_cv, &zfsvfs->z_reclaim_thr_lock);
	mutex_exit(&zfsvfs->z_reclaim_thr_lock);
	dprintf("Complete\n");

	mutex_destroy(&zfsvfs->z_reclaim_thr_lock);
	cv_destroy(&zfsvfs->z_reclaim_thr_cv);
    dprintf("Stopped, then releasing node.\n");

	mutex_destroy(&zfsvfs->z_znodes_lock);
	mutex_destroy(&zfsvfs->z_lock);
	mutex_destroy(&zfsvfs->z_reclaim_list_lock);
	mutex_destroy(&zfsvfs->z_vnodecreate_lock);
	list_destroy(&zfsvfs->z_all_znodes);
	list_destroy(&zfsvfs->z_reclaim_znodes);
	list_destroy(&zfsvfs->z_vnodecreate_list);
	rrw_destroy(&zfsvfs->z_teardown_lock);
	rw_destroy(&zfsvfs->z_teardown_inactive_lock);
	rw_destroy(&zfsvfs->z_fuid_lock);
=======
	mutex_destroy(&zsb->z_znodes_lock);
	mutex_destroy(&zsb->z_lock);
	list_destroy(&zsb->z_all_znodes);
	rrm_destroy(&zsb->z_teardown_lock);
	rw_destroy(&zsb->z_teardown_inactive_lock);
	rw_destroy(&zsb->z_fuid_lock);
>>>>>>> 905edb40
	for (i = 0; i != ZFS_OBJ_MTX_SZ; i++)
		mutex_destroy(&zfsvfs->z_hold_mtx[i]);
	kmem_free(zfsvfs, sizeof (zfsvfs_t));
    dprintf("-zfsvfs_free\n");
}

static void
zfs_set_fuid_feature(zfsvfs_t *zfsvfs)
{
	zfsvfs->z_use_fuids = USE_FUIDS(zfsvfs->z_version, zfsvfs->z_os);
	if (zfsvfs->z_vfs) {
#if 0
		if (zfsvfs->z_use_fuids) {
			vfs_set_feature(zfsvfs->z_vfs, VFSFT_XVATTR);
			vfs_set_feature(zfsvfs->z_vfs, VFSFT_SYSATTR_VIEWS);
			vfs_set_feature(zfsvfs->z_vfs, VFSFT_ACEMASKONACCESS);
			vfs_set_feature(zfsvfs->z_vfs, VFSFT_ACLONCREATE);
			vfs_set_feature(zfsvfs->z_vfs, VFSFT_ACCESS_FILTER);
			vfs_set_feature(zfsvfs->z_vfs, VFSFT_REPARSE);
		} else {
			vfs_clear_feature(zfsvfs->z_vfs, VFSFT_XVATTR);
			vfs_clear_feature(zfsvfs->z_vfs, VFSFT_SYSATTR_VIEWS);
			vfs_clear_feature(zfsvfs->z_vfs, VFSFT_ACEMASKONACCESS);
			vfs_clear_feature(zfsvfs->z_vfs, VFSFT_ACLONCREATE);
			vfs_clear_feature(zfsvfs->z_vfs, VFSFT_ACCESS_FILTER);
			vfs_clear_feature(zfsvfs->z_vfs, VFSFT_REPARSE);
		}
#endif
	}
	zfsvfs->z_use_sa = USE_SA(zfsvfs->z_version, zfsvfs->z_os);
}

static int
zfs_domount(struct mount *vfsp, dev_t mount_dev, char *osname, vfs_context_t ctx)
{
	int error = 0;
	zfsvfs_t *zfsvfs;
#ifndef __APPLE__
	uint64_t recordsize, fsid_guid;
	vnode_t *vp;
#else
	uint64_t mimic_hfs = 0;
	struct timeval tv;
#endif

	ASSERT(vfsp);
	ASSERT(osname);

	error = zfsvfs_create(osname, &zfsvfs);
	if (error)
		return (error);
	zfsvfs->z_vfs = vfsp;

#ifdef illumos
	/* Initialize the generic filesystem structure. */
	vfsp->vfs_bcount = 0;
	vfsp->vfs_data = NULL;

	if (zfs_create_unique_device(&mount_dev) == -1) {
		error = ENODEV;
		goto out;
	}
	ASSERT(vfs_devismounted(mount_dev) == 0);
#endif


#ifdef __APPLE__
	/*
	 * Record the mount time (for Spotlight)
	 */
	microtime(&tv);
	zfsvfs->z_mount_time = tv.tv_sec;

	vfs_setfsprivate(vfsp, zfsvfs);
#else
	if (error = dsl_prop_get_integer(osname, "recordsize", &recordsize,
	    NULL))
		goto out;
	zfsvfs->z_vfs->vfs_bsize = SPA_MINBLOCKSIZE;
	zfsvfs->z_vfs->mnt_stat.f_iosize = recordsize;

	vfsp->vfs_data = zfsvfs;
	vfsp->mnt_flag |= MNT_LOCAL;
	vfsp->mnt_kern_flag |= MNTK_LOOKUP_SHARED;
	vfsp->mnt_kern_flag |= MNTK_SHARED_WRITES;
	vfsp->mnt_kern_flag |= MNTK_EXTENDED_SHARED;
#endif

	/*
	 * The fsid is 64 bits, composed of an 8-bit fs type, which
	 * separates our fsid from any other filesystem types, and a
	 * 56-bit objset unique ID.  The objset unique ID is unique to
	 * all objsets open on this system, provided by unique_create().
	 * The 8-bit fs type must be put in the low bits of fsid[1]
	 * because that's where other Solaris filesystems put it.
	 */

#ifdef __APPLE__
	error = dsl_prop_get_integer(osname, "com.apple.mimic_hfs", &mimic_hfs, NULL);
	vfs_getnewfsid(vfsp);

	if(mimic_hfs) {
	    struct vfsstatfs *vfsstatfs;
	    vfsstatfs = vfs_statfs(vfsp);
	    strlcpy(vfsstatfs->f_fstypename, "hfs", MFSTYPENAMELEN);
	}

#else
	fsid_guid = dmu_objset_fsid_guid(zfsvfs->z_os);
	ASSERT((fsid_guid & ~((1ULL<<56)-1)) == 0);
	vfsp->vfs_fsid.val[0] = fsid_guid;
	vfsp->vfs_fsid.val[1] = ((fsid_guid>>32) << 8) |
	    vfsp->mnt_vfc->vfc_typenum & 0xFF;
#endif

	/*
	 * Set features for file system.
	 */
	zfs_set_fuid_feature(zfsvfs);
#if 0
	if (zfsvfs->z_case == ZFS_CASE_INSENSITIVE) {
		vfs_set_feature(vfsp, VFSFT_DIRENTFLAGS);
		vfs_set_feature(vfsp, VFSFT_CASEINSENSITIVE);
		vfs_set_feature(vfsp, VFSFT_NOCASESENSITIVE);
	} else if (zfsvfs->z_case == ZFS_CASE_MIXED) {
		vfs_set_feature(vfsp, VFSFT_DIRENTFLAGS);
		vfs_set_feature(vfsp, VFSFT_CASEINSENSITIVE);
	}
	vfs_set_feature(vfsp, VFSFT_ZEROCOPY_SUPPORTED);
#endif

	if (dmu_objset_is_snapshot(zfsvfs->z_os)) {
		uint64_t pval;
		char fsname[MAXNAMELEN];
		zfsvfs_t *fs_zfsvfs;

		dmu_fsname(osname, fsname);
		error = getzfsvfs(fsname, &fs_zfsvfs);
		if (error == 0) {
			if (fs_zfsvfs->z_unmounted)
				error = SET_ERROR(EINVAL);
			VFS_RELE(fs_zfsvfs->z_vfs);
		}
		if (error) {
			printf("file system '%s' is unmounted : error %d\n",
			    fsname,
			    error);
			goto out;
		}

        vfs_setflags(vfsp, (u_int64_t)((unsigned int)MNT_AUTOMOUNTED));

		atime_changed_cb(zfsvfs, B_FALSE);
		readonly_changed_cb(zfsvfs, B_TRUE);
		if ((error = dsl_prop_get_integer(osname, "xattr", &pval, NULL)))
			goto out;
		xattr_changed_cb(zfsvfs, pval);
		zfsvfs->z_issnap = B_TRUE;
		zfsvfs->z_os->os_sync = ZFS_SYNC_DISABLED;

		mutex_enter(&zfsvfs->z_os->os_user_ptr_lock);
		dmu_objset_set_user(zfsvfs->z_os, zfsvfs);
		mutex_exit(&zfsvfs->z_os->os_user_ptr_lock);

	} else {
		error = zfsvfs_setup(zfsvfs, B_TRUE);
	}


	vfs_mountedfrom(vfsp, osname);
#ifdef __APPLE__

#else
	/* Grab extra reference. */
	VERIFY(VFS_ROOT(vfsp, LK_EXCLUSIVE, &vp) == 0);
	VOP_UNLOCK(vp, 0);
#endif

#if 1 // Want .zfs or not
	if (!zfsvfs->z_issnap) {
		zfsctl_create(zfsvfs);
    }
#endif
out:
	if (error) {
		dmu_objset_disown(zfsvfs->z_os, zfsvfs);
		zfsvfs_free(zfsvfs);
	} else {
		atomic_add_32(&zfs_active_fs_count, 1);
	}

	return (error);
}

void
zfs_unregister_callbacks(zfsvfs_t *zfsvfs)
{
	objset_t *os = zfsvfs->z_os;
	struct dsl_dataset *ds;

	/*
	 * Unregister properties.
	 */
	if (!dmu_objset_is_snapshot(os)) {
		ds = dmu_objset_ds(os);
		VERIFY(dsl_prop_unregister(ds, "atime", atime_changed_cb,
		    zfsvfs) == 0);

#ifdef LINUX
		VERIFY(dsl_prop_unregister(ds, "relatime", relatime_changed_cb,
		    zsb) == 0);
#endif

		VERIFY(dsl_prop_unregister(ds, "xattr", xattr_changed_cb,
		    zfsvfs) == 0);

		VERIFY(dsl_prop_unregister(ds, "recordsize", blksz_changed_cb,
		    zfsvfs) == 0);

		VERIFY(dsl_prop_unregister(ds, "readonly", readonly_changed_cb,
		    zfsvfs) == 0);

		VERIFY(dsl_prop_unregister(ds, "setuid", setuid_changed_cb,
		    zfsvfs) == 0);

		VERIFY(dsl_prop_unregister(ds, "exec", exec_changed_cb,
		    zfsvfs) == 0);

		VERIFY(dsl_prop_unregister(ds, "snapdir", snapdir_changed_cb,
		    zfsvfs) == 0);

		VERIFY(dsl_prop_unregister(ds, "aclmode", acl_mode_changed_cb,
            zfsvfs) == 0);

		VERIFY(dsl_prop_unregister(ds, "aclinherit",
		    acl_inherit_changed_cb, zfsvfs) == 0);

		VERIFY(dsl_prop_unregister(ds, "vscan",
		    vscan_changed_cb, zfsvfs) == 0);
#ifdef __APPLE__
		VERIFY(dsl_prop_unregister(ds, "com.apple.browse",
		    finderbrowse_changed_cb, zfsvfs) == 0);
		VERIFY(dsl_prop_unregister(ds, "com.apple.ignoreowner",
		    ignoreowner_changed_cb, zfsvfs) == 0);
		VERIFY(dsl_prop_unregister(ds, "com.apple.mimic_hfs",
		    mimic_hfs_changed_cb, zfsvfs) == 0);
#endif
	}
}

#ifdef SECLABEL
/*
 * Convert a decimal digit string to a uint64_t integer.
 */
static int
str_to_uint64(char *str, uint64_t *objnum)
{
	uint64_t num = 0;

	while (*str) {
		if (*str < '0' || *str > '9')
			return (EINVAL);

		num = num*10 + *str++ - '0';
	}

	*objnum = num;
	return (0);
}

/*
 * The boot path passed from the boot loader is in the form of
 * "rootpool-name/root-filesystem-object-number'. Convert this
 * string to a dataset name: "rootpool-name/root-filesystem-name".
 */
static int
zfs_parse_bootfs(char *bpath, char *outpath)
{
	char *slashp;
	uint64_t objnum;
	int error;

	if (*bpath == 0 || *bpath == '/')
		return (EINVAL);

	(void) strcpy(outpath, bpath);

	slashp = strchr(bpath, '/');

	/* if no '/', just return the pool name */
	if (slashp == NULL) {
		return (0);
	}

	/* if not a number, just return the root dataset name */
	if (str_to_uint64(slashp+1, &objnum)) {
		return (0);
	}

	*slashp = '\0';
	error = dsl_dsobj_to_dsname(bpath, objnum, outpath);
	*slashp = '/';

	return (error);
}

/*
 * Check that the hex label string is appropriate for the dataset being
 * mounted into the global_zone proper.
 *
 * Return an error if the hex label string is not default or
 * admin_low/admin_high.  For admin_low labels, the corresponding
 * dataset must be readonly.
 */
int
zfs_check_global_label(const char *dsname, const char *hexsl)
{
	if (strcasecmp(hexsl, ZFS_MLSLABEL_DEFAULT) == 0)
		return (0);
	if (strcasecmp(hexsl, ADMIN_HIGH) == 0)
		return (0);
	if (strcasecmp(hexsl, ADMIN_LOW) == 0) {
		/* must be readonly */
		uint64_t rdonly;

		if (dsl_prop_get_integer(dsname,
		    zfs_prop_to_name(ZFS_PROP_READONLY), &rdonly, NULL))
			return (SET_ERROR(EACCES));
		return (rdonly ? 0 : EACCES);
	}
	return (SET_ERROR(EACCES));
}

/*
 * zfs_mount_label_policy:
 *	Determine whether the mount is allowed according to MAC check.
 *	by comparing (where appropriate) label of the dataset against
 *	the label of the zone being mounted into.  If the dataset has
 *	no label, create one.
 *
 *	Returns:
 *		 0 :	access allowed
 *		>0 :	error code, such as EACCES
 */
static int
zfs_mount_label_policy(vfs_t *vfsp, char *osname)
{
	int		error, retv;
	zone_t		*mntzone = NULL;
	ts_label_t	*mnt_tsl;
	bslabel_t	*mnt_sl;
	bslabel_t	ds_sl;
	char		ds_hexsl[MAXNAMELEN];

	retv = EACCES;				/* assume the worst */

	/*
	 * Start by getting the dataset label if it exists.
	 */
	error = dsl_prop_get(osname, zfs_prop_to_name(ZFS_PROP_MLSLABEL),
	    1, sizeof (ds_hexsl), &ds_hexsl, NULL);
	if (error)
		return (EACCES);

	/*
	 * If labeling is NOT enabled, then disallow the mount of datasets
	 * which have a non-default label already.  No other label checks
	 * are needed.
	 */
	if (!is_system_labeled()) {
		if (strcasecmp(ds_hexsl, ZFS_MLSLABEL_DEFAULT) == 0)
			return (0);
		return (EACCES);
	}

	/*
	 * Get the label of the mountpoint.  If mounting into the global
	 * zone (i.e. mountpoint is not within an active zone and the
	 * zoned property is off), the label must be default or
	 * admin_low/admin_high only; no other checks are needed.
	 */
	mntzone = zone_find_by_any_path(refstr_value(vfsp->vfs_mntpt), B_FALSE);
	if (mntzone->zone_id == GLOBAL_ZONEID) {
		uint64_t zoned;

		zone_rele(mntzone);

		if (dsl_prop_get_integer(osname,
		    zfs_prop_to_name(ZFS_PROP_ZONED), &zoned, NULL))
			return (EACCES);
		if (!zoned)
			return (zfs_check_global_label(osname, ds_hexsl));
		else
			/*
			 * This is the case of a zone dataset being mounted
			 * initially, before the zone has been fully created;
			 * allow this mount into global zone.
			 */
			return (0);
	}

	mnt_tsl = mntzone->zone_slabel;
	ASSERT(mnt_tsl != NULL);
	label_hold(mnt_tsl);
	mnt_sl = label2bslabel(mnt_tsl);

	if (strcasecmp(ds_hexsl, ZFS_MLSLABEL_DEFAULT) == 0) {
		/*
		 * The dataset doesn't have a real label, so fabricate one.
		 */
		char *str = NULL;

		if (l_to_str_internal(mnt_sl, &str) == 0 &&
		    dsl_prop_set_string(osname,
		    zfs_prop_to_name(ZFS_PROP_MLSLABEL),
		    ZPROP_SRC_LOCAL, str) == 0)
			retv = 0;
		if (str != NULL)
			kmem_free(str, strlen(str) + 1);
	} else if (hexstr_to_label(ds_hexsl, &ds_sl) == 0) {
		/*
		 * Now compare labels to complete the MAC check.  If the
		 * labels are equal then allow access.  If the mountpoint
		 * label dominates the dataset label, allow readonly access.
		 * Otherwise, access is denied.
		 */
		if (blequal(mnt_sl, &ds_sl))
			retv = 0;
		else if (bldominates(mnt_sl, &ds_sl)) {
			vfs_setmntopt(vfsp, MNTOPT_RO, NULL, 0);
			retv = 0;
		}
	}

	label_rele(mnt_tsl);
	zone_rele(mntzone);
	return (retv);
}
#endif	/* SECLABEL */

#ifdef OPENSOLARIS_MOUNTROOT
static int
zfs_mountroot(vfs_t *vfsp, enum whymountroot why)
{
	int error = 0;
	static int zfsrootdone = 0;
	zfsvfs_t *zfsvfs = NULL;
	znode_t *zp = NULL;
	vnode_t *vp = NULL;
	char *zfs_bootfs;
	char *zfs_devid;

	ASSERT(vfsp);

	/*
	 * The filesystem that we mount as root is defined in the
	 * boot property "zfs-bootfs" with a format of
	 * "poolname/root-dataset-objnum".
	 */
	if (why == ROOT_INIT) {
		if (zfsrootdone++)
			return (EBUSY);
		/*
		 * the process of doing a spa_load will require the
		 * clock to be set before we could (for example) do
		 * something better by looking at the timestamp on
		 * an uberblock, so just set it to -1.
		 */
		clkset(-1);

		if ((zfs_bootfs = spa_get_bootprop("zfs-bootfs")) == NULL) {
			cmn_err(CE_NOTE, "spa_get_bootfs: can not get "
			    "bootfs name");
			return (EINVAL);
		}
		zfs_devid = spa_get_bootprop("diskdevid");
		error = spa_import_rootpool(rootfs.bo_name, zfs_devid);
		if (zfs_devid)
			spa_free_bootprop(zfs_devid);
		if (error) {
			spa_free_bootprop(zfs_bootfs);
			cmn_err(CE_NOTE, "spa_import_rootpool: error %d",
			    error);
			return (error);
		}
		if (error = zfs_parse_bootfs(zfs_bootfs, rootfs.bo_name)) {
			spa_free_bootprop(zfs_bootfs);
			cmn_err(CE_NOTE, "zfs_parse_bootfs: error %d",
			    error);
			return (error);
		}

		spa_free_bootprop(zfs_bootfs);

		if (error = vfs_lock(vfsp))
			return (error);

		if (error = zfs_domount(vfsp, rootfs.bo_name)) {
			cmn_err(CE_NOTE, "zfs_domount: error %d", error);
			goto out;
		}

		zfsvfs = (zfsvfs_t *)vfsp->vfs_data;
		ASSERT(zfsvfs);
		if (error = zfs_zget(zfsvfs, zfsvfs->z_root, &zp)) {
			cmn_err(CE_NOTE, "zfs_zget: error %d", error);
			goto out;
		}

		vp = ZTOV(zp);
		mutex_enter(&vp->v_lock);
		vp->v_flag |= VROOT;
		mutex_exit(&vp->v_lock);
		rootvp = vp;

		/*
		 * Leave rootvp held.  The root file system is never unmounted.
		 */

		vfs_add((struct vnode *)0, vfsp,
		    (vfsp->vfs_flag & VFS_RDONLY) ? MS_RDONLY : 0);
out:
		vfs_unlock(vfsp);
		return (error);
	} else if (why == ROOT_REMOUNT) {
		readonly_changed_cb(vfsp->vfs_data, B_FALSE);
		vfsp->vfs_flag |= VFS_REMOUNT;

		/* refresh mount options */
		zfs_unregister_callbacks(vfsp->vfs_data);
		return (zfs_register_callbacks(vfsp));

	} else if (why == ROOT_UNMOUNT) {
		zfs_unregister_callbacks((zfsvfs_t *)vfsp->vfs_data);
		(void) zfs_sync(vfsp, 0, 0);
		return (0);
	}

	/*
	 * if "why" is equal to anything else other than ROOT_INIT,
	 * ROOT_REMOUNT, or ROOT_UNMOUNT, we do not support it.
	 */
	return (ENOTSUP);
}
#endif	/* OPENSOLARIS_MOUNTROOT */

#ifdef __LINUX__
static int
getpoolname(const char *osname, char *poolname)
{
	char *p;

	p = strchr(osname, '/');
	if (p == NULL) {
		if (strlen(osname) >= MAXNAMELEN)
			return (ENAMETOOLONG);
		(void) strlcpy(poolname, osname, MAXNAMELEN);
	} else {
		if (p - osname >= MAXNAMELEN)
			return (ENAMETOOLONG);
		(void) strncpy(poolname, osname, p - osname);
		poolname[p - osname] = '\0';
	}
	return (0);
}
#endif

/*ARGSUSED*/
int
zfs_vfs_mount(struct mount *vfsp, vnode_t *mvp /*devvp*/,
              user_addr_t data, vfs_context_t context)
{
	cred_t		*cr =  (cred_t *)vfs_context_ucred(context);
	char		*osname = NULL;
	char		*options = NULL;
	int		error = 0;
	int		canwrite;
	int		mflag;
	int		flags = 0;

#ifdef __APPLE__
    struct zfs_mount_args mnt_args;
	size_t		osnamelen = 0;

    /*
     * Get the objset name (the "special" mount argument).
     */
    if (data) {
		// 10a286 renames fspec to datasetpath

        // Clear the struct, so that "flags" is null if only given path.
        bzero(&mnt_args, sizeof(mnt_args));
        // Allocate string area
        osname = kmem_alloc(MAXPATHLEN, KM_SLEEP);

        if (vfs_context_is64bit(context)) {
            if ( (error = ddi_copyin((void *)data,
									 (caddr_t)&mnt_args, sizeof(mnt_args), 0)) )
                goto out;
        } else {
            user32_addr_t tmp;
            if ( (error = ddi_copyin((void *)data,
									 (caddr_t)&tmp, sizeof(tmp), 0)) )
                goto out;
            /* munge into LP64 addr */
            mnt_args.fspec = (char *)CAST_USER_ADDR_T(tmp);
        }

        // Copy over the string
        if ( (error = ddi_copyinstr((const void *)mnt_args.fspec, osname,
                                MAXPATHLEN, &osnamelen)) )
            goto out;
    }
	mflag = mnt_args.mflag;

	options = kmem_alloc(mnt_args.optlen, KM_SLEEP);

	error = ddi_copyin((const void *)mnt_args.optptr, (caddr_t)options,
					   mnt_args.optlen, 0);

	dprintf("vfs_mount: fspec '%s' : mflag %04llx : optptr %p : optlen %d :"
	    " options %s\n",
	    mnt_args.fspec,
	    mnt_args.mflag,
	    mnt_args.optptr,
	    mnt_args.optlen,
	    options);

	if (mflag & MS_RDONLY)
		flags |= MNT_RDONLY;

	if (mflag & MS_OVERLAY)
		flags |= MNT_UNION;

	if (mflag & MS_FORCE)
		flags |= MNT_FORCE;

	if (mflag & MS_REMOUNT)
		flags |= MNT_UPDATE;

	vfs_setflags(vfsp, (uint64_t)flags);

#endif

#ifdef illumos
	if (mvp->v_type != VDIR)
		return (ENOTDIR);

	mutex_enter(&mvp->v_lock);
	if ((uap->flags & MS_REMOUNT) == 0 &&
	    (uap->flags & MS_OVERLAY) == 0 &&
	    (mvp->v_count != 1 || (mvp->v_flag & VROOT))) {
		mutex_exit(&mvp->v_lock);
		return (EBUSY);
	}
	mutex_exit(&mvp->v_lock);

	/*
	 * ZFS does not support passing unparsed data in via MS_DATA.
	 * Users should use the MS_OPTIONSTR interface; this means
	 * that all option parsing is already done and the options struct
	 * can be interrogated.
	 */
	if ((uap->flags & MS_DATA) && uap->datalen > 0)
#endif

#if __FreeBSD__
	if (!prison_allow(td->td_ucred, PR_ALLOW_MOUNT_ZFS))
		return (EPERM);

	if (vfs_getopt(vfsp->mnt_optnew, "from", (void **)&osname, NULL))
		return (EINVAL);
#endif	/* ! illumos */

	/*
	 * If full-owner-access is enabled and delegated administration is
	 * turned on, we must set nosuid.
	 */
#if 0
	if (zfs_super_owner &&
	    dsl_deleg_access(osname, ZFS_DELEG_PERM_MOUNT, cr) != ECANCELED) {
		secpolicy_fs_mount_clearopts(cr, vfsp);
	}
#endif

	/*
	 * Check for mount privilege?
	 *
	 * If we don't have privilege then see if
	 * we have local permission to allow it
	 */
	error = secpolicy_fs_mount(cr, mvp, vfsp);
	if (error) {
		if (dsl_deleg_access(osname, ZFS_DELEG_PERM_MOUNT, cr) != 0)
			goto out;

#if 0
		if (!(vfsp->vfs_flag & MS_REMOUNT)) {
			vattr_t		vattr;

			/*
			 * Make sure user is the owner of the mount point
			 * or has sufficient privileges.
			 */

			vattr.va_mask = AT_UID;

			vn_lock(mvp, LK_SHARED | LK_RETRY);
			if (VOP_GETATTR(mvp, &vattr, cr)) {
				VOP_UNLOCK(mvp, 0);
				goto out;
			}

			if (secpolicy_vnode_owner(mvp, cr, vattr.va_uid) != 0 &&
			    VOP_ACCESS(mvp, VWRITE, cr, td) != 0) {
				VOP_UNLOCK(mvp, 0);
				goto out;
			}
			VOP_UNLOCK(mvp, 0);
		}
#endif
		secpolicy_fs_mount_clearopts(cr, vfsp);
	}

	/*
	 * Refuse to mount a filesystem if we are in a local zone and the
	 * dataset is not visible.
	 */
	if (!INGLOBALZONE(curthread) &&
	    (!zone_dataset_visible(osname, &canwrite) || !canwrite)) {
		error = EPERM;
		goto out;
	}

#ifdef SECLABEL
	error = zfs_mount_label_policy(vfsp, osname);
	if (error)
		goto out;
#endif

#ifndef __APPLE__
	vfsp->vfs_flag |= MNT_NFS4ACLS;

	/*
	 * When doing a remount, we simply refresh our temporary properties
	 * according to those options set in the current VFS options.
	 */
	if (vfsp->vfs_flag & MS_REMOUNT) {
		/* refresh mount options */
		zfs_unregister_callbacks(vfsp->vfs_data);
		error = zfs_register_callbacks(vfsp);
		goto out;
	}

	/* Initial root mount: try hard to import the requested root pool. */
	if ((vfsp->vfs_flag & MNT_ROOTFS) != 0 &&
	    (vfsp->vfs_flag & MNT_UPDATE) == 0) {
		char pname[MAXNAMELEN];

		error = getpoolname(osname, pname);
		if (error == 0)
			error = spa_import_rootpool(pname);
		if (error)
			goto out;
	}
#endif


	error = zfs_domount(vfsp, 0, osname, context);


#ifdef sun
	/*
	 * Add an extra VFS_HOLD on our parent vfs so that it can't
	 * disappear due to a forced unmount.
	 */
	if (error == 0 && ((zfsvfs_t *)vfsp->vfs_data)->z_issnap)
		VFS_HOLD(mvp->v_vfsp);
#endif	/* sun */

#ifdef __APPLE__
	if (error)
		printf("zfs_vfs_mount: error %d\n", error);
	if (error == 0) {

        vfs_setflags(vfsp, (u_int64_t)((unsigned int)MNT_DOVOLFS));
		/* Indicate to VFS that we support ACLs. */
		vfs_setextendedsecurity(vfsp);

		/* Advisory locking should be handled at the VFS layer */
		vfs_setlocklocal(vfsp);

	}
#endif /* __APPLE__ */


out:
#ifdef __APPLE__
	if (osname)
		kmem_free(osname, MAXPATHLEN);

	if (options)
		kmem_free(options, mnt_args.optlen);
#endif
	return (error);
}



int
zfs_vfs_getattr(struct mount *mp, struct vfs_attr *fsap, __unused vfs_context_t context)
{
    zfsvfs_t *zfsvfs = vfs_fsprivate(mp);
	uint64_t refdbytes, availbytes, usedobjs, availobjs;

    dprintf("vfs_getattr\n");

	ZFS_ENTER(zfsvfs);

	dmu_objset_space(zfsvfs->z_os,
	    &refdbytes, &availbytes, &usedobjs, &availobjs);

	VFSATTR_RETURN(fsap, f_objcount, usedobjs);
	VFSATTR_RETURN(fsap, f_maxobjcount, 0x7fffffffffffffff);
	/*
	 * Carbon depends on f_filecount and f_dircount so
	 * make up some values based on total objects.
	 */
	VFSATTR_RETURN(fsap, f_filecount, usedobjs - (usedobjs / 4));
	VFSATTR_RETURN(fsap, f_dircount, usedobjs / 4);

	/*
	 * The underlying storage pool actually uses multiple block sizes.
	 * We report the fragsize as the smallest block size we support,
	 * and we report our blocksize as the filesystem's maximum blocksize.
	 */
	VFSATTR_RETURN(fsap, f_bsize, 1UL << SPA_MINBLOCKSHIFT);
	VFSATTR_RETURN(fsap, f_iosize, zfsvfs->z_max_blksz);

	/*
	 * The following report "total" blocks of various kinds in the
	 * file system, but reported in terms of f_frsize - the
	 * "fragment" size.
	 */
	VFSATTR_RETURN(fsap, f_blocks,
	               (u_int64_t)((refdbytes + availbytes) >> SPA_MINBLOCKSHIFT));
	VFSATTR_RETURN(fsap, f_bfree, (u_int64_t)(availbytes >> SPA_MINBLOCKSHIFT));
	VFSATTR_RETURN(fsap, f_bavail, fsap->f_bfree);  /* no root reservation */
	VFSATTR_RETURN(fsap, f_bused, fsap->f_blocks - fsap->f_bfree);

	/*
	 * statvfs() should really be called statufs(), because it assumes
	 * static metadata.  ZFS doesn't preallocate files, so the best
	 * we can do is report the max that could possibly fit in f_files,
	 * and that minus the number actually used in f_ffree.
	 * For f_ffree, report the smaller of the number of object available
	 * and the number of blocks (each object will take at least a block).
	 */
	VFSATTR_RETURN(fsap, f_ffree, (u_int64_t)MIN(availobjs, fsap->f_bfree));
	VFSATTR_RETURN(fsap, f_files,  fsap->f_ffree + usedobjs);

	if (VFSATTR_IS_ACTIVE(fsap, f_fsid)) {
		VFSATTR_RETURN(fsap, f_fsid, vfs_statfs(mp)->f_fsid);
	}
	if (VFSATTR_IS_ACTIVE(fsap, f_capabilities)) {
		bcopy(&zfs_capabilities, &fsap->f_capabilities, sizeof (zfs_capabilities));
		/* Check if we are case-sensitive */
		if (zfsvfs->z_case == ZFS_CASE_SENSITIVE)
			fsap->f_capabilities.capabilities[VOL_CAPABILITIES_FORMAT]
				|= VOL_CAP_FMT_CASE_SENSITIVE;

		/* Check if xattr is enabled */
        if (zfsvfs->z_xattr == B_TRUE) {
			fsap->f_capabilities.capabilities[VOL_CAPABILITIES_INTERFACES]
				|= VOL_CAP_INT_EXTENDED_ATTR;
		}

		VFSATTR_SET_SUPPORTED(fsap, f_capabilities);
	}
	if (VFSATTR_IS_ACTIVE(fsap, f_attributes)) {
		bcopy(&zfs_attributes, &fsap->f_attributes.validattr, sizeof (zfs_attributes));
		bcopy(&zfs_attributes, &fsap->f_attributes.nativeattr, sizeof (zfs_attributes));
		VFSATTR_SET_SUPPORTED(fsap, f_attributes);
	}
	if (VFSATTR_IS_ACTIVE(fsap, f_create_time)) {
		char osname[MAXNAMELEN];
		uint64_t value;

		// Get dataset name
		dmu_objset_name(zfsvfs->z_os, osname);
		dsl_prop_get_integer(osname, "CREATION",
							 &value, NULL);
		fsap->f_create_time.tv_sec  = value;
		fsap->f_create_time.tv_nsec = 0;
		VFSATTR_SET_SUPPORTED(fsap, f_create_time);
		printf("ZFS: Creation time %llu\n",
			   value);
	}
	if (VFSATTR_IS_ACTIVE(fsap, f_modify_time)) {
        timestruc_t  now;
        uint64_t        mtime[2];

        gethrestime(&now);
        ZFS_TIME_ENCODE(&now, mtime);
        //fsap->f_modify_time = mtime;
        ZFS_TIME_DECODE(&fsap->f_modify_time, mtime);

		VFSATTR_SET_SUPPORTED(fsap, f_modify_time);
	}
	/*
	 * For Carbon compatibility, pretend to support this legacy/unused
	 * attribute
	 */
	if (VFSATTR_IS_ACTIVE(fsap, f_backup_time)) {
		fsap->f_backup_time.tv_sec = 0;
		fsap->f_backup_time.tv_nsec = 0;
		VFSATTR_SET_SUPPORTED(fsap, f_backup_time);
	}

	if (VFSATTR_IS_ACTIVE(fsap, f_vol_name)) {
		/*
		 * Finder volume name is set to the basename of the mountpoint path,
		 * unless the mountpoint path is "/" or NULL, in which case we use
		 * the f_mntfromname, such as "MyPool/mydataset"
		 */
		char *volname = strrchr(vfs_statfs(zfsvfs->z_vfs)->f_mntonname, '/');
		if (volname && (*(&volname[1]) != '\0')) {
            strlcpy(fsap->f_vol_name, &volname[1], MAXPATHLEN);
		} else {
			strlcpy(fsap->f_vol_name, vfs_statfs(zfsvfs->z_vfs)->f_mntfromname,
				MAXPATHLEN);
		}

		VFSATTR_SET_SUPPORTED(fsap, f_vol_name);
	}

	/* If we are mimicing, we need to let userland know we are really ZFS */
	VFSATTR_RETURN(fsap, f_fssubtype, MNTTYPE_ZFS_SUBTYPE);

    /* According to joshade over at
     * https://github.com/joshado/liberate-applefileserver/blob/master/liberate.m
     * the following values need to be returned for it to be considered
     * by Apple's AFS.
     */
	VFSATTR_RETURN(fsap, f_signature, 18475);  /*  */
	VFSATTR_RETURN(fsap, f_carbon_fsid, 0);
    // Make up a UUID here, based on the name
	if (VFSATTR_IS_ACTIVE(fsap, f_uuid)) {
        MD5_CTX  md5c;
		char osname[MAXNAMELEN];

		// Get dataset name
		dmu_objset_name(zfsvfs->z_os, osname);

        char *fromname = osname;
        MD5Init( &md5c );
        MD5Update( &md5c, fromname, strlen(fromname));
        MD5Final( fsap->f_uuid, &md5c );
        VFSATTR_SET_SUPPORTED(fsap, f_uuid);
		dprintf("Returning '%s' uuid '%02x%02x%02x%02x'\n", fromname,
			   fsap->f_uuid[0],
			   fsap->f_uuid[1],
			   fsap->f_uuid[2],
			   fsap->f_uuid[3]);
    }
	uint64_t missing = 0;
	missing = (fsap->f_active ^ (fsap->f_active & fsap->f_supported));
	if ( missing != 0) {
		dprintf("vfs_getattr:: asked %08llx replied %08llx       missing %08llx\n",
			   fsap->f_active, fsap->f_supported,
			   missing);
	}

	ZFS_EXIT(zfsvfs);

	return (0);
}

int
zfs_vnode_lock(vnode_t *vp, int flags)
{
	int error;

	ASSERT(vp != NULL);

	error = vn_lock(vp, flags);
	return (error);
}


#if !defined(HAVE_SPLIT_SHRINKER_CALLBACK) && !defined(HAVE_SHRINK) && \
	defined(HAVE_D_PRUNE_ALIASES)
/*
 * Linux kernels older than 3.1 do not support a per-filesystem shrinker.
 * To accommodate this we must improvise and manually walk the list of znodes
 * attempting to prune dentries in order to be able to drop the inodes.
 *
 * To avoid scanning the same znodes multiple times they are always rotated
 * to the end of the z_all_znodes list.  New znodes are inserted at the
 * end of the list so we're always scanning the oldest znodes first.
 */
static int
zfs_sb_prune_aliases(zfs_sb_t *zsb, unsigned long nr_to_scan)
{
	znode_t **zp_array, *zp;
	int max_array = MIN(nr_to_scan, PAGE_SIZE * 8 / sizeof (znode_t *));
	int objects = 0;
	int i = 0, j = 0;

	zp_array = kmem_zalloc(max_array * sizeof (znode_t *), KM_SLEEP);

	mutex_enter(&zsb->z_znodes_lock);
	while ((zp = list_head(&zsb->z_all_znodes)) != NULL) {

		if ((i++ > nr_to_scan) || (j >= max_array))
			break;

		ASSERT(list_link_active(&zp->z_link_node));
		list_remove(&zsb->z_all_znodes, zp);
		list_insert_tail(&zsb->z_all_znodes, zp);

		/* Skip active znodes and .zfs entries */
		if (MUTEX_HELD(&zp->z_lock) || zp->z_is_ctldir)
			continue;

		if (igrab(ZTOI(zp)) == NULL)
			continue;

		zp_array[j] = zp;
		j++;
	}
	mutex_exit(&zsb->z_znodes_lock);

	for (i = 0; i < j; i++) {
		zp = zp_array[i];

		ASSERT3P(zp, !=, NULL);
		d_prune_aliases(ZTOI(zp));

		if (atomic_read(&ZTOI(zp)->i_count) == 1)
			objects++;

		iput(ZTOI(zp));
	}

	kmem_free(zp_array, max_array * sizeof (znode_t *));

	return (objects);
}
#endif /* HAVE_D_PRUNE_ALIASES */

/*
 * The ARC has requested that the filesystem drop entries from the dentry
 * and inode caches.  This can occur when the ARC needs to free meta data
 * blocks but can't because they are all pinned by entries in these caches.
 */
int
zfs_vfs_root(struct mount *mp, vnode_t **vpp, __unused vfs_context_t context)
{
	zfsvfs_t *zfsvfs = vfs_fsprivate(mp);
	znode_t *rootzp;
	int error;

	ZFS_ENTER_NOERROR(zfsvfs);

	error = zfs_zget(zfsvfs, zfsvfs->z_root, &rootzp);
	if (error == 0)
		*vpp = ZTOV(rootzp);

	ZFS_EXIT(zfsvfs);

#if 0
	if (error == 0) {
		error = zfs_vnode_lock(*vpp, 0);
		if (error == 0)
			(*vpp)->v_vflag |= VV_ROOT;
	}
#endif
	if (error != 0)
		*vpp = NULL;

	return (error);
}

/*
 * Teardown the zfsvfs::z_os.
 *
 * Note, if 'unmounting' if FALSE, we return with the 'z_teardown_lock'
 * and 'z_teardown_inactive_lock' held.
 */
extern uint64_t vnop_num_reclaims;
static int
zfsvfs_teardown(zfsvfs_t *zfsvfs, boolean_t unmounting)
{
	znode_t	*zp;
   /*
     * We have experienced deadlocks with dmu_recv_end happening between
     * suspend_fs() and resume_fs(). Clearly something is not quite ready
     * so we will wait for pools to be synced first.
     * It could also be related to the reclaim-list size.
     * This is considered a temporary solution until we can work out
     * the full issue.
     */

 	/*
	 * If someone has not already unmounted this file system,
	 * drain the iput_taskq to ensure all active references to the
	 * zfs_sb_t have been handled only then can it be safely destroyed.
	 */
	if (zfsvfs->z_os)
		taskq_wait(dsl_pool_vnrele_taskq(dmu_objset_pool(zfsvfs->z_os)));


	/* Wait for reclaim to empty, before holding locks, but only
	 * if we are unmounting, otherwise suspend will delay */
	int count = 0;
	while(unmounting && (!list_empty(&zfsvfs->z_all_znodes) ||
					  !list_empty(&zfsvfs->z_reclaim_znodes))) {
		cv_signal(&zfsvfs->z_reclaim_thr_cv);
		printf("ZFS:Waiting for reclaim to drain: %d + %d\n",
			   list_empty(&zfsvfs->z_all_znodes),
			   list_empty(&zfsvfs->z_reclaim_znodes));
		delay(hz);
		if (count++ > 10) break;
	}

	rrw_enter(&zfsvfs->z_teardown_lock, RW_WRITER, FTAG);

	if (!unmounting) {
		/*
		 * We purge the parent filesystem's vfsp as the parent
		 * filesystem and all of its snapshots have their vnode's
		 * v_vfsp set to the parent's filesystem's vfsp.  Note,
		 * 'z_parent' is self referential for non-snapshots.
		 */
		(void) dnlc_purge_vfsp(zfsvfs->z_parent->z_vfs, 0);
#ifdef FREEBSD_NAMECACHE
		cache_purgevfs(zfsvfs->z_parent->z_vfs);
#endif
	}

	/*
	 * Close the zil. NB: Can't close the zil while zfs_inactive
	 * threads are blocked as zil_close can call zfs_inactive.
	 */
	if (zfsvfs->z_log) {
		zil_close(zfsvfs->z_log);
		zfsvfs->z_log = NULL;
	}

	rw_enter(&zfsvfs->z_teardown_inactive_lock, RW_WRITER);

	/*
	 * If we are not unmounting (ie: online recv) and someone already
	 * unmounted this file system while we were doing the switcheroo,
	 * or a reopen of z_os failed then just bail out now.
	 */
	if (!unmounting && (zfsvfs->z_unmounted || zfsvfs->z_os == NULL)) {
		rw_exit(&zfsvfs->z_teardown_inactive_lock);
		rrw_exit(&zfsvfs->z_teardown_lock, FTAG);
		return (SET_ERROR(EIO));
	}
	/*
	 * At this point there are no VFS ops active, and any new VFS ops
	 * will fail with EIO since we have z_teardown_lock for writer (only
	 * relevant for forced unmount).
	 *
	 * Release all holds on dbufs.
	 */
	mutex_enter(&zfsvfs->z_znodes_lock);
	for (zp = list_head(&zfsvfs->z_all_znodes); zp != NULL;
	    zp = list_next(&zfsvfs->z_all_znodes, zp))
		if (zp->z_sa_hdl) {
			/* ASSERT(ZTOV(zp)->v_count >= 0); */
			zfs_znode_dmu_fini(zp);
		}
	mutex_exit(&zfsvfs->z_znodes_lock);

	/*
	 * If we are unmounting, set the unmounted flag and let new VFS ops
	 * unblock.  zfs_inactive will have the unmounted behavior, and all
	 * other VFS ops will fail with EIO.
	 */
	if (unmounting) {
		zfsvfs->z_unmounted = B_TRUE;
		rw_exit(&zfsvfs->z_teardown_inactive_lock);
		rrw_exit(&zfsvfs->z_teardown_lock, FTAG);
#ifdef __APPLE__
		if (!list_empty(&zfsvfs->z_reclaim_znodes)) {
			printf("ZFS: Attempting to purge reclaim list manually\n");
			while(1) {
				mutex_enter(&zfsvfs->z_reclaim_list_lock);
				zp = list_head(&zfsvfs->z_reclaim_znodes);
				if (zp) {
					list_remove(&zfsvfs->z_reclaim_znodes, zp);
				}
				mutex_exit(&zfsvfs->z_reclaim_list_lock);
				if (!zp) break;
				zfs_znode_free(zp);
			}
			printf("ZFS: Done.\n");
		}
#endif
	}

	/*
	 * z_os will be NULL if there was an error in attempting to reopen
	 * zfsvfs, so just return as the properties had already been
	 * unregistered and cached data had been evicted before.
	 */
	if (zfsvfs->z_os == NULL)
		return (0);

	/*
	 * Unregister properties.
	 */
	zfs_unregister_callbacks(zfsvfs);

	/*
	 * Evict cached data
	 */
	if (dsl_dataset_is_dirty(dmu_objset_ds(zfsvfs->z_os)) &&
	    !(vfs_isrdonly(zfsvfs->z_vfs)))
		txg_wait_synced(dmu_objset_pool(zfsvfs->z_os), 0);
	dmu_objset_evict_dbufs(zfsvfs->z_os);

    dprintf("-teardown\n");
	return (0);
}


int
zfs_vfs_unmount(struct mount *mp, int mntflags, vfs_context_t context)
{
    zfsvfs_t *zfsvfs = vfs_fsprivate(mp);
	//kthread_t *td = (kthread_t *)curthread;
	objset_t *os;
	cred_t *cr =  (cred_t *)vfs_context_ucred(context);
	int ret;

    dprintf("+unmount\n");

#ifndef __APPLE__
	/*XXX NOEL: delegation admin stuffs, add back if we use delg. admin */
	ret = secpolicy_fs_unmount(cr, zfsvfs->z_vfs);
	if (ret) {
		if (dsl_deleg_access((char *)refstr_value(vfsp->vfs_resource),
		    ZFS_DELEG_PERM_MOUNT, cr))
			return (ret);
	}

#endif
	/*
	 * We purge the parent filesystem's vfsp as the parent filesystem
	 * and all of its snapshots have their vnode's v_vfsp set to the
	 * parent's filesystem's vfsp.  Note, 'z_parent' is self
	 * referential for non-snapshots.
	 */
	(void) dnlc_purge_vfsp(zfsvfs->z_parent->z_vfs, 0);

	/*
	 * Unmount any snapshots mounted under .zfs before unmounting the
	 * dataset itself.
	 */
    dprintf("z_ctldir check: %p\n",zfsvfs->z_ctldir );
	if (zfsvfs->z_ctldir != NULL) {

		if ((ret = zfsctl_umount_snapshots(zfsvfs->z_vfs, 0 /*fflag*/, cr)) != 0)
			return (ret);

        dprintf("vflush 1\n");
        ret = vflush(zfsvfs->z_vfs, zfsvfs->z_ctldir, (mntflags & MNT_FORCE) ? FORCECLOSE : 0|SKIPSYSTEM);
		//ret = vflush(zfsvfs->z_vfs, NULLVP, 0);
		//ASSERT(ret == EBUSY);
		if (!(mntflags & MNT_FORCE)) {
			if (vnode_isinuse(zfsvfs->z_ctldir, 1)) {
                dprintf("zfsctl vp still in use %p\n", zfsvfs->z_ctldir);
				return (EBUSY);
            }
			//ASSERT(zfsvfs->z_ctldir->v_count == 1);
		}
        dprintf("z_ctldir destroy\n");
		zfsctl_destroy(zfsvfs);
		ASSERT(zfsvfs->z_ctldir == NULL);
	}

#if 0
    // If we are ourselves a snapshot
	if (dmu_objset_is_snapshot(zfsvfs->z_os)) {
        struct vnode *vp;
        printf("We are unmounting a snapshot\n");
        vp = vfs_vnodecovered(zfsvfs->z_vfs);
        if (vp) {
            struct vnop_inactive_args ap;
            ap.a_vp = vp;
            printf(".. telling gfs layer\n");
            gfs_dir_inactive(&ap);
            printf("..and put\n");
            vnode_put(vp);
        }
    }
#endif

	ret = vflush(mp, NULLVP, SKIPSYSTEM);

	if (mntflags & MNT_FORCE) {
		/*
		 * Mark file system as unmounted before calling
		 * vflush(FORCECLOSE). This way we ensure no future vnops
		 * will be called and risk operating on DOOMED vnodes.
		 */
		rrw_enter(&zfsvfs->z_teardown_lock, RW_WRITER, FTAG);
		zfsvfs->z_unmounted = B_TRUE;
		rrw_exit(&zfsvfs->z_teardown_lock, FTAG);
	}

	/*
	 * Flush all the files.
	 */
	ret = vflush(mp, NULLVP, (mntflags & MNT_FORCE) ? FORCECLOSE|SKIPSYSTEM : SKIPSYSTEM);

	if ((ret != 0) && !(mntflags & MNT_FORCE)) {
		if (!zfsvfs->z_issnap) {
			zfsctl_create(zfsvfs);
			//ASSERT(zfsvfs->z_ctldir != NULL);
		}
		return (ret);
	}

<<<<<<< HEAD
#ifdef __APPLE__
	if (!vfs_isrdonly(zfsvfs->z_vfs) &&
		spa_writeable(dmu_objset_spa(zfsvfs->z_os)) &&
		!(mntflags & MNT_FORCE)) {
			/* Update the last-unmount time for Spotlight's next mount */
			char osname[MAXNAMELEN];
			timestruc_t  now;
			dmu_tx_t *tx;
			int error;
			uint64_t value;

			dmu_objset_name(zfsvfs->z_os, osname);
			printf("ZFS: '%s' Updating spotlight LASTUNMOUNT property\n",
				osname);

			gethrestime(&now);
			zfsvfs->z_last_unmount_time = now.tv_sec;

			tx = dmu_tx_create(zfsvfs->z_os);
			dmu_tx_hold_zap(tx, MASTER_NODE_OBJ, TRUE, NULL);
			error = dmu_tx_assign(tx, TXG_WAIT);
			if (error) {
                dmu_tx_abort(tx);
			} else {
				value = zfsvfs->z_last_unmount_time;
				error = zap_update(zfsvfs->z_os, MASTER_NODE_OBJ,
								   zfs_prop_to_name(ZFS_PROP_APPLE_LASTUNMOUNT),
								   8, 1,
								   &value, tx);
				dmu_tx_commit(tx);
			}
			printf("ZFS: '%s' set lastunmount to 0x%lx (%d)\n",
					osname, zfsvfs->z_last_unmount_time, error);
		}

		dprintf("Signalling reclaim sync\n");
		/* We just did final sync, tell reclaim to mop it up
		 * proper wait for reclaim is done in zfsvfs_teardown()
		 */
		cv_signal(&zfsvfs->z_reclaim_thr_cv);

#endif
=======
	rrm_enter(&zsb->z_teardown_lock, RW_WRITER, FTAG);
>>>>>>> 905edb40

#ifdef sun
	if (!(fflag & MS_FORCE)) {
		/*
		 * Check the number of active vnodes in the file system.
		 * Our count is maintained in the vfs structure, but the
		 * number is off by 1 to indicate a hold on the vfs
		 * structure itself.
		 *
		 * The '.zfs' directory maintains a reference of its
		 * own, and any active references underneath are
		 * reflected in the vnode count.
		 */
		if (zfsvfs->z_ctldir == NULL) {
			if (vfsp->vfs_count > 1)
				return (EBUSY);
		} else {
			if (vfsp->vfs_count > 2 ||
			    zfsvfs->z_ctldir->v_count > 1)
				return (EBUSY);
		}
	}
#endif

	/*
	 * Last chance to dump unreferenced system files.
	 */
	(void) vflush(mp, NULLVP, FORCECLOSE);

<<<<<<< HEAD
    dprintf("teardown\n");
	VERIFY(zfsvfs_teardown(zfsvfs, B_TRUE) == 0);
	os = zfsvfs->z_os;
=======
	rw_enter(&zsb->z_teardown_inactive_lock, RW_WRITER);

	/*
	 * If we are not unmounting (ie: online recv) and someone already
	 * unmounted this file system while we were doing the switcheroo,
	 * or a reopen of z_os failed then just bail out now.
	 */
	if (!unmounting && (zsb->z_unmounted || zsb->z_os == NULL)) {
		rw_exit(&zsb->z_teardown_inactive_lock);
		rrm_exit(&zsb->z_teardown_lock, FTAG);
		return (SET_ERROR(EIO));
	}
>>>>>>> 905edb40

    dprintf("OS %p\n", os);
	/*
	 * z_os will be NULL if there was an error in
	 * attempting to reopen zfsvfs.
	 */
	if (os != NULL) {
		/*
		 * Unset the objset user_ptr.
		 */
		mutex_enter(&os->os_user_ptr_lock);
        dprintf("mutex\n");
		dmu_objset_set_user(os, NULL);
        dprintf("set\n");
		mutex_exit(&os->os_user_ptr_lock);

<<<<<<< HEAD
		/*
		 * Finally release the objset
		 */
        dprintf("disown\n");
		dmu_objset_disown(os, zfsvfs);
=======
	/*
	 * If we are unmounting, set the unmounted flag and let new VFS ops
	 * unblock.  zfs_inactive will have the unmounted behavior, and all
	 * other VFS ops will fail with EIO.
	 */
	if (unmounting) {
		zsb->z_unmounted = B_TRUE;
		rrm_exit(&zsb->z_teardown_lock, FTAG);
		rw_exit(&zsb->z_teardown_inactive_lock);
>>>>>>> 905edb40
	}

    dprintf("OS released\n");

	/*
	 * We can now safely destroy the '.zfs' directory node.
	 */
	if (zfsvfs->z_ctldir != NULL)
		zfsctl_destroy(zfsvfs);
#if 0
	if (zfsvfs->z_issnap) {
		vnode_t *svp = vfsp->mnt_vnodecovered;

		if (svp->v_count >= 2)
			VN_RELE(svp);
	}
#endif

    dprintf("freevfs\n");
	zfs_freevfs(zfsvfs->z_vfs);

    dprintf("-unmount\n");
	return (0);
}



static int
zfs_vget_internal(zfsvfs_t *zfsvfs, ino64_t ino, vnode_t **vpp)
{
	znode_t		*zp;
	int 		err;

    dprintf("vget get %d\n", ino);
	/*
	 * zfs_zget() can't operate on virtual entries like .zfs/ or
	 * .zfs/snapshot/ directories, that's why we return EOPNOTSUPP.
	 * This will make NFS to switch to LOOKUP instead of using VGET.
	 */
	if (ino == ZFSCTL_INO_ROOT || ino == ZFSCTL_INO_SNAPDIR ||
	    (zfsvfs->z_shares_dir != 0 && ino == zfsvfs->z_shares_dir))
		return (EOPNOTSUPP);

    /* We can not be locked during zget. */

	err = zfs_zget(zfsvfs, ino, &zp);

    if (err) {
        dprintf("zget failed %d\n", err);
        return err;
    }

	/* Don't expose EA objects! */
	if (zp->z_pflags & ZFS_XATTR) {
		err = ENOENT;
        goto out;
	}
	if (zp->z_unlinked) {
		err = EINVAL;
        goto out;
	}

    *vpp = ZTOV(zp);

    err = zfs_vnode_lock(*vpp, 0/*flags*/);

	/*
	 * Spotlight requires that vap->va_name() is set when returning
	 * from vfs_vget, so that vfs_getrealpath() can succeed in returning
	 * a path to mds.
	 */
	char name[MAXPATHLEN + 2];

	/* Root can't lookup in ZAP */
	if (zp->z_id == zfsvfs->z_root) {

		dmu_objset_name(zfsvfs->z_os, name);
		dprintf("vget: set root '%s'\n", name);
		vnode_update_identity(*vpp, NULL, name,
							  strlen(name), 0,
							  VNODE_UPDATE_NAME);

	} else {
		uint64_t parent;

		/* Lookup name from ID, grab parent */
		VERIFY(sa_lookup(zp->z_sa_hdl, SA_ZPL_PARENT(zfsvfs),
                         &parent, sizeof (parent)) == 0);

#if 1
		if (zap_value_search(zfsvfs->z_os, parent, zp->z_id,
							 ZFS_DIRENT_OBJ(-1ULL), name) == 0) {

			dprintf("vget: set name '%s'\n", name);
			vnode_update_identity(*vpp, NULL, name,
								  strlen(name), 0,
								  VNODE_UPDATE_NAME);
		} else {
			dprintf("vget: unable to get name for %u\n", zp->z_id);
		} // !zap_search
#endif

	} // rootid


 out:
    /*
     * We do not release the vp here in vget, if we do, we panic with io_count
     * != 1
     *
     * VN_RELE(ZTOV(zp));
     */
	if (err != 0) {
		VN_RELE(ZTOV(zp));
		*vpp = NULL;
	}
    dprintf("vget return %d\n", err);
	return (err);
}

#ifdef __APPLE__
/*
 * Get a vnode from a file id (ignoring the generation)
 *
 * Use by NFS Server (readdirplus) and VFS (build_path)
 */
int
zfs_vfs_vget(struct mount *mp, ino64_t ino, vnode_t **vpp, __unused vfs_context_t context)
{
	zfsvfs_t *zfsvfs = vfs_fsprivate(mp);
	int error;

	ZFS_ENTER(zfsvfs);

	/*
	 * On Mac OS X we always export the root directory id as 2.
	 * So we don't expect to see the real root directory id
	 * from zfs_vfs_vget KPI (unless of course the real id was
	 * already 2).
	 */
	if (ino == 2) ino = zfsvfs->z_root;

	if ((ino == zfsvfs->z_root) && (zfsvfs->z_root != 2)) {
		error = VFS_ROOT(mp, 0, vpp);
		ZFS_EXIT(zfsvfs);
		return (error);
	}

	error = zfs_vget_internal(zfsvfs, ino, vpp);

	ZFS_EXIT(zfsvfs);
	return (error);
}
#endif /* __APPLE__ */


#ifndef __APPLE__
static int
zfs_checkexp(vfs_t *vfsp, struct sockaddr *nam, int *extflagsp,
    struct ucred **credanonp, int *numsecflavors, int **secflavors)
{
	zfsvfs_t *zfsvfs = vfsp->vfs_data;

	/*
	 * If this is regular file system vfsp is the same as
	 * zfsvfs->z_parent->z_vfs, but if it is snapshot,
	 * zfsvfs->z_parent->z_vfs represents parent file system
	 * which we have to use here, because only this file system
	 * has mnt_export configured.
	 */
	return (vfs_stdcheckexp(zfsvfs->z_parent->z_vfs, nam, extflagsp,
	    credanonp, numsecflavors, secflavors));
}

CTASSERT(SHORT_FID_LEN <= sizeof(struct fid));
CTASSERT(LONG_FID_LEN <= sizeof(struct fid));

#endif

#ifdef __APPLE__

int
zfs_vfs_setattr(__unused struct mount *mp, __unused struct vfs_attr *fsap, __unused vfs_context_t context)
{
	// 10a286 bits has an implementation of this
	return (ENOTSUP);
}

/*
 * NFS Server File Handle File ID
 */
typedef struct zfs_zfid {
	uint8_t   zf_object[8];		/* obj[i] = obj >> (8 * i) */
	uint8_t   zf_gen[8];		/* gen[i] = gen >> (8 * i) */
} zfs_zfid_t;
#endif /* __APPLE__ */

#ifdef __APPLE__
/*
 * File handle to vnode pointer
 */
int
zfs_vfs_fhtovp(struct mount *mp, int fhlen, unsigned char *fhp,
               vnode_t **vpp, __unused vfs_context_t context)
{
	zfsvfs_t *zfsvfs = vfs_fsprivate(mp);
	zfs_zfid_t	*zfid = (zfs_zfid_t *)fhp;
	znode_t		*zp;
	uint64_t	obj_num = 0;
	uint64_t	fid_gen = 0;
	uint64_t	zp_gen;
	int 		i;
	int		error;

	*vpp = NULL;

	ZFS_ENTER(zfsvfs);

	if (fhlen < sizeof (zfs_zfid_t)) {
		error = EINVAL;
		goto out;
	}

	/*
	 * Grab the object and gen numbers in an endian neutral manner
	 */
	for (i = 0; i < sizeof (zfid->zf_object); i++)
		obj_num |= ((uint64_t)zfid->zf_object[i]) << (8 * i);

	for (i = 0; i < sizeof (zfid->zf_gen); i++)
		fid_gen |= ((uint64_t)zfid->zf_gen[i]) << (8 * i);

	if ((error = zfs_zget(zfsvfs, obj_num, &zp))) {
		goto out;
	}

	zp_gen = zp->z_gen;
	if (zp_gen == 0)
		zp_gen = 1;

	if (zp->z_unlinked || zp_gen != fid_gen) {
		vnode_put(ZTOV(zp));
		error = EINVAL;
		goto out;
	}
	*vpp = ZTOV(zp);
out:
	ZFS_EXIT(zfsvfs);
	return (error);
}
#endif //__APPLE__

#ifdef __APPLE__
/*
 * Vnode pointer to File handle
 *
 * XXX Do we want to check the DSL sharenfs property?
 */
int
zfs_vfs_vptofh(vnode_t *vp, int *fhlenp, unsigned char *fhp, __unused vfs_context_t context)
{
	zfsvfs_t	*zfsvfs = vfs_fsprivate(vnode_mount(vp));
	zfs_zfid_t	*zfid = (zfs_zfid_t *)fhp;
	znode_t		*zp = VTOZ(vp);
	uint64_t	obj_num;
	uint64_t	zp_gen;
	int		i;
	//int		error;

	if (*fhlenp < sizeof (zfs_zfid_t)) {
		return (EOVERFLOW);
	}

	ZFS_ENTER(zfsvfs);

	obj_num = zp->z_id;
	zp_gen = zp->z_gen;
	if (zp_gen == 0)
		zp_gen = 1;

	/*
	 * Store the object and gen numbers in an endian neutral manner
	 */
	for (i = 0; i < sizeof (zfid->zf_object); i++)
		zfid->zf_object[i] = (uint8_t)(obj_num >> (8 * i));

	for (i = 0; i < sizeof (zfid->zf_gen); i++)
		zfid->zf_gen[i] = (uint8_t)(zp_gen >> (8 * i));

	*fhlenp = sizeof (zfs_zfid_t);

	ZFS_EXIT(zfsvfs);
	return (0);
}
#endif /* __APPLE__ */


/*
 * Block out VOPs and close zfsvfs_t::z_os
 *
 * Note, if successful, then we return with the 'z_teardown_lock' and
 * 'z_teardown_inactive_lock' write held.  We leave ownership of the underlying
 * dataset and objset intact so that they can be atomically handed off during
 * a subsequent rollback or recv operation and the resume thereafter.
 */
int
zfs_suspend_fs(zfsvfs_t *zfsvfs)
{
#ifdef __APPLE__
	if (zfs_vfs_suspend_fs_begin_delay >= 32)
		delay(hz*32);
	else if (zfs_vfs_suspend_fs_begin_delay >= 1)
		delay(hz*zfs_vfs_suspend_fs_begin_delay);
	else
		dprintf("Warning: No delay at beginning of zfs_suspend_fs\n");
#endif /* __APPLE__ */

	int error;

	if ((error = zfsvfs_teardown(zfsvfs, B_FALSE)) != 0)
		return (error);

#ifdef __APPLE__
	if (zfs_vfs_suspend_fs_end_delay >= 32)
		delay(hz*32);
	else if (zfs_vfs_suspend_fs_end_delay >= 1)
		delay(hz*zfs_vfs_suspend_fs_end_delay);
	else
		dprintf("Warning: No delay at end of zfs_suspend_fs\n");
#endif /* __APPLE__ */

    /*
     * For rollback and similar, we need to flush the name cache
     */
    dnlc_purge_vfsp(zfsvfs->z_vfs, 0);


	return (0);
}

/*
 * Reopen zfsvfs_t::z_os and release VOPs.
 */
int
zfs_resume_fs(zfsvfs_t *zsb, const char *osname)
{
	int err, err2;
	znode_t *zp;
	uint64_t sa_obj = 0;

	ASSERT(RRM_WRITE_HELD(&zsb->z_teardown_lock));
	ASSERT(RW_WRITE_HELD(&zsb->z_teardown_inactive_lock));

	/*
	 * We already own this, so just hold and rele it to update the
	 * objset_t, as the one we had before may have been evicted.
	 */
	VERIFY0(dmu_objset_hold(osname, zsb, &zsb->z_os));
	VERIFY3P(zsb->z_os->os_dsl_dataset->ds_owner, ==, zsb);
	VERIFY(dsl_dataset_long_held(zsb->z_os->os_dsl_dataset));
	dmu_objset_rele(zsb->z_os, zsb);

	/*
	 * Make sure version hasn't changed
	 */

	err = zfs_get_zplprop(zsb->z_os, ZFS_PROP_VERSION,
	    &zsb->z_version);

	if (err)
		goto bail;

	err = zap_lookup(zsb->z_os, MASTER_NODE_OBJ,
	    ZFS_SA_ATTRS, 8, 1, &sa_obj);

	if (err && zsb->z_version >= ZPL_VERSION_SA)
		goto bail;

	if ((err = sa_setup(zsb->z_os, sa_obj,
	    zfs_attr_table,  ZPL_END, &zsb->z_attr_table)) != 0)
		goto bail;

	if (zsb->z_version >= ZPL_VERSION_SA)
		sa_register_update_callback(zsb->z_os,
		    zfs_sa_upgrade);

    VERIFY(zfsvfs_setup(zsb, B_FALSE) == 0);

	zfs_set_fuid_feature(zsb);
	//zsb->z_rollback_time = jiffies;

	/*
	 * Attempt to re-establish all the active inodes with their
	 * dbufs.  If a zfs_rezget() fails, then we unhash the inode
	 * and mark it stale.  This prevents a collision if a new
	 * inode/object is created which must use the same inode
	 * number.  The stale inode will be be released when the
	 * VFS prunes the dentry holding the remaining references
	 * on the stale inode.
	 */
	mutex_enter(&zsb->z_znodes_lock);
	for (zp = list_head(&zsb->z_all_znodes); zp;
	    zp = list_next(&zsb->z_all_znodes, zp)) {
		err2 = zfs_rezget(zp);
		if (err2) {
			//remove_inode_hash(ZTOI(zp));
			zp->z_is_stale = B_TRUE;
		}
	}
	mutex_exit(&zsb->z_znodes_lock);

bail:
	/* release the VFS ops */
	rw_exit(&zsb->z_teardown_inactive_lock);
	rrm_exit(&zsb->z_teardown_lock, FTAG);

	if (err) {
		/*
		 * Since we couldn't setup the sa framework, try to force
		 * unmount this file system.
		 */
#ifndef __APPLE__
		if (zsb->z_os)
			(void) zfs_umount(zsb->z_sb);
#endif
	}
	return (err);
}


void
zfs_freevfs(struct mount *vfsp)
{
	zfsvfs_t *zfsvfs = vfs_fsprivate(vfsp);

    dprintf("+freevfs\n");

#ifdef sun
	/*
	 * If this is a snapshot, we have an extra VFS_HOLD on our parent
	 * from zfs_mount().  Release it here.  If we came through
	 * zfs_mountroot() instead, we didn't grab an extra hold, so
	 * skip the VFS_RELE for rootvfs.
	 */
	if (zfsvfs->z_issnap && (vfsp != rootvfs))
		VFS_RELE(zfsvfs->z_parent->z_vfs);
#endif	/* sun */

	vfs_setfsprivate(vfsp, NULL);

	zfsvfs_free(zfsvfs);

	atomic_add_32(&zfs_active_fs_count, -1);
    dprintf("-freevfs\n");
}

#ifdef __i386__
static int desiredvnodes_backup;
#endif

static void
zfs_vnodes_adjust(void)
{
    // What is this?
#ifdef __i386XXX__
	int newdesiredvnodes;

	desiredvnodes_backup = desiredvnodes;

	/*
	 * We calculate newdesiredvnodes the same way it is done in
	 * vntblinit(). If it is equal to desiredvnodes, it means that
	 * it wasn't tuned by the administrator and we can tune it down.
	 */
	newdesiredvnodes = min(maxproc + cnt.v_page_count / 4, 2 *
	    vm_kmem_size / (5 * (sizeof(struct vm_object) +
	    sizeof(struct vnode))));
	if (newdesiredvnodes == desiredvnodes)
		desiredvnodes = (3 * newdesiredvnodes) / 4;
#endif
}

static void
zfs_vnodes_adjust_back(void)
{

#ifdef __i386XXX__
	desiredvnodes = desiredvnodes_backup;
#endif
}

void
zfs_init(void)
{

	printf("ZFS filesystem version: " ZPL_VERSION_STRING "\n");

	/*
	 * Initialize .zfs directory structures
	 */
	zfsctl_init();

	/*
	 * Initialize znode cache, vnode ops, etc...
	 */
	zfs_znode_init();

	/*
	 * Reduce number of vnodes. Originally number of vnodes is calculated
	 * with UFS inode in mind. We reduce it here, because it's too big for
	 * ZFS/i386.
	 */
	zfs_vnodes_adjust();

	dmu_objset_register_type(DMU_OST_ZFS, zfs_space_delta_cb);
}

void
zfs_fini(void)
{
	zfsctl_fini();
	zfs_znode_fini();
	zfs_vnodes_adjust_back();
}

int
zfs_busy(void)
{
	return (zfs_active_fs_count != 0);
}

int
zfs_set_version(zfsvfs_t *zfsvfs, uint64_t newvers)
{
	int error;
	objset_t *os = zfsvfs->z_os;
	dmu_tx_t *tx;

	if (newvers < ZPL_VERSION_INITIAL || newvers > ZPL_VERSION)
		return (SET_ERROR(EINVAL));

	if (newvers < zfsvfs->z_version)
		return (SET_ERROR(EINVAL));

	if (zfs_spa_version_map(newvers) >
	    spa_version(dmu_objset_spa(zfsvfs->z_os)))
		return (SET_ERROR(ENOTSUP));

	tx = dmu_tx_create(os);
	dmu_tx_hold_zap(tx, MASTER_NODE_OBJ, B_FALSE, ZPL_VERSION_STR);
	if (newvers >= ZPL_VERSION_SA && !zfsvfs->z_use_sa) {
		dmu_tx_hold_zap(tx, MASTER_NODE_OBJ, B_TRUE,
		    ZFS_SA_ATTRS);
		dmu_tx_hold_zap(tx, DMU_NEW_OBJECT, FALSE, NULL);
	}
	error = dmu_tx_assign(tx, TXG_WAIT);
	if (error) {
		dmu_tx_abort(tx);
		return (error);
	}

	error = zap_update(os, MASTER_NODE_OBJ, ZPL_VERSION_STR,
	    8, 1, &newvers, tx);

	if (error) {
		dmu_tx_commit(tx);
		return (error);
	}

	if (newvers >= ZPL_VERSION_SA && !zfsvfs->z_use_sa) {
		uint64_t sa_obj;

		ASSERT3U(spa_version(dmu_objset_spa(zfsvfs->z_os)), >=,
		    SPA_VERSION_SA);
		sa_obj = zap_create(os, DMU_OT_SA_MASTER_NODE,
		    DMU_OT_NONE, 0, tx);

		error = zap_add(os, MASTER_NODE_OBJ,
		    ZFS_SA_ATTRS, 8, 1, &sa_obj, tx);
		ASSERT(error==0);

		VERIFY(0 == sa_set_sa_object(os, sa_obj));
		sa_register_update_callback(os, zfs_sa_upgrade);
	}

	spa_history_log_internal(dmu_objset_spa(os), "upgrade", tx,
	    "oldver=%llu newver=%llu dataset = %llu", zfsvfs->z_version, newvers,
	    dmu_objset_id(os));

	dmu_tx_commit(tx);

	zfsvfs->z_version = newvers;

	zfs_set_fuid_feature(zfsvfs);

	return (0);
}

/*
 * Read a property stored within the master node.
 */
int
zfs_get_zplprop(objset_t *os, zfs_prop_t prop, uint64_t *value)
{
	const char *pname;
	int error = SET_ERROR(ENOENT);

	/*
	 * Look up the file system's value for the property.  For the
	 * version property, we look up a slightly different string.
	 */
	if (prop == ZFS_PROP_VERSION)
		pname = ZPL_VERSION_STR;
	else
		pname = zfs_prop_to_name(prop);

	if (os != NULL)
		error = zap_lookup(os, MASTER_NODE_OBJ, pname, 8, 1, value);

	if (error == ENOENT) {
		/* No value set, use the default value */
		switch (prop) {
		case ZFS_PROP_VERSION:
			*value = ZPL_VERSION;
			break;
		case ZFS_PROP_NORMALIZE:
		case ZFS_PROP_UTF8ONLY:
			*value = 0;
			break;
		case ZFS_PROP_CASE:
			*value = ZFS_CASE_SENSITIVE;
			break;
		case ZFS_PROP_ACLMODE:
			*value = ZFS_ACLTYPE_OFF;
			break;
		default:
			return (error);
		}
		error = 0;
	}
	return (error);
}

#ifdef _KERNEL
void
zfsvfs_update_fromname(const char *oldname, const char *newname)
{
#if 0
	char tmpbuf[MAXPATHLEN];
	struct mount *mp;
	char *fromname;
	size_t oldlen;

	oldlen = strlen(oldname);

	mtx_lock(&mountlist_mtx);
	TAILQ_FOREACH(mp, &mountlist, mnt_list) {
		fromname = mp->mnt_stat.f_mntfromname;
		if (strcmp(fromname, oldname) == 0) {
			(void)strlcpy(fromname, newname,
			    sizeof(mp->mnt_stat.f_mntfromname));
			continue;
		}
		if (strncmp(fromname, oldname, oldlen) == 0 &&
		    (fromname[oldlen] == '/' || fromname[oldlen] == '@')) {
			(void)snprintf(tmpbuf, sizeof(tmpbuf), "%s%s",
			    newname, fromname + oldlen);
			(void)strlcpy(fromname, tmpbuf,
			    sizeof(mp->mnt_stat.f_mntfromname));
			continue;
		}
	}
	mtx_unlock(&mountlist_mtx);
#endif
}

#endif<|MERGE_RESOLUTION|>--- conflicted
+++ resolved
@@ -1345,18 +1345,12 @@
 	cv_init(&zfsvfs->z_reclaim_thr_cv, NULL, CV_DEFAULT, NULL);
 	list_create(&zfsvfs->z_all_znodes, sizeof (znode_t),
 	    offsetof(znode_t, z_link_node));
-<<<<<<< HEAD
-=======
-	rrm_init(&zsb->z_teardown_lock, B_FALSE);
-	rw_init(&zsb->z_teardown_inactive_lock, NULL, RW_DEFAULT, NULL);
-	rw_init(&zsb->z_fuid_lock, NULL, RW_DEFAULT, NULL);
->>>>>>> 905edb40
 
 	list_create(&zfsvfs->z_reclaim_znodes, sizeof (znode_t),
 	    offsetof(znode_t, z_link_reclaim_node));
 	list_create(&zfsvfs->z_vnodecreate_list, sizeof (struct vnodecreate),
 	    offsetof(struct vnodecreate, link));
-	rrw_init(&zfsvfs->z_teardown_lock, B_FALSE);
+	rrm_init(&zfsvfs->z_teardown_lock, B_FALSE);
 	rw_init(&zfsvfs->z_teardown_inactive_lock, NULL, RW_DEFAULT, NULL);
 	rw_init(&zfsvfs->z_fuid_lock, NULL, RW_DEFAULT, NULL);
 	for (i = 0; i != ZFS_OBJ_MTX_SZ; i++)
@@ -1484,7 +1478,6 @@
 		if (count++ > 10) break;
 	}
 
-<<<<<<< HEAD
     dprintf("stopping reclaim thread\n");
 	mutex_enter(&zfsvfs->z_reclaim_thr_lock);
     zfsvfs->z_reclaim_thread_exit = TRUE;
@@ -1505,17 +1498,9 @@
 	list_destroy(&zfsvfs->z_all_znodes);
 	list_destroy(&zfsvfs->z_reclaim_znodes);
 	list_destroy(&zfsvfs->z_vnodecreate_list);
-	rrw_destroy(&zfsvfs->z_teardown_lock);
+	rrm_destroy(&zfsvfs->z_teardown_lock);
 	rw_destroy(&zfsvfs->z_teardown_inactive_lock);
 	rw_destroy(&zfsvfs->z_fuid_lock);
-=======
-	mutex_destroy(&zsb->z_znodes_lock);
-	mutex_destroy(&zsb->z_lock);
-	list_destroy(&zsb->z_all_znodes);
-	rrm_destroy(&zsb->z_teardown_lock);
-	rw_destroy(&zsb->z_teardown_inactive_lock);
-	rw_destroy(&zsb->z_fuid_lock);
->>>>>>> 905edb40
 	for (i = 0; i != ZFS_OBJ_MTX_SZ; i++)
 		mutex_destroy(&zfsvfs->z_hold_mtx[i]);
 	kmem_free(zfsvfs, sizeof (zfsvfs_t));
@@ -2642,7 +2627,7 @@
 		if (count++ > 10) break;
 	}
 
-	rrw_enter(&zfsvfs->z_teardown_lock, RW_WRITER, FTAG);
+	rrm_enter(&zfsvfs->z_teardown_lock, RW_WRITER, FTAG);
 
 	if (!unmounting) {
 		/*
@@ -2675,7 +2660,7 @@
 	 */
 	if (!unmounting && (zfsvfs->z_unmounted || zfsvfs->z_os == NULL)) {
 		rw_exit(&zfsvfs->z_teardown_inactive_lock);
-		rrw_exit(&zfsvfs->z_teardown_lock, FTAG);
+		rrm_exit(&zfsvfs->z_teardown_lock, FTAG);
 		return (SET_ERROR(EIO));
 	}
 	/*
@@ -2702,7 +2687,7 @@
 	if (unmounting) {
 		zfsvfs->z_unmounted = B_TRUE;
 		rw_exit(&zfsvfs->z_teardown_inactive_lock);
-		rrw_exit(&zfsvfs->z_teardown_lock, FTAG);
+		rrm_exit(&zfsvfs->z_teardown_lock, FTAG);
 #ifdef __APPLE__
 		if (!list_empty(&zfsvfs->z_reclaim_znodes)) {
 			printf("ZFS: Attempting to purge reclaim list manually\n");
@@ -2827,9 +2812,9 @@
 		 * vflush(FORCECLOSE). This way we ensure no future vnops
 		 * will be called and risk operating on DOOMED vnodes.
 		 */
-		rrw_enter(&zfsvfs->z_teardown_lock, RW_WRITER, FTAG);
+		rrm_enter(&zfsvfs->z_teardown_lock, RW_WRITER, FTAG);
 		zfsvfs->z_unmounted = B_TRUE;
-		rrw_exit(&zfsvfs->z_teardown_lock, FTAG);
+		rrm_exit(&zfsvfs->z_teardown_lock, FTAG);
 	}
 
 	/*
@@ -2845,7 +2830,6 @@
 		return (ret);
 	}
 
-<<<<<<< HEAD
 #ifdef __APPLE__
 	if (!vfs_isrdonly(zfsvfs->z_vfs) &&
 		spa_writeable(dmu_objset_spa(zfsvfs->z_os)) &&
@@ -2888,9 +2872,6 @@
 		cv_signal(&zfsvfs->z_reclaim_thr_cv);
 
 #endif
-=======
-	rrm_enter(&zsb->z_teardown_lock, RW_WRITER, FTAG);
->>>>>>> 905edb40
 
 #ifdef sun
 	if (!(fflag & MS_FORCE)) {
@@ -2920,24 +2901,9 @@
 	 */
 	(void) vflush(mp, NULLVP, FORCECLOSE);
 
-<<<<<<< HEAD
     dprintf("teardown\n");
 	VERIFY(zfsvfs_teardown(zfsvfs, B_TRUE) == 0);
 	os = zfsvfs->z_os;
-=======
-	rw_enter(&zsb->z_teardown_inactive_lock, RW_WRITER);
-
-	/*
-	 * If we are not unmounting (ie: online recv) and someone already
-	 * unmounted this file system while we were doing the switcheroo,
-	 * or a reopen of z_os failed then just bail out now.
-	 */
-	if (!unmounting && (zsb->z_unmounted || zsb->z_os == NULL)) {
-		rw_exit(&zsb->z_teardown_inactive_lock);
-		rrm_exit(&zsb->z_teardown_lock, FTAG);
-		return (SET_ERROR(EIO));
-	}
->>>>>>> 905edb40
 
     dprintf("OS %p\n", os);
 	/*
@@ -2954,23 +2920,11 @@
         dprintf("set\n");
 		mutex_exit(&os->os_user_ptr_lock);
 
-<<<<<<< HEAD
 		/*
 		 * Finally release the objset
 		 */
         dprintf("disown\n");
 		dmu_objset_disown(os, zfsvfs);
-=======
-	/*
-	 * If we are unmounting, set the unmounted flag and let new VFS ops
-	 * unblock.  zfs_inactive will have the unmounted behavior, and all
-	 * other VFS ops will fail with EIO.
-	 */
-	if (unmounting) {
-		zsb->z_unmounted = B_TRUE;
-		rrm_exit(&zsb->z_teardown_lock, FTAG);
-		rw_exit(&zsb->z_teardown_inactive_lock);
->>>>>>> 905edb40
 	}
 
     dprintf("OS released\n");
