--- conflicted
+++ resolved
@@ -546,7 +546,6 @@
 readonly_changed_cb(void *arg, uint64_t newval)
 {
 	zfsvfs_t *zfsvfs = arg;
-
 	if (newval == B_TRUE) {
 		/* XXX locking on vfs_flag? */
 
@@ -693,7 +692,7 @@
 	if(newval == 0) {
 	    strlcpy(vfsstatfs->f_fstypename, "zfs", MFSTYPENAMELEN);
 	} else {
-		strlcpy(vfsstatfs->f_fstypename, "hfs", MFSTYPENAMELEN);
+	    strlcpy(vfsstatfs->f_fstypename, "hfs", MFSTYPENAMELEN);
 	}
 }
 
@@ -1591,14 +1590,11 @@
 #ifdef __APPLE__
 	zfsvfs->z_rdev = mount_dev;
 
-<<<<<<< HEAD
-=======
 	/* HFS sets this prior to mounting */
 	vfs_setflags(vfsp, (uint64_t)((unsigned int)MNT_DOVOLFS));
 	/* Advisory locking should be handled at the VFS layer */
 	vfs_setlocklocal(vfsp);
 
->>>>>>> 26afb376
 	/*
 	 * Record the mount time (for Spotlight)
 	 */
@@ -1606,10 +1602,6 @@
 	zfsvfs->z_mount_time = tv.tv_sec;
 
 	vfs_setfsprivate(vfsp, zfsvfs);
-
-	/* HFS sets this flag prior to mounting */
-	vfs_setflags(vfsp, (uint64_t)((unsigned int)MNT_DOVOLFS));
-
 #else
 	if (error = dsl_prop_get_integer(osname, "recordsize", &recordsize,
 	    NULL))
@@ -1718,7 +1710,6 @@
 
 #ifdef __APPLE__
 	vfs_setflags(vfsp, (uint64_t)((unsigned int)MNT_JOURNALED));
-<<<<<<< HEAD
 
 	if ((vfs_flags(vfsp) & MNT_ROOTFS) != 0) {
 		/* Root FS */
@@ -1731,20 +1722,6 @@
 		//    (uint64_t)((unsigned int)MNT_AUTOMOUNTED));
 	}
 
-=======
-
-	if ((vfs_flags(vfsp) & MNT_ROOTFS) != 0) {
-		/* Root FS */
-		vfs_clearflags(vfsp,
-		    (uint64_t)((unsigned int)MNT_UNKNOWNPERMISSIONS));
-		vfs_clearflags(vfsp,
-		    (uint64_t)((unsigned int)MNT_IGNORE_OWNERSHIP));
-	//} else {
-		//vfs_setflags(vfsp,
-		//    (uint64_t)((unsigned int)MNT_AUTOMOUNTED));
-	}
-
->>>>>>> 26afb376
 	vfs_mountedfrom(vfsp, osname);
 #else
 	/* Grab extra reference. */
@@ -1971,17 +1948,11 @@
 }
 #endif	/* SECLABEL */
 
-<<<<<<< HEAD
-/* Used by mountroot */
-#define	ZFS_BOOT_MOUNT_DEV	1
-int zfs_boot_get_path(char *, int);
-=======
 #ifdef ZFS_BOOT
 /* Used by mountroot */
 #define	ZFS_BOOT_MOUNT_DEV	1
 int zfs_boot_get_path(char *, int);
 #endif
->>>>>>> 26afb376
 
 /*
  * zfs_vfs_mountroot
@@ -2071,12 +2042,6 @@
 	}
 #endif
 
-<<<<<<< HEAD
-	/* Leave a hold on the root device */
-//	vnode_ref(devvp);
-//	vnode_getwithref(devvp);
-=======
->>>>>>> 26afb376
 	/*
 	 * By setting the dev_t value in the mount vfsp,
 	 * mount_zfs will be called with the /dev/diskN
@@ -2084,8 +2049,7 @@
 	 * the mountedfrom field
 	 */
 	dev = vnode_specrdev(devvp);
-<<<<<<< HEAD
-//	vnode_put(devvp);
+
 	printf("Setting readonly\n");
 
 	//if (error = zfs_domount(mp, dev, "rpool/ROOT/10.11", ctx)) {
@@ -2100,7 +2064,6 @@
 
 #ifdef ZFS_BOOT_MOUNT_DEV
 	// override the mount from field
-	//vfs_mountedfrom(mp, "/dev/disk1s5");
 	if (strlen(path) > 0) {
 		vfs_mountedfrom(mp, path);
 	} else {
@@ -2140,62 +2103,6 @@
 		//vnode_getwithref(ZTOV(zp));
 	}
 
-=======
-
-	printf("Setting readonly\n");
-
-	//if (error = zfs_domount(mp, dev, "rpool/ROOT/10.11", ctx)) {
-	if ((error = zfs_domount(mp, dev, zfs_bootfs, ctx)) != 0) {
-		//cmn_err(CE_NOTE, "zfs_domount: error %d", error);
-		printf("zfs_domount: error %d", error);
-		/* Only drop the usecount if mount fails */
-		//vnode_rele(devvp);
-		goto out;
-	}
-	// vfs_clearflags(mp, (u_int64_t)((unsigned int)MNT_AUTOMOUNTED));
-
-#ifdef ZFS_BOOT_MOUNT_DEV
-	// override the mount from field
-	if (strlen(path) > 0) {
-		vfs_mountedfrom(mp, path);
-	} else {
-		printf("%s couldn't set vfs_mountedfrom\n", __func__);
-		//goto out;
-	}
-#endif
-
-	zfsvfs = (zfsvfs_t *)vfs_fsprivate(mp);
-	ASSERT(zfsvfs);
-	if (!zfsvfs) {
-		cmn_err(CE_NOTE, "missing zfsvfs");
-		goto out;
-	}
-
-	/* Set this mount to read-only */
-	zfsvfs->z_rdonly = 1;
-
-	/*
-	 * Due to XNU mount flags, readonly gets set off for a short
-	 * while, which means mimic will kick in if enabled. But we need
-	 * to reply with true "zfs" until root has been remounted RW, so
-	 * that launchd tries to run mount_zfs instead of mount_hfs
-	 */
-	mimic_hfs_changed_cb(zfsvfs, B_FALSE);
-
-#if 0
-	if ((error = zfs_zget(zfsvfs, zfsvfs->z_root, &zp)) != 0) {
-		cmn_err(CE_NOTE, "zfs_zget: error %d", error);
-		goto out;
-	}
-
-	if (zp) {
-		devvp = ZTOV(zp);
-		//spl_setrootvnode(devvp);
-		//vnode_ref(ZTOV(zp));
-		//vnode_getwithref(ZTOV(zp));
-	}
-
->>>>>>> 26afb376
 	// Should we set this in OSX?
 	//rootvp = ZTOV(zp); // global var in XNU
 	spl_setrootvnode(ZTOV(zp));
@@ -2253,10 +2160,6 @@
 	uint64_t	flags = vfs_flags(vfsp);
 	int		error = 0;
 	int		canwrite;
-<<<<<<< HEAD
-	uint64_t	flags = vfs_flags(vfsp);
-=======
->>>>>>> 26afb376
 	int		rdonly = 0;
 	int		mflag = 0;
 
@@ -2305,7 +2208,6 @@
 			/* munge into LP64 addr */
 			mnt_args.fspec = (char *)CAST_USER_ADDR_T(tmp);
 		}
-<<<<<<< HEAD
 
 		// Copy over the string
 		if ( (error = ddi_copyinstr((const void *)mnt_args.fspec, osname,
@@ -2331,33 +2233,6 @@
 
 		options = kmem_alloc(mnt_args.optlen, KM_SLEEP);
 
-=======
-
-		// Copy over the string
-		if ( (error = ddi_copyinstr((const void *)mnt_args.fspec, osname,
-		    MAXPATHLEN, &osnamelen)) ) {
-			//cmn_err(CE_NOTE, "%s: error on osname copyin %d",
-			printf("%s: error on osname copyin %d\n",
-			__func__, error);
-			goto out;
-		}
-	}
-
-	if (strncmp(osname, "/dev/disk", 9) == 0 &&
-	    (vfs_flags(vfsp) & MNT_ROOTFS) == 0) {
-		printf("%s osname %s skip\n", __func__, osname);
-		error = ENODEV;
-		goto out;
-	}
-
-
-	if (mnt_args.struct_size == sizeof(mnt_args)) {
-
-		mflag = mnt_args.mflag;
-
-		options = kmem_alloc(mnt_args.optlen, KM_SLEEP);
-
->>>>>>> 26afb376
 		error = ddi_copyin((const void *)mnt_args.optptr, (caddr_t)options,
 						   mnt_args.optlen, 0);
 	//dprintf("vfs_mount: fspec '%s' : mflag %04llx : optptr %p : optlen %d :"
@@ -2532,7 +2407,6 @@
 			error = 0;
 			goto out;
 		}
-<<<<<<< HEAD
 
 		/* refresh mount options */
 		zfsvfs_t *zfsvfs = vfs_fsprivate(vfsp);
@@ -2581,56 +2455,6 @@
 		goto out;
 	}
 
-=======
-
-		/* refresh mount options */
-		zfsvfs_t *zfsvfs = vfs_fsprivate(vfsp);
-		ASSERT(zfsvfs);
-
-		if (zfsvfs->z_rdonly == 0 && (flags & MNT_RDONLY ||
-		    vfs_isrdonly(vfsp))) {
-			/* downgrade */
-			dprintf("%s: downgrade requested\n", __func__);
-			zfsvfs->z_rdonly = 1;
-			readonly_changed_cb(zfsvfs, B_TRUE);
-			zfs_unregister_callbacks(zfsvfs);
-			error = zfs_register_callbacks(vfsp);
-			if (error) {
-				printf("%s: remount returned %d",
-				    __func__, error);
-			}
-		}
-
-		//if (zfsvfs->z_rdonly != 0 && vfs_iswriteupgrade(vfsp)) {
-		if (vfs_iswriteupgrade(vfsp)) {
-			/* upgrade */
-			dprintf("%s: upgrade requested\n", __func__);
-			zfsvfs->z_rdonly = 0;
-			readonly_changed_cb(zfsvfs, B_FALSE);
-			zfs_unregister_callbacks(zfsvfs);
-			error = zfs_register_callbacks(vfsp);
-			if (error) {
-				printf("%s: remount returned %d",
-				    __func__, error);
-			}
-		}
-
-/*
-		printf("%s: would do remount\n", __func__);
-
-		zfs_unregister_callbacks(zfsvfs);
-		error = zfs_register_callbacks(vfsp);
-
-		if (error) {
-			//cmn_err(CE_NOTE, "%s: remount returned %d",
-			printf("%s: remount returned %d",
-			    __func__, error);
-		}
-*/
-		goto out;
-	}
-
->>>>>>> 26afb376
 	if (vfs_fsprivate(vfsp) != NULL) {
 		printf("already mounted\n");
 		error = 0;
@@ -2671,12 +2495,6 @@
 		//dprintf("%s: setting vfs flags\n", __func__);
 		/* Indicate to VFS that we support ACLs. */
 		vfs_setextendedsecurity(vfsp);
-<<<<<<< HEAD
-
-		/* Advisory locking should be handled at the VFS layer */
-		vfs_setlocklocal(vfsp);
-=======
->>>>>>> 26afb376
 	}
 
 	if (error)
@@ -3044,7 +2862,7 @@
 
 		VFSATTR_SET_SUPPORTED(fsap, f_vol_name);
 		dprintf("vfs_getattr: volume name '%s'\n", fsap->f_vol_name);
-<<<<<<< HEAD
+printf("vfs_getattr: volume name '%s'\n", fsap->f_vol_name);
 	}
 /*
 	if (!zfsvfs->z_issnap) {
@@ -3052,16 +2870,6 @@
 	} else {
 		VFSATTR_RETURN(fsap, f_fssubtype, 2);
 	}
-=======
-printf("vfs_getattr: volume name '%s'\n", fsap->f_vol_name);
-	}
-/*
-	if (!zfsvfs->z_issnap) {
-		VFSATTR_RETURN(fsap, f_fssubtype, 0);
-	} else {
-		VFSATTR_RETURN(fsap, f_fssubtype, 2);
-	}
->>>>>>> 26afb376
 */
 
 	/* If we are mimicing, we need to let userland know we are really ZFS */
@@ -3077,17 +2885,9 @@
     // Make up a UUID here, based on the name
 	if (VFSATTR_IS_ACTIVE(fsap, f_uuid)) {
 
-<<<<<<< HEAD
-		MD5_CTX  md5c;
-		uint64_t guid = dmu_objset_fsid_guid(zfsvfs->z_os);
-=======
->>>>>>> 26afb376
 		char osname[MAXNAMELEN];
 		int error;
 
-<<<<<<< HEAD
-		if (guid != 0) {
-=======
 #if 0
 		uint64_t pguid = 0;
 		uint64_t guid = 0;
@@ -3102,42 +2902,10 @@
 		}
 
 		if (guid != 0ULL && pguid != 0ULL) {
->>>>>>> 26afb376
 			/*
 			 * Seeding with the pool guid would
 			 * also avoid clashes across pools
 			 */
-<<<<<<< HEAD
-			/* Print 16 hex chars for the 8b guid, plus null char */
-			snprintf(osname, 17, "%016llx", guid);
-			osname[16] = '\0'; // should have already from snprintf
-			dprintf("%s: using guid [%s]\n", __func__, osname);
-		} else {
-
-			// Get dataset name
-			dmu_objset_name(zfsvfs->z_os, osname);
-			dprintf("%s: osname [%s]\n", __func__, osname);
-		}
-
-		MD5Init( &md5c );
-		MD5Update( &md5c, osname, strlen(osname));
-		MD5Final( fsap->f_uuid, &md5c );
-		VFSATTR_SET_SUPPORTED(fsap, f_uuid);
-
-		dprintf("%s UUIDgen: [%s](%ld)->"
-		    "[%02x%02x%02x%02x-%02x%02x-%02x%02x-"
-		    "%02x%02x-%02x%02x%02x%02x%02x%02x]\n",
-		    __func__, osname, strlen(osname),
-		    fsap->f_uuid[0], fsap->f_uuid[1],
-		    fsap->f_uuid[2], fsap->f_uuid[3],
-		    fsap->f_uuid[4], fsap->f_uuid[5],
-		    fsap->f_uuid[6], fsap->f_uuid[7],
-		    fsap->f_uuid[8], fsap->f_uuid[9],
-		    fsap->f_uuid[10], fsap->f_uuid[11],
-		    fsap->f_uuid[12], fsap->f_uuid[13],
-		    fsap->f_uuid[14], fsap->f_uuid[15]);
-
-=======
 			/* Print 16 hex chars (8b guid), plus null char */
 			/* snprintf puts null char */
 			snprintf(osname, 33, "%016llx%016llx", pguid, guid);
@@ -3162,7 +2930,6 @@
 			/* return f_uuid in fsap */
 			VFSATTR_SET_SUPPORTED(fsap, f_uuid);
 		}
->>>>>>> 26afb376
 	}
 
 	uint64_t missing = 0;
