/*
 * CDDL HEADER START
 *
 * The contents of this file are subject to the terms of the
 * Common Development and Distribution License (the "License").
 * You may not use this file except in compliance with the License.
 *
 * You can obtain a copy of the license at usr/src/OPENSOLARIS.LICENSE
 * or http://www.opensolaris.org/os/licensing.
 * See the License for the specific language governing permissions
 * and limitations under the License.
 *
 * When distributing Covered Code, include this CDDL HEADER in each
 * file and include the License file at usr/src/OPENSOLARIS.LICENSE.
 * If applicable, add the following below this CDDL HEADER, with the
 * fields enclosed by brackets "[]" replaced with your own identifying
 * information: Portions Copyright [yyyy] [name of copyright owner]
 *
 * CDDL HEADER END
 */
/*
 * Copyright (c) 2005, 2010, Oracle and/or its affiliates. All rights reserved.
 * Copyright (c) 2011 Pawel Jakub Dawidek <pawel@dawidek.net>.
 * All rights reserved.
 * Copyright (c) 2013 by Delphix. All rights reserved.
 */

/* Portions Copyright 2010 Robert Milkowski */
/* Portions Copyright 2013 Jorgen Lundman */

#include <sys/types.h>
#include <sys/syslimits.h>
#include <sys/param.h>

#include <sys/systm.h>

#ifndef __APPLE__
#include <sys/sysmacros.h>
#include <sys/kmem.h>
#include <sys/pathname.h>
#include <sys/vfs.h>
#include <sys/vfs_opreg.h>
#include <sys/mntent.h>
#endif /* !__APPLE__ */

#include <sys/mount.h>
#include <sys/vnode.h>

#ifdef __APPLE__
#include <sys/zfs_context.h>
#include <sys/zfs_vfsops.h>
#include <sys/sysctl.h>
#endif /* __APPLE__ */

#ifndef __APPLE__
#include <sys/cmn_err.h>
#include "fs/fs_subr.h"
#endif /* !__APPLE__ */

#include <sys/zfs_znode.h>
#include <sys/zfs_dir.h>

#include <sys/zfs_ctldir.h>
#include <sys/refcount.h>
#include <sys/zil.h>
#include <sys/fs/zfs.h>
#include <sys/dmu.h>
#include <sys/dsl_prop.h>

#include <sys/dmu_objset.h>
#include <sys/dsl_dataset.h>
#include <sys/dsl_deleg.h>
#include <sys/spa.h>
#include <sys/zap.h>

#include <zfs_comutil.h>

#ifndef __APPLE__
#include <sys/sa.h>
#include <sys/sa_impl.h>
#include <sys/varargs.h>
#include <sys/policy.h>
#include <sys/atomic.h>
#include <sys/mkdev.h>
#include <sys/modctl.h>
#include <sys/refstr.h>
#include <sys/zfs_ioctl.h>
#include <sys/zfs_ctldir.h>
#include <sys/bootconf.h>
#include <sys/sunddi.h>
#include <sys/dnlc.h>
#endif /* !__APPLE__ */
#include <sys/dmu_objset.h>
#include <sys/spa_boot.h>
#include <sys/zpl.h>
#include "zfs_comutil.h"

//#define dprintf printf

#ifdef __APPLE__

int  zfs_module_start(kmod_info_t *ki, void *data);
int  zfs_module_stop(kmod_info_t *ki, void *data);


// move these structs to _osx once wrappers are updated

/*
 * ZFS file system features.
 */
const vol_capabilities_attr_t zfs_capabilities = {
	{
		/* Format capabilities we support: */
		VOL_CAP_FMT_PERSISTENTOBJECTIDS |
		VOL_CAP_FMT_SYMBOLICLINKS |
		VOL_CAP_FMT_HARDLINKS |
		VOL_CAP_FMT_SPARSE_FILES |
		VOL_CAP_FMT_CASE_SENSITIVE |
		VOL_CAP_FMT_CASE_PRESERVING |
		VOL_CAP_FMT_FAST_STATFS |
		VOL_CAP_FMT_2TB_FILESIZE |
		VOL_CAP_FMT_HIDDEN_FILES |
		VOL_CAP_FMT_PATH_FROM_ID,

		/* Interface capabilities we support: */
		VOL_CAP_INT_ATTRLIST |
		VOL_CAP_INT_NFSEXPORT |
		VOL_CAP_INT_READDIRATTR |
		VOL_CAP_INT_VOL_RENAME |
		VOL_CAP_INT_ADVLOCK |
		VOL_CAP_INT_FLOCK |
		VOL_CAP_INT_EXTENDED_SECURITY |
#if NAMEDSTREAMS
		VOL_CAP_INT_NAMEDSTREAMS |
#endif
		VOL_CAP_INT_EXTENDED_ATTR ,

		0 , 0
	},
	{
		/* Format capabilities we know about: */
		VOL_CAP_FMT_PERSISTENTOBJECTIDS |
		VOL_CAP_FMT_SYMBOLICLINKS |
		VOL_CAP_FMT_HARDLINKS |
		VOL_CAP_FMT_JOURNAL |
		VOL_CAP_FMT_JOURNAL_ACTIVE |
		VOL_CAP_FMT_NO_ROOT_TIMES |
		VOL_CAP_FMT_SPARSE_FILES |
		VOL_CAP_FMT_ZERO_RUNS |
		VOL_CAP_FMT_CASE_SENSITIVE |
		VOL_CAP_FMT_CASE_PRESERVING |
		VOL_CAP_FMT_FAST_STATFS |
		VOL_CAP_FMT_2TB_FILESIZE |
		VOL_CAP_FMT_OPENDENYMODES |
		VOL_CAP_FMT_HIDDEN_FILES |
		VOL_CAP_FMT_PATH_FROM_ID ,

		/* Interface capabilities we know about: */
		VOL_CAP_INT_SEARCHFS |
		VOL_CAP_INT_ATTRLIST |
		VOL_CAP_INT_NFSEXPORT |
		VOL_CAP_INT_READDIRATTR |
		VOL_CAP_INT_EXCHANGEDATA |
		VOL_CAP_INT_COPYFILE |
		VOL_CAP_INT_ALLOCATE |
		VOL_CAP_INT_VOL_RENAME |
		VOL_CAP_INT_ADVLOCK |
		VOL_CAP_INT_FLOCK |
		VOL_CAP_INT_EXTENDED_SECURITY |
		VOL_CAP_INT_USERACCESS |
		VOL_CAP_INT_MANLOCK |
#if NAMEDSTREAMS
		VOL_CAP_INT_NAMEDSTREAMS |
#endif
		VOL_CAP_INT_EXTENDED_ATTR ,

		0, 0
	}
};




/*
 * ZFS file system attributes (for getattrlist).
 */
const attribute_set_t zfs_attributes = {
		ATTR_CMN_NAME	|
		ATTR_CMN_DEVID	|
		ATTR_CMN_FSID	|
		ATTR_CMN_OBJTYPE |
		ATTR_CMN_OBJTAG	|
		ATTR_CMN_OBJID	|
		ATTR_CMN_OBJPERMANENTID |
		ATTR_CMN_PAROBJID |
		ATTR_CMN_CRTIME |
		ATTR_CMN_MODTIME |
		ATTR_CMN_CHGTIME |
		ATTR_CMN_ACCTIME |
		ATTR_CMN_BKUPTIME |
		ATTR_CMN_FNDRINFO |
		ATTR_CMN_OWNERID |
		ATTR_CMN_GRPID	|
		ATTR_CMN_ACCESSMASK |
		ATTR_CMN_FLAGS	|
		ATTR_CMN_USERACCESS |
		ATTR_CMN_EXTENDED_SECURITY |
		ATTR_CMN_UUID |
		ATTR_CMN_GRPUUID ,

		ATTR_VOL_FSTYPE	|
		ATTR_VOL_SIGNATURE |
		ATTR_VOL_SIZE	|
		ATTR_VOL_SPACEFREE |
		ATTR_VOL_SPACEAVAIL |
		ATTR_VOL_MINALLOCATION |
		ATTR_VOL_ALLOCATIONCLUMP |
		ATTR_VOL_IOBLOCKSIZE |
		ATTR_VOL_OBJCOUNT |
		ATTR_VOL_FILECOUNT |
		ATTR_VOL_DIRCOUNT |
		ATTR_VOL_MAXOBJCOUNT |
		ATTR_VOL_MOUNTPOINT |
		ATTR_VOL_NAME	|
		ATTR_VOL_MOUNTFLAGS |
		ATTR_VOL_MOUNTEDDEVICE |
		ATTR_VOL_CAPABILITIES |
		ATTR_VOL_ATTRIBUTES ,

		ATTR_DIR_LINKCOUNT |
		ATTR_DIR_ENTRYCOUNT |
		ATTR_DIR_MOUNTSTATUS ,

		ATTR_FILE_LINKCOUNT |
		ATTR_FILE_TOTALSIZE |
		ATTR_FILE_ALLOCSIZE |
		/* ATTR_FILE_IOBLOCKSIZE */
		ATTR_FILE_DEVTYPE |
		ATTR_FILE_DATALENGTH |
		ATTR_FILE_DATAALLOCSIZE |
		ATTR_FILE_RSRCLENGTH |
		ATTR_FILE_RSRCALLOCSIZE ,

		0
};


/*
 * Mac OS X needs a file system modify time
 *
 * We use the mtime of the "com.apple.system.mtime"
 * extended attribute, which is associated with the
 * file system root directory.  This attribute has
 * no associated data.
 */
#define ZFS_MTIME_XATTR		"com.apple.system.mtime"

extern int zfs_obtain_xattr(znode_t *, const char *, mode_t, cred_t *, vnode_t **, int);


/*
 * We need to keep a count of active fs's.
 * This is necessary to prevent our kext
 * from being unloaded after a umount -f
 */
uint32_t	zfs_active_fs_count = 0;

extern void zfs_ioctl_init(void);
extern void zfs_ioctl_fini(void);

#endif





int
zfs_vfs_sync(struct mount *mp, __unused int waitfor, __unused vfs_context_t context)
{

    spa_sync_allpools();

	return (0);
}



#ifndef __APPLE__
static int
zfs_create_unique_device(dev_t *dev)
{
	major_t new_major;

	do {
		ASSERT3U(zfs_minor, <=, MAXMIN32);
		minor_t start = zfs_minor;
		do {
			mutex_enter(&zfs_dev_mtx);
			if (zfs_minor >= MAXMIN32) {
				/*
				 * If we're still using the real major
				 * keep out of /dev/zfs and /dev/zvol minor
				 * number space.  If we're using a getudev()'ed
				 * major number, we can use all of its minors.
				 */
				if (zfs_major == ddi_name_to_major(ZFS_DRIVER))
					zfs_minor = ZFS_MIN_MINOR;
				else
					zfs_minor = 0;
			} else {
				zfs_minor++;
			}
			*dev = makedevice(zfs_major, zfs_minor);
			mutex_exit(&zfs_dev_mtx);
		} while (vfs_devismounted(*dev) && zfs_minor != start);
		if (zfs_minor == start) {
			/*
			 * We are using all ~262,000 minor numbers for the
			 * current major number.  Create a new major number.
			 */
			if ((new_major = getudev()) == (major_t)-1) {
				cmn_err(CE_WARN,
				    "zfs_mount: Can't get unique major "
				    "device number.");
				return (-1);
			}
			mutex_enter(&zfs_dev_mtx);
			zfs_major = new_major;
			zfs_minor = 0;

			mutex_exit(&zfs_dev_mtx);
		} else {
			break;
		}
		/* CONSTANTCONDITION */
	} while (1);

	return (0);
}
#endif	/* !__FreeBSD__ */

static void
atime_changed_cb(void *arg, uint64_t newval)
{
#if 0
	zfsvfs_t *zfsvfs = arg;

	if (newval == TRUE) {
		zfsvfs->z_atime = TRUE;
		//zfsvfs->z_vfs->vfs_flag &= ~MNT_NOATIME;
		vfs_clearmntopt(zfsvfs->z_vfs, MNTOPT_NOATIME);
		vfs_setmntopt(zfsvfs->z_vfs, MNTOPT_ATIME, NULL, 0);
	} else {
		zfsvfs->z_atime = FALSE;
		//zfsvfs->z_vfs->vfs_flag |= MNT_NOATIME;
		vfs_clearmntopt(zfsvfs->z_vfs, MNTOPT_ATIME);
		vfs_setmntopt(zfsvfs->z_vfs, MNTOPT_NOATIME, NULL, 0);
	}
#endif
}

static void
xattr_changed_cb(void *arg, uint64_t newval)
{
#if 0
	zfsvfs_t *zfsvfs = arg;

	if (newval == TRUE) {
		/* XXX locking on vfs_flag? */
#ifdef TODO
		zfsvfs->z_vfs->vfs_flag |= VFS_XATTR;
#endif
		vfs_clearmntopt(zfsvfs->z_vfs, MNTOPT_NOXATTR);
		vfs_setmntopt(zfsvfs->z_vfs, MNTOPT_XATTR, NULL, 0);
	} else {
		/* XXX locking on vfs_flag? */
#ifdef TODO
		zfsvfs->z_vfs->vfs_flag &= ~VFS_XATTR;
#endif
		vfs_clearmntopt(zfsvfs->z_vfs, MNTOPT_XATTR);
		vfs_setmntopt(zfsvfs->z_vfs, MNTOPT_NOXATTR, NULL, 0);
	}
#endif
}

static void
blksz_changed_cb(void *arg, uint64_t newval)
{
	zfsvfs_t *zfsvfs = arg;

	if (newval < SPA_MINBLOCKSIZE ||
	    newval > SPA_MAXBLOCKSIZE || !ISP2(newval))
		newval = SPA_MAXBLOCKSIZE;

	zfsvfs->z_max_blksz = newval;
	//zfsvfs->z_vfs->mnt_stat.f_iosize = newval;
}

static void
readonly_changed_cb(void *arg, uint64_t newval)
{
#if 0
	zfsvfs_t *zfsvfs = arg;
	if (newval) {
		/* XXX locking on vfs_flag? */
		//zfsvfs->z_vfs->vfs_flag |= VFS_RDONLY;
		vfs_clearmntopt(zfsvfs->z_vfs, MNTOPT_RW);
		vfs_setmntopt(zfsvfs->z_vfs, MNTOPT_RO, NULL, 0);
	} else {
		/* XXX locking on vfs_flag? */
		//zfsvfs->z_vfs->vfs_flag &= ~VFS_RDONLY;
		vfs_clearmntopt(zfsvfs->z_vfs, MNTOPT_RO);
		vfs_setmntopt(zfsvfs->z_vfs, MNTOPT_RW, NULL, 0);
	}
#endif
}

static void
setuid_changed_cb(void *arg, uint64_t newval)
{
#if 0
	zfsvfs_t *zfsvfs = arg;
	if (newval == FALSE) {
		//zfsvfs->z_vfs->vfs_flag |= VFS_NOSETUID;
		vfs_clearmntopt(zfsvfs->z_vfs, MNTOPT_SETUID);
		vfs_setmntopt(zfsvfs->z_vfs, MNTOPT_NOSETUID, NULL, 0);
	} else {
		//zfsvfs->z_vfs->vfs_flag &= ~VFS_NOSETUID;
		vfs_clearmntopt(zfsvfs->z_vfs, MNTOPT_NOSETUID);
		vfs_setmntopt(zfsvfs->z_vfs, MNTOPT_SETUID, NULL, 0);
	}
#endif
}

static void
exec_changed_cb(void *arg, uint64_t newval)
{
#if 0
	zfsvfs_t *zfsvfs = arg;
	if (newval == FALSE) {
		//zfsvfs->z_vfs->vfs_flag |= VFS_NOEXEC;
		vfs_clearmntopt(zfsvfs->z_vfs, MNTOPT_EXEC);
		vfs_setmntopt(zfsvfs->z_vfs, MNTOPT_NOEXEC, NULL, 0);
	} else {
		//zfsvfs->z_vfs->vfs_flag &= ~VFS_NOEXEC;
		vfs_clearmntopt(zfsvfs->z_vfs, MNTOPT_NOEXEC);
		vfs_setmntopt(zfsvfs->z_vfs, MNTOPT_EXEC, NULL, 0);
	}
#endif
}

/*
 * The nbmand mount option can be changed at mount time.
 * We can't allow it to be toggled on live file systems or incorrect
 * behavior may be seen from cifs clients
 *
 * This property isn't registered via dsl_prop_register(), but this callback
 * will be called when a file system is first mounted
 */
static void
nbmand_changed_cb(void *arg, uint64_t newval)
{
#if 0
	zfsvfs_t *zfsvfs = arg;
	if (newval == FALSE) {
		vfs_clearmntopt(zfsvfs->z_vfs, MNTOPT_NBMAND);
		vfs_setmntopt(zfsvfs->z_vfs, MNTOPT_NONBMAND, NULL, 0);
	} else {
		vfs_clearmntopt(zfsvfs->z_vfs, MNTOPT_NONBMAND);
		vfs_setmntopt(zfsvfs->z_vfs, MNTOPT_NBMAND, NULL, 0);
	}
#endif
}

static void
snapdir_changed_cb(void *arg, uint64_t newval)
{
	zfsvfs_t *zfsvfs = arg;

	zfsvfs->z_show_ctldir = newval;
}

static void
vscan_changed_cb(void *arg, uint64_t newval)
{
	//zfsvfs_t *zfsvfs = arg;

	//zfsvfs->z_vscan = newval;
}

static void
acl_mode_changed_cb(void *arg, uint64_t newval)
{
	zfsvfs_t *zfsvfs = arg;

	zfsvfs->z_acl_mode = newval;
}

static void
acl_inherit_changed_cb(void *arg, uint64_t newval)
{
	zfsvfs_t *zfsvfs = arg;

	zfsvfs->z_acl_inherit = newval;
}

static int
zfs_register_callbacks(struct mount *vfsp)
{
	struct dsl_dataset *ds = NULL;
<<<<<<< HEAD
	objset_t *os = NULL;
	zfsvfs_t *zfsvfs = NULL;
	uint64_t nbmand;
	boolean_t readonly = B_FALSE;
	boolean_t do_readonly = B_FALSE;
	boolean_t setuid = B_FALSE;
	boolean_t do_setuid = B_FALSE;
	boolean_t exec = B_FALSE;
	boolean_t do_exec = B_FALSE;
#ifdef illumos
	boolean_t devices = B_FALSE;
	boolean_t do_devices = B_FALSE;
#endif
	boolean_t xattr = B_FALSE;
	boolean_t do_xattr = B_FALSE;
	boolean_t atime = B_FALSE;
	boolean_t do_atime = B_FALSE;
	int error = 0;

	ASSERT(vfsp);
    zfsvfs = vfs_fsprivate(vfsp);
	ASSERT(zfsvfs);
	os = zfsvfs->z_os;

	/*
	 * This function can be called for a snapshot when we update snapshot's
	 * mount point, which isn't really supported.
	 */
	if (dmu_objset_is_snapshot(os))
		return (EOPNOTSUPP);

	/*
	 * The act of registering our callbacks will destroy any mount
	 * options we may have.  In order to enable temporary overrides
	 * of mount options, we stash away the current values and
	 * restore them after we register the callbacks.
	 */
#if 0
	if (vfs_optionisset(vfsp, MNTOPT_RO, NULL) ||
	    !spa_writeable(dmu_objset_spa(os))) {
		readonly = B_TRUE;
		do_readonly = B_TRUE;
	} else if (vfs_optionisset(vfsp, MNTOPT_RW, NULL)) {
		readonly = B_FALSE;
		do_readonly = B_TRUE;
	}
	if (vfs_optionisset(vfsp, MNTOPT_NOSUID, NULL)) {
		setuid = B_FALSE;
		do_setuid = B_TRUE;
	} else {
		if (vfs_optionisset(vfsp, MNTOPT_NOSETUID, NULL)) {
			setuid = B_FALSE;
			do_setuid = B_TRUE;
		} else if (vfs_optionisset(vfsp, MNTOPT_SETUID, NULL)) {
			setuid = B_TRUE;
			do_setuid = B_TRUE;
		}
	}
	if (vfs_optionisset(vfsp, MNTOPT_NOEXEC, NULL)) {
		exec = B_FALSE;
		do_exec = B_TRUE;
	} else if (vfs_optionisset(vfsp, MNTOPT_EXEC, NULL)) {
		exec = B_TRUE;
		do_exec = B_TRUE;
	}
	if (vfs_optionisset(vfsp, MNTOPT_NOXATTR, NULL)) {
		xattr = B_FALSE;
		do_xattr = B_TRUE;
	} else if (vfs_optionisset(vfsp, MNTOPT_XATTR, NULL)) {
		xattr = B_TRUE;
		do_xattr = B_TRUE;
	}
	if (vfs_optionisset(vfsp, MNTOPT_NOATIME, NULL)) {
		atime = B_FALSE;
		do_atime = B_TRUE;
	} else if (vfs_optionisset(vfsp, MNTOPT_ATIME, NULL)) {
		atime = B_TRUE;
		do_atime = B_TRUE;
	}

	/*
	 * nbmand is a special property.  It can only be changed at
	 * mount time.
	 *
	 * This is weird, but it is documented to only be changeable
	 * at mount time.
	 */
	if (vfs_optionisset(vfsp, MNTOPT_NONBMAND, NULL)) {
		nbmand = B_FALSE;
	} else if (vfs_optionisset(vfsp, MNTOPT_NBMAND, NULL)) {
		nbmand = B_TRUE;
	} else {
		char osname[MAXNAMELEN];

		dmu_objset_name(os, osname);
		if (error = dsl_prop_get_integer(osname, "nbmand", &nbmand,
		    NULL)) {
			return (error);
		}
	}
#endif
=======
	objset_t *os = zsb->z_os;
	boolean_t do_readonly = B_FALSE;
	int error = 0;

	if (zfs_is_readonly(zsb) || !spa_writeable(dmu_objset_spa(os)))
		do_readonly = B_TRUE;
>>>>>>> 0f37d0c8

	/*
	 * Register property callbacks.
	 *
	 * It would probably be fine to just check for i/o error from
	 * the first prop_register(), but I guess I like to go
	 * overboard...
	 */
	ds = dmu_objset_ds(os);
	dsl_pool_config_enter(dmu_objset_pool(os), FTAG);
	error = dsl_prop_register(ds,
	    zfs_prop_to_name(ZFS_PROP_ATIME), atime_changed_cb, zfsvfs);
	error = error ? error : dsl_prop_register(ds,
	    zfs_prop_to_name(ZFS_PROP_XATTR), xattr_changed_cb, zfsvfs);
	error = error ? error : dsl_prop_register(ds,
	    zfs_prop_to_name(ZFS_PROP_RECORDSIZE), blksz_changed_cb, zfsvfs);
	error = error ? error : dsl_prop_register(ds,
	    zfs_prop_to_name(ZFS_PROP_READONLY), readonly_changed_cb, zfsvfs);
#ifdef illumos
	error = error ? error : dsl_prop_register(ds,
	    zfs_prop_to_name(ZFS_PROP_DEVICES), devices_changed_cb, zfsvfs);
#endif
	error = error ? error : dsl_prop_register(ds,
	    zfs_prop_to_name(ZFS_PROP_SETUID), setuid_changed_cb, zfsvfs);
	error = error ? error : dsl_prop_register(ds,
	    zfs_prop_to_name(ZFS_PROP_EXEC), exec_changed_cb, zfsvfs);
	error = error ? error : dsl_prop_register(ds,
	    zfs_prop_to_name(ZFS_PROP_SNAPDIR), snapdir_changed_cb, zfsvfs);
    // This appears to be PROP_PRIVATE, investigate if we want this
	//error = error ? error : dsl_prop_register(ds,
    //   zfs_prop_to_name(ZFS_PROP_ACLMODE), acl_mode_changed_cb, zfsvfs);
	error = error ? error : dsl_prop_register(ds,
	    zfs_prop_to_name(ZFS_PROP_ACLINHERIT), acl_inherit_changed_cb,
	    zfsvfs);
	error = error ? error : dsl_prop_register(ds,
	    zfs_prop_to_name(ZFS_PROP_VSCAN), vscan_changed_cb, zfsvfs);
	dsl_pool_config_exit(dmu_objset_pool(os), FTAG);
	if (error)
		goto unregister;

<<<<<<< HEAD
	/*
	 * Invoke our callbacks to restore temporary mount options.
	 */
	if (do_readonly)
		readonly_changed_cb(zfsvfs, readonly);
	if (do_setuid)
		setuid_changed_cb(zfsvfs, setuid);
	if (do_exec)
		exec_changed_cb(zfsvfs, exec);
	if (do_xattr)
		xattr_changed_cb(zfsvfs, xattr);
	if (do_atime)
		atime_changed_cb(zfsvfs, atime);

	nbmand_changed_cb(zfsvfs, nbmand);
=======
	if (do_readonly)
		readonly_changed_cb(zsb, B_TRUE);
>>>>>>> 0f37d0c8

	return (0);

unregister:
	/*
	 * We may attempt to unregister some callbacks that are not
	 * registered, but this is OK; it will simply return ENOMSG,
	 * which we will ignore.
	 */
	(void) dsl_prop_unregister(ds, zfs_prop_to_name(ZFS_PROP_ATIME),
	    atime_changed_cb, zfsvfs);
	(void) dsl_prop_unregister(ds, zfs_prop_to_name(ZFS_PROP_XATTR),
	    xattr_changed_cb, zfsvfs);
	(void) dsl_prop_unregister(ds, zfs_prop_to_name(ZFS_PROP_RECORDSIZE),
	    blksz_changed_cb, zfsvfs);
	(void) dsl_prop_unregister(ds, zfs_prop_to_name(ZFS_PROP_READONLY),
	    readonly_changed_cb, zfsvfs);
#ifdef illumos
	(void) dsl_prop_unregister(ds, zfs_prop_to_name(ZFS_PROP_DEVICES),
	    devices_changed_cb, zfsvfs);
#endif
	(void) dsl_prop_unregister(ds, zfs_prop_to_name(ZFS_PROP_SETUID),
	    setuid_changed_cb, zfsvfs);
	(void) dsl_prop_unregister(ds, zfs_prop_to_name(ZFS_PROP_EXEC),
	    exec_changed_cb, zfsvfs);
	(void) dsl_prop_unregister(ds, zfs_prop_to_name(ZFS_PROP_SNAPDIR),
	    snapdir_changed_cb, zfsvfs);
	//(void) dsl_prop_unregister(ds, zfs_prop_to_name(ZFS_PROP_ACLMODE),
    //   acl_mode_changed_cb, zfsvfs);
	(void) dsl_prop_unregister(ds, zfs_prop_to_name(ZFS_PROP_ACLINHERIT),
	    acl_inherit_changed_cb, zfsvfs);
	(void) dsl_prop_unregister(ds, zfs_prop_to_name(ZFS_PROP_VSCAN),
	    vscan_changed_cb, zfsvfs);
	return (error);
}

static int
zfs_space_delta_cb(dmu_object_type_t bonustype, void *data,
    uint64_t *userp, uint64_t *groupp)
{
	int error = 0;

	/*
	 * Is it a valid type of object to track?
	 */
	if (bonustype != DMU_OT_ZNODE && bonustype != DMU_OT_SA)
		return (ENOENT);

	/*
	 * If we have a NULL data pointer
	 * then assume the id's aren't changing and
	 * return EEXIST to the dmu to let it know to
	 * use the same ids
	 */
	if (data == NULL)
		return (EEXIST);

	if (bonustype == DMU_OT_ZNODE) {
		znode_phys_t *znp = data;
		*userp = znp->zp_uid;
		*groupp = znp->zp_gid;
	} else {
#if 0
		int hdrsize;
		sa_hdr_phys_t *sap = data;
		sa_hdr_phys_t sa = *sap;
		boolean_t swap = B_FALSE;

		ASSERT(bonustype == DMU_OT_SA);

		if (sa.sa_magic == 0) {
			/*
			 * This should only happen for newly created
			 * files that haven't had the znode data filled
			 * in yet.
			 */
			*userp = 0;
			*groupp = 0;
			return (0);
		}
		if (sa.sa_magic == BSWAP_32(SA_MAGIC)) {
			sa.sa_magic = SA_MAGIC;
			sa.sa_layout_info = BSWAP_16(sa.sa_layout_info);
			swap = B_TRUE;
		} else {
			VERIFY3U(sa.sa_magic, ==, SA_MAGIC);
		}

		hdrsize = sa_hdrsize(&sa);
		VERIFY3U(hdrsize, >=, sizeof (sa_hdr_phys_t));
		*userp = *((uint64_t *)((uintptr_t)data + hdrsize +
		    SA_UID_OFFSET));
		*groupp = *((uint64_t *)((uintptr_t)data + hdrsize +
		    SA_GID_OFFSET));
		if (swap) {
			*userp = BSWAP_64(*userp);
			*groupp = BSWAP_64(*groupp);
		}
#endif
	}
	return (0);
}

static void
fuidstr_to_sid(zfsvfs_t *zfsvfs, const char *fuidstr,
    char *domainbuf, int buflen, uid_t *ridp)
{
	uint64_t fuid;
	const char *domain;

	fuid = strtonum(fuidstr, NULL);

	domain = zfs_fuid_find_by_idx(zfsvfs, FUID_INDEX(fuid));
	if (domain)
		(void) strlcpy(domainbuf, domain, buflen);
	else
		domainbuf[0] = '\0';
	*ridp = FUID_RID(fuid);
}

static uint64_t
zfs_userquota_prop_to_obj(zfsvfs_t *zfsvfs, zfs_userquota_prop_t type)
{
	switch (type) {
	case ZFS_PROP_USERUSED:
		return (DMU_USERUSED_OBJECT);
	case ZFS_PROP_GROUPUSED:
		return (DMU_GROUPUSED_OBJECT);
	case ZFS_PROP_USERQUOTA:
		return (zfsvfs->z_userquota_obj);
	case ZFS_PROP_GROUPQUOTA:
		return (zfsvfs->z_groupquota_obj);
    default:
        break;
	}
	return (0);
}

int
zfs_userspace_many(zfsvfs_t *zfsvfs, zfs_userquota_prop_t type,
    uint64_t *cookiep, void *vbuf, uint64_t *bufsizep)
{
	int error;
	zap_cursor_t zc;
	zap_attribute_t za;
	zfs_useracct_t *buf = vbuf;
	uint64_t obj;

	if (!dmu_objset_userspace_present(zfsvfs->z_os))
		return (ENOTSUP);

	obj = zfs_userquota_prop_to_obj(zfsvfs, type);
	if (obj == 0) {
		*bufsizep = 0;
		return (0);
	}

	for (zap_cursor_init_serialized(&zc, zfsvfs->z_os, obj, *cookiep);
	    (error = zap_cursor_retrieve(&zc, &za)) == 0;
	    zap_cursor_advance(&zc)) {
		if ((uintptr_t)buf - (uintptr_t)vbuf + sizeof (zfs_useracct_t) >
		    *bufsizep)
			break;

		fuidstr_to_sid(zfsvfs, za.za_name,
		    buf->zu_domain, sizeof (buf->zu_domain), &buf->zu_rid);

		buf->zu_space = za.za_first_integer;
		buf++;
	}
	if (error == ENOENT)
		error = 0;

	ASSERT3U((uintptr_t)buf - (uintptr_t)vbuf, <=, *bufsizep);
	*bufsizep = (uintptr_t)buf - (uintptr_t)vbuf;
	*cookiep = zap_cursor_serialize(&zc);
	zap_cursor_fini(&zc);
	return (error);
}

/*
 * buf must be big enough (eg, 32 bytes)
 */
static int
id_to_fuidstr(zfsvfs_t *zfsvfs, const char *domain, uid_t rid,
    char *buf, boolean_t addok)
{
	uint64_t fuid;
	int domainid = 0;

	if (domain && domain[0]) {
		domainid = zfs_fuid_find_by_domain(zfsvfs, domain, NULL, addok);
		if (domainid == -1)
			return (ENOENT);
	}
	fuid = FUID_ENCODE(domainid, rid);
	(void) snprintf(buf, 32, "%llx", (longlong_t)fuid);
	return (0);
}

int
zfs_userspace_one(zfsvfs_t *zfsvfs, zfs_userquota_prop_t type,
    const char *domain, uint64_t rid, uint64_t *valp)
{
	char buf[32];
	int err;
	uint64_t obj;

	*valp = 0;

	if (!dmu_objset_userspace_present(zfsvfs->z_os))
		return (ENOTSUP);

	obj = zfs_userquota_prop_to_obj(zfsvfs, type);
	if (obj == 0)
		return (0);

	err = id_to_fuidstr(zfsvfs, domain, rid, buf, B_FALSE);
	if (err)
		return (err);

	err = zap_lookup(zfsvfs->z_os, obj, buf, 8, 1, valp);
	if (err == ENOENT)
		err = 0;
	return (err);
}

int
zfs_set_userquota(zfsvfs_t *zfsvfs, zfs_userquota_prop_t type,
    const char *domain, uint64_t rid, uint64_t quota)
{
	char buf[32];
	int err;
	dmu_tx_t *tx;
	uint64_t *objp;
	boolean_t fuid_dirtied;

	if (type != ZFS_PROP_USERQUOTA && type != ZFS_PROP_GROUPQUOTA)
		return (EINVAL);

	if (zfsvfs->z_version < ZPL_VERSION_USERSPACE)
		return (ENOTSUP);

	objp = (type == ZFS_PROP_USERQUOTA) ? &zfsvfs->z_userquota_obj :
	    &zfsvfs->z_groupquota_obj;

	err = id_to_fuidstr(zfsvfs, domain, rid, buf, B_TRUE);
	if (err)
		return (err);
	fuid_dirtied = zfsvfs->z_fuid_dirty;

	tx = dmu_tx_create(zfsvfs->z_os);
	dmu_tx_hold_zap(tx, *objp ? *objp : DMU_NEW_OBJECT, B_TRUE, NULL);
	if (*objp == 0) {
		dmu_tx_hold_zap(tx, MASTER_NODE_OBJ, B_TRUE,
		    zfs_userquota_prop_prefixes[type]);
	}
	if (fuid_dirtied)
		zfs_fuid_txhold(zfsvfs, tx);
	err = dmu_tx_assign(tx, TXG_WAIT);
	if (err) {
		dmu_tx_abort(tx);
		return (err);
	}

	mutex_enter(&zfsvfs->z_lock);
	if (*objp == 0) {
		*objp = zap_create(zfsvfs->z_os, DMU_OT_USERGROUP_QUOTA,
		    DMU_OT_NONE, 0, tx);
		VERIFY(0 == zap_add(zfsvfs->z_os, MASTER_NODE_OBJ,
		    zfs_userquota_prop_prefixes[type], 8, 1, objp, tx));
	}
	mutex_exit(&zfsvfs->z_lock);

	if (quota == 0) {
		err = zap_remove(zfsvfs->z_os, *objp, buf, tx);
		if (err == ENOENT)
			err = 0;
	} else {
		err = zap_update(zfsvfs->z_os, *objp, buf, 8, 1, &quota, tx);
	}
	ASSERT(err == 0);
	if (fuid_dirtied)
		zfs_fuid_sync(zfsvfs, tx);
	dmu_tx_commit(tx);
	return (err);
}

boolean_t
zfs_fuid_overquota(zfsvfs_t *zfsvfs, boolean_t isgroup, uint64_t fuid)
{
	char buf[32];
	uint64_t used, quota, usedobj, quotaobj;
	int err;

	usedobj = isgroup ? DMU_GROUPUSED_OBJECT : DMU_USERUSED_OBJECT;
	quotaobj = isgroup ? zfsvfs->z_groupquota_obj : zfsvfs->z_userquota_obj;

	if (quotaobj == 0 || zfsvfs->z_replay)
		return (B_FALSE);

	(void) snprintf(buf, sizeof(buf), "%llx", (longlong_t)fuid);
	err = zap_lookup(zfsvfs->z_os, quotaobj, buf, 8, 1, &quota);
	if (err != 0)
		return (B_FALSE);

	err = zap_lookup(zfsvfs->z_os, usedobj, buf, 8, 1, &used);
	if (err != 0)
		return (B_FALSE);
	return (used >= quota);
}

boolean_t
zfs_owner_overquota(zfsvfs_t *zfsvfs, znode_t *zp, boolean_t isgroup)
{
	uint64_t fuid;
	uint64_t quotaobj;

	quotaobj = isgroup ? zfsvfs->z_groupquota_obj : zfsvfs->z_userquota_obj;

	fuid = isgroup ? zp->z_gid : zp->z_uid;

	if (quotaobj == 0 || zfsvfs->z_replay)
		return (B_FALSE);

	return (zfs_fuid_overquota(zfsvfs, isgroup, fuid));
}

int
zfsvfs_create(const char *osname, zfsvfs_t **zfvp)
{
	objset_t *os;
	zfsvfs_t *zfsvfs;
	uint64_t zval;
	int i, error;
	uint64_t sa_obj;

	zfsvfs = kmem_zalloc(sizeof (zfsvfs_t), KM_SLEEP);

	/*
	 * We claim to always be readonly so we can open snapshots;
	 * other ZPL code will prevent us from writing to snapshots.
	 */
	error = dmu_objset_own(osname, DMU_OST_ZFS, B_TRUE, zfsvfs, &os);
	if (error) {
		kmem_free(zfsvfs, sizeof (zfsvfs_t));
		return (error);
	}

	/*
	 * Initialize the zfs-specific filesystem structure.
	 * Should probably make this a kmem cache, shuffle fields,
	 * and just bzero up to z_hold_mtx[].
	 */
	zfsvfs->z_vfs = NULL;
	zfsvfs->z_parent = zfsvfs;
	zfsvfs->z_max_blksz = SPA_MAXBLOCKSIZE;
	zfsvfs->z_show_ctldir = ZFS_SNAPDIR_VISIBLE;
	zfsvfs->z_os = os;

	error = zfs_get_zplprop(os, ZFS_PROP_VERSION, &zfsvfs->z_version);
	if (error) {
		goto out;
	} else if (zfsvfs->z_version >
	    zfs_zpl_version_map(spa_version(dmu_objset_spa(os)))) {
		(void) printf("Can't mount a version %lld file system "
		    "on a version %lld pool\n. Pool must be upgraded to mount "
		    "this file system.", (u_longlong_t)zfsvfs->z_version,
		    (u_longlong_t)spa_version(dmu_objset_spa(os)));
		error = ENOTSUP;
		goto out;
	}
	if ((error = zfs_get_zplprop(os, ZFS_PROP_NORMALIZE, &zval)) != 0)
		goto out;
	zfsvfs->z_norm = (int)zval;

	if ((error = zfs_get_zplprop(os, ZFS_PROP_UTF8ONLY, &zval)) != 0)
		goto out;
	zfsvfs->z_utf8 = (zval != 0);

	if ((error = zfs_get_zplprop(os, ZFS_PROP_CASE, &zval)) != 0)
		goto out;
	zfsvfs->z_case = (uint_t)zval;

	/*
	 * Fold case on file systems that are always or sometimes case
	 * insensitive.
	 */
	if (zfsvfs->z_case == ZFS_CASE_INSENSITIVE ||
	    zfsvfs->z_case == ZFS_CASE_MIXED)
		zfsvfs->z_norm |= U8_TEXTPREP_TOUPPER;

	zfsvfs->z_use_fuids = USE_FUIDS(zfsvfs->z_version, zfsvfs->z_os);
	zfsvfs->z_use_sa = USE_SA(zfsvfs->z_version, zfsvfs->z_os);

	if (zfsvfs->z_use_sa) {
		/* should either have both of these objects or none */
		error = zap_lookup(os, MASTER_NODE_OBJ, ZFS_SA_ATTRS, 8, 1,
		    &sa_obj);
		if (error)
			return (error);
	} else {
		/*
		 * Pre SA versions file systems should never touch
		 * either the attribute registration or layout objects.
		 */
		sa_obj = 0;
	}

	error = sa_setup(os, sa_obj, zfs_attr_table, ZPL_END,
	    &zfsvfs->z_attr_table);
	if (error)
		goto out;

	if (zfsvfs->z_version >= ZPL_VERSION_SA)
		sa_register_update_callback(os, zfs_sa_upgrade);

	error = zap_lookup(os, MASTER_NODE_OBJ, ZFS_ROOT_OBJ, 8, 1,
	    &zfsvfs->z_root);
	if (error)
		goto out;
	ASSERT(zfsvfs->z_root != 0);

	error = zap_lookup(os, MASTER_NODE_OBJ, ZFS_UNLINKED_SET, 8, 1,
	    &zfsvfs->z_unlinkedobj);
	if (error)
		goto out;

	error = zap_lookup(os, MASTER_NODE_OBJ,
	    zfs_userquota_prop_prefixes[ZFS_PROP_USERQUOTA],
	    8, 1, &zfsvfs->z_userquota_obj);
	if (error && error != ENOENT)
		goto out;

	error = zap_lookup(os, MASTER_NODE_OBJ,
	    zfs_userquota_prop_prefixes[ZFS_PROP_GROUPQUOTA],
	    8, 1, &zfsvfs->z_groupquota_obj);
	if (error && error != ENOENT)
		goto out;

	error = zap_lookup(os, MASTER_NODE_OBJ, ZFS_FUID_TABLES, 8, 1,
	    &zfsvfs->z_fuid_obj);
	if (error && error != ENOENT)
		goto out;

	error = zap_lookup(os, MASTER_NODE_OBJ, ZFS_SHARES_DIR, 8, 1,
	    &zfsvfs->z_shares_dir);
	if (error && error != ENOENT)
		goto out;

	mutex_init(&zfsvfs->z_znodes_lock, NULL, MUTEX_DEFAULT, NULL);
	mutex_init(&zfsvfs->z_lock, NULL, MUTEX_DEFAULT, NULL);
	mutex_init(&zfsvfs->z_vnode_create_lock, NULL, MUTEX_DEFAULT, NULL);
	mutex_init(&zfsvfs->z_reclaim_thr_lock, NULL, MUTEX_DEFAULT, NULL);
	cv_init(&zfsvfs->z_reclaim_thr_cv, NULL, CV_DEFAULT, NULL);
	list_create(&zfsvfs->z_all_znodes, sizeof (znode_t),
	    offsetof(znode_t, z_link_node));
	list_create(&zfsvfs->z_reclaim_znodes, sizeof (znode_t),
	    offsetof(znode_t, z_link_node));
	rrw_init(&zfsvfs->z_teardown_lock/*, B_FALSE*/);
	rw_init(&zfsvfs->z_teardown_inactive_lock, NULL, RW_DEFAULT, NULL);
	rw_init(&zfsvfs->z_fuid_lock, NULL, RW_DEFAULT, NULL);
	for (i = 0; i != ZFS_OBJ_MTX_SZ; i++)
		mutex_init(&zfsvfs->z_hold_mtx[i], NULL, MUTEX_DEFAULT, NULL);

    zfsvfs->z_reclaim_thread_exit = FALSE;
	(void) thread_create(NULL, 0, vnop_reclaim_thread, zfsvfs, 0, &p0,
	    TS_RUN, minclsyspri);

	*zfvp = zfsvfs;
	return (0);

out:
	dmu_objset_disown(os, zfsvfs);
	*zfvp = NULL;
	kmem_free(zfsvfs, sizeof (zfsvfs_t));
	return (error);
}

static int
zfsvfs_setup(zfsvfs_t *zfsvfs, boolean_t mounting)
{
	int error;

	error = zfs_register_callbacks(zfsvfs->z_vfs);
	if (error)
		return (error);

	/*
	 * Set the objset user_ptr to track its zfsvfs.
	 */
	mutex_enter(&zfsvfs->z_os->os_user_ptr_lock);
	dmu_objset_set_user(zfsvfs->z_os, zfsvfs);
	mutex_exit(&zfsvfs->z_os->os_user_ptr_lock);

	zfsvfs->z_log = zil_open(zfsvfs->z_os, zfs_get_data);

	/*
	 * If we are not mounting (ie: online recv), then we don't
	 * have to worry about replaying the log as we blocked all
	 * operations out since we closed the ZIL.
	 */
	if (mounting) {

		/*
		 * During replay we remove the read only flag to
		 * allow replays to succeed.
		 */
#if 0
		if (!vfs_isrdonly(zfsvfs->z_vfs))
			zfs_unlinked_drain(zfsvfs);
#endif

		/*
		 * Parse and replay the intent log.
		 *
		 * Because of ziltest, this must be done after
		 * zfs_unlinked_drain().  (Further note: ziltest
		 * doesn't use readonly mounts, where
		 * zfs_unlinked_drain() isn't called.)  This is because
		 * ziltest causes spa_sync() to think it's committed,
		 * but actually it is not, so the intent log contains
		 * many txg's worth of changes.
		 *
		 * In particular, if object N is in the unlinked set in
		 * the last txg to actually sync, then it could be
		 * actually freed in a later txg and then reallocated
		 * in a yet later txg.  This would write a "create
		 * object N" record to the intent log.  Normally, this
		 * would be fine because the spa_sync() would have
		 * written out the fact that object N is free, before
		 * we could write the "create object N" intent log
		 * record.
		 *
		 * But when we are in ziltest mode, we advance the "open
		 * txg" without actually spa_sync()-ing the changes to
		 * disk.  So we would see that object N is still
		 * allocated and in the unlinked set, and there is an
		 * intent log record saying to allocate it.
		 */
		if (spa_writeable(dmu_objset_spa(zfsvfs->z_os))) {
			if (zil_replay_disable) {
				zil_destroy(zfsvfs->z_log, B_FALSE);
			} else {
				zfsvfs->z_replay = B_TRUE;
				zil_replay(zfsvfs->z_os, zfsvfs,
				    zfs_replay_vector);
				zfsvfs->z_replay = B_FALSE;
			}
		}
	}

	return (0);
}

extern krwlock_t zfsvfs_lock; /* in zfs_znode.c */

void
zfsvfs_free(zfsvfs_t *zfsvfs)
{
	int i;

    dprintf("+zfsvfs_free\n");
	/*
	 * This is a barrier to prevent the filesystem from going away in
	 * zfs_znode_move() until we can safely ensure that the filesystem is
	 * not unmounted. We consider the filesystem valid before the barrier
	 * and invalid after the barrier.
	 */
	//rw_enter(&zfsvfs_lock, RW_READER);
	//rw_exit(&zfsvfs_lock);

	zfs_fuid_destroy(zfsvfs);

    dprintf("stopping reclaim thread\n");
	mutex_enter(&zfsvfs->z_reclaim_thr_lock);
    zfsvfs->z_reclaim_thread_exit = TRUE;
	cv_signal(&zfsvfs->z_reclaim_thr_cv);
	while (zfsvfs->z_reclaim_thread_exit == TRUE)
		cv_wait(&zfsvfs->z_reclaim_thr_cv, &zfsvfs->z_reclaim_thr_lock);
	mutex_exit(&zfsvfs->z_reclaim_thr_lock);

	mutex_destroy(&zfsvfs->z_reclaim_thr_lock);
	cv_destroy(&zfsvfs->z_reclaim_thr_cv);
    dprintf("Stopped, then releasing node.\n");

	mutex_destroy(&zfsvfs->z_znodes_lock);
	mutex_destroy(&zfsvfs->z_lock);
	mutex_destroy(&zfsvfs->z_vnode_create_lock);
	list_destroy(&zfsvfs->z_all_znodes);
	list_destroy(&zfsvfs->z_reclaim_znodes);
	rrw_destroy(&zfsvfs->z_teardown_lock);
	rw_destroy(&zfsvfs->z_teardown_inactive_lock);
	rw_destroy(&zfsvfs->z_fuid_lock);
	for (i = 0; i != ZFS_OBJ_MTX_SZ; i++)
		mutex_destroy(&zfsvfs->z_hold_mtx[i]);
	kmem_free(zfsvfs, sizeof (zfsvfs_t));
    dprintf("-zfsvfs_free\n");
}

static void
zfs_set_fuid_feature(zfsvfs_t *zfsvfs)
{
	zfsvfs->z_use_fuids = USE_FUIDS(zfsvfs->z_version, zfsvfs->z_os);
	if (zfsvfs->z_vfs) {
#if 0
		if (zfsvfs->z_use_fuids) {
			vfs_set_feature(zfsvfs->z_vfs, VFSFT_XVATTR);
			vfs_set_feature(zfsvfs->z_vfs, VFSFT_SYSATTR_VIEWS);
			vfs_set_feature(zfsvfs->z_vfs, VFSFT_ACEMASKONACCESS);
			vfs_set_feature(zfsvfs->z_vfs, VFSFT_ACLONCREATE);
			vfs_set_feature(zfsvfs->z_vfs, VFSFT_ACCESS_FILTER);
			vfs_set_feature(zfsvfs->z_vfs, VFSFT_REPARSE);
		} else {
			vfs_clear_feature(zfsvfs->z_vfs, VFSFT_XVATTR);
			vfs_clear_feature(zfsvfs->z_vfs, VFSFT_SYSATTR_VIEWS);
			vfs_clear_feature(zfsvfs->z_vfs, VFSFT_ACEMASKONACCESS);
			vfs_clear_feature(zfsvfs->z_vfs, VFSFT_ACLONCREATE);
			vfs_clear_feature(zfsvfs->z_vfs, VFSFT_ACCESS_FILTER);
			vfs_clear_feature(zfsvfs->z_vfs, VFSFT_REPARSE);
		}
#endif
	}
	zfsvfs->z_use_sa = USE_SA(zfsvfs->z_version, zfsvfs->z_os);
}

static int
zfs_domount(struct mount *vfsp, dev_t mount_dev, char *osname, vfs_context_t ctx)
{
	int error = 0;
	zfsvfs_t *zfsvfs;
#ifndef __APPLE__
	uint64_t recordsize, fsid_guid;
	vnode_t *vp;
#else
	struct timeval tv;
#endif

	ASSERT(vfsp);
	ASSERT(osname);

	error = zfsvfs_create(osname, &zfsvfs);
	if (error)
		return (error);
	zfsvfs->z_vfs = vfsp;

#ifdef illumos
	/* Initialize the generic filesystem structure. */
	vfsp->vfs_bcount = 0;
	vfsp->vfs_data = NULL;

	if (zfs_create_unique_device(&mount_dev) == -1) {
		error = ENODEV;
		goto out;
	}
	ASSERT(vfs_devismounted(mount_dev) == 0);
#endif


#ifdef __APPLE__
	/*
	 * Record the mount time (for Spotlight)
	 */
	microtime(&tv);
	zfsvfs->z_mount_time = tv.tv_sec;

	vfs_setfsprivate(vfsp, zfsvfs);
#else
	if (error = dsl_prop_get_integer(osname, "recordsize", &recordsize,
	    NULL))
		goto out;
	zfsvfs->z_vfs->vfs_bsize = SPA_MINBLOCKSIZE;
	zfsvfs->z_vfs->mnt_stat.f_iosize = recordsize;

	vfsp->vfs_data = zfsvfs;
	vfsp->mnt_flag |= MNT_LOCAL;
	vfsp->mnt_kern_flag |= MNTK_LOOKUP_SHARED;
	vfsp->mnt_kern_flag |= MNTK_SHARED_WRITES;
	vfsp->mnt_kern_flag |= MNTK_EXTENDED_SHARED;
#endif

	/*
	 * The fsid is 64 bits, composed of an 8-bit fs type, which
	 * separates our fsid from any other filesystem types, and a
	 * 56-bit objset unique ID.  The objset unique ID is unique to
	 * all objsets open on this system, provided by unique_create().
	 * The 8-bit fs type must be put in the low bits of fsid[1]
	 * because that's where other Solaris filesystems put it.
	 */

#ifdef __APPLE__
    vfs_getnewfsid(vfsp);
#else
	fsid_guid = dmu_objset_fsid_guid(zfsvfs->z_os);
	ASSERT((fsid_guid & ~((1ULL<<56)-1)) == 0);
	vfsp->vfs_fsid.val[0] = fsid_guid;
	vfsp->vfs_fsid.val[1] = ((fsid_guid>>32) << 8) |
	    vfsp->mnt_vfc->vfc_typenum & 0xFF;
#endif

	/*
	 * Set features for file system.
	 */
	zfs_set_fuid_feature(zfsvfs);
#if 0
	if (zfsvfs->z_case == ZFS_CASE_INSENSITIVE) {
		vfs_set_feature(vfsp, VFSFT_DIRENTFLAGS);
		vfs_set_feature(vfsp, VFSFT_CASEINSENSITIVE);
		vfs_set_feature(vfsp, VFSFT_NOCASESENSITIVE);
	} else if (zfsvfs->z_case == ZFS_CASE_MIXED) {
		vfs_set_feature(vfsp, VFSFT_DIRENTFLAGS);
		vfs_set_feature(vfsp, VFSFT_CASEINSENSITIVE);
	}
	vfs_set_feature(vfsp, VFSFT_ZEROCOPY_SUPPORTED);
#endif

	if (dmu_objset_is_snapshot(zfsvfs->z_os)) {
		uint64_t pval;

		atime_changed_cb(zfsvfs, B_FALSE);
		readonly_changed_cb(zfsvfs, B_TRUE);
		if ((error = dsl_prop_get_integer(osname, "xattr", &pval, NULL)))
			goto out;
		xattr_changed_cb(zfsvfs, pval);
		zfsvfs->z_issnap = B_TRUE;
		zfsvfs->z_os->os_sync = ZFS_SYNC_DISABLED;

		mutex_enter(&zfsvfs->z_os->os_user_ptr_lock);
		dmu_objset_set_user(zfsvfs->z_os, zfsvfs);
		mutex_exit(&zfsvfs->z_os->os_user_ptr_lock);
	} else {
		error = zfsvfs_setup(zfsvfs, B_TRUE);
	}


	vfs_mountedfrom(vfsp, osname);
#ifdef __APPLE__

#else
	/* Grab extra reference. */
	VERIFY(VFS_ROOT(vfsp, LK_EXCLUSIVE, &vp) == 0);
	VOP_UNLOCK(vp, 0);
#endif

	if (!zfsvfs->z_issnap)
		zfsctl_create(zfsvfs);
out:
	if (error) {
		dmu_objset_disown(zfsvfs->z_os, zfsvfs);
		zfsvfs_free(zfsvfs);
	} else {
		atomic_add_32(&zfs_active_fs_count, 1);
	}

	return (error);
}

void
zfs_unregister_callbacks(zfsvfs_t *zfsvfs)
{
	objset_t *os = zfsvfs->z_os;
	struct dsl_dataset *ds;

	/*
	 * Unregister properties.
	 */
	if (!dmu_objset_is_snapshot(os)) {
		ds = dmu_objset_ds(os);
		VERIFY(dsl_prop_unregister(ds, "atime", atime_changed_cb,
		    zfsvfs) == 0);

		VERIFY(dsl_prop_unregister(ds, "xattr", xattr_changed_cb,
		    zfsvfs) == 0);

		VERIFY(dsl_prop_unregister(ds, "recordsize", blksz_changed_cb,
		    zfsvfs) == 0);

		VERIFY(dsl_prop_unregister(ds, "readonly", readonly_changed_cb,
		    zfsvfs) == 0);

		VERIFY(dsl_prop_unregister(ds, "setuid", setuid_changed_cb,
		    zfsvfs) == 0);

		VERIFY(dsl_prop_unregister(ds, "exec", exec_changed_cb,
		    zfsvfs) == 0);

		VERIFY(dsl_prop_unregister(ds, "snapdir", snapdir_changed_cb,
		    zfsvfs) == 0);

        // See discussion in register_callbacks
		//VERIFY(dsl_prop_unregister(ds, "aclmode", acl_mode_changed_cb,
        //   zfsvfs) == 0);

		VERIFY(dsl_prop_unregister(ds, "aclinherit",
		    acl_inherit_changed_cb, zfsvfs) == 0);

		VERIFY(dsl_prop_unregister(ds, "vscan",
		    vscan_changed_cb, zfsvfs) == 0);
	}
}

#ifdef SECLABEL
/*
 * Convert a decimal digit string to a uint64_t integer.
 */
static int
str_to_uint64(char *str, uint64_t *objnum)
{
	uint64_t num = 0;

	while (*str) {
		if (*str < '0' || *str > '9')
			return (EINVAL);

		num = num*10 + *str++ - '0';
	}

	*objnum = num;
	return (0);
}

/*
 * The boot path passed from the boot loader is in the form of
 * "rootpool-name/root-filesystem-object-number'. Convert this
 * string to a dataset name: "rootpool-name/root-filesystem-name".
 */
static int
zfs_parse_bootfs(char *bpath, char *outpath)
{
	char *slashp;
	uint64_t objnum;
	int error;

	if (*bpath == 0 || *bpath == '/')
		return (EINVAL);

	(void) strcpy(outpath, bpath);

	slashp = strchr(bpath, '/');

	/* if no '/', just return the pool name */
	if (slashp == NULL) {
		return (0);
	}

	/* if not a number, just return the root dataset name */
	if (str_to_uint64(slashp+1, &objnum)) {
		return (0);
	}

	*slashp = '\0';
	error = dsl_dsobj_to_dsname(bpath, objnum, outpath);
	*slashp = '/';

	return (error);
}

/*
 * zfs_check_global_label:
 *	Check that the hex label string is appropriate for the dataset
 *	being mounted into the global_zone proper.
 *
 *	Return an error if the hex label string is not default or
 *	admin_low/admin_high.  For admin_low labels, the corresponding
 *	dataset must be readonly.
 */
int
zfs_check_global_label(const char *dsname, const char *hexsl)
{
	if (strcasecmp(hexsl, ZFS_MLSLABEL_DEFAULT) == 0)
		return (0);
	if (strcasecmp(hexsl, ADMIN_HIGH) == 0)
		return (0);
	if (strcasecmp(hexsl, ADMIN_LOW) == 0) {
		/* must be readonly */
		uint64_t rdonly;

		if (dsl_prop_get_integer(dsname,
		    zfs_prop_to_name(ZFS_PROP_READONLY), &rdonly, NULL))
			return (EACCES);
		return (rdonly ? 0 : EACCES);
	}
	return (EACCES);
}

/*
 * zfs_mount_label_policy:
 *	Determine whether the mount is allowed according to MAC check.
 *	by comparing (where appropriate) label of the dataset against
 *	the label of the zone being mounted into.  If the dataset has
 *	no label, create one.
 *
 *	Returns:
 *		 0 :	access allowed
 *		>0 :	error code, such as EACCES
 */
static int
zfs_mount_label_policy(vfs_t *vfsp, char *osname)
{
	int		error, retv;
	zone_t		*mntzone = NULL;
	ts_label_t	*mnt_tsl;
	bslabel_t	*mnt_sl;
	bslabel_t	ds_sl;
	char		ds_hexsl[MAXNAMELEN];

	retv = EACCES;				/* assume the worst */

	/*
	 * Start by getting the dataset label if it exists.
	 */
	error = dsl_prop_get(osname, zfs_prop_to_name(ZFS_PROP_MLSLABEL),
	    1, sizeof (ds_hexsl), &ds_hexsl, NULL);
	if (error)
		return (EACCES);

	/*
	 * If labeling is NOT enabled, then disallow the mount of datasets
	 * which have a non-default label already.  No other label checks
	 * are needed.
	 */
	if (!is_system_labeled()) {
		if (strcasecmp(ds_hexsl, ZFS_MLSLABEL_DEFAULT) == 0)
			return (0);
		return (EACCES);
	}

	/*
	 * Get the label of the mountpoint.  If mounting into the global
	 * zone (i.e. mountpoint is not within an active zone and the
	 * zoned property is off), the label must be default or
	 * admin_low/admin_high only; no other checks are needed.
	 */
	mntzone = zone_find_by_any_path(refstr_value(vfsp->vfs_mntpt), B_FALSE);
	if (mntzone->zone_id == GLOBAL_ZONEID) {
		uint64_t zoned;

		zone_rele(mntzone);

		if (dsl_prop_get_integer(osname,
		    zfs_prop_to_name(ZFS_PROP_ZONED), &zoned, NULL))
			return (EACCES);
		if (!zoned)
			return (zfs_check_global_label(osname, ds_hexsl));
		else
			/*
			 * This is the case of a zone dataset being mounted
			 * initially, before the zone has been fully created;
			 * allow this mount into global zone.
			 */
			return (0);
	}

	mnt_tsl = mntzone->zone_slabel;
	ASSERT(mnt_tsl != NULL);
	label_hold(mnt_tsl);
	mnt_sl = label2bslabel(mnt_tsl);

	if (strcasecmp(ds_hexsl, ZFS_MLSLABEL_DEFAULT) == 0) {
		/*
		 * The dataset doesn't have a real label, so fabricate one.
		 */
		char *str = NULL;

		if (l_to_str_internal(mnt_sl, &str) == 0 &&
		    dsl_prop_set_string(osname,
		    zfs_prop_to_name(ZFS_PROP_MLSLABEL),
		    ZPROP_SRC_LOCAL, str) == 0)
			retv = 0;
		if (str != NULL)
			kmem_free(str, strlen(str) + 1);
	} else if (hexstr_to_label(ds_hexsl, &ds_sl) == 0) {
		/*
		 * Now compare labels to complete the MAC check.  If the
		 * labels are equal then allow access.  If the mountpoint
		 * label dominates the dataset label, allow readonly access.
		 * Otherwise, access is denied.
		 */
		if (blequal(mnt_sl, &ds_sl))
			retv = 0;
		else if (bldominates(mnt_sl, &ds_sl)) {
			vfs_setmntopt(vfsp, MNTOPT_RO, NULL, 0);
			retv = 0;
		}
	}

	label_rele(mnt_tsl);
	zone_rele(mntzone);
	return (retv);
}
#endif	/* SECLABEL */

#ifdef OPENSOLARIS_MOUNTROOT
static int
zfs_mountroot(vfs_t *vfsp, enum whymountroot why)
{
	int error = 0;
	static int zfsrootdone = 0;
	zfsvfs_t *zfsvfs = NULL;
	znode_t *zp = NULL;
	vnode_t *vp = NULL;
	char *zfs_bootfs;
	char *zfs_devid;

	ASSERT(vfsp);

	/*
	 * The filesystem that we mount as root is defined in the
	 * boot property "zfs-bootfs" with a format of
	 * "poolname/root-dataset-objnum".
	 */
	if (why == ROOT_INIT) {
		if (zfsrootdone++)
			return (EBUSY);
		/*
		 * the process of doing a spa_load will require the
		 * clock to be set before we could (for example) do
		 * something better by looking at the timestamp on
		 * an uberblock, so just set it to -1.
		 */
		clkset(-1);

		if ((zfs_bootfs = spa_get_bootprop("zfs-bootfs")) == NULL) {
			cmn_err(CE_NOTE, "spa_get_bootfs: can not get "
			    "bootfs name");
			return (EINVAL);
		}
		zfs_devid = spa_get_bootprop("diskdevid");
		error = spa_import_rootpool(rootfs.bo_name, zfs_devid);
		if (zfs_devid)
			spa_free_bootprop(zfs_devid);
		if (error) {
			spa_free_bootprop(zfs_bootfs);
			cmn_err(CE_NOTE, "spa_import_rootpool: error %d",
			    error);
			return (error);
		}
		if (error = zfs_parse_bootfs(zfs_bootfs, rootfs.bo_name)) {
			spa_free_bootprop(zfs_bootfs);
			cmn_err(CE_NOTE, "zfs_parse_bootfs: error %d",
			    error);
			return (error);
		}

		spa_free_bootprop(zfs_bootfs);

		if (error = vfs_lock(vfsp))
			return (error);

		if (error = zfs_domount(vfsp, rootfs.bo_name)) {
			cmn_err(CE_NOTE, "zfs_domount: error %d", error);
			goto out;
		}

		zfsvfs = (zfsvfs_t *)vfsp->vfs_data;
		ASSERT(zfsvfs);
		if (error = zfs_zget(zfsvfs, zfsvfs->z_root, &zp)) {
			cmn_err(CE_NOTE, "zfs_zget: error %d", error);
			goto out;
		}

		vp = ZTOV(zp);
		mutex_enter(&vp->v_lock);
		vp->v_flag |= VROOT;
		mutex_exit(&vp->v_lock);
		rootvp = vp;

		/*
		 * Leave rootvp held.  The root file system is never unmounted.
		 */

		vfs_add((struct vnode *)0, vfsp,
		    (vfsp->vfs_flag & VFS_RDONLY) ? MS_RDONLY : 0);
out:
		vfs_unlock(vfsp);
		return (error);
	} else if (why == ROOT_REMOUNT) {
		readonly_changed_cb(vfsp->vfs_data, B_FALSE);
		vfsp->vfs_flag |= VFS_REMOUNT;

		/* refresh mount options */
		zfs_unregister_callbacks(vfsp->vfs_data);
		return (zfs_register_callbacks(vfsp));

	} else if (why == ROOT_UNMOUNT) {
		zfs_unregister_callbacks((zfsvfs_t *)vfsp->vfs_data);
		(void) zfs_sync(vfsp, 0, 0);
		return (0);
	}

	/*
	 * if "why" is equal to anything else other than ROOT_INIT,
	 * ROOT_REMOUNT, or ROOT_UNMOUNT, we do not support it.
	 */
	return (ENOTSUP);
}
#endif	/* OPENSOLARIS_MOUNTROOT */

static int
getpoolname(const char *osname, char *poolname)
{
	char *p;

	p = strchr(osname, '/');
	if (p == NULL) {
		if (strlen(osname) >= MAXNAMELEN)
			return (ENAMETOOLONG);
		(void) strlcpy(poolname, osname, MAXNAMELEN);
	} else {
		if (p - osname >= MAXNAMELEN)
			return (ENAMETOOLONG);
		(void) strncpy(poolname, osname, p - osname);
		poolname[p - osname] = '\0';
	}
	return (0);
}

/*ARGSUSED*/
int
zfs_vfs_mount(struct mount *vfsp, vnode_t *mvp /*devvp*/,
              user_addr_t data, vfs_context_t context)
{
	cred_t		*cr =  (cred_t *)vfs_context_ucred(context);
	char		*osname;
	int		error = 0;
	int		canwrite;

#ifdef __APPLE__
	size_t		osnamelen = 0;

    /*
     * Get the objset name (the "special" mount argument).
     */
    if (data) {
		// 10a286 renames fspec to datasetpath
        user_addr_t fspec = USER_ADDR_NULL;
        osname = kmem_alloc(MAXPATHLEN, KM_SLEEP);

        if (vfs_context_is64bit(context)) {
            if ( (error = copyin(data, (caddr_t)&fspec, sizeof(fspec))) )
                goto out;
        } else {
            user32_addr_t tmp;
            if ( (error = copyin(data, (caddr_t)&tmp, sizeof(tmp))) )
                goto out;
            /* munge into LP64 addr */
            fspec = CAST_USER_ADDR_T(tmp);
        }
        if ( (error = copyinstr(fspec, osname, MAXPATHLEN, &osnamelen)) )
            goto out;
    }
#endif

#ifdef illumos
	if (mvp->v_type != VDIR)
		return (ENOTDIR);

	mutex_enter(&mvp->v_lock);
	if ((uap->flags & MS_REMOUNT) == 0 &&
	    (uap->flags & MS_OVERLAY) == 0 &&
	    (mvp->v_count != 1 || (mvp->v_flag & VROOT))) {
		mutex_exit(&mvp->v_lock);
		return (EBUSY);
	}
	mutex_exit(&mvp->v_lock);

	/*
	 * ZFS does not support passing unparsed data in via MS_DATA.
	 * Users should use the MS_OPTIONSTR interface; this means
	 * that all option parsing is already done and the options struct
	 * can be interrogated.
	 */
	if ((uap->flags & MS_DATA) && uap->datalen > 0)
#endif

#if __FreeBSD__
	if (!prison_allow(td->td_ucred, PR_ALLOW_MOUNT_ZFS))
		return (EPERM);

	if (vfs_getopt(vfsp->mnt_optnew, "from", (void **)&osname, NULL))
		return (EINVAL);
#endif	/* ! illumos */

	/*
	 * If full-owner-access is enabled and delegated administration is
	 * turned on, we must set nosuid.
	 */
#if 0
	if (zfs_super_owner &&
	    dsl_deleg_access(osname, ZFS_DELEG_PERM_MOUNT, cr) != ECANCELED) {
		secpolicy_fs_mount_clearopts(cr, vfsp);
	}
#endif

	/*
	 * Check for mount privilege?
	 *
	 * If we don't have privilege then see if
	 * we have local permission to allow it
	 */
	error = secpolicy_fs_mount(cr, mvp, vfsp);
	if (error) {
		if (dsl_deleg_access(osname, ZFS_DELEG_PERM_MOUNT, cr) != 0)
			goto out;

#if 0
		if (!(vfsp->vfs_flag & MS_REMOUNT)) {
			vattr_t		vattr;

			/*
			 * Make sure user is the owner of the mount point
			 * or has sufficient privileges.
			 */

			vattr.va_mask = AT_UID;

			vn_lock(mvp, LK_SHARED | LK_RETRY);
			if (VOP_GETATTR(mvp, &vattr, cr)) {
				VOP_UNLOCK(mvp, 0);
				goto out;
			}

			if (secpolicy_vnode_owner(mvp, cr, vattr.va_uid) != 0 &&
			    VOP_ACCESS(mvp, VWRITE, cr, td) != 0) {
				VOP_UNLOCK(mvp, 0);
				goto out;
			}
			VOP_UNLOCK(mvp, 0);
		}
#endif
		secpolicy_fs_mount_clearopts(cr, vfsp);
	}

	/*
	 * Refuse to mount a filesystem if we are in a local zone and the
	 * dataset is not visible.
	 */
	if (!INGLOBALZONE(curthread) &&
	    (!zone_dataset_visible(osname, &canwrite) || !canwrite)) {
		error = EPERM;
		goto out;
	}

#ifdef SECLABEL
	error = zfs_mount_label_policy(vfsp, osname);
	if (error)
		goto out;
#endif

#ifndef __APPLE__
	vfsp->vfs_flag |= MNT_NFS4ACLS;

	/*
	 * When doing a remount, we simply refresh our temporary properties
	 * according to those options set in the current VFS options.
	 */
	if (vfsp->vfs_flag & MS_REMOUNT) {
		/* refresh mount options */
		zfs_unregister_callbacks(vfsp->vfs_data);
		error = zfs_register_callbacks(vfsp);
		goto out;
	}

	/* Initial root mount: try hard to import the requested root pool. */
	if ((vfsp->vfs_flag & MNT_ROOTFS) != 0 &&
	    (vfsp->vfs_flag & MNT_UPDATE) == 0) {
		char pname[MAXNAMELEN];

		error = getpoolname(osname, pname);
		if (error == 0)
			error = spa_import_rootpool(pname);
		if (error)
			goto out;
	}
#endif


	error = zfs_domount(vfsp, 0, osname, context);


#ifdef sun
	/*
	 * Add an extra VFS_HOLD on our parent vfs so that it can't
	 * disappear due to a forced unmount.
	 */
	if (error == 0 && ((zfsvfs_t *)vfsp->vfs_data)->z_issnap)
		VFS_HOLD(mvp->v_vfsp);
#endif	/* sun */

#ifdef __APPLE__
	if (error)
		printf("zfs_vfs_mount: error %d\n", error);
	if (error == 0) {
		zfsvfs_t *zfsvfs = NULL;

		/* Make the Finder treat sub file systems just like a folder */
		if (strpbrk(osname, "/"))
			vfs_setflags(vfsp, (u_int64_t)((unsigned int)MNT_DONTBROWSE));

        //vfs_setflags(vfsp, (u_int64_t)((unsigned int)MNT_DOVOLFS));
		/* Indicate to VFS that we support ACLs. */
		vfs_setextendedsecurity(vfsp);

		/* Advisory locking should be handled at the VFS layer */
		vfs_setlocklocal(vfsp);

		/*
		 * Mac OS X needs a file system modify time
		 *
		 * We use the mtime of the "com.apple.system.mtime"
		 * extended attribute, which is associated with the
		 * file system root directory.
		 *
		 * Here we need to take a ref on z_mtime_vp to keep it around.
		 * If the attribute isn't there, attempt to create it.
		 */
		zfsvfs = vfs_fsprivate(vfsp);
        if (zfsvfs->z_mtime_vp == NULL) {
			vnode_t *rvp;
			vnode_t *xdvp = NULLVP;
			vnode_t *xvp = NULLVP;
			znode_t *rootzp;
			timestruc_t modify_time;
			cred_t  *cr;
			timestruc_t  now;
			int flag;
			int result;

			if (zfs_zget(zfsvfs, zfsvfs->z_root, &rootzp) != 0) {
				goto out;
			}
			rvp = ZTOV(rootzp);
			cr = (cred_t *)vfs_context_ucred(context);

			/* Grab the hidden attribute directory vnode. */
			result = zfs_get_xattrdir(rootzp, &xdvp, cr, CREATE_XATTR_DIR);
			vnode_put(rvp);	/* all done with root vnode */
			rvp = NULL;
			if (result) {
				goto out;
			}

			/*
			 * HACK - workaround missing vnode_setnoflush() KPI...
			 *
			 * We tag zfsvfs so that zfs_attach_vnode() can then set
			 * vnfs_marksystem when the vnode gets created.
			 */
			zfsvfs->z_last_unmount_time = 0xBADC0DE;
			zfsvfs->z_last_mtime_synced = VTOZ(xdvp)->z_id;
			flag = vfs_isrdonly(vfsp) ? 0 : ZEXISTS;
			/* Lookup or create the named attribute. */
			if ( zfs_obtain_xattr(VTOZ(xdvp), ZFS_MTIME_XATTR,
                                  S_IRUSR | S_IWUSR, cr, &xvp,
                                  flag) ) {
                zfsvfs->z_last_unmount_time = 0;
                zfsvfs->z_last_mtime_synced = 0;
                vnode_put(xdvp);
                goto out;
            }
            gethrestime(&now);

            ZFS_TIME_ENCODE(&now, VTOZ(xvp)->z_atime);
			vnode_put(xdvp);
			vnode_ref(xvp);

			zfsvfs->z_mtime_vp = xvp;
			ZFS_TIME_DECODE(&modify_time, VTOZ(xvp)->z_atime);
			zfsvfs->z_last_unmount_time = modify_time.tv_sec;
			zfsvfs->z_last_mtime_synced = modify_time.tv_sec;

			/*
			 * Keep this referenced vnode from impeding an unmount.
			 *
			 * XXX vnode_setnoflush() is MIA from KPI (see workaround above).
			 */
#if 0
			vnode_setnoflush(xvp);
#endif
			vnode_put(xvp);
		}
	}
#endif /* __APPLE__ */

out:
	return (error);
}

int
zfs_vfs_getattr(struct mount *mp, struct vfs_attr *fsap, __unused vfs_context_t context)
{
    zfsvfs_t *zfsvfs = vfs_fsprivate(mp);
	uint64_t refdbytes, availbytes, usedobjs, availobjs;

    dprintf("vfs_getattr\n");

#ifndef __APPLE__
	statp->f_version = STATFS_VERSION;
#endif

	ZFS_ENTER(zfsvfs);

	dmu_objset_space(zfsvfs->z_os,
	    &refdbytes, &availbytes, &usedobjs, &availobjs);

#ifdef __APPLE__
	VFSATTR_RETURN(fsap, f_objcount, usedobjs);
	VFSATTR_RETURN(fsap, f_maxobjcount, 0x7fffffffffffffff);
	/*
	 * Carbon depends on f_filecount and f_dircount so
	 * make up some values based on total objects.
	 */
	VFSATTR_RETURN(fsap, f_filecount, usedobjs - (usedobjs / 4));
	VFSATTR_RETURN(fsap, f_dircount, usedobjs / 4);
#endif /* __APPLE__ */

	/*
	 * The underlying storage pool actually uses multiple block sizes.
	 * We report the fragsize as the smallest block size we support,
	 * and we report our blocksize as the filesystem's maximum blocksize.
	 */
#ifdef __APPLE__
	VFSATTR_RETURN(fsap, f_bsize, 1UL << SPA_MINBLOCKSHIFT);
	VFSATTR_RETURN(fsap, f_iosize, zfsvfs->z_max_blksz);
#else
	statp->f_bsize = SPA_MINBLOCKSIZE;
	statp->f_iosize = zfsvfs->z_vfs->mnt_stat.f_iosize;
#endif

	/*
	 * The following report "total" blocks of various kinds in the
	 * file system, but reported in terms of f_frsize - the
	 * "fragment" size.
	 */
#ifdef __APPLE__
	VFSATTR_RETURN(fsap, f_blocks,
	               (u_int64_t)((refdbytes + availbytes) >> SPA_MINBLOCKSHIFT));
	VFSATTR_RETURN(fsap, f_bfree, (u_int64_t)(availbytes >> SPA_MINBLOCKSHIFT));
	VFSATTR_RETURN(fsap, f_bavail, fsap->f_bfree);  /* no root reservation */
	VFSATTR_RETURN(fsap, f_bused, fsap->f_blocks - fsap->f_bfree);
#else
	statp->f_blocks = (refdbytes + availbytes) >> SPA_MINBLOCKSHIFT;
	statp->f_bfree = availbytes / statp->f_bsize;
	statp->f_bavail = statp->f_bfree; /* no root reservation */
#endif

	/*
	 * statvfs() should really be called statufs(), because it assumes
	 * static metadata.  ZFS doesn't preallocate files, so the best
	 * we can do is report the max that could possibly fit in f_files,
	 * and that minus the number actually used in f_ffree.
	 * For f_ffree, report the smaller of the number of object available
	 * and the number of blocks (each object will take at least a block).
	 */
#ifdef __APPLE__
	VFSATTR_RETURN(fsap, f_ffree, (u_int64_t)MIN(availobjs, fsap->f_bfree));
	VFSATTR_RETURN(fsap, f_files,  fsap->f_ffree + usedobjs);

#if 0
	statp->f_flag = vf_to_stf(vfsp->vfs_flag);
#endif

	if (VFSATTR_IS_ACTIVE(fsap, f_fsid)) {
		VFSATTR_RETURN(fsap, f_fsid, vfs_statfs(mp)->f_fsid);
	}
	if (VFSATTR_IS_ACTIVE(fsap, f_capabilities)) {
		bcopy(&zfs_capabilities, &fsap->f_capabilities, sizeof (zfs_capabilities));
		VFSATTR_SET_SUPPORTED(fsap, f_capabilities);
	}
	if (VFSATTR_IS_ACTIVE(fsap, f_attributes)) {
		bcopy(&zfs_attributes, &fsap->f_attributes.validattr, sizeof (zfs_attributes));
		bcopy(&zfs_attributes, &fsap->f_attributes.nativeattr, sizeof (zfs_attributes));
		VFSATTR_SET_SUPPORTED(fsap, f_attributes);
	}
	if (VFSATTR_IS_ACTIVE(fsap, f_create_time)) {
		dmu_objset_stats_t dmu_stat;

		dmu_objset_fast_stat(zfsvfs->z_os, &dmu_stat);
		//fsap->f_create_time.tv_sec = dmu_stat.dds_creation_time;
		fsap->f_create_time.tv_nsec = 0;
		VFSATTR_SET_SUPPORTED(fsap, f_create_time);
	}
	if (VFSATTR_IS_ACTIVE(fsap, f_modify_time)) {
		if (zfsvfs->z_mtime_vp != NULL) {
			znode_t *mzp;

			mzp = VTOZ(zfsvfs->z_mtime_vp);
			//ZFS_TIME_DECODE(&fsap->f_modify_time, mzp->zp_mtime);
		} else {
			fsap->f_modify_time.tv_sec = 0;
			fsap->f_modify_time.tv_nsec = 0;
		}
		VFSATTR_SET_SUPPORTED(fsap, f_modify_time);
	}
	/*
	 * For Carbon compatibility, pretend to support this legacy/unused
	 * attribute
	 */
	if (VFSATTR_IS_ACTIVE(fsap, f_backup_time)) {
		fsap->f_backup_time.tv_sec = 0;
		fsap->f_backup_time.tv_nsec = 0;
		VFSATTR_SET_SUPPORTED(fsap, f_backup_time);
	}
	if (VFSATTR_IS_ACTIVE(fsap, f_vol_name)) {
		spa_t *spa = dmu_objset_spa(zfsvfs->z_os);
		spa_config_enter(spa, SCL_ALL, FTAG, RW_READER);

        strlcpy(fsap->f_vol_name, vfs_statfs(zfsvfs->z_vfs)->f_mntfromname,
                MAXPATHLEN);

		//strlcpy(fsap->f_vol_name, spa_name(spa), MAXPATHLEN);
		spa_config_exit(spa, SCL_ALL, FTAG);
		VFSATTR_SET_SUPPORTED(fsap, f_vol_name);

	}
	VFSATTR_RETURN(fsap, f_fssubtype, 0);

    /* According to joshade over at
     * https://github.com/joshado/liberate-applefileserver/blob/master/liberate.m
     * the following values need to be returned for it to be considered
     * by Apple's AFS.
     */

	//VFSATTR_RETURN(fsap, f_signature, 0x5a21);  /* 'Z!' */
	//VFSATTR_RETURN(fsap, f_carbon_fsid, 0);
	VFSATTR_RETURN(fsap, f_signature, 18475);  /*  */
	VFSATTR_RETURN(fsap, f_carbon_fsid, 0);


#else /* OpenSolaris */
	statp->f_ffree = MIN(availobjs, statp->f_bfree);
	statp->f_files = statp->f_ffree + usedobjs;

	/*
	 * We're a zfs filesystem.
	 */
	(void) strlcpy(statp->f_fstypename, "zfs", sizeof(statp->f_fstypename));

	strlcpy(statp->f_mntfromname, vfsp->mnt_stat.f_mntfromname,
	    sizeof(statp->f_mntfromname));
	strlcpy(statp->f_mntonname, vfsp->mnt_stat.f_mntonname,
	    sizeof(statp->f_mntonname));

	statp->f_namemax = ZFS_MAXNAMELEN;
#endif

	ZFS_EXIT(zfsvfs);
	return (0);
}

int
zfs_vnode_lock(vnode_t *vp, int flags)
{
	int error;

	ASSERT(vp != NULL);

	error = vn_lock(vp, flags);
	return (error);
}

int
zfs_vfs_root(struct mount *mp, vnode_t **vpp, __unused vfs_context_t context)
{
	zfsvfs_t *zfsvfs = vfs_fsprivate(mp);
	znode_t *rootzp;
	int error;

	ZFS_ENTER_NOERROR(zfsvfs);

	error = zfs_zget(zfsvfs, zfsvfs->z_root, &rootzp);
	if (error == 0)
		*vpp = ZTOV(rootzp);

	ZFS_EXIT(zfsvfs);

#if 0
	if (error == 0) {
		error = zfs_vnode_lock(*vpp, 0);
		if (error == 0)
			(*vpp)->v_vflag |= VV_ROOT;
	}
#endif
	if (error != 0)
		*vpp = NULL;

	return (error);
}

/*
 * Teardown the zfsvfs::z_os.
 *
 * Note, if 'unmounting' if FALSE, we return with the 'z_teardown_lock'
 * and 'z_teardown_inactive_lock' held.
 */
static int
zfsvfs_teardown(zfsvfs_t *zfsvfs, boolean_t unmounting)
{
	znode_t	*zp;

    dprintf("+teardown\n");
	rrw_enter(&zfsvfs->z_teardown_lock, RW_WRITER, FTAG);

	if (!unmounting) {
		/*
		 * We purge the parent filesystem's vfsp as the parent
		 * filesystem and all of its snapshots have their vnode's
		 * v_vfsp set to the parent's filesystem's vfsp.  Note,
		 * 'z_parent' is self referential for non-snapshots.
		 */
		(void) dnlc_purge_vfsp(zfsvfs->z_parent->z_vfs, 0);
#ifdef FREEBSD_NAMECACHE
		cache_purgevfs(zfsvfs->z_parent->z_vfs);
#endif
	}

	/*
	 * If someone has not already unmounted this file system,
	 * drain the iput_taskq to ensure all active references to the
	 * zfs_sb_t have been handled only then can it be safely destroyed.
	 */
	if (zfsvfs->z_os)
		taskq_wait(dsl_pool_iput_taskq(dmu_objset_pool(zfsvfs->z_os)));

	/*
	 * Close the zil. NB: Can't close the zil while zfs_inactive
	 * threads are blocked as zil_close can call zfs_inactive.
	 */
	if (zfsvfs->z_log) {
		zil_close(zfsvfs->z_log);
		zfsvfs->z_log = NULL;
	}

	rw_enter(&zfsvfs->z_teardown_inactive_lock, RW_WRITER);

	/*
	 * If we are not unmounting (ie: online recv) and someone already
	 * unmounted this file system while we were doing the switcheroo,
	 * or a reopen of z_os failed then just bail out now.
	 */
	if (!unmounting && (zfsvfs->z_unmounted || zfsvfs->z_os == NULL)) {
		rw_exit(&zfsvfs->z_teardown_inactive_lock);
		rrw_exit(&zfsvfs->z_teardown_lock, FTAG);
		return (EIO);
	}

	/*
	 * At this point there are no VFS ops active, and any new VFS ops
	 * will fail with EIO since we have z_teardown_lock for writer (only
	 * relevant for forced unmount).
	 *
	 * Release all holds on dbufs.
	 */
	mutex_enter(&zfsvfs->z_znodes_lock);
	for (zp = list_head(&zfsvfs->z_all_znodes); zp != NULL;
	    zp = list_next(&zfsvfs->z_all_znodes, zp))
		if (zp->z_sa_hdl) {
			/* ASSERT(ZTOV(zp)->v_count >= 0); */
			zfs_znode_dmu_fini(zp);
		}
	mutex_exit(&zfsvfs->z_znodes_lock);

	/*
	 * If we are unmounting, set the unmounted flag and let new VFS ops
	 * unblock.  zfs_inactive will have the unmounted behavior, and all
	 * other VFS ops will fail with EIO.
	 */
	if (unmounting) {
		zfsvfs->z_unmounted = B_TRUE;
		rrw_exit(&zfsvfs->z_teardown_lock, FTAG);
		rw_exit(&zfsvfs->z_teardown_inactive_lock);
	}

	/*
	 * z_os will be NULL if there was an error in attempting to reopen
	 * zfsvfs, so just return as the properties had already been
	 * unregistered and cached data had been evicted before.
	 */
	if (zfsvfs->z_os == NULL)
		return (0);

	/*
	 * Unregister properties.
	 */
	zfs_unregister_callbacks(zfsvfs);

	/*
	 * Evict cached data
	 */
	if (dsl_dataset_is_dirty(dmu_objset_ds(zfsvfs->z_os)) &&
	    !(vfs_isrdonly(zfsvfs->z_vfs)))
		txg_wait_synced(dmu_objset_pool(zfsvfs->z_os), 0);
	dmu_objset_evict_dbufs(zfsvfs->z_os);

    dprintf("-teardown\n");
	return (0);
}

/*ARGSUSED*/
int
zfs_vfs_unmount(struct mount *mp, int mntflags, vfs_context_t context)
{
    zfsvfs_t *zfsvfs = vfs_fsprivate(mp);
	//kthread_t *td = (kthread_t *)curthread;
	objset_t *os;
	//cred_t *cr =  (cred_t *)vfs_context_ucred(context);
	int ret;

    dprintf("+unmount\n");

#ifndef __APPLE__
	/*XXX NOEL: delegation admin stuffs, add back if we use delg. admin */
	ret = secpolicy_fs_unmount(cr, zfsvfs->z_vfs);
	if (ret) {
		if (dsl_deleg_access((char *)refstr_value(vfsp->vfs_resource),
		    ZFS_DELEG_PERM_MOUNT, cr))
			return (ret);
	}

	/*
	 * We purge the parent filesystem's vfsp as the parent filesystem
	 * and all of its snapshots have their vnode's v_vfsp set to the
	 * parent's filesystem's vfsp.  Note, 'z_parent' is self
	 * referential for non-snapshots.
	 */
	(void) dnlc_purge_vfsp(zfsvfs->z_parent->z_vfs, 0);
#endif

	/*
	 * Unmount any snapshots mounted under .zfs before unmounting the
	 * dataset itself.
	 */
#ifndef __APPLE__
	if (zfsvfs->z_ctldir != NULL) {
		if ((ret = zfsctl_umount_snapshots(zfsvfs->z_vfs, 0 /*fflag*/, cr)) != 0)
			return (ret);
		ret = vflush(zfsvfs->z_vfs, NULLVP, 0);
		ASSERT(ret == EBUSY);
		if (!(fflag & MS_FORCE)) {
			if (zfsvfs->z_ctldir->v_count > 1)
				return (EBUSY);
			ASSERT(zfsvfs->z_ctldir->v_count == 1);
		}
		zfsctl_destroy(zfsvfs);
		ASSERT(zfsvfs->z_ctldir == NULL);
	}

	if (fflag & MS_FORCE) {
		/*
		 * Mark file system as unmounted before calling
		 * vflush(FORCECLOSE). This way we ensure no future vnops
		 * will be called and risk operating on DOOMED vnodes.
		 */
		rrw_enter(&zfsvfs->z_teardown_lock, RW_WRITER, FTAG);
		zfsvfs->z_unmounted = B_TRUE;
		rrw_exit(&zfsvfs->z_teardown_lock, FTAG);
	}
#endif

	/*
	 * Flush all the files.
	 */
	ret = vflush(mp, NULLVP, (mntflags & MNT_FORCE) ? FORCECLOSE : 0|SKIPSYSTEM);
	if (ret != 0) {
		if (!zfsvfs->z_issnap) {
			zfsctl_create(zfsvfs);
			ASSERT(zfsvfs->z_ctldir != NULL);
		}
		return (ret);
	}
#ifdef __APPLE__
	/*
	 * Mac OS X needs a file system modify time
	 *
	 * We use the mtime of the "com.apple.system.mtime"
	 * extended attribute, which is associated with the
	 * file system root directory.
	 *
	 * Here we need to release the ref we took on z_mtime_vp during mount.
	 */
	if ((ret == 0) || (mntflags & MNT_FORCE)) {
		if (zfsvfs->z_mtime_vp != NULL) {
			vnode_t *mvp;

			mvp = zfsvfs->z_mtime_vp;
			zfsvfs->z_mtime_vp = NULL;

			if (vnode_get(mvp) == 0) {
				vnode_rele(mvp);
				vnode_recycle(mvp);
				vnode_put(mvp);
			}
		}
	}

    dprintf("Signalling reclaim sync\n");
	/* We just did final sync, tell reclaim to mop it up */
    cv_signal(&zfsvfs->z_reclaim_thr_cv);
    /* Not the classiest sync control ... */
    delay(hz);


#endif

#ifdef sun
	if (!(fflag & MS_FORCE)) {
		/*
		 * Check the number of active vnodes in the file system.
		 * Our count is maintained in the vfs structure, but the
		 * number is off by 1 to indicate a hold on the vfs
		 * structure itself.
		 *
		 * The '.zfs' directory maintains a reference of its
		 * own, and any active references underneath are
		 * reflected in the vnode count.
		 */
		if (zfsvfs->z_ctldir == NULL) {
			if (vfsp->vfs_count > 1)
				return (EBUSY);
		} else {
			if (vfsp->vfs_count > 2 ||
			    zfsvfs->z_ctldir->v_count > 1)
				return (EBUSY);
		}
	}
#endif

    dprintf("teardown\n");
	VERIFY(zfsvfs_teardown(zfsvfs, B_TRUE) == 0);
	os = zfsvfs->z_os;

    dprintf("OS %p\n", os);
	/*
	 * z_os will be NULL if there was an error in
	 * attempting to reopen zfsvfs.
	 */
	if (os != NULL) {
		/*
		 * Unset the objset user_ptr.
		 */
		mutex_enter(&os->os_user_ptr_lock);
        dprintf("mutex\n");
		dmu_objset_set_user(os, NULL);
        dprintf("set\n");
		mutex_exit(&os->os_user_ptr_lock);

		/*
		 * Finally release the objset
		 */
        dprintf("disown\n");
		dmu_objset_disown(os, zfsvfs);
	}

    dprintf("OS released\n");

	/*
	 * We can now safely destroy the '.zfs' directory node.
	 */
	if (zfsvfs->z_ctldir != NULL)
		zfsctl_destroy(zfsvfs);
#ifndef __APPLE__
	if (zfsvfs->z_issnap) {
		vnode_t *svp = vfsp->mnt_vnodecovered;

		if (svp->v_count >= 2)
			VN_RELE(svp);
	}
#endif
    dprintf("freevfs\n");
	zfs_freevfs(zfsvfs->z_vfs);

    dprintf("-unmount\n");
	return (0);
}

static int
zfs_vget_internal(zfsvfs_t *zfsvfs, ino64_t ino, vnode_t **vpp)
{
	znode_t		*zp;
	int 		err;

    dprintf("vget get %d\n", ino);
	/*
	 * zfs_zget() can't operate on virtual entries like .zfs/ or
	 * .zfs/snapshot/ directories, that's why we return EOPNOTSUPP.
	 * This will make NFS to switch to LOOKUP instead of using VGET.
	 */
	if (ino == ZFSCTL_INO_ROOT || ino == ZFSCTL_INO_SNAPDIR ||
	    (zfsvfs->z_shares_dir != 0 && ino == zfsvfs->z_shares_dir))
		return (EOPNOTSUPP);

    /* We can not be locked during zget. */

	err = zfs_zget(zfsvfs, ino, &zp);

    if (err) {
        dprintf("zget failed %d\n", err);
        return err;
    }

	/* Don't expose EA objects! */
	if (zp->z_pflags & ZFS_XATTR) {
		err = ENOENT;
        goto out;
	}
	if (zp->z_unlinked) {
		err = EINVAL;
        goto out;
	}

    *vpp = ZTOV(zp);

    err = zfs_vnode_lock(*vpp, 0/*flags*/);

    if (vnode_isvroot(*vpp))
        goto out;

 out:
    /*
     * We do not release the vp here in vget, if we do, we panic with io_count
     * != 1
     *
     * VN_RELE(ZTOV(zp));
     */
	if (err != 0)
		*vpp = NULL;
    dprintf("vget return %d\n", err);
	return (err);
}

#ifdef __APPLE__
/*
 * Get a vnode from a file id (ignoring the generation)
 *
 * Use by NFS Server (readdirplus) and VFS (build_path)
 */
int
zfs_vfs_vget(struct mount *mp, ino64_t ino, vnode_t **vpp, __unused vfs_context_t context)
{
	zfsvfs_t *zfsvfs = vfs_fsprivate(mp);
	int error;

	ZFS_ENTER(zfsvfs);

	/*
	 * On Mac OS X we always export the root directory id as 2.
	 * So we don't expect to see the real root directory id
	 * from zfs_vfs_vget KPI (unless of course the real id was
	 * already 2).
	 */
	if ((ino == zfsvfs->z_root) && (zfsvfs->z_root != 2)) {
		ZFS_EXIT(zfsvfs);
		return (ENOENT);
	}
	error = zfs_vget_internal(zfsvfs, ino, vpp);

	ZFS_EXIT(zfsvfs);
	return (error);
}
#endif /* __APPLE__ */


#ifndef __APPLE__
static int
zfs_checkexp(vfs_t *vfsp, struct sockaddr *nam, int *extflagsp,
    struct ucred **credanonp, int *numsecflavors, int **secflavors)
{
	zfsvfs_t *zfsvfs = vfsp->vfs_data;

	/*
	 * If this is regular file system vfsp is the same as
	 * zfsvfs->z_parent->z_vfs, but if it is snapshot,
	 * zfsvfs->z_parent->z_vfs represents parent file system
	 * which we have to use here, because only this file system
	 * has mnt_export configured.
	 */
	return (vfs_stdcheckexp(zfsvfs->z_parent->z_vfs, nam, extflagsp,
	    credanonp, numsecflavors, secflavors));
}

CTASSERT(SHORT_FID_LEN <= sizeof(struct fid));
CTASSERT(LONG_FID_LEN <= sizeof(struct fid));

#endif

#ifdef __APPLE__

int
zfs_vfs_setattr(__unused struct mount *mp, __unused struct vfs_attr *fsap, __unused vfs_context_t context)
{
	// 10a286 bits has an implementation of this
	return (ENOTSUP);
}

/*
 * NFS Server File Handle File ID
 */
typedef struct zfs_zfid {
	uint8_t   zf_object[8];		/* obj[i] = obj >> (8 * i) */
	uint8_t   zf_gen[8];		/* gen[i] = gen >> (8 * i) */
} zfs_zfid_t;
#endif /* __APPLE__ */

#ifdef __APPLE__
/*
 * File handle to vnode pointer
 */
int
zfs_vfs_fhtovp(struct mount *mp, int fhlen, unsigned char *fhp,
               vnode_t **vpp, __unused vfs_context_t context)
{
	zfsvfs_t *zfsvfs = vfs_fsprivate(mp);
	zfs_zfid_t	*zfid = (zfs_zfid_t *)fhp;
	znode_t		*zp;
	uint64_t	obj_num = 0;
	uint64_t	fid_gen = 0;
	uint64_t	zp_gen;
	int 		i;
	int		error;

	*vpp = NULL;

	ZFS_ENTER(zfsvfs);

	if (fhlen < sizeof (zfs_zfid_t)) {
		error = EINVAL;
		goto out;
	}

	/*
	 * Grab the object and gen numbers in an endian neutral manner
	 */
	for (i = 0; i < sizeof (zfid->zf_object); i++)
		obj_num |= ((uint64_t)zfid->zf_object[i]) << (8 * i);

	for (i = 0; i < sizeof (zfid->zf_gen); i++)
		fid_gen |= ((uint64_t)zfid->zf_gen[i]) << (8 * i);

	if ((error = zfs_zget(zfsvfs, obj_num, &zp))) {
		goto out;
	}

	zp_gen = zp->z_gen;
	if (zp_gen == 0)
		zp_gen = 1;

	if (zp->z_unlinked || zp_gen != fid_gen) {
		vnode_put(ZTOV(zp));
		error = EINVAL;
		goto out;
	}
	*vpp = ZTOV(zp);
out:
	ZFS_EXIT(zfsvfs);
	return (error);
}
#endif //__APPLE__

#ifdef __APPLE__
/*
 * Vnode pointer to File handle
 *
 * XXX Do we want to check the DSL sharenfs property?
 */
int
zfs_vfs_vptofh(vnode_t *vp, int *fhlenp, unsigned char *fhp, __unused vfs_context_t context)
{
	zfsvfs_t	*zfsvfs = vfs_fsprivate(vnode_mount(vp));
	zfs_zfid_t	*zfid = (zfs_zfid_t *)fhp;
	znode_t		*zp = VTOZ(vp);
	uint64_t	obj_num;
	uint64_t	zp_gen;
	int		i;
	//int		error;

	if (*fhlenp < sizeof (zfs_zfid_t)) {
		return (EOVERFLOW);
	}

	ZFS_ENTER(zfsvfs);

	obj_num = zp->z_id;
	zp_gen = zp->z_gen;
	if (zp_gen == 0)
		zp_gen = 1;

	/*
	 * Store the object and gen numbers in an endian neutral manner
	 */
	for (i = 0; i < sizeof (zfid->zf_object); i++)
		zfid->zf_object[i] = (uint8_t)(obj_num >> (8 * i));

	for (i = 0; i < sizeof (zfid->zf_gen); i++)
		zfid->zf_gen[i] = (uint8_t)(zp_gen >> (8 * i));

	*fhlenp = sizeof (zfs_zfid_t);

	ZFS_EXIT(zfsvfs);
	return (0);
}
#endif /* __APPLE__ */


/*
 * Block out VOPs and close zfsvfs_t::z_os
 *
 * Note, if successful, then we return with the 'z_teardown_lock' and
 * 'z_teardown_inactive_lock' write held.
 */
int
zfs_suspend_fs(zfsvfs_t *zfsvfs)
{
	int error;

	if ((error = zfsvfs_teardown(zfsvfs, B_FALSE)) != 0)
		return (error);
	dmu_objset_disown(zfsvfs->z_os, zfsvfs);

	return (0);
}

/*
 * Reopen zfsvfs_t::z_os and release VOPs.
 */
int
zfs_resume_fs(zfsvfs_t *zfsvfs, const char *osname)
{
	int err;

	ASSERT(RRW_WRITE_HELD(&zfsvfs->z_teardown_lock));
	ASSERT(RW_WRITE_HELD(&zfsvfs->z_teardown_inactive_lock));

	err = dmu_objset_own(osname, DMU_OST_ZFS, B_FALSE, zfsvfs,
	    &zfsvfs->z_os);
	if (err) {
		zfsvfs->z_os = NULL;
	} else {
		znode_t *zp;
		uint64_t sa_obj = 0;

		/*
		 * Make sure version hasn't changed
		 */

		err = zfs_get_zplprop(zfsvfs->z_os, ZFS_PROP_VERSION,
		    &zfsvfs->z_version);

		if (err)
			goto bail;

		err = zap_lookup(zfsvfs->z_os, MASTER_NODE_OBJ,
		    ZFS_SA_ATTRS, 8, 1, &sa_obj);

		if (err && zfsvfs->z_version >= ZPL_VERSION_SA)
			goto bail;

		if ((err = sa_setup(zfsvfs->z_os, sa_obj,
		    zfs_attr_table,  ZPL_END, &zfsvfs->z_attr_table)) != 0)
			goto bail;

		if (zfsvfs->z_version >= ZPL_VERSION_SA)
			sa_register_update_callback(zfsvfs->z_os,
			    zfs_sa_upgrade);

		VERIFY(zfsvfs_setup(zfsvfs, B_FALSE) == 0);

		zfs_set_fuid_feature(zfsvfs);

		/*
		 * Attempt to re-establish all the active inodes with their
		 * dbufs.  If a zfs_rezget() fails, then we unhash the inode
		 * and mark it stale.  This prevents a collision if a new
		 * inode/object is created which must use the same inode
		 * number.  The stale inode will be be released when the
		 * VFS prunes the dentry holding the remaining references
		 * on the stale inode.
		 */
		mutex_enter(&zfsvfs->z_znodes_lock);
		for (zp = list_head(&zfsvfs->z_all_znodes); zp;
		    zp = list_next(&zfsvfs->z_all_znodes, zp)) {
			(void) zfs_rezget(zp);
		}
		mutex_exit(&zfsvfs->z_znodes_lock);
	}

bail:
	/* release the VOPs */
	rw_exit(&zfsvfs->z_teardown_inactive_lock);
	rrw_exit(&zfsvfs->z_teardown_lock, FTAG);

	if (err) {
		/*
		 * Since we couldn't reopen zfsvfs::z_os, or
		 * setup the sa framework force unmount this file system.
		 */
#ifndef __APPLE__
		if (vn_vfswlock(zfsvfs->z_vfs->vfs_vnodecovered) == 0)
			(void) dounmount(zfsvfs->z_vfs,0 /*MS_FORCE*/, curthread);
#endif
	}
	return (err);
}

void
zfs_freevfs(struct mount *vfsp)
{
	zfsvfs_t *zfsvfs = vfs_fsprivate(vfsp);

    dprintf("+freevfs\n");

#ifdef sun
	/*
	 * If this is a snapshot, we have an extra VFS_HOLD on our parent
	 * from zfs_mount().  Release it here.  If we came through
	 * zfs_mountroot() instead, we didn't grab an extra hold, so
	 * skip the VFS_RELE for rootvfs.
	 */
	if (zfsvfs->z_issnap && (vfsp != rootvfs))
		VFS_RELE(zfsvfs->z_parent->z_vfs);
#endif	/* sun */

	zfsvfs_free(zfsvfs);

	atomic_add_32(&zfs_active_fs_count, -1);
    dprintf("-freevfs\n");
}

#ifdef __i386__
static int desiredvnodes_backup;
#endif

static void
zfs_vnodes_adjust(void)
{
    // What is this?
#ifdef __i386XXX__
	int newdesiredvnodes;

	desiredvnodes_backup = desiredvnodes;

	/*
	 * We calculate newdesiredvnodes the same way it is done in
	 * vntblinit(). If it is equal to desiredvnodes, it means that
	 * it wasn't tuned by the administrator and we can tune it down.
	 */
	newdesiredvnodes = min(maxproc + cnt.v_page_count / 4, 2 *
	    vm_kmem_size / (5 * (sizeof(struct vm_object) +
	    sizeof(struct vnode))));
	if (newdesiredvnodes == desiredvnodes)
		desiredvnodes = (3 * newdesiredvnodes) / 4;
#endif
}

static void
zfs_vnodes_adjust_back(void)
{

#ifdef __i386XXX__
	desiredvnodes = desiredvnodes_backup;
#endif
}

void
zfs_init(void)
{

	printf("ZFS filesystem version: " ZPL_VERSION_STRING "\n");

	/*
	 * Initialize .zfs directory structures
	 */
	zfsctl_init();

	/*
	 * Initialize znode cache, vnode ops, etc...
	 */
	zfs_znode_init();

	/*
	 * Reduce number of vnodes. Originally number of vnodes is calculated
	 * with UFS inode in mind. We reduce it here, because it's too big for
	 * ZFS/i386.
	 */
	zfs_vnodes_adjust();

	dmu_objset_register_type(DMU_OST_ZFS, zfs_space_delta_cb);
}

void
zfs_fini(void)
{
	zfsctl_fini();
	zfs_znode_fini();
	zfs_vnodes_adjust_back();
}

int
zfs_busy(void)
{
	return (zfs_active_fs_count != 0);
}

int
zfs_set_version(zfsvfs_t *zfsvfs, uint64_t newvers)
{
	int error;
	objset_t *os = zfsvfs->z_os;
	dmu_tx_t *tx;

	if (newvers < ZPL_VERSION_INITIAL || newvers > ZPL_VERSION)
		return (EINVAL);

	if (newvers < zfsvfs->z_version)
		return (EINVAL);

	if (zfs_spa_version_map(newvers) >
	    spa_version(dmu_objset_spa(zfsvfs->z_os)))
		return (ENOTSUP);

	tx = dmu_tx_create(os);
	dmu_tx_hold_zap(tx, MASTER_NODE_OBJ, B_FALSE, ZPL_VERSION_STR);
	if (newvers >= ZPL_VERSION_SA && !zfsvfs->z_use_sa) {
		dmu_tx_hold_zap(tx, MASTER_NODE_OBJ, B_TRUE,
		    ZFS_SA_ATTRS);
		dmu_tx_hold_zap(tx, DMU_NEW_OBJECT, FALSE, NULL);
	}
	error = dmu_tx_assign(tx, TXG_WAIT);
	if (error) {
		dmu_tx_abort(tx);
		return (error);
	}

	error = zap_update(os, MASTER_NODE_OBJ, ZPL_VERSION_STR,
	    8, 1, &newvers, tx);

	if (error) {
		dmu_tx_commit(tx);
		return (error);
	}

	if (newvers >= ZPL_VERSION_SA && !zfsvfs->z_use_sa) {
		uint64_t sa_obj;

		ASSERT3U(spa_version(dmu_objset_spa(zfsvfs->z_os)), >=,
		    SPA_VERSION_SA);
		sa_obj = zap_create(os, DMU_OT_SA_MASTER_NODE,
		    DMU_OT_NONE, 0, tx);

		error = zap_add(os, MASTER_NODE_OBJ,
		    ZFS_SA_ATTRS, 8, 1, &sa_obj, tx);
		ASSERT(error==0);

		VERIFY(0 == sa_set_sa_object(os, sa_obj));
		sa_register_update_callback(os, zfs_sa_upgrade);
	}

	spa_history_internal_log(LOG_DS_UPGRADE,
	    dmu_objset_spa(os), tx, CRED(),
	    "oldver=%llu newver=%llu dataset = %llu", zfsvfs->z_version, newvers,
	    dmu_objset_id(os));

	dmu_tx_commit(tx);

	zfsvfs->z_version = newvers;

	zfs_set_fuid_feature(zfsvfs);

	return (0);
}

/*
 * Read a property stored within the master node.
 */
int
zfs_get_zplprop(objset_t *os, zfs_prop_t prop, uint64_t *value)
{
	const char *pname;
	int error = ENOENT;

	/*
	 * Look up the file system's value for the property.  For the
	 * version property, we look up a slightly different string.
	 */
	if (prop == ZFS_PROP_VERSION)
		pname = ZPL_VERSION_STR;
	else
		pname = zfs_prop_to_name(prop);

	if (os != NULL)
		error = zap_lookup(os, MASTER_NODE_OBJ, pname, 8, 1, value);

	if (error == ENOENT) {
		/* No value set, use the default value */
		switch (prop) {
		case ZFS_PROP_VERSION:
			*value = ZPL_VERSION;
			break;
		case ZFS_PROP_NORMALIZE:
		case ZFS_PROP_UTF8ONLY:
			*value = 0;
			break;
		case ZFS_PROP_CASE:
			*value = ZFS_CASE_SENSITIVE;
			break;
		default:
			return (error);
		}
		error = 0;
	}
	return (error);
}

#ifdef _KERNEL
void
zfsvfs_update_fromname(const char *oldname, const char *newname)
{
#if 0
	char tmpbuf[MAXPATHLEN];
	struct mount *mp;
	char *fromname;
	size_t oldlen;

	oldlen = strlen(oldname);

	mtx_lock(&mountlist_mtx);
	TAILQ_FOREACH(mp, &mountlist, mnt_list) {
		fromname = mp->mnt_stat.f_mntfromname;
		if (strcmp(fromname, oldname) == 0) {
			(void)strlcpy(fromname, newname,
			    sizeof(mp->mnt_stat.f_mntfromname));
			continue;
		}
		if (strncmp(fromname, oldname, oldlen) == 0 &&
		    (fromname[oldlen] == '/' || fromname[oldlen] == '@')) {
			(void)snprintf(tmpbuf, sizeof(tmpbuf), "%s%s",
			    newname, fromname + oldlen);
			(void)strlcpy(fromname, tmpbuf,
			    sizeof(mp->mnt_stat.f_mntfromname));
			continue;
		}
	}
	mtx_unlock(&mountlist_mtx);
#endif

}
#endif

<|MERGE_RESOLUTION|>--- conflicted
+++ resolved
@@ -508,7 +508,7 @@
 zfs_register_callbacks(struct mount *vfsp)
 {
 	struct dsl_dataset *ds = NULL;
-<<<<<<< HEAD
+
 	objset_t *os = NULL;
 	zfsvfs_t *zfsvfs = NULL;
 	uint64_t nbmand;
@@ -610,14 +610,6 @@
 		}
 	}
 #endif
-=======
-	objset_t *os = zsb->z_os;
-	boolean_t do_readonly = B_FALSE;
-	int error = 0;
-
-	if (zfs_is_readonly(zsb) || !spa_writeable(dmu_objset_spa(os)))
-		do_readonly = B_TRUE;
->>>>>>> 0f37d0c8
 
 	/*
 	 * Register property callbacks.
@@ -658,7 +650,6 @@
 	if (error)
 		goto unregister;
 
-<<<<<<< HEAD
 	/*
 	 * Invoke our callbacks to restore temporary mount options.
 	 */
@@ -674,10 +665,6 @@
 		atime_changed_cb(zfsvfs, atime);
 
 	nbmand_changed_cb(zfsvfs, nbmand);
-=======
-	if (do_readonly)
-		readonly_changed_cb(zsb, B_TRUE);
->>>>>>> 0f37d0c8
 
 	return (0);
 
