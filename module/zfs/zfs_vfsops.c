/*
 * CDDL HEADER START
 *
 * The contents of this file are subject to the terms of the
 * Common Development and Distribution License (the "License").
 * You may not use this file except in compliance with the License.
 *
 * You can obtain a copy of the license at usr/src/OPENSOLARIS.LICENSE
 * or http://www.opensolaris.org/os/licensing.
 * See the License for the specific language governing permissions
 * and limitations under the License.
 *
 * When distributing Covered Code, include this CDDL HEADER in each
 * file and include the License file at usr/src/OPENSOLARIS.LICENSE.
 * If applicable, add the following below this CDDL HEADER, with the
 * fields enclosed by brackets "[]" replaced with your own identifying
 * information: Portions Copyright [yyyy] [name of copyright owner]
 *
 * CDDL HEADER END
 */
/*
 * Copyright (c) 2005, 2010, Oracle and/or its affiliates. All rights reserved.
 * Copyright (c) 2011 Pawel Jakub Dawidek <pawel@dawidek.net>.
 * Copyright (c) 2013 by Delphix. All rights reserved.
 */

/* Portions Copyright 2010 Robert Milkowski */
/* Portions Copyright 2013 Jorgen Lundman */

#include <sys/types.h>

#ifndef __APPLE__
#include <sys/param.h>
#include <sys/systm.h>
#include <sys/sysmacros.h>
#include <sys/kmem.h>
#include <sys/pathname.h>
#include <sys/vnode.h>
#include <sys/vfs.h>
#include <sys/vfs_opreg.h>
#include <sys/mntent.h>
#include <sys/mount.h>
#include <sys/cmn_err.h>
#include "fs/fs_subr.h"
#include <sys/zfs_znode.h>
#endif /* !__APPLE__ */

#include <sys/zfs_dir.h>

#ifndef __APPLE__
#include <sys/zil.h>
#include <sys/fs/zfs.h>
#include <sys/dmu.h>
#endif /* !__APPLE__ */

#include <sys/dsl_prop.h>
#include <sys/dsl_dataset.h>

#ifndef __APPLE__
#include <sys/dsl_deleg.h>
#include <sys/spa.h>
#endif /* !__APPLE__ */

#include <sys/zap.h>

#ifndef __APPLE__
#include <sys/sa.h>
#include <sys/sa_impl.h>
#include <sys/varargs.h>
#include <sys/policy.h>
#include <sys/atomic.h>
#include <sys/mkdev.h>
#include <sys/modctl.h>
#include <sys/refstr.h>
#include <sys/zfs_ioctl.h>
#endif /* !__APPLE__ */

#include <sys/zfs_ctldir.h>

#ifndef __APPLE__
#include <sys/zfs_fuid.h>
#include <sys/bootconf.h>
#include <sys/sunddi.h>
#include <sys/dnlc.h>
#endif /* !__APPLE__ */

#include <sys/dmu_objset.h>

#ifndef __APPLE__
#include <sys/spa_boot.h>
#endif /* !__APPLE__ */

#ifdef __LINUX__
#include <sys/zpl.h>
#endif /* __LINUX__ */

#include "zfs_comutil.h"

#ifdef __APPLE__
#include <libkern/crypto/md5.h>
#include <sys/zfs_vnops.h>
#include <sys/systeminfo.h>
#include <sys/zfs_mount.h>
#endif /* __APPLE__ */

//#define dprintf printf

#ifdef __APPLE__

unsigned int zfs_vfs_suspend_fs_begin_delay = 2;
unsigned int zfs_vfs_suspend_fs_end_delay = 2;

int  zfs_module_start(kmod_info_t *ki, void *data);
int  zfs_module_stop(kmod_info_t *ki, void *data);
extern int getzfsvfs(const char *dsname, zfsvfs_t **zfvp);


<<<<<<< HEAD
=======
// move these structs to _osx once wrappers are updated

/*
 * ZFS file system features.
 */
const vol_capabilities_attr_t zfs_capabilities = {
	{
		/* Format capabilities we support: */
		VOL_CAP_FMT_PERSISTENTOBJECTIDS |
		VOL_CAP_FMT_SYMBOLICLINKS |
		VOL_CAP_FMT_HARDLINKS |
		VOL_CAP_FMT_SPARSE_FILES |
		/*VOL_CAP_FMT_CASE_SENSITIVE*/ /* Moved down to vfs_getattr */
		VOL_CAP_FMT_CASE_PRESERVING |
		VOL_CAP_FMT_FAST_STATFS |
		VOL_CAP_FMT_2TB_FILESIZE |
		VOL_CAP_FMT_HIDDEN_FILES |
		VOL_CAP_FMT_PATH_FROM_ID |
		VOL_CAP_FMT_64BIT_OBJECT_IDS |
        0,

		/* Interface capabilities we support: */
		VOL_CAP_INT_ATTRLIST |
		VOL_CAP_INT_NFSEXPORT |
		//VOL_CAP_INT_SEARCHFS |
        /* VOL_CAP_INT_READDIRATTR | */
        /* As the readdirattr function has not been updated since maczfs,
         * it has been decided to disable this functionality, Darwin will
         * adjust and use readdir, and getattr instead. */
		VOL_CAP_INT_VOL_RENAME |
		VOL_CAP_INT_ADVLOCK |
		VOL_CAP_INT_FLOCK |
		VOL_CAP_INT_EXTENDED_SECURITY |
#if NAMEDSTREAMS
		VOL_CAP_INT_NAMEDSTREAMS |
#endif
		VOL_CAP_INT_EXTENDED_ATTR ,

		0 , 0
	},
	{
		/* Format capabilities we know about: */
		VOL_CAP_FMT_PERSISTENTOBJECTIDS |
		VOL_CAP_FMT_SYMBOLICLINKS |
		VOL_CAP_FMT_HARDLINKS |
		VOL_CAP_FMT_JOURNAL |
		VOL_CAP_FMT_JOURNAL_ACTIVE |
		VOL_CAP_FMT_NO_ROOT_TIMES |
		VOL_CAP_FMT_SPARSE_FILES |
		VOL_CAP_FMT_ZERO_RUNS |
		VOL_CAP_FMT_CASE_SENSITIVE |
		VOL_CAP_FMT_CASE_PRESERVING |
		VOL_CAP_FMT_FAST_STATFS |
		VOL_CAP_FMT_2TB_FILESIZE |
		VOL_CAP_FMT_OPENDENYMODES |
		VOL_CAP_FMT_64BIT_OBJECT_IDS |
		VOL_CAP_FMT_HIDDEN_FILES |
		VOL_CAP_FMT_PATH_FROM_ID ,

		/* Interface capabilities we know about: */
		VOL_CAP_INT_SEARCHFS |
		VOL_CAP_INT_ATTRLIST |
		VOL_CAP_INT_NFSEXPORT |
        /* VOL_CAP_INT_READDIRATTR | */
        VOL_CAP_INT_EXCHANGEDATA |
        VOL_CAP_INT_COPYFILE |
        VOL_CAP_INT_ALLOCATE |
		VOL_CAP_INT_VOL_RENAME |
		VOL_CAP_INT_ADVLOCK |
		VOL_CAP_INT_FLOCK |
		VOL_CAP_INT_EXTENDED_SECURITY |
		VOL_CAP_INT_USERACCESS |
		VOL_CAP_INT_MANLOCK |
#if NAMEDSTREAMS
		VOL_CAP_INT_NAMEDSTREAMS |
#endif
		VOL_CAP_INT_EXTENDED_ATTR ,

		0, 0
	}
};




/*
 * ZFS file system attributes (for getattrlist).
 */
const attribute_set_t zfs_attributes = {
		ATTR_CMN_NAME	|
		ATTR_CMN_DEVID	|
		ATTR_CMN_FSID	|
		ATTR_CMN_OBJTYPE |
		ATTR_CMN_OBJTAG	|
		ATTR_CMN_OBJID	|
		ATTR_CMN_OBJPERMANENTID |
		ATTR_CMN_PAROBJID |
		ATTR_CMN_CRTIME |
		ATTR_CMN_MODTIME |
		ATTR_CMN_CHGTIME |
		ATTR_CMN_ACCTIME |
		ATTR_CMN_BKUPTIME |
		ATTR_CMN_FNDRINFO |
		ATTR_CMN_OWNERID |
		ATTR_CMN_GRPID	|
		ATTR_CMN_ACCESSMASK |
		ATTR_CMN_FLAGS	|
		ATTR_CMN_USERACCESS |
		ATTR_CMN_EXTENDED_SECURITY |
		ATTR_CMN_UUID |
		ATTR_CMN_GRPUUID ,

		ATTR_VOL_FSTYPE	|
		ATTR_VOL_SIGNATURE |
		ATTR_VOL_SIZE	|
		ATTR_VOL_SPACEFREE |
		ATTR_VOL_SPACEAVAIL |
		ATTR_VOL_MINALLOCATION |
		ATTR_VOL_ALLOCATIONCLUMP |
		ATTR_VOL_IOBLOCKSIZE |
		ATTR_VOL_OBJCOUNT |
		ATTR_VOL_FILECOUNT |
		ATTR_VOL_DIRCOUNT |
		ATTR_VOL_MAXOBJCOUNT |
		ATTR_VOL_MOUNTPOINT |
		ATTR_VOL_NAME	|
		ATTR_VOL_MOUNTFLAGS |
		ATTR_VOL_MOUNTEDDEVICE |
		ATTR_VOL_CAPABILITIES |
		ATTR_VOL_ATTRIBUTES ,

		ATTR_DIR_LINKCOUNT |
		ATTR_DIR_ENTRYCOUNT |
		ATTR_DIR_MOUNTSTATUS ,

		ATTR_FILE_LINKCOUNT |
		ATTR_FILE_TOTALSIZE |
		ATTR_FILE_ALLOCSIZE |
		/* ATTR_FILE_IOBLOCKSIZE */
		ATTR_FILE_DEVTYPE |
		ATTR_FILE_DATALENGTH |
		ATTR_FILE_DATAALLOCSIZE |
		ATTR_FILE_RSRCLENGTH |
		ATTR_FILE_RSRCALLOCSIZE ,

		0
};
>>>>>>> a2b15d4d


/*
 * Mac OS X needs a file system modify time
 *
 * We use the mtime of the "com.apple.system.mtime"
 * extended attribute, which is associated with the
 * file system root directory.  This attribute has
 * no associated data.
 */
#define ZFS_MTIME_XATTR		"com.apple.system.mtime"

extern int zfs_obtain_xattr(znode_t *, const char *, mode_t, cred_t *, vnode_t **, int);


/*
 * We need to keep a count of active fs's.
 * This is necessary to prevent our kext
 * from being unloaded after a umount -f
 */
uint32_t	zfs_active_fs_count = 0;

extern void zfs_ioctl_init(void);
extern void zfs_ioctl_fini(void);

#endif




int
zfs_vfs_sync(struct mount *vfsp, __unused int waitfor, __unused vfs_context_t context)
{

    /*
     * Data integrity is job one. We don't want a compromised kernel
     * writing to the storage pool, so we never sync during panic.
     */
    if (spl_panicstr())
        return (0);

    if (vfsp != NULL) {
        /*
         * Sync a specific filesystem.
         */
#if 1
        zfsvfs_t *zfsvfs = vfs_fsprivate(vfsp);
        dsl_pool_t *dp;
        int error;

        ZFS_ENTER(zfsvfs);
        dp = dmu_objset_pool(zfsvfs->z_os);

        /*
         * If the system is shutting down, then skip any
         * filesystems which may exist on a suspended pool.
         */
        if (spl_system_inshutdown() && spa_suspended(dp->dp_spa)) {
            ZFS_EXIT(zfsvfs);
            return (0);
        }

        if (zfsvfs->z_log != NULL)
            zil_commit(zfsvfs->z_log, 0);

        ZFS_EXIT(zfsvfs);
#endif
    } else {
#if 0
        /*
         * Sync all ZFS filesystems. This is what happens when you
         * run sync(1M). Unlike other filesystems, ZFS honors the
         * request by waiting for all pools to commit all dirty data.
         */
        spa_sync_allpools();
#endif
    }

    return (0);

}



#ifndef __APPLE__
static int
zfs_create_unique_device(dev_t *dev)
{
	major_t new_major;

	do {
		ASSERT3U(zfs_minor, <=, MAXMIN32);
		minor_t start = zfs_minor;
		do {
			mutex_enter(&zfs_dev_mtx);
			if (zfs_minor >= MAXMIN32) {
				/*
				 * If we're still using the real major
				 * keep out of /dev/zfs and /dev/zvol minor
				 * number space.  If we're using a getudev()'ed
				 * major number, we can use all of its minors.
				 */
				if (zfs_major == ddi_name_to_major(ZFS_DRIVER))
					zfs_minor = ZFS_MIN_MINOR;
				else
					zfs_minor = 0;
			} else {
				zfs_minor++;
			}
			*dev = makedevice(zfs_major, zfs_minor);
			mutex_exit(&zfs_dev_mtx);
		} while (vfs_devismounted(*dev) && zfs_minor != start);
		if (zfs_minor == start) {
			/*
			 * We are using all ~262,000 minor numbers for the
			 * current major number.  Create a new major number.
			 */
			if ((new_major = getudev()) == (major_t)-1) {
				cmn_err(CE_WARN,
				    "zfs_mount: Can't get unique major "
				    "device number.");
				return (-1);
			}
			mutex_enter(&zfs_dev_mtx);
			zfs_major = new_major;
			zfs_minor = 0;

			mutex_exit(&zfs_dev_mtx);
		} else {
			break;
		}
		/* CONSTANTCONDITION */
	} while (1);

	return (0);
}
#endif	/* !__FreeBSD__ */

static void
atime_changed_cb(void *arg, uint64_t newval)
{
	zfsvfs_t *zfsvfs = arg;

	if (newval == TRUE) {
		zfsvfs->z_atime = TRUE;
        vfs_clearflags(zfsvfs->z_vfs, (uint64_t)MNT_NOATIME);
	} else {
		zfsvfs->z_atime = FALSE;
        vfs_setflags(zfsvfs->z_vfs, (uint64_t)MNT_NOATIME);
	}
}

#ifdef LINUX
static void
relatime_changed_cb(void *arg, uint64_t newval)
{
	((zfs_sb_t *)arg)->z_relatime = newval;
}
#endif

static void
xattr_changed_cb(void *arg, uint64_t newval)
{
	zfsvfs_t *zfsvfs = arg;

	if (newval == TRUE) {
		/* XXX locking on vfs_flag? */
        vfs_clearflags(zfsvfs->z_vfs, (uint64_t)MNT_NOUSERXATTR);
	} else {
        vfs_setflags(zfsvfs->z_vfs, (uint64_t)MNT_NOUSERXATTR);
	}
}

#if 0 // unused function
static void
acltype_changed_cb(void *arg, uint64_t newval)
{
#ifdef LINUX
	switch (newval) {
	case ZFS_ACLTYPE_OFF:
		zsb->z_acl_type = ZFS_ACLTYPE_OFF;
		zsb->z_sb->s_flags &= ~MS_POSIXACL;
		break;
	case ZFS_ACLTYPE_POSIXACL:
#ifdef CONFIG_FS_POSIX_ACL
		zsb->z_acl_type = ZFS_ACLTYPE_POSIXACL;
		zsb->z_sb->s_flags |= MS_POSIXACL;
#else
		zsb->z_acl_type = ZFS_ACLTYPE_OFF;
		zsb->z_sb->s_flags &= ~MS_POSIXACL;
#endif /* CONFIG_FS_POSIX_ACL */
		break;
	default:
		break;
	}
#endif
}
#endif

static void
blksz_changed_cb(void *arg, uint64_t newval)
{
	zfsvfs_t *zfsvfs = arg;

	if (newval < SPA_MINBLOCKSIZE ||
	    newval > SPA_MAXBLOCKSIZE || !ISP2(newval))
		newval = SPA_MAXBLOCKSIZE;

	zfsvfs->z_max_blksz = newval;
	//zfsvfs->z_vfs->mnt_stat.f_iosize = newval;
}

static void
readonly_changed_cb(void *arg, uint64_t newval)
{
	zfsvfs_t *zfsvfs = arg;
	if (newval == TRUE) {
		/* XXX locking on vfs_flag? */

        // We need to release the mtime_vp when readonly, as it will not
        // call VNOP_SYNC in RDONLY.

#if 0
        if (zfsvfs->z_mtime_vp) {
            vnode_rele(zfsvfs->z_mtime_vp);
            vnode_recycle(zfsvfs->z_mtime_vp);
            zfsvfs->z_mtime_vp = NULL;
        }
#endif
        // Flush any writes
        //vflush(mp, NULLVP, SKIPSYSTEM);

        vfs_setflags(zfsvfs->z_vfs, (uint64_t)MNT_RDONLY);
	} else {
        // FIXME, we don't re-open mtime_vp here.
        vfs_clearflags(zfsvfs->z_vfs, (uint64_t)MNT_RDONLY);
	}
}

static void
setuid_changed_cb(void *arg, uint64_t newval)
{
	zfsvfs_t *zfsvfs = arg;
	if (newval == FALSE) {
        vfs_setflags(zfsvfs->z_vfs, (uint64_t)MNT_NOSUID);
	} else {
        vfs_clearflags(zfsvfs->z_vfs, (uint64_t)MNT_NOSUID);
	}
}

static void
exec_changed_cb(void *arg, uint64_t newval)
{
	zfsvfs_t *zfsvfs = arg;
	if (newval == FALSE) {
        vfs_setflags(zfsvfs->z_vfs, (uint64_t)MNT_NOEXEC);
	} else {
        vfs_clearflags(zfsvfs->z_vfs, (uint64_t)MNT_NOEXEC);
	}
}

/*
 * The nbmand mount option can be changed at mount time.
 * We can't allow it to be toggled on live file systems or incorrect
 * behavior may be seen from cifs clients
 *
 * This property isn't registered via dsl_prop_register(), but this callback
 * will be called when a file system is first mounted
 */
#if 0 // unused function
static void
nbmand_changed_cb(void *arg, uint64_t newval)
{
#if 0
	zfsvfs_t *zfsvfs = arg;
	if (newval == FALSE) {
		vfs_clearmntopt(zfsvfs->z_vfs, MNTOPT_NBMAND);
		vfs_setmntopt(zfsvfs->z_vfs, MNTOPT_NONBMAND, NULL, 0);
	} else {
		vfs_clearmntopt(zfsvfs->z_vfs, MNTOPT_NONBMAND);
		vfs_setmntopt(zfsvfs->z_vfs, MNTOPT_NBMAND, NULL, 0);
	}
#endif
}
#endif

static void
snapdir_changed_cb(void *arg, uint64_t newval)
{
	zfsvfs_t *zfsvfs = arg;
	zfsvfs->z_show_ctldir = newval;
    dnlc_purge_vfsp(zfsvfs->z_vfs, 0);
}

static void
vscan_changed_cb(void *arg, uint64_t newval)
{
	//zfsvfs_t *zfsvfs = arg;

	//zfsvfs->z_vscan = newval;
}

static void
acl_mode_changed_cb(void *arg, uint64_t newval)
{
	zfsvfs_t *zfsvfs = arg;

	zfsvfs->z_acl_mode = newval;
}

static void
acl_inherit_changed_cb(void *arg, uint64_t newval)
{
	zfsvfs_t *zfsvfs = arg;

	zfsvfs->z_acl_inherit = newval;
}

#ifdef __APPLE__
static void
finderbrowse_changed_cb(void *arg, uint64_t newval)
{
	zfsvfs_t *zfsvfs = arg;
	if (newval == FALSE) {
        vfs_setflags(zfsvfs->z_vfs, (uint64_t)MNT_DONTBROWSE);
	} else {
        vfs_clearflags(zfsvfs->z_vfs, (uint64_t)MNT_DONTBROWSE);
	}
}
static void
ignoreowner_changed_cb(void *arg, uint64_t newval)
{
	zfsvfs_t *zfsvfs = arg;
	if (newval == FALSE) {
        vfs_clearflags(zfsvfs->z_vfs, (uint64_t)MNT_IGNORE_OWNERSHIP);
	} else {
        vfs_setflags(zfsvfs->z_vfs, (uint64_t)MNT_IGNORE_OWNERSHIP);
	}
}

#endif

static int
zfs_register_callbacks(struct mount *vfsp)
{
	struct dsl_dataset *ds = NULL;

	objset_t *os = NULL;
	zfsvfs_t *zfsvfs = NULL;
	boolean_t readonly = B_FALSE;
	boolean_t do_readonly = B_FALSE;
	boolean_t setuid = B_FALSE;
	boolean_t do_setuid = B_FALSE;
	boolean_t exec = B_FALSE;
	boolean_t do_exec = B_FALSE;
#ifdef illumos
	boolean_t devices = B_FALSE;
	boolean_t do_devices = B_FALSE;
#endif
	boolean_t xattr = B_FALSE;
	boolean_t do_xattr = B_FALSE;
	boolean_t atime = B_FALSE;
	boolean_t do_atime = B_FALSE;
	boolean_t finderbrowse = B_FALSE;
	boolean_t do_finderbrowse = B_FALSE;
	boolean_t ignoreowner = B_FALSE;
	boolean_t do_ignoreowner = B_FALSE;
	int error = 0;

	ASSERT(vfsp);
    zfsvfs = vfs_fsprivate(vfsp);
	ASSERT(zfsvfs);
	os = zfsvfs->z_os;

	/*
	 * This function can be called for a snapshot when we update snapshot's
	 * mount point, which isn't really supported.
	 */
	if (dmu_objset_is_snapshot(os))
		return (EOPNOTSUPP);

	/*
	 * The act of registering our callbacks will destroy any mount
	 * options we may have.  In order to enable temporary overrides
	 * of mount options, we stash away the current values and
	 * restore them after we register the callbacks.
	 */
#define vfs_optionisset(X, Y, Z) (vfs_flags(X)&(Y))

	if (vfs_optionisset(vfsp, MNT_RDONLY, NULL) ||
	    !spa_writeable(dmu_objset_spa(os))) {
		readonly = B_TRUE;
		do_readonly = B_TRUE;
	} else {
		readonly = B_FALSE;
		do_readonly = B_TRUE;
	}
	if (vfs_optionisset(vfsp, MNT_NOSUID, NULL)) {
		setuid = B_FALSE;
		do_setuid = B_TRUE;
	} else {
        setuid = B_TRUE;
        do_setuid = B_TRUE;
    }
	if (vfs_optionisset(vfsp, MNT_NOEXEC, NULL)) {
		exec = B_FALSE;
		do_exec = B_TRUE;
	} else {
		exec = B_TRUE;
		do_exec = B_TRUE;
	}
	if (vfs_optionisset(vfsp, MNT_NOUSERXATTR, NULL)) {
		xattr = B_FALSE;
		do_xattr = B_TRUE;
	} else {
		xattr = B_TRUE;
		do_xattr = B_TRUE;
	}
	if (vfs_optionisset(vfsp, MNT_NOATIME, NULL)) {
		atime = B_FALSE;
		do_atime = B_TRUE;
	} else {
		atime = B_TRUE;
		do_atime = B_TRUE;
	}
	if (vfs_optionisset(vfsp, MNT_DONTBROWSE, NULL)) {
		finderbrowse = B_FALSE;
		do_finderbrowse = B_TRUE;
	} else {
		finderbrowse = B_TRUE;
		do_finderbrowse = B_TRUE;
	}
	if (vfs_optionisset(vfsp, MNT_IGNORE_OWNERSHIP, NULL)) {
		ignoreowner = B_TRUE;
		do_ignoreowner = B_TRUE;
	} else {
		ignoreowner = B_FALSE;
		do_ignoreowner = B_TRUE;
	}

	/*
	 * nbmand is a special property.  It can only be changed at
	 * mount time.
	 *
	 * This is weird, but it is documented to only be changeable
	 * at mount time.
	 */
#ifdef __LINUX__
	uint64_t nbmand = 0;

	if (vfs_optionisset(vfsp, MNTOPT_NONBMAND, NULL)) {
		nbmand = B_FALSE;
	} else if (vfs_optionisset(vfsp, MNTOPT_NBMAND, NULL)) {
		nbmand = B_TRUE;
	} else {
		char osname[MAXNAMELEN];

		dmu_objset_name(os, osname);
		if (error = dsl_prop_get_integer(osname, "nbmand", &nbmand,
		    NULL)) {
			return (error);
		}
	}
#endif

	/*
	 * Register property callbacks.
	 *
	 * It would probably be fine to just check for i/o error from
	 * the first prop_register(), but I guess I like to go
	 * overboard...
	 */
	ds = dmu_objset_ds(os);
	dsl_pool_config_enter(dmu_objset_pool(os), FTAG);
	error = dsl_prop_register(ds,

	    zfs_prop_to_name(ZFS_PROP_ATIME), atime_changed_cb, zfsvfs);
	error = error ? error : dsl_prop_register(ds,
	    zfs_prop_to_name(ZFS_PROP_XATTR), xattr_changed_cb, zfsvfs);
	error = error ? error : dsl_prop_register(ds,
	    zfs_prop_to_name(ZFS_PROP_RECORDSIZE), blksz_changed_cb, zfsvfs);
	error = error ? error : dsl_prop_register(ds,
	    zfs_prop_to_name(ZFS_PROP_READONLY), readonly_changed_cb, zfsvfs);
#ifdef illumos
	error = error ? error : dsl_prop_register(ds,
	    zfs_prop_to_name(ZFS_PROP_DEVICES), devices_changed_cb, zfsvfs);
#endif
	error = error ? error : dsl_prop_register(ds,
	    zfs_prop_to_name(ZFS_PROP_SETUID), setuid_changed_cb, zfsvfs);
	error = error ? error : dsl_prop_register(ds,
	    zfs_prop_to_name(ZFS_PROP_EXEC), exec_changed_cb, zfsvfs);
	error = error ? error : dsl_prop_register(ds,
	    zfs_prop_to_name(ZFS_PROP_SNAPDIR), snapdir_changed_cb, zfsvfs);
    // This appears to be PROP_PRIVATE, investigate if we want this
    // ZOL calls this ACLTYPE
	error = error ? error : dsl_prop_register(ds,
        zfs_prop_to_name(ZFS_PROP_ACLMODE), acl_mode_changed_cb, zfsvfs);
	error = error ? error : dsl_prop_register(ds,
	    zfs_prop_to_name(ZFS_PROP_ACLINHERIT), acl_inherit_changed_cb,
	    zfsvfs);
	error = error ? error : dsl_prop_register(ds,
	    zfs_prop_to_name(ZFS_PROP_VSCAN), vscan_changed_cb, zfsvfs);
#ifdef __APPLE__
	error = error ? error : dsl_prop_register(ds,
	    zfs_prop_to_name(ZFS_PROP_APPLE_BROWSE), finderbrowse_changed_cb, zfsvfs);
	error = error ? error : dsl_prop_register(ds,
	    zfs_prop_to_name(ZFS_PROP_APPLE_IGNOREOWNER), ignoreowner_changed_cb, zfsvfs);
#endif
	dsl_pool_config_exit(dmu_objset_pool(os), FTAG);
	if (error)
		goto unregister;

	if (do_readonly)
		readonly_changed_cb(zfsvfs, readonly);
#if 0
	/*
	 * Invoke our callbacks to restore temporary mount options.
	 */
	if (do_readonly)
		readonly_changed_cb(zfsvfs, readonly);
	if (do_setuid)
		setuid_changed_cb(zfsvfs, setuid);
	if (do_exec)
		exec_changed_cb(zfsvfs, exec);
	if (do_xattr)
		xattr_changed_cb(zfsvfs, xattr);
	if (do_atime)
		atime_changed_cb(zfsvfs, atime);
	if (do_finderbrowse)
		finderbrowse_changed_cb(zfsvfs, finderbrowse);
	if (do_ignoreowner)
		ignoreowner_changed_cb(zfsvfs, ignoreowner);

	nbmand_changed_cb(zfsvfs, nbmand);
#endif

	return (0);

unregister:
	/*
	 * We may attempt to unregister some callbacks that are not
	 * registered, but this is OK; it will simply return ENOMSG,
	 * which we will ignore.
	 */
	(void) dsl_prop_unregister(ds, zfs_prop_to_name(ZFS_PROP_ATIME),
	    atime_changed_cb, zfsvfs);
	(void) dsl_prop_unregister(ds, zfs_prop_to_name(ZFS_PROP_XATTR),
	    xattr_changed_cb, zfsvfs);
	(void) dsl_prop_unregister(ds, zfs_prop_to_name(ZFS_PROP_RECORDSIZE),
	    blksz_changed_cb, zfsvfs);
	(void) dsl_prop_unregister(ds, zfs_prop_to_name(ZFS_PROP_READONLY),
	    readonly_changed_cb, zfsvfs);
#ifdef illumos
	(void) dsl_prop_unregister(ds, zfs_prop_to_name(ZFS_PROP_DEVICES),
	    devices_changed_cb, zfsvfs);
#endif
	(void) dsl_prop_unregister(ds, zfs_prop_to_name(ZFS_PROP_SETUID),
	    setuid_changed_cb, zfsvfs);
	(void) dsl_prop_unregister(ds, zfs_prop_to_name(ZFS_PROP_EXEC),
	    exec_changed_cb, zfsvfs);
	(void) dsl_prop_unregister(ds, zfs_prop_to_name(ZFS_PROP_SNAPDIR),
	    snapdir_changed_cb, zfsvfs);
	(void) dsl_prop_unregister(ds, zfs_prop_to_name(ZFS_PROP_ACLMODE),
       acl_mode_changed_cb, zfsvfs);
	(void) dsl_prop_unregister(ds, zfs_prop_to_name(ZFS_PROP_ACLINHERIT),
	    acl_inherit_changed_cb, zfsvfs);
	(void) dsl_prop_unregister(ds, zfs_prop_to_name(ZFS_PROP_VSCAN),
	    vscan_changed_cb, zfsvfs);
#ifdef __APPLE__
	(void) dsl_prop_unregister(ds, zfs_prop_to_name(ZFS_PROP_APPLE_BROWSE),
	    finderbrowse_changed_cb, zfsvfs);
	(void) dsl_prop_unregister(ds, zfs_prop_to_name(ZFS_PROP_APPLE_IGNOREOWNER),
	    ignoreowner_changed_cb, zfsvfs);
#endif
	return (error);
}

static int
zfs_space_delta_cb(dmu_object_type_t bonustype, void *data,
    uint64_t *userp, uint64_t *groupp)
{
	//int error = 0;

	/*
	 * Is it a valid type of object to track?
	 */
	if (bonustype != DMU_OT_ZNODE && bonustype != DMU_OT_SA)
		return (SET_ERROR(ENOENT));

	/*
	 * If we have a NULL data pointer
	 * then assume the id's aren't changing and
	 * return EEXIST to the dmu to let it know to
	 * use the same ids
	 */
	if (data == NULL)
		return (SET_ERROR(EEXIST));

	if (bonustype == DMU_OT_ZNODE) {
		znode_phys_t *znp = data;
		*userp = znp->zp_uid;
		*groupp = znp->zp_gid;
	} else {
#if 0
		int hdrsize;
		sa_hdr_phys_t *sap = data;
		sa_hdr_phys_t sa = *sap;
		boolean_t swap = B_FALSE;

		ASSERT(bonustype == DMU_OT_SA);

		if (sa.sa_magic == 0) {
			/*
			 * This should only happen for newly created
			 * files that haven't had the znode data filled
			 * in yet.
			 */
			*userp = 0;
			*groupp = 0;
			return (0);
		}
		if (sa.sa_magic == BSWAP_32(SA_MAGIC)) {
			sa.sa_magic = SA_MAGIC;
			sa.sa_layout_info = BSWAP_16(sa.sa_layout_info);
			swap = B_TRUE;
		} else {
			VERIFY3U(sa.sa_magic, ==, SA_MAGIC);
		}

		hdrsize = sa_hdrsize(&sa);
		VERIFY3U(hdrsize, >=, sizeof (sa_hdr_phys_t));
		*userp = *((uint64_t *)((uintptr_t)data + hdrsize +
		    SA_UID_OFFSET));
		*groupp = *((uint64_t *)((uintptr_t)data + hdrsize +
		    SA_GID_OFFSET));
		if (swap) {
			*userp = BSWAP_64(*userp);
			*groupp = BSWAP_64(*groupp);
		}
#endif
	}
	return (0);
}

static void
fuidstr_to_sid(zfsvfs_t *zfsvfs, const char *fuidstr,
    char *domainbuf, int buflen, uid_t *ridp)
{
	uint64_t fuid;
	const char *domain;

	fuid = strtonum(fuidstr, NULL);

	domain = zfs_fuid_find_by_idx(zfsvfs, FUID_INDEX(fuid));
	if (domain)
		(void) strlcpy(domainbuf, domain, buflen);
	else
		domainbuf[0] = '\0';
	*ridp = FUID_RID(fuid);
}

static uint64_t
zfs_userquota_prop_to_obj(zfsvfs_t *zfsvfs, zfs_userquota_prop_t type)
{
	switch (type) {
	case ZFS_PROP_USERUSED:
		return (DMU_USERUSED_OBJECT);
	case ZFS_PROP_GROUPUSED:
		return (DMU_GROUPUSED_OBJECT);
	case ZFS_PROP_USERQUOTA:
		return (zfsvfs->z_userquota_obj);
	case ZFS_PROP_GROUPQUOTA:
		return (zfsvfs->z_groupquota_obj);
    default:
		return (SET_ERROR(ENOTSUP));
        break;
	}
	return (0);
}

int
zfs_userspace_many(zfsvfs_t *zfsvfs, zfs_userquota_prop_t type,
    uint64_t *cookiep, void *vbuf, uint64_t *bufsizep)
{
	int error;
	zap_cursor_t zc;
	zap_attribute_t za;
	zfs_useracct_t *buf = vbuf;
	uint64_t obj;

	if (!dmu_objset_userspace_present(zfsvfs->z_os))
		return (SET_ERROR(ENOTSUP));

	obj = zfs_userquota_prop_to_obj(zfsvfs, type);
	if (obj == 0) {
		*bufsizep = 0;
		return (0);
	}

	for (zap_cursor_init_serialized(&zc, zfsvfs->z_os, obj, *cookiep);
	    (error = zap_cursor_retrieve(&zc, &za)) == 0;
	    zap_cursor_advance(&zc)) {
		if ((uintptr_t)buf - (uintptr_t)vbuf + sizeof (zfs_useracct_t) >
		    *bufsizep)
			break;

		fuidstr_to_sid(zfsvfs, za.za_name,
		    buf->zu_domain, sizeof (buf->zu_domain), &buf->zu_rid);

		buf->zu_space = za.za_first_integer;
		buf++;
	}
	if (error == ENOENT)
		error = 0;

	ASSERT3U((uintptr_t)buf - (uintptr_t)vbuf, <=, *bufsizep);
	*bufsizep = (uintptr_t)buf - (uintptr_t)vbuf;
	*cookiep = zap_cursor_serialize(&zc);
	zap_cursor_fini(&zc);
	return (error);
}

/*
 * buf must be big enough (eg, 32 bytes)
 */
static int
id_to_fuidstr(zfsvfs_t *zfsvfs, const char *domain, uid_t rid,
    char *buf, boolean_t addok)
{
	uint64_t fuid;
	int domainid = 0;

	if (domain && domain[0]) {
		domainid = zfs_fuid_find_by_domain(zfsvfs, domain, NULL, addok);
		if (domainid == -1)
			return (SET_ERROR(ENOENT));
	}
	fuid = FUID_ENCODE(domainid, rid);
	(void) snprintf(buf, 32, "%llx", (longlong_t)fuid);
	return (0);
}

int
zfs_userspace_one(zfsvfs_t *zfsvfs, zfs_userquota_prop_t type,
    const char *domain, uint64_t rid, uint64_t *valp)
{
	char buf[32];
	int err;
	uint64_t obj;

	*valp = 0;

	if (!dmu_objset_userspace_present(zfsvfs->z_os))
		return (SET_ERROR(ENOTSUP));

	obj = zfs_userquota_prop_to_obj(zfsvfs, type);
	if (obj == 0)
		return (0);

	err = id_to_fuidstr(zfsvfs, domain, rid, buf, B_FALSE);
	if (err)
		return (err);

	err = zap_lookup(zfsvfs->z_os, obj, buf, 8, 1, valp);
	if (err == ENOENT)
		err = 0;
	return (err);
}

int
zfs_set_userquota(zfsvfs_t *zfsvfs, zfs_userquota_prop_t type,
    const char *domain, uint64_t rid, uint64_t quota)
{
	char buf[32];
	int err;
	dmu_tx_t *tx;
	uint64_t *objp;
	boolean_t fuid_dirtied;

	if (type != ZFS_PROP_USERQUOTA && type != ZFS_PROP_GROUPQUOTA)
		return (SET_ERROR(EINVAL));

	if (zfsvfs->z_version < ZPL_VERSION_USERSPACE)
		return (SET_ERROR(ENOTSUP));

	objp = (type == ZFS_PROP_USERQUOTA) ? &zfsvfs->z_userquota_obj :
	    &zfsvfs->z_groupquota_obj;

	err = id_to_fuidstr(zfsvfs, domain, rid, buf, B_TRUE);
	if (err)
		return (err);
	fuid_dirtied = zfsvfs->z_fuid_dirty;

	tx = dmu_tx_create(zfsvfs->z_os);
	dmu_tx_hold_zap(tx, *objp ? *objp : DMU_NEW_OBJECT, B_TRUE, NULL);
	if (*objp == 0) {
		dmu_tx_hold_zap(tx, MASTER_NODE_OBJ, B_TRUE,
		    zfs_userquota_prop_prefixes[type]);
	}
	if (fuid_dirtied)
		zfs_fuid_txhold(zfsvfs, tx);
	err = dmu_tx_assign(tx, TXG_WAIT);
	if (err) {
		dmu_tx_abort(tx);
		return (err);
	}

	mutex_enter(&zfsvfs->z_lock);
	if (*objp == 0) {
		*objp = zap_create(zfsvfs->z_os, DMU_OT_USERGROUP_QUOTA,
		    DMU_OT_NONE, 0, tx);
		VERIFY(0 == zap_add(zfsvfs->z_os, MASTER_NODE_OBJ,
		    zfs_userquota_prop_prefixes[type], 8, 1, objp, tx));
	}
	mutex_exit(&zfsvfs->z_lock);

	if (quota == 0) {
		err = zap_remove(zfsvfs->z_os, *objp, buf, tx);
		if (err == ENOENT)
			err = 0;
	} else {
		err = zap_update(zfsvfs->z_os, *objp, buf, 8, 1, &quota, tx);
	}
	ASSERT(err == 0);
	if (fuid_dirtied)
		zfs_fuid_sync(zfsvfs, tx);
	dmu_tx_commit(tx);
	return (err);
}

boolean_t
zfs_fuid_overquota(zfsvfs_t *zfsvfs, boolean_t isgroup, uint64_t fuid)
{
	char buf[32];
	uint64_t used, quota, usedobj, quotaobj;
	int err;

	usedobj = isgroup ? DMU_GROUPUSED_OBJECT : DMU_USERUSED_OBJECT;
	quotaobj = isgroup ? zfsvfs->z_groupquota_obj : zfsvfs->z_userquota_obj;

	if (quotaobj == 0 || zfsvfs->z_replay)
		return (B_FALSE);

	(void) snprintf(buf, sizeof(buf), "%llx", (longlong_t)fuid);
	err = zap_lookup(zfsvfs->z_os, quotaobj, buf, 8, 1, &quota);
	if (err != 0)
		return (B_FALSE);

	err = zap_lookup(zfsvfs->z_os, usedobj, buf, 8, 1, &used);
	if (err != 0)
		return (B_FALSE);
	return (used >= quota);
}

boolean_t
zfs_owner_overquota(zfsvfs_t *zfsvfs, znode_t *zp, boolean_t isgroup)
{
	uint64_t fuid;
	uint64_t quotaobj;

	quotaobj = isgroup ? zfsvfs->z_groupquota_obj : zfsvfs->z_userquota_obj;

	fuid = isgroup ? zp->z_gid : zp->z_uid;

	if (quotaobj == 0 || zfsvfs->z_replay)
		return (B_FALSE);

	return (zfs_fuid_overquota(zfsvfs, isgroup, fuid));
}

int
zfsvfs_create(const char *osname, zfsvfs_t **zfvp)
{
	objset_t *os;
	zfsvfs_t *zfsvfs;
	uint64_t zval;
	int i, error;
	uint64_t sa_obj;

	zfsvfs = kmem_zalloc(sizeof (zfsvfs_t), KM_SLEEP);

	/*
	 * We claim to always be readonly so we can open snapshots;
	 * other ZPL code will prevent us from writing to snapshots.
	 */
	error = dmu_objset_own(osname, DMU_OST_ZFS, B_TRUE, zfsvfs, &os);
	if (error) {
		kmem_free(zfsvfs, sizeof (zfsvfs_t));
		return (error);
	}

	/*
	 * Initialize the zfs-specific filesystem structure.
	 * Should probably make this a kmem cache, shuffle fields,
	 * and just bzero up to z_hold_mtx[].
	 */
	zfsvfs->z_vfs = NULL;
	zfsvfs->z_parent = zfsvfs;
	zfsvfs->z_max_blksz = SPA_MAXBLOCKSIZE;
	zfsvfs->z_show_ctldir = ZFS_SNAPDIR_VISIBLE;
	zfsvfs->z_os = os;

	error = zfs_get_zplprop(os, ZFS_PROP_VERSION, &zfsvfs->z_version);
	if (error) {
		goto out;
	} else if (zfsvfs->z_version > ZPL_VERSION) {
		error = SET_ERROR(ENOTSUP);
		goto out;
	}
	if ((error = zfs_get_zplprop(os, ZFS_PROP_NORMALIZE, &zval)) != 0)
		goto out;
	zfsvfs->z_norm = (int)zval;

	if ((error = zfs_get_zplprop(os, ZFS_PROP_UTF8ONLY, &zval)) != 0)
		goto out;
	zfsvfs->z_utf8 = (zval != 0);

	if ((error = zfs_get_zplprop(os, ZFS_PROP_CASE, &zval)) != 0)
		goto out;
	zfsvfs->z_case = (uint_t)zval;

	if ((error = zfs_get_zplprop(os, ZFS_PROP_ACLMODE, &zval)) != 0)
		goto out;
	zfsvfs->z_acl_mode = (uint_t)zval;

	/*
	 * Fold case on file systems that are always or sometimes case
	 * insensitive.
	 */
	if (zfsvfs->z_case == ZFS_CASE_INSENSITIVE ||
	    zfsvfs->z_case == ZFS_CASE_MIXED)
		zfsvfs->z_norm |= U8_TEXTPREP_TOUPPER;

	zfsvfs->z_use_fuids = USE_FUIDS(zfsvfs->z_version, zfsvfs->z_os);
	zfsvfs->z_use_sa = USE_SA(zfsvfs->z_version, zfsvfs->z_os);

	if (zfsvfs->z_use_sa) {
		/* should either have both of these objects or none */
		error = zap_lookup(os, MASTER_NODE_OBJ, ZFS_SA_ATTRS, 8, 1,
		    &sa_obj);
		if (error)
			return (error);
	} else {
		/*
		 * Pre SA versions file systems should never touch
		 * either the attribute registration or layout objects.
		 */
		sa_obj = 0;
	}

	error = sa_setup(os, sa_obj, zfs_attr_table, ZPL_END,
	    &zfsvfs->z_attr_table);
	if (error)
		goto out;

	if (zfsvfs->z_version >= ZPL_VERSION_SA)
		sa_register_update_callback(os, zfs_sa_upgrade);

	error = zap_lookup(os, MASTER_NODE_OBJ, ZFS_ROOT_OBJ, 8, 1,
	    &zfsvfs->z_root);
	if (error)
		goto out;
	ASSERT(zfsvfs->z_root != 0);

	error = zap_lookup(os, MASTER_NODE_OBJ, ZFS_UNLINKED_SET, 8, 1,
	    &zfsvfs->z_unlinkedobj);
	if (error)
		goto out;

	error = zap_lookup(os, MASTER_NODE_OBJ,
	    zfs_userquota_prop_prefixes[ZFS_PROP_USERQUOTA],
	    8, 1, &zfsvfs->z_userquota_obj);
	if (error && error != ENOENT)
		goto out;

	error = zap_lookup(os, MASTER_NODE_OBJ,
	    zfs_userquota_prop_prefixes[ZFS_PROP_GROUPQUOTA],
	    8, 1, &zfsvfs->z_groupquota_obj);
	if (error && error != ENOENT)
		goto out;

	error = zap_lookup(os, MASTER_NODE_OBJ, ZFS_FUID_TABLES, 8, 1,
	    &zfsvfs->z_fuid_obj);
	if (error && error != ENOENT)
		goto out;

	error = zap_lookup(os, MASTER_NODE_OBJ, ZFS_SHARES_DIR, 8, 1,
	    &zfsvfs->z_shares_dir);
	if (error && error != ENOENT)
		goto out;

	mutex_init(&zfsvfs->z_znodes_lock, NULL, MUTEX_DEFAULT, NULL);
	mutex_init(&zfsvfs->z_lock, NULL, MUTEX_DEFAULT, NULL);
	mutex_init(&zfsvfs->z_reclaim_list_lock, NULL, MUTEX_DEFAULT, NULL);
	mutex_init(&zfsvfs->z_reclaim_thr_lock, NULL, MUTEX_DEFAULT, NULL);
	cv_init(&zfsvfs->z_reclaim_thr_cv, NULL, CV_DEFAULT, NULL);
	list_create(&zfsvfs->z_all_znodes, sizeof (znode_t),
	    offsetof(znode_t, z_link_node));
	list_create(&zfsvfs->z_reclaim_znodes, sizeof (znode_t),
	    offsetof(znode_t, z_link_reclaim_node));
	rrw_init(&zfsvfs->z_teardown_lock, B_FALSE);
	rw_init(&zfsvfs->z_teardown_inactive_lock, NULL, RW_DEFAULT, NULL);
	rw_init(&zfsvfs->z_fuid_lock, NULL, RW_DEFAULT, NULL);
	for (i = 0; i != ZFS_OBJ_MTX_SZ; i++)
		mutex_init(&zfsvfs->z_hold_mtx[i], NULL, MUTEX_DEFAULT, NULL);

    zfsvfs->z_reclaim_thread_exit = FALSE;
	(void) thread_create(NULL, 0, vnop_reclaim_thread, zfsvfs, 0, &p0,
	    TS_RUN, minclsyspri);

	*zfvp = zfsvfs;
	return (0);

out:
	dmu_objset_disown(os, zfsvfs);
	*zfvp = NULL;
	kmem_free(zfsvfs, sizeof (zfsvfs_t));
	return (error);
}

static int
zfsvfs_setup(zfsvfs_t *zfsvfs, boolean_t mounting)
{
	int error;

	error = zfs_register_callbacks(zfsvfs->z_vfs);
	if (error)
		return (error);

	/*
	 * Set the objset user_ptr to track its zfsvfs.
	 */
	mutex_enter(&zfsvfs->z_os->os_user_ptr_lock);
	dmu_objset_set_user(zfsvfs->z_os, zfsvfs);
	mutex_exit(&zfsvfs->z_os->os_user_ptr_lock);

	zfsvfs->z_log = zil_open(zfsvfs->z_os, zfs_get_data);

	/*
	 * If we are not mounting (ie: online recv), then we don't
	 * have to worry about replaying the log as we blocked all
	 * operations out since we closed the ZIL.
	 */
	if (mounting) {

		/*
		 * During replay we remove the read only flag to
		 * allow replays to succeed.
		 */
#if 0
		if (!vfs_isrdonly(zfsvfs->z_vfs))
			zfs_unlinked_drain(zfsvfs);
#endif

		/*
		 * Parse and replay the intent log.
		 *
		 * Because of ziltest, this must be done after
		 * zfs_unlinked_drain().  (Further note: ziltest
		 * doesn't use readonly mounts, where
		 * zfs_unlinked_drain() isn't called.)  This is because
		 * ziltest causes spa_sync() to think it's committed,
		 * but actually it is not, so the intent log contains
		 * many txg's worth of changes.
		 *
		 * In particular, if object N is in the unlinked set in
		 * the last txg to actually sync, then it could be
		 * actually freed in a later txg and then reallocated
		 * in a yet later txg.  This would write a "create
		 * object N" record to the intent log.  Normally, this
		 * would be fine because the spa_sync() would have
		 * written out the fact that object N is free, before
		 * we could write the "create object N" intent log
		 * record.
		 *
		 * But when we are in ziltest mode, we advance the "open
		 * txg" without actually spa_sync()-ing the changes to
		 * disk.  So we would see that object N is still
		 * allocated and in the unlinked set, and there is an
		 * intent log record saying to allocate it.
		 */
		if (spa_writeable(dmu_objset_spa(zfsvfs->z_os))) {
			if (zil_replay_disable) {
				zil_destroy(zfsvfs->z_log, B_FALSE);
			} else {
				zfsvfs->z_replay = B_TRUE;
				zil_replay(zfsvfs->z_os, zfsvfs,
				    zfs_replay_vector);
				zfsvfs->z_replay = B_FALSE;
			}
		}
	}

	return (0);
}

extern krwlock_t zfsvfs_lock; /* in zfs_znode.c */

void
zfsvfs_free(zfsvfs_t *zfsvfs)
{
	int i;

    dprintf("+zfsvfs_free\n");
	/*
	 * This is a barrier to prevent the filesystem from going away in
	 * zfs_znode_move() until we can safely ensure that the filesystem is
	 * not unmounted. We consider the filesystem valid before the barrier
	 * and invalid after the barrier.
	 */
	//rw_enter(&zfsvfs_lock, RW_READER);
	//rw_exit(&zfsvfs_lock);

	zfs_fuid_destroy(zfsvfs);

	/* Wait for reclaim to empty, before holding locks */
	int count = 0;
	while(!list_empty(&zfsvfs->z_all_znodes) ||
		  !list_empty(&zfsvfs->z_reclaim_znodes)) {
		cv_signal(&zfsvfs->z_reclaim_thr_cv);
		printf("ZFS: Waiting for reclaim to drain: %d + %d\n",
			   list_empty(&zfsvfs->z_all_znodes),
			   list_empty(&zfsvfs->z_reclaim_znodes));
		delay(hz);
		if (count++ > 10) break;
	}

    dprintf("stopping reclaim thread\n");
	mutex_enter(&zfsvfs->z_reclaim_thr_lock);
    zfsvfs->z_reclaim_thread_exit = TRUE;
	cv_signal(&zfsvfs->z_reclaim_thr_cv);
	while (zfsvfs->z_reclaim_thread_exit == TRUE)
		cv_wait(&zfsvfs->z_reclaim_thr_cv, &zfsvfs->z_reclaim_thr_lock);
	mutex_exit(&zfsvfs->z_reclaim_thr_lock);
	dprintf("Complete\n");

	mutex_destroy(&zfsvfs->z_reclaim_thr_lock);
	cv_destroy(&zfsvfs->z_reclaim_thr_cv);
    dprintf("Stopped, then releasing node.\n");

	mutex_destroy(&zfsvfs->z_znodes_lock);
	mutex_destroy(&zfsvfs->z_lock);
	mutex_destroy(&zfsvfs->z_reclaim_list_lock);
	list_destroy(&zfsvfs->z_all_znodes);
	list_destroy(&zfsvfs->z_reclaim_znodes);
	rrw_destroy(&zfsvfs->z_teardown_lock);
	rw_destroy(&zfsvfs->z_teardown_inactive_lock);
	rw_destroy(&zfsvfs->z_fuid_lock);
	for (i = 0; i != ZFS_OBJ_MTX_SZ; i++)
		mutex_destroy(&zfsvfs->z_hold_mtx[i]);
	kmem_free(zfsvfs, sizeof (zfsvfs_t));
    dprintf("-zfsvfs_free\n");
}

static void
zfs_set_fuid_feature(zfsvfs_t *zfsvfs)
{
	zfsvfs->z_use_fuids = USE_FUIDS(zfsvfs->z_version, zfsvfs->z_os);
	if (zfsvfs->z_vfs) {
#if 0
		if (zfsvfs->z_use_fuids) {
			vfs_set_feature(zfsvfs->z_vfs, VFSFT_XVATTR);
			vfs_set_feature(zfsvfs->z_vfs, VFSFT_SYSATTR_VIEWS);
			vfs_set_feature(zfsvfs->z_vfs, VFSFT_ACEMASKONACCESS);
			vfs_set_feature(zfsvfs->z_vfs, VFSFT_ACLONCREATE);
			vfs_set_feature(zfsvfs->z_vfs, VFSFT_ACCESS_FILTER);
			vfs_set_feature(zfsvfs->z_vfs, VFSFT_REPARSE);
		} else {
			vfs_clear_feature(zfsvfs->z_vfs, VFSFT_XVATTR);
			vfs_clear_feature(zfsvfs->z_vfs, VFSFT_SYSATTR_VIEWS);
			vfs_clear_feature(zfsvfs->z_vfs, VFSFT_ACEMASKONACCESS);
			vfs_clear_feature(zfsvfs->z_vfs, VFSFT_ACLONCREATE);
			vfs_clear_feature(zfsvfs->z_vfs, VFSFT_ACCESS_FILTER);
			vfs_clear_feature(zfsvfs->z_vfs, VFSFT_REPARSE);
		}
#endif
	}
	zfsvfs->z_use_sa = USE_SA(zfsvfs->z_version, zfsvfs->z_os);
}

static int
zfs_domount(struct mount *vfsp, dev_t mount_dev, char *osname, vfs_context_t ctx)
{
	int error = 0;
	zfsvfs_t *zfsvfs;
#ifndef __APPLE__
	uint64_t recordsize, fsid_guid;
	vnode_t *vp;
#else
	struct timeval tv;
#endif
	int dev_mapping = 0;
	char *devname = NULL;
	dev_t rdev;

	ASSERT(vfsp);
	ASSERT(osname);

#ifdef __APPLE__
	/*
	 * If the device given is /dev/disk* notation, we need to lookup
	 * the actual DATASET name from the fake disk entries we create for
	 * iokit.
	 */
	if (osname[0] == '/') {
        devname = kmem_alloc(MAXPATHLEN, KM_SLEEP);
		strlcpy(devname, osname, MAXPATHLEN);
		if (ZFSDriver_FindDataset(osname))
			dev_mapping = 1;

		vfs_context_t context = NULL;
		struct vnode *devvp = NULLVP;

		context = vfs_context_create( spl_vfs_context_kernel() );

		if (!(error = vnode_open(devname,
								 0, 0, 0,
								 &devvp, context))) {

			if (vnode_isblk(devvp)) {
				rdev = vnode_specrdev(devvp);
			}
			vnode_close(devvp, 0, context);
		}

	}

	printf("zfs_domount map '%s' with rdev id %llx\n", osname, rdev);
#endif




	error = zfsvfs_create(osname, &zfsvfs);
	if (error)
		return (error);
	zfsvfs->z_vfs = vfsp;

#ifdef illumos
	/* Initialize the generic filesystem structure. */
	vfsp->vfs_bcount = 0;
	vfsp->vfs_data = NULL;

	if (zfs_create_unique_device(&mount_dev) == -1) {
		error = ENODEV;
		goto out;
	}
	ASSERT(vfs_devismounted(mount_dev) == 0);
#endif


#ifdef __APPLE__

	zfsvfs->z_rdev = rdev;

	/*
	 * Record the mount time (for Spotlight)
	 */
	microtime(&tv);
	zfsvfs->z_mount_time = tv.tv_sec;

	vfs_setfsprivate(vfsp, zfsvfs);
#else
	if (error = dsl_prop_get_integer(osname, "recordsize", &recordsize,
	    NULL))
		goto out;
	zfsvfs->z_vfs->vfs_bsize = SPA_MINBLOCKSIZE;
	zfsvfs->z_vfs->mnt_stat.f_iosize = recordsize;

	vfsp->vfs_data = zfsvfs;
	vfsp->mnt_flag |= MNT_LOCAL;
	vfsp->mnt_kern_flag |= MNTK_LOOKUP_SHARED;
	vfsp->mnt_kern_flag |= MNTK_SHARED_WRITES;
	vfsp->mnt_kern_flag |= MNTK_EXTENDED_SHARED;
#endif

	/*
	 * The fsid is 64 bits, composed of an 8-bit fs type, which
	 * separates our fsid from any other filesystem types, and a
	 * 56-bit objset unique ID.  The objset unique ID is unique to
	 * all objsets open on this system, provided by unique_create().
	 * The 8-bit fs type must be put in the low bits of fsid[1]
	 * because that's where other Solaris filesystems put it.
	 */

#ifdef __APPLE__

	// If we were given a /dev/disk dev, we set the fsid to what we want
	if (dev_mapping) {
		struct vfsstatfs *vfsstatfs;
		vfsstatfs = vfs_statfs(vfsp);
		vfsstatfs->f_fsid.val[0] = rdev;
		vfsstatfs->f_fsid.val[1] = vfs_typenum(vfsp);
	} else {
		// Otherwise, ask VFS to give us a random unique one.
		vfs_getnewfsid(vfsp);
	}

#else
	fsid_guid = dmu_objset_fsid_guid(zfsvfs->z_os);
	ASSERT((fsid_guid & ~((1ULL<<56)-1)) == 0);
	vfsp->vfs_fsid.val[0] = fsid_guid;
	vfsp->vfs_fsid.val[1] = ((fsid_guid>>32) << 8) |
	    vfsp->mnt_vfc->vfc_typenum & 0xFF;
#endif

	/*
	 * Set features for file system.
	 */
	zfs_set_fuid_feature(zfsvfs);
#if 0
	if (zfsvfs->z_case == ZFS_CASE_INSENSITIVE) {
		vfs_set_feature(vfsp, VFSFT_DIRENTFLAGS);
		vfs_set_feature(vfsp, VFSFT_CASEINSENSITIVE);
		vfs_set_feature(vfsp, VFSFT_NOCASESENSITIVE);
	} else if (zfsvfs->z_case == ZFS_CASE_MIXED) {
		vfs_set_feature(vfsp, VFSFT_DIRENTFLAGS);
		vfs_set_feature(vfsp, VFSFT_CASEINSENSITIVE);
	}
	vfs_set_feature(vfsp, VFSFT_ZEROCOPY_SUPPORTED);
#endif

	if (dmu_objset_is_snapshot(zfsvfs->z_os)) {
		uint64_t pval;
		char fsname[MAXNAMELEN];
		zfsvfs_t *fs_zfsvfs;

		dmu_fsname(osname, fsname);
		error = getzfsvfs(fsname, &fs_zfsvfs);
		if (error == 0) {
			if (fs_zfsvfs->z_unmounted)
				error = SET_ERROR(EINVAL);
			VFS_RELE(fs_zfsvfs->z_vfs);
		}
		if (error) {
			printf("file system '%s' is unmounted : error %d\n",
			    fsname,
			    error);
			goto out;
		}

        vfs_setflags(vfsp, (u_int64_t)((unsigned int)MNT_AUTOMOUNTED));

		atime_changed_cb(zfsvfs, B_FALSE);
		readonly_changed_cb(zfsvfs, B_TRUE);
		if ((error = dsl_prop_get_integer(osname, "xattr", &pval, NULL)))
			goto out;
		xattr_changed_cb(zfsvfs, pval);
		zfsvfs->z_issnap = B_TRUE;
		zfsvfs->z_os->os_sync = ZFS_SYNC_DISABLED;

		mutex_enter(&zfsvfs->z_os->os_user_ptr_lock);
		dmu_objset_set_user(zfsvfs->z_os, zfsvfs);
		mutex_exit(&zfsvfs->z_os->os_user_ptr_lock);

	} else {
		error = zfsvfs_setup(zfsvfs, B_TRUE);
	}

	vfs_mountedfrom(vfsp, dev_mapping ? devname : osname);
	if (devname) kmem_free(devname, MAXPATHLEN);

#ifdef __APPLE__

#else
	/* Grab extra reference. */
	VERIFY(VFS_ROOT(vfsp, LK_EXCLUSIVE, &vp) == 0);
	VOP_UNLOCK(vp, 0);
#endif

#if 1 // Want .zfs or not
	if (!zfsvfs->z_issnap) {
		zfsctl_create(zfsvfs);
    }
#endif
out:
	if (error) {
		dmu_objset_disown(zfsvfs->z_os, zfsvfs);
		zfsvfs_free(zfsvfs);
	} else {
		atomic_add_32(&zfs_active_fs_count, 1);
	}

	return (error);
}

void
zfs_unregister_callbacks(zfsvfs_t *zfsvfs)
{
	objset_t *os = zfsvfs->z_os;
	struct dsl_dataset *ds;

	/*
	 * Unregister properties.
	 */
	if (!dmu_objset_is_snapshot(os)) {
		ds = dmu_objset_ds(os);
		VERIFY(dsl_prop_unregister(ds, "atime", atime_changed_cb,
		    zfsvfs) == 0);

#ifdef LINUX
		VERIFY(dsl_prop_unregister(ds, "relatime", relatime_changed_cb,
		    zsb) == 0);
#endif

		VERIFY(dsl_prop_unregister(ds, "xattr", xattr_changed_cb,
		    zfsvfs) == 0);

		VERIFY(dsl_prop_unregister(ds, "recordsize", blksz_changed_cb,
		    zfsvfs) == 0);

		VERIFY(dsl_prop_unregister(ds, "readonly", readonly_changed_cb,
		    zfsvfs) == 0);

		VERIFY(dsl_prop_unregister(ds, "setuid", setuid_changed_cb,
		    zfsvfs) == 0);

		VERIFY(dsl_prop_unregister(ds, "exec", exec_changed_cb,
		    zfsvfs) == 0);

		VERIFY(dsl_prop_unregister(ds, "snapdir", snapdir_changed_cb,
		    zfsvfs) == 0);

		VERIFY(dsl_prop_unregister(ds, "aclmode", acl_mode_changed_cb,
            zfsvfs) == 0);

		VERIFY(dsl_prop_unregister(ds, "aclinherit",
		    acl_inherit_changed_cb, zfsvfs) == 0);

		VERIFY(dsl_prop_unregister(ds, "vscan",
		    vscan_changed_cb, zfsvfs) == 0);
#ifdef __APPLE__
		VERIFY(dsl_prop_unregister(ds, "com.apple.browse",
		    finderbrowse_changed_cb, zfsvfs) == 0);
		VERIFY(dsl_prop_unregister(ds, "com.apple.ignoreowner",
		    ignoreowner_changed_cb, zfsvfs) == 0);
#endif
	}
}

#ifdef SECLABEL
/*
 * Convert a decimal digit string to a uint64_t integer.
 */
static int
str_to_uint64(char *str, uint64_t *objnum)
{
	uint64_t num = 0;

	while (*str) {
		if (*str < '0' || *str > '9')
			return (EINVAL);

		num = num*10 + *str++ - '0';
	}

	*objnum = num;
	return (0);
}

/*
 * The boot path passed from the boot loader is in the form of
 * "rootpool-name/root-filesystem-object-number'. Convert this
 * string to a dataset name: "rootpool-name/root-filesystem-name".
 */
static int
zfs_parse_bootfs(char *bpath, char *outpath)
{
	char *slashp;
	uint64_t objnum;
	int error;

	if (*bpath == 0 || *bpath == '/')
		return (EINVAL);

	(void) strcpy(outpath, bpath);

	slashp = strchr(bpath, '/');

	/* if no '/', just return the pool name */
	if (slashp == NULL) {
		return (0);
	}

	/* if not a number, just return the root dataset name */
	if (str_to_uint64(slashp+1, &objnum)) {
		return (0);
	}

	*slashp = '\0';
	error = dsl_dsobj_to_dsname(bpath, objnum, outpath);
	*slashp = '/';

	return (error);
}

/*
 * Check that the hex label string is appropriate for the dataset being
 * mounted into the global_zone proper.
 *
 * Return an error if the hex label string is not default or
 * admin_low/admin_high.  For admin_low labels, the corresponding
 * dataset must be readonly.
 */
int
zfs_check_global_label(const char *dsname, const char *hexsl)
{
	if (strcasecmp(hexsl, ZFS_MLSLABEL_DEFAULT) == 0)
		return (0);
	if (strcasecmp(hexsl, ADMIN_HIGH) == 0)
		return (0);
	if (strcasecmp(hexsl, ADMIN_LOW) == 0) {
		/* must be readonly */
		uint64_t rdonly;

		if (dsl_prop_get_integer(dsname,
		    zfs_prop_to_name(ZFS_PROP_READONLY), &rdonly, NULL))
			return (SET_ERROR(EACCES));
		return (rdonly ? 0 : EACCES);
	}
	return (SET_ERROR(EACCES));
}

/*
 * zfs_mount_label_policy:
 *	Determine whether the mount is allowed according to MAC check.
 *	by comparing (where appropriate) label of the dataset against
 *	the label of the zone being mounted into.  If the dataset has
 *	no label, create one.
 *
 *	Returns:
 *		 0 :	access allowed
 *		>0 :	error code, such as EACCES
 */
static int
zfs_mount_label_policy(vfs_t *vfsp, char *osname)
{
	int		error, retv;
	zone_t		*mntzone = NULL;
	ts_label_t	*mnt_tsl;
	bslabel_t	*mnt_sl;
	bslabel_t	ds_sl;
	char		ds_hexsl[MAXNAMELEN];

	retv = EACCES;				/* assume the worst */

	/*
	 * Start by getting the dataset label if it exists.
	 */
	error = dsl_prop_get(osname, zfs_prop_to_name(ZFS_PROP_MLSLABEL),
	    1, sizeof (ds_hexsl), &ds_hexsl, NULL);
	if (error)
		return (EACCES);

	/*
	 * If labeling is NOT enabled, then disallow the mount of datasets
	 * which have a non-default label already.  No other label checks
	 * are needed.
	 */
	if (!is_system_labeled()) {
		if (strcasecmp(ds_hexsl, ZFS_MLSLABEL_DEFAULT) == 0)
			return (0);
		return (EACCES);
	}

	/*
	 * Get the label of the mountpoint.  If mounting into the global
	 * zone (i.e. mountpoint is not within an active zone and the
	 * zoned property is off), the label must be default or
	 * admin_low/admin_high only; no other checks are needed.
	 */
	mntzone = zone_find_by_any_path(refstr_value(vfsp->vfs_mntpt), B_FALSE);
	if (mntzone->zone_id == GLOBAL_ZONEID) {
		uint64_t zoned;

		zone_rele(mntzone);

		if (dsl_prop_get_integer(osname,
		    zfs_prop_to_name(ZFS_PROP_ZONED), &zoned, NULL))
			return (EACCES);
		if (!zoned)
			return (zfs_check_global_label(osname, ds_hexsl));
		else
			/*
			 * This is the case of a zone dataset being mounted
			 * initially, before the zone has been fully created;
			 * allow this mount into global zone.
			 */
			return (0);
	}

	mnt_tsl = mntzone->zone_slabel;
	ASSERT(mnt_tsl != NULL);
	label_hold(mnt_tsl);
	mnt_sl = label2bslabel(mnt_tsl);

	if (strcasecmp(ds_hexsl, ZFS_MLSLABEL_DEFAULT) == 0) {
		/*
		 * The dataset doesn't have a real label, so fabricate one.
		 */
		char *str = NULL;

		if (l_to_str_internal(mnt_sl, &str) == 0 &&
		    dsl_prop_set_string(osname,
		    zfs_prop_to_name(ZFS_PROP_MLSLABEL),
		    ZPROP_SRC_LOCAL, str) == 0)
			retv = 0;
		if (str != NULL)
			kmem_free(str, strlen(str) + 1);
	} else if (hexstr_to_label(ds_hexsl, &ds_sl) == 0) {
		/*
		 * Now compare labels to complete the MAC check.  If the
		 * labels are equal then allow access.  If the mountpoint
		 * label dominates the dataset label, allow readonly access.
		 * Otherwise, access is denied.
		 */
		if (blequal(mnt_sl, &ds_sl))
			retv = 0;
		else if (bldominates(mnt_sl, &ds_sl)) {
			vfs_setmntopt(vfsp, MNTOPT_RO, NULL, 0);
			retv = 0;
		}
	}

	label_rele(mnt_tsl);
	zone_rele(mntzone);
	return (retv);
}
#endif	/* SECLABEL */

#ifdef OPENSOLARIS_MOUNTROOT
static int
zfs_mountroot(vfs_t *vfsp, enum whymountroot why)
{
	int error = 0;
	static int zfsrootdone = 0;
	zfsvfs_t *zfsvfs = NULL;
	znode_t *zp = NULL;
	vnode_t *vp = NULL;
	char *zfs_bootfs;
	char *zfs_devid;

	ASSERT(vfsp);

	/*
	 * The filesystem that we mount as root is defined in the
	 * boot property "zfs-bootfs" with a format of
	 * "poolname/root-dataset-objnum".
	 */
	if (why == ROOT_INIT) {
		if (zfsrootdone++)
			return (EBUSY);
		/*
		 * the process of doing a spa_load will require the
		 * clock to be set before we could (for example) do
		 * something better by looking at the timestamp on
		 * an uberblock, so just set it to -1.
		 */
		clkset(-1);

		if ((zfs_bootfs = spa_get_bootprop("zfs-bootfs")) == NULL) {
			cmn_err(CE_NOTE, "spa_get_bootfs: can not get "
			    "bootfs name");
			return (EINVAL);
		}
		zfs_devid = spa_get_bootprop("diskdevid");
		error = spa_import_rootpool(rootfs.bo_name, zfs_devid);
		if (zfs_devid)
			spa_free_bootprop(zfs_devid);
		if (error) {
			spa_free_bootprop(zfs_bootfs);
			cmn_err(CE_NOTE, "spa_import_rootpool: error %d",
			    error);
			return (error);
		}
		if (error = zfs_parse_bootfs(zfs_bootfs, rootfs.bo_name)) {
			spa_free_bootprop(zfs_bootfs);
			cmn_err(CE_NOTE, "zfs_parse_bootfs: error %d",
			    error);
			return (error);
		}

		spa_free_bootprop(zfs_bootfs);

		if (error = vfs_lock(vfsp))
			return (error);

		if (error = zfs_domount(vfsp, rootfs.bo_name)) {
			cmn_err(CE_NOTE, "zfs_domount: error %d", error);
			goto out;
		}

		zfsvfs = (zfsvfs_t *)vfsp->vfs_data;
		ASSERT(zfsvfs);
		if (error = zfs_zget(zfsvfs, zfsvfs->z_root, &zp)) {
			cmn_err(CE_NOTE, "zfs_zget: error %d", error);
			goto out;
		}

		vp = ZTOV(zp);
		mutex_enter(&vp->v_lock);
		vp->v_flag |= VROOT;
		mutex_exit(&vp->v_lock);
		rootvp = vp;

		/*
		 * Leave rootvp held.  The root file system is never unmounted.
		 */

		vfs_add((struct vnode *)0, vfsp,
		    (vfsp->vfs_flag & VFS_RDONLY) ? MS_RDONLY : 0);
out:
		vfs_unlock(vfsp);
		return (error);
	} else if (why == ROOT_REMOUNT) {
		readonly_changed_cb(vfsp->vfs_data, B_FALSE);
		vfsp->vfs_flag |= VFS_REMOUNT;

		/* refresh mount options */
		zfs_unregister_callbacks(vfsp->vfs_data);
		return (zfs_register_callbacks(vfsp));

	} else if (why == ROOT_UNMOUNT) {
		zfs_unregister_callbacks((zfsvfs_t *)vfsp->vfs_data);
		(void) zfs_sync(vfsp, 0, 0);
		return (0);
	}

	/*
	 * if "why" is equal to anything else other than ROOT_INIT,
	 * ROOT_REMOUNT, or ROOT_UNMOUNT, we do not support it.
	 */
	return (ENOTSUP);
}
#endif	/* OPENSOLARIS_MOUNTROOT */

#ifdef __LINUX__
static int
getpoolname(const char *osname, char *poolname)
{
	char *p;

	p = strchr(osname, '/');
	if (p == NULL) {
		if (strlen(osname) >= MAXNAMELEN)
			return (ENAMETOOLONG);
		(void) strlcpy(poolname, osname, MAXNAMELEN);
	} else {
		if (p - osname >= MAXNAMELEN)
			return (ENAMETOOLONG);
		(void) strncpy(poolname, osname, p - osname);
		poolname[p - osname] = '\0';
	}
	return (0);
}
#endif

/*ARGSUSED*/
int
zfs_vfs_mount(struct mount *vfsp, vnode_t *mvp /*devvp*/,
              user_addr_t data, vfs_context_t context)
{
	cred_t		*cr =  (cred_t *)vfs_context_ucred(context);
	char		*osname = NULL;
	char		*options = NULL;
	int		error = 0;
	int		canwrite;
	int		mflag;
	int		flags = 0;
	char *realosname = NULL; // If allocated.

	printf("mvp is %p : data is %p\n", mvp, data);

#ifdef __APPLE__
    struct zfs_mount_args mnt_args;
	size_t		osnamelen = 0;

    /*
     * Get the objset name (the "special" mount argument).
     */
#if 1
    if (data) {
		// 10a286 renames fspec to datasetpath

        // Clear the struct, so that "flags" is null if only given path.
        bzero(&mnt_args, sizeof(mnt_args));
        // Allocate string area
        osname = kmem_alloc(MAXPATHLEN, KM_SLEEP);

        if (vfs_context_is64bit(context)) {
            if ( (error = copyin(data, (caddr_t)&mnt_args, sizeof(mnt_args))) )
                goto out;
        } else {
            user32_addr_t tmp;
            if ( (error = copyin(data, (caddr_t)&tmp, sizeof(tmp))) )
                goto out;
            /* munge into LP64 addr */
            mnt_args.fspec = (char *)CAST_USER_ADDR_T(tmp);
        }

		printf("Get sttring\n");
        // Copy over the string
        if ( (error = copyinstr((user_addr_t)mnt_args.fspec, osname,
                                MAXPATHLEN, &osnamelen)) )
            goto out;
    }
	mflag = mnt_args.mflag;

	options = kmem_alloc(mnt_args.optlen, KM_SLEEP);

	error = copyin((user_addr_t)mnt_args.optptr, (caddr_t)options,
	    mnt_args.optlen);

#else

	bzero(&mnt_args, sizeof(mnt_args));
	bcopy(data, &mnt_args, sizeof(mnt_args));
	osname = kmem_alloc(MAXPATHLEN, KM_SLEEP);
	strlcpy(osname, mnt_args.fspec, MAXPATHLEN);

	mflag = mnt_args.mflag;
	options = kmem_alloc(mnt_args.optlen, KM_SLEEP);
	strlcpy(options, mnt_args.optptr, mnt_args.optlen);

#endif


	printf("vfs_mount: fspec '%s' : mflag %04llx : optptr %p : optlen %d :"
	    " options %s\n",
	    mnt_args.fspec,
	    mnt_args.mflag,
	    mnt_args.optptr,
	    mnt_args.optlen,
	    options);

	(void) dnlc_purge_vfsp(vfsp, 0);

	if (mflag & MS_RDONLY)
		flags |= MNT_RDONLY;

	if (mflag & MS_OVERLAY)
		flags |= MNT_UNION;

	if (mflag & MS_FORCE)
		flags |= MNT_FORCE;

	if (mflag & MS_REMOUNT)
		flags |= MNT_UPDATE;

	vfs_setflags(vfsp, (uint64_t)flags);

#endif

#ifdef illumos
	if (mvp->v_type != VDIR)
		return (ENOTDIR);

	mutex_enter(&mvp->v_lock);
	if ((uap->flags & MS_REMOUNT) == 0 &&
	    (uap->flags & MS_OVERLAY) == 0 &&
	    (mvp->v_count != 1 || (mvp->v_flag & VROOT))) {
		mutex_exit(&mvp->v_lock);
		return (EBUSY);
	}
	mutex_exit(&mvp->v_lock);

	/*
	 * ZFS does not support passing unparsed data in via MS_DATA.
	 * Users should use the MS_OPTIONSTR interface; this means
	 * that all option parsing is already done and the options struct
	 * can be interrogated.
	 */
	if ((uap->flags & MS_DATA) && uap->datalen > 0)
#endif

#if __FreeBSD__
	if (!prison_allow(td->td_ucred, PR_ALLOW_MOUNT_ZFS))
		return (EPERM);

	if (vfs_getopt(vfsp->mnt_optnew, "from", (void **)&osname, NULL))
		return (EINVAL);
#endif	/* ! illumos */

	/*
	 * If full-owner-access is enabled and delegated administration is
	 * turned on, we must set nosuid.
	 */
#if 0
	if (zfs_super_owner &&
	    dsl_deleg_access(osname, ZFS_DELEG_PERM_MOUNT, cr) != ECANCELED) {
		secpolicy_fs_mount_clearopts(cr, vfsp);
	}
#endif

	/*
	 * Check for mount privilege?
	 *
	 * If we don't have privilege then see if
	 * we have local permission to allow it
	 */
	error = secpolicy_fs_mount(cr, mvp, vfsp);
	if (error) {
		if (dsl_deleg_access(osname, ZFS_DELEG_PERM_MOUNT, cr) != 0)
			goto out;

#if 0
		if (!(vfsp->vfs_flag & MS_REMOUNT)) {
			vattr_t		vattr;

			/*
			 * Make sure user is the owner of the mount point
			 * or has sufficient privileges.
			 */

			vattr.va_mask = AT_UID;

			vn_lock(mvp, LK_SHARED | LK_RETRY);
			if (VOP_GETATTR(mvp, &vattr, cr)) {
				VOP_UNLOCK(mvp, 0);
				goto out;
			}

			if (secpolicy_vnode_owner(mvp, cr, vattr.va_uid) != 0 &&
			    VOP_ACCESS(mvp, VWRITE, cr, td) != 0) {
				VOP_UNLOCK(mvp, 0);
				goto out;
			}
			VOP_UNLOCK(mvp, 0);
		}
#endif
		secpolicy_fs_mount_clearopts(cr, vfsp);
	}

	/*
	 * Refuse to mount a filesystem if we are in a local zone and the
	 * dataset is not visible.
	 */
	if (!INGLOBALZONE(curthread) &&
	    (!zone_dataset_visible(osname, &canwrite) || !canwrite)) {
		error = EPERM;
		goto out;
	}

#ifdef SECLABEL
	error = zfs_mount_label_policy(vfsp, osname);
	if (error)
		goto out;
#endif

#ifndef __APPLE__
	vfsp->vfs_flag |= MNT_NFS4ACLS;

	/*
	 * When doing a remount, we simply refresh our temporary properties
	 * according to those options set in the current VFS options.
	 */
	if (vfsp->vfs_flag & MS_REMOUNT) {
		/* refresh mount options */
		zfs_unregister_callbacks(vfsp->vfs_data);
		error = zfs_register_callbacks(vfsp);
		goto out;
	}

	/* Initial root mount: try hard to import the requested root pool. */
	if ((vfsp->vfs_flag & MNT_ROOTFS) != 0 &&
	    (vfsp->vfs_flag & MNT_UPDATE) == 0) {
		char pname[MAXNAMELEN];

		error = getpoolname(osname, pname);
		if (error == 0)
			error = spa_import_rootpool(pname);
		if (error)
			goto out;
	}
#endif


	error = zfs_domount(vfsp, 0, osname, context);


#ifdef sun
	/*
	 * Add an extra VFS_HOLD on our parent vfs so that it can't
	 * disappear due to a forced unmount.
	 */
	if (error == 0 && ((zfsvfs_t *)vfsp->vfs_data)->z_issnap)
		VFS_HOLD(mvp->v_vfsp);
#endif	/* sun */

#ifdef __APPLE__
	if (error)
		printf("zfs_vfs_mount: error %d\n", error);
	if (error == 0) {
		zfsvfs_t *zfsvfs =vfs_fsprivate(vfsp);

		/* It appears Spotlight makes certain assumptions if we enable VOLFS
		 */
        vfs_setflags(vfsp, (u_int64_t)((unsigned int)MNT_DOVOLFS));
        vfs_setflags(vfsp, (u_int64_t)((unsigned int)MNT_JOURNALED));

		/* Indicate to VFS that we support ACLs. */
		vfs_setextendedsecurity(vfsp);

		/* Advisory locking should be handled at the VFS layer */
		vfs_setlocklocal(vfsp);

		dsl_prop_get_integer(osname, "LASTUNMOUNT",
							 &zfsvfs->z_last_unmount_time, NULL);
		dprintf("ZFS: '%s' mount using last_unmount value %llx\n",
				osname,
				zfsvfs->z_last_unmount_time);

	}
#endif /* __APPLE__ */


out:
#ifdef __APPLE__
	if (osname)
		kmem_free(osname, MAXPATHLEN);

	if (options)
		kmem_free(options, mnt_args.optlen);
#endif
	return (error);
}



int
zfs_vfs_getattr(struct mount *mp, struct vfs_attr *fsap, __unused vfs_context_t context)
{
    zfsvfs_t *zfsvfs = vfs_fsprivate(mp);
	uint64_t refdbytes, availbytes, usedobjs, availobjs;

    dprintf("vfs_getattr\n");

	ZFS_ENTER(zfsvfs);

	dmu_objset_space(zfsvfs->z_os,
	    &refdbytes, &availbytes, &usedobjs, &availobjs);

	VFSATTR_RETURN(fsap, f_objcount, usedobjs);
	VFSATTR_RETURN(fsap, f_maxobjcount, 0x7fffffffffffffff);
	/*
	 * Carbon depends on f_filecount and f_dircount so
	 * make up some values based on total objects.
	 */
	VFSATTR_RETURN(fsap, f_filecount, usedobjs - (usedobjs / 4));
	VFSATTR_RETURN(fsap, f_dircount, usedobjs / 4);

	/*
	 * The underlying storage pool actually uses multiple block sizes.
	 * We report the fragsize as the smallest block size we support,
	 * and we report our blocksize as the filesystem's maximum blocksize.
	 */
	VFSATTR_RETURN(fsap, f_bsize, 1UL << SPA_MINBLOCKSHIFT);
	VFSATTR_RETURN(fsap, f_iosize, zfsvfs->z_max_blksz);

	/*
	 * The following report "total" blocks of various kinds in the
	 * file system, but reported in terms of f_frsize - the
	 * "fragment" size.
	 */
	VFSATTR_RETURN(fsap, f_blocks,
	               (u_int64_t)((refdbytes + availbytes) >> SPA_MINBLOCKSHIFT));
	VFSATTR_RETURN(fsap, f_bfree, (u_int64_t)(availbytes >> SPA_MINBLOCKSHIFT));
	VFSATTR_RETURN(fsap, f_bavail, fsap->f_bfree);  /* no root reservation */
	VFSATTR_RETURN(fsap, f_bused, fsap->f_blocks - fsap->f_bfree);

	/*
	 * statvfs() should really be called statufs(), because it assumes
	 * static metadata.  ZFS doesn't preallocate files, so the best
	 * we can do is report the max that could possibly fit in f_files,
	 * and that minus the number actually used in f_ffree.
	 * For f_ffree, report the smaller of the number of object available
	 * and the number of blocks (each object will take at least a block).
	 */
	VFSATTR_RETURN(fsap, f_ffree, (u_int64_t)MIN(availobjs, fsap->f_bfree));
	VFSATTR_RETURN(fsap, f_files,  fsap->f_ffree + usedobjs);

	if (VFSATTR_IS_ACTIVE(fsap, f_fsid)) {
		fsap->f_fsid.val[0] = zfsvfs->z_rdev;
		fsap->f_fsid.val[1] = vfs_typenum(mp);
		VFSATTR_SET_SUPPORTED(fsap, f_fsid);
		//VFSATTR_RETURN(fsap, f_fsid, vfs_statfs(mp)->f_fsid);
	}
	if (VFSATTR_IS_ACTIVE(fsap, f_capabilities)) {
<<<<<<< HEAD

		fsap->f_capabilities.capabilities[VOL_CAPABILITIES_FORMAT] =
			VOL_CAP_FMT_PERSISTENTOBJECTIDS |
			VOL_CAP_FMT_HARDLINKS |      // ZFS
			VOL_CAP_FMT_SPARSE_FILES |   // ZFS
			VOL_CAP_FMT_2TB_FILESIZE |   // ZFS
			VOL_CAP_FMT_JOURNAL | VOL_CAP_FMT_JOURNAL_ACTIVE | // ZFS
			VOL_CAP_FMT_SYMBOLICLINKS |  // msdos..
			VOL_CAP_FMT_NO_ROOT_TIMES |
			VOL_CAP_FMT_CASE_PRESERVING |
			VOL_CAP_FMT_FAST_STATFS |
			VOL_CAP_FMT_PATH_FROM_ID |
			VOL_CAP_FMT_64BIT_OBJECT_IDS |
			VOL_CAP_FMT_HIDDEN_FILES ;
		fsap->f_capabilities.capabilities[VOL_CAPABILITIES_INTERFACES] =
			VOL_CAP_INT_ATTRLIST |          // ZFS
			VOL_CAP_INT_NFSEXPORT |         // ZFS
			VOL_CAP_INT_EXTENDED_SECURITY | // ZFS
#if NAMEDSTREAMS
			VOL_CAP_INT_NAMEDSTREAMS |      // ZFS
#endif
			VOL_CAP_INT_EXTENDED_ATTR |     // ZFS
			VOL_CAP_INT_VOL_RENAME |        // msdos..
			VOL_CAP_INT_ADVLOCK |

			VOL_CAP_INT_EXCHANGEDATA|
			VOL_CAP_INT_COPYFILE|
			VOL_CAP_INT_ALLOCATE|

			VOL_CAP_INT_FLOCK ;
		fsap->f_capabilities.capabilities[VOL_CAPABILITIES_RESERVED1] = 0;
		fsap->f_capabilities.capabilities[VOL_CAPABILITIES_RESERVED2] = 0;

		fsap->f_capabilities.valid[VOL_CAPABILITIES_FORMAT] =
			VOL_CAP_FMT_PERSISTENTOBJECTIDS |
			VOL_CAP_FMT_SYMBOLICLINKS |
			VOL_CAP_FMT_HARDLINKS |
			VOL_CAP_FMT_JOURNAL |
			VOL_CAP_FMT_JOURNAL_ACTIVE |
			VOL_CAP_FMT_NO_ROOT_TIMES |
			VOL_CAP_FMT_SPARSE_FILES |
			VOL_CAP_FMT_ZERO_RUNS |
			VOL_CAP_FMT_CASE_SENSITIVE |
			VOL_CAP_FMT_CASE_PRESERVING |
			VOL_CAP_FMT_FAST_STATFS |
			VOL_CAP_FMT_2TB_FILESIZE |
			VOL_CAP_FMT_OPENDENYMODES |
			VOL_CAP_FMT_PATH_FROM_ID |
			VOL_CAP_FMT_64BIT_OBJECT_IDS |
			VOL_CAP_FMT_HIDDEN_FILES ;
		fsap->f_capabilities.valid[VOL_CAPABILITIES_INTERFACES] =
			VOL_CAP_INT_SEARCHFS |
			VOL_CAP_INT_ATTRLIST |
			VOL_CAP_INT_NFSEXPORT |
			VOL_CAP_INT_READDIRATTR |
			VOL_CAP_INT_EXCHANGEDATA |
			VOL_CAP_INT_COPYFILE |
			VOL_CAP_INT_ALLOCATE |
			VOL_CAP_INT_VOL_RENAME |
			VOL_CAP_INT_ADVLOCK |
			VOL_CAP_INT_FLOCK |
			VOL_CAP_INT_MANLOCK ;
		fsap->f_capabilities.valid[VOL_CAPABILITIES_RESERVED1] = 0;
		fsap->f_capabilities.valid[VOL_CAPABILITIES_RESERVED2] = 0;

=======
		bcopy(&zfs_capabilities, &fsap->f_capabilities, sizeof (zfs_capabilities));
>>>>>>> a2b15d4d
		/* Check if we are case-sensitive */
		if (zfsvfs->z_case == ZFS_CASE_SENSITIVE)
			fsap->f_capabilities.capabilities[VOL_CAPABILITIES_FORMAT]
				|= VOL_CAP_FMT_CASE_SENSITIVE;

		VFSATTR_SET_SUPPORTED(fsap, f_capabilities);
	}
	if (VFSATTR_IS_ACTIVE(fsap, f_attributes)) {

		fsap->f_attributes.validattr.commonattr =
			ATTR_CMN_NAME	|
			ATTR_CMN_DEVID	|
			ATTR_CMN_FSID	|
			ATTR_CMN_OBJTYPE |
			ATTR_CMN_OBJTAG	|
			ATTR_CMN_OBJID	|
			ATTR_CMN_OBJPERMANENTID |
			ATTR_CMN_PAROBJID |
			/* ATTR_CMN_SCRIPT | */
			ATTR_CMN_CRTIME |
			ATTR_CMN_MODTIME |
			ATTR_CMN_CHGTIME |
			ATTR_CMN_ACCTIME |
			/* ATTR_CMN_BKUPTIME | */
			ATTR_CMN_FNDRINFO |
			ATTR_CMN_OWNERID |
			ATTR_CMN_GRPID	|
			ATTR_CMN_ACCESSMASK |
			ATTR_CMN_FLAGS	|
			ATTR_CMN_USERACCESS |
			ATTR_CMN_EXTENDED_SECURITY |
			ATTR_CMN_UUID |
			ATTR_CMN_GRPUUID |
			0;
		fsap->f_attributes.validattr.volattr =
			ATTR_VOL_FSTYPE	|
			ATTR_VOL_SIGNATURE |
			ATTR_VOL_SIZE	|
			ATTR_VOL_SPACEFREE |
			ATTR_VOL_SPACEAVAIL |
			ATTR_VOL_MINALLOCATION |
			ATTR_VOL_ALLOCATIONCLUMP |
			ATTR_VOL_IOBLOCKSIZE |
			ATTR_VOL_OBJCOUNT |
			ATTR_VOL_FILECOUNT |
			ATTR_VOL_DIRCOUNT |
			ATTR_VOL_MAXOBJCOUNT |
			ATTR_VOL_MOUNTPOINT |
			ATTR_VOL_NAME	|
			ATTR_VOL_MOUNTFLAGS |
			ATTR_VOL_MOUNTEDDEVICE |
			/* ATTR_VOL_ENCODINGSUSED */
			ATTR_VOL_CAPABILITIES |
			ATTR_VOL_ATTRIBUTES;
		fsap->f_attributes.validattr.dirattr =
			ATTR_DIR_LINKCOUNT |
			ATTR_DIR_ENTRYCOUNT |
			ATTR_DIR_MOUNTSTATUS;
		fsap->f_attributes.validattr.fileattr =
			ATTR_FILE_LINKCOUNT |
			ATTR_FILE_TOTALSIZE |
			ATTR_FILE_ALLOCSIZE |
			/* ATTR_FILE_IOBLOCKSIZE */
			ATTR_FILE_DEVTYPE |
			/* ATTR_FILE_FORKCOUNT */
			/* ATTR_FILE_FORKLIST */
			ATTR_FILE_DATALENGTH |
			ATTR_FILE_DATAALLOCSIZE |
			ATTR_FILE_RSRCLENGTH |
			ATTR_FILE_RSRCALLOCSIZE;
		fsap->f_attributes.validattr.forkattr = 0;
		fsap->f_attributes.nativeattr.commonattr =
			ATTR_CMN_NAME	|
			ATTR_CMN_DEVID	|
			ATTR_CMN_FSID	|
			ATTR_CMN_OBJTYPE |
			ATTR_CMN_OBJTAG	|
			ATTR_CMN_OBJID	|
			ATTR_CMN_OBJPERMANENTID |
			ATTR_CMN_PAROBJID |
			/* ATTR_CMN_SCRIPT | */
			ATTR_CMN_CRTIME |
			ATTR_CMN_MODTIME |
			/* ATTR_CMN_CHGTIME | */	/* Supported but not native */
			ATTR_CMN_ACCTIME |
			/* ATTR_CMN_BKUPTIME | */
			/* ATTR_CMN_FNDRINFO | */
			ATTR_CMN_OWNERID | 	/* Supported but not native */
			ATTR_CMN_GRPID	| 	/* Supported but not native */
			ATTR_CMN_ACCESSMASK | 	/* Supported but not native */
			ATTR_CMN_FLAGS	|
			ATTR_CMN_USERACCESS |
			ATTR_CMN_EXTENDED_SECURITY |
			ATTR_CMN_UUID |
			ATTR_CMN_GRPUUID |
			0;
		fsap->f_attributes.nativeattr.volattr =
			ATTR_VOL_FSTYPE	|
			ATTR_VOL_SIGNATURE |
			ATTR_VOL_SIZE	|
			ATTR_VOL_SPACEFREE |
			ATTR_VOL_SPACEAVAIL |
			ATTR_VOL_MINALLOCATION |
			ATTR_VOL_ALLOCATIONCLUMP |
			ATTR_VOL_IOBLOCKSIZE |
			ATTR_VOL_OBJCOUNT |
			ATTR_VOL_FILECOUNT |
			ATTR_VOL_DIRCOUNT |
			ATTR_VOL_MAXOBJCOUNT |
			ATTR_VOL_MOUNTPOINT |
			ATTR_VOL_NAME	|
			ATTR_VOL_MOUNTFLAGS |
			ATTR_VOL_MOUNTEDDEVICE |
			/* ATTR_VOL_ENCODINGSUSED */
			ATTR_VOL_CAPABILITIES |
			ATTR_VOL_ATTRIBUTES;
		fsap->f_attributes.nativeattr.dirattr = 0;
		fsap->f_attributes.nativeattr.fileattr =
			/* ATTR_FILE_LINKCOUNT | */	/* Supported but not native */
			ATTR_FILE_TOTALSIZE |
			ATTR_FILE_ALLOCSIZE |
			/* ATTR_FILE_IOBLOCKSIZE */
			ATTR_FILE_DEVTYPE |
			/* ATTR_FILE_FORKCOUNT */
			/* ATTR_FILE_FORKLIST */
			ATTR_FILE_DATALENGTH |
			ATTR_FILE_DATAALLOCSIZE |
			ATTR_FILE_RSRCLENGTH |
			ATTR_FILE_RSRCALLOCSIZE;
		fsap->f_attributes.nativeattr.forkattr = 0;

		VFSATTR_SET_SUPPORTED(fsap, f_attributes);
	}
	if (VFSATTR_IS_ACTIVE(fsap, f_create_time)) {
		dmu_objset_stats_t dmu_stat;

		dmu_objset_fast_stat(zfsvfs->z_os, &dmu_stat);
		//fsap->f_create_time.tv_sec = dmu_stat.dds_creation_time;
		fsap->f_create_time.tv_nsec = 0;
		VFSATTR_SET_SUPPORTED(fsap, f_create_time);
	}
	if (VFSATTR_IS_ACTIVE(fsap, f_modify_time)) {
        timestruc_t  now;
        uint64_t        mtime[2];

        gethrestime(&now);
        ZFS_TIME_ENCODE(&now, mtime);
        //fsap->f_modify_time = mtime;
        ZFS_TIME_DECODE(&fsap->f_modify_time, mtime);

		VFSATTR_SET_SUPPORTED(fsap, f_modify_time);
	}
	/*
	 * For Carbon compatibility, pretend to support this legacy/unused
	 * attribute
	 */
	if (VFSATTR_IS_ACTIVE(fsap, f_backup_time)) {
		fsap->f_backup_time.tv_sec = 0;
		fsap->f_backup_time.tv_nsec = 0;
		VFSATTR_SET_SUPPORTED(fsap, f_backup_time);
	}

	if (VFSATTR_IS_ACTIVE(fsap, f_vol_name)) {
		/*
		 * Finder volume name is set to the basename of the mountpoint path,
		 * unless the mountpoint path is "/" or NULL, in which case we use
		 * the f_mntfromname, such as "MyPool/mydataset"
		 */
		char *volname = strrchr(vfs_statfs(zfsvfs->z_vfs)->f_mntonname, '/');
		if (volname && (*(&volname[1]) != '\0')) {
            strlcpy(fsap->f_vol_name, &volname[1], MAXPATHLEN);
		} else {
			strlcpy(fsap->f_vol_name, vfs_statfs(zfsvfs->z_vfs)->f_mntfromname,
				MAXPATHLEN);
		}

		VFSATTR_SET_SUPPORTED(fsap, f_vol_name);
	}
	VFSATTR_RETURN(fsap, f_fssubtype, 0);

    /* According to joshade over at
     * https://github.com/joshado/liberate-applefileserver/blob/master/liberate.m
     * the following values need to be returned for it to be considered
     * by Apple's AFS.
     */
	VFSATTR_RETURN(fsap, f_signature, 18475);  /*  */
	VFSATTR_RETURN(fsap, f_carbon_fsid, 0);


    // Make up a UUID here, based on the name
	if (VFSATTR_IS_ACTIVE(fsap, f_uuid)) {
        MD5_CTX  md5c;
		char osname[MAXNAMELEN];

		// Get dataset name
		dmu_objset_name(zfsvfs->z_os, osname);

        char *fromname = osname;
        MD5Init( &md5c );
        MD5Update( &md5c, fromname, strlen(fromname));
        MD5Final( fsap->f_uuid, &md5c );
        VFSATTR_SET_SUPPORTED(fsap, f_uuid);
		dprintf("Returning '%s' uuid '%02x%02x%02x%02x'\n", fromname,
			   fsap->f_uuid[0],
			   fsap->f_uuid[1],
			   fsap->f_uuid[2],
			   fsap->f_uuid[3]);
    }

	ZFS_EXIT(zfsvfs);


	return (0);
}

int
zfs_vnode_lock(vnode_t *vp, int flags)
{
	int error;

	ASSERT(vp != NULL);

	error = vn_lock(vp, flags);
	return (error);
}

int
zfs_vfs_root(struct mount *mp, vnode_t **vpp, __unused vfs_context_t context)
{
	zfsvfs_t *zfsvfs = vfs_fsprivate(mp);
	znode_t *rootzp;
	int error;

	ZFS_ENTER_NOERROR(zfsvfs);

	error = zfs_zget(zfsvfs, zfsvfs->z_root, &rootzp);
	if (error == 0) {
		*vpp = ZTOV(rootzp);
	}

	ZFS_EXIT(zfsvfs);

#if 0
	if (error == 0) {
		error = zfs_vnode_lock(*vpp, 0);
		if (error == 0)
			(*vpp)->v_vflag |= VV_ROOT;
	}
#endif
	if (error != 0)
		*vpp = NULL;

	return (error);
}

/*
 * Teardown the zfsvfs::z_os.
 *
 * Note, if 'unmounting' if FALSE, we return with the 'z_teardown_lock'
 * and 'z_teardown_inactive_lock' held.
 */
extern uint64_t vnop_num_reclaims;
static int
zfsvfs_teardown(zfsvfs_t *zfsvfs, boolean_t unmounting)
{
	znode_t	*zp;
   /*
     * We have experienced deadlocks with dmu_recv_end happening between
     * suspend_fs() and resume_fs(). Clearly something is not quite ready
     * so we will wait for pools to be synced first.
     * It could also be related to the reclaim-list size.
     * This is considered a temporary solution until we can work out
     * the full issue.
     */

 	/*
	 * If someone has not already unmounted this file system,
	 * drain the iput_taskq to ensure all active references to the
	 * zfs_sb_t have been handled only then can it be safely destroyed.
	 */
	if (zfsvfs->z_os)
		taskq_wait(dsl_pool_vnrele_taskq(dmu_objset_pool(zfsvfs->z_os)));


	/* Wait for reclaim to empty, before holding locks */
	int count = 0;
	while(!list_empty(&zfsvfs->z_all_znodes) ||
		  !list_empty(&zfsvfs->z_reclaim_znodes)) {
		cv_signal(&zfsvfs->z_reclaim_thr_cv);
		printf("ZFS:Waiting for reclaim to drain: %d + %d\n",
			   list_empty(&zfsvfs->z_all_znodes),
			   list_empty(&zfsvfs->z_reclaim_znodes));
		delay(hz);
		if (count++ > 10) break;
	}

	rrw_enter(&zfsvfs->z_teardown_lock, RW_WRITER, FTAG);

	if (!unmounting) {
		/*
		 * We purge the parent filesystem's vfsp as the parent
		 * filesystem and all of its snapshots have their vnode's
		 * v_vfsp set to the parent's filesystem's vfsp.  Note,
		 * 'z_parent' is self referential for non-snapshots.
		 */
		(void) dnlc_purge_vfsp(zfsvfs->z_parent->z_vfs, 0);
#ifdef FREEBSD_NAMECACHE
		cache_purgevfs(zfsvfs->z_parent->z_vfs);
#endif
	}

	/*
	 * Close the zil. NB: Can't close the zil while zfs_inactive
	 * threads are blocked as zil_close can call zfs_inactive.
	 */
	if (zfsvfs->z_log) {
		zil_close(zfsvfs->z_log);
		zfsvfs->z_log = NULL;
	}

	rw_enter(&zfsvfs->z_teardown_inactive_lock, RW_WRITER);

	/*
	 * If we are not unmounting (ie: online recv) and someone already
	 * unmounted this file system while we were doing the switcheroo,
	 * or a reopen of z_os failed then just bail out now.
	 */
	if (!unmounting && (zfsvfs->z_unmounted || zfsvfs->z_os == NULL)) {
		rw_exit(&zfsvfs->z_teardown_inactive_lock);
		rrw_exit(&zfsvfs->z_teardown_lock, FTAG);
		return (SET_ERROR(EIO));
	}

	/*
	 * At this point there are no VFS ops active, and any new VFS ops
	 * will fail with EIO since we have z_teardown_lock for writer (only
	 * relevant for forced unmount).
	 *
	 * Release all holds on dbufs.
	 */
	mutex_enter(&zfsvfs->z_znodes_lock);
	for (zp = list_head(&zfsvfs->z_all_znodes); zp != NULL;
	    zp = list_next(&zfsvfs->z_all_znodes, zp))
		if (zp->z_sa_hdl) {
			/* ASSERT(ZTOV(zp)->v_count >= 0); */
			zfs_znode_dmu_fini(zp);
		}
	mutex_exit(&zfsvfs->z_znodes_lock);

	/*
	 * If we are unmounting, set the unmounted flag and let new VFS ops
	 * unblock.  zfs_inactive will have the unmounted behavior, and all
	 * other VFS ops will fail with EIO.
	 */
	if (unmounting) {
		zfsvfs->z_unmounted = B_TRUE;
		rw_exit(&zfsvfs->z_teardown_inactive_lock);
		rrw_exit(&zfsvfs->z_teardown_lock, FTAG);
	}

	/*
	 * z_os will be NULL if there was an error in attempting to reopen
	 * zfsvfs, so just return as the properties had already been
	 * unregistered and cached data had been evicted before.
	 */
	if (zfsvfs->z_os == NULL)
		return (0);

	/*
	 * Unregister properties.
	 */
	zfs_unregister_callbacks(zfsvfs);

	/*
	 * Evict cached data
	 */
	if (dsl_dataset_is_dirty(dmu_objset_ds(zfsvfs->z_os)) &&
	    !(vfs_isrdonly(zfsvfs->z_vfs)))
		txg_wait_synced(dmu_objset_pool(zfsvfs->z_os), 0);
	dmu_objset_evict_dbufs(zfsvfs->z_os);

    dprintf("-teardown\n");
	return (0);
}

/*ARGSUSED*/

int
zfs_vfs_unmount(struct mount *mp, int mntflags, vfs_context_t context)
{
    zfsvfs_t *zfsvfs = vfs_fsprivate(mp);
	//kthread_t *td = (kthread_t *)curthread;
	objset_t *os;
	cred_t *cr =  (cred_t *)vfs_context_ucred(context);
	int ret;

    dprintf("+unmount\n");

#ifndef __APPLE__
	/*XXX NOEL: delegation admin stuffs, add back if we use delg. admin */
	ret = secpolicy_fs_unmount(cr, zfsvfs->z_vfs);
	if (ret) {
		if (dsl_deleg_access((char *)refstr_value(vfsp->vfs_resource),
		    ZFS_DELEG_PERM_MOUNT, cr))
			return (ret);
	}
#endif

#endif
	/*
	 * We purge the parent filesystem's vfsp as the parent filesystem
	 * and all of its snapshots have their vnode's v_vfsp set to the
	 * parent's filesystem's vfsp.  Note, 'z_parent' is self
	 * referential for non-snapshots.
	 */
	(void) dnlc_purge_vfsp(zfsvfs->z_parent->z_vfs, 0);

	/*
	 * Unmount any snapshots mounted under .zfs before unmounting the
	 * dataset itself.
	 */
    dprintf("z_ctldir check: %p\n",zfsvfs->z_ctldir );
	if (zfsvfs->z_ctldir != NULL) {

		if ((ret = zfsctl_umount_snapshots(zfsvfs->z_vfs, 0 /*fflag*/, cr)) != 0)
			return (ret);

        dprintf("vflush 1\n");
        ret = vflush(zfsvfs->z_vfs, zfsvfs->z_ctldir, (mntflags & MNT_FORCE) ? FORCECLOSE : 0|SKIPSYSTEM);
		//ret = vflush(zfsvfs->z_vfs, NULLVP, 0);
		//ASSERT(ret == EBUSY);
		if (!(mntflags & MNT_FORCE)) {
			if (vnode_isinuse(zfsvfs->z_ctldir, 1)) {
                dprintf("zfsctl vp still in use %p\n", zfsvfs->z_ctldir);
				return (EBUSY);
            }
			//ASSERT(zfsvfs->z_ctldir->v_count == 1);
		}
        dprintf("z_ctldir destroy\n");
		zfsctl_destroy(zfsvfs);
		ASSERT(zfsvfs->z_ctldir == NULL);
	}

#if 0
    // If we are ourselves a snapshot
	if (dmu_objset_is_snapshot(zfsvfs->z_os)) {
        struct vnode *vp;
        printf("We are unmounting a snapshot\n");
        vp = vfs_vnodecovered(zfsvfs->z_vfs);
        if (vp) {
            struct vnop_inactive_args ap;
            ap.a_vp = vp;
            printf(".. telling gfs layer\n");
            gfs_dir_inactive(&ap);
            printf("..and put\n");
            vnode_put(vp);
        }
    }
#endif

	ret = vflush(mp, NULLVP, SKIPSYSTEM);

	if (mntflags & MNT_FORCE) {
		/*
		 * Mark file system as unmounted before calling
		 * vflush(FORCECLOSE). This way we ensure no future vnops
		 * will be called and risk operating on DOOMED vnodes.
		 */
		rrw_enter(&zfsvfs->z_teardown_lock, RW_WRITER, FTAG);
		zfsvfs->z_unmounted = B_TRUE;
		rrw_exit(&zfsvfs->z_teardown_lock, FTAG);
	}

	/*
	 * Flush all the files.
	 */
	ret = vflush(mp, NULLVP, (mntflags & MNT_FORCE) ? FORCECLOSE|SKIPSYSTEM : SKIPSYSTEM);

	if ((ret != 0) && !(mntflags & MNT_FORCE)) {
		if (!zfsvfs->z_issnap) {
			zfsctl_create(zfsvfs);
			//ASSERT(zfsvfs->z_ctldir != NULL);
		}
		return (ret);
	}

#ifdef __APPLE__
		{
			/* Update the last-unmount time for Spotlight's next mount */
			char osname[MAXNAMELEN];
			timestruc_t  now;
			dmu_objset_name(zfsvfs->z_os, osname);

			gethrestime(&now);
			zfsvfs->z_last_unmount_time = now.tv_sec;

			ret = dsl_prop_set_int(osname, "LASTUNMOUNT", ZPROP_SRC_LOCAL,
								   zfsvfs->z_last_unmount_time);
			dprintf("ZFS: '%s' set lastunmount to %llx (%d)\n",
					osname, zfsvfs->z_last_unmount_time, ret);
		}

		dprintf("Signalling reclaim sync\n");
		/* We just did final sync, tell reclaim to mop it up
		 * proper wait for reclaim is done in zfsvfs_teardown()
		 */
		cv_signal(&zfsvfs->z_reclaim_thr_cv);

#endif

#ifdef sun
	if (!(fflag & MS_FORCE)) {
		/*
		 * Check the number of active vnodes in the file system.
		 * Our count is maintained in the vfs structure, but the
		 * number is off by 1 to indicate a hold on the vfs
		 * structure itself.
		 *
		 * The '.zfs' directory maintains a reference of its
		 * own, and any active references underneath are
		 * reflected in the vnode count.
		 */
		if (zfsvfs->z_ctldir == NULL) {
			if (vfsp->vfs_count > 1)
				return (EBUSY);
		} else {
			if (vfsp->vfs_count > 2 ||
			    zfsvfs->z_ctldir->v_count > 1)
				return (EBUSY);
		}
	}
#endif

	/*
	 * Last chance to dump unreferenced system files.
	 */
	(void) vflush(mp, NULLVP, FORCECLOSE);

    dprintf("teardown\n");
	VERIFY(zfsvfs_teardown(zfsvfs, B_TRUE) == 0);
	os = zfsvfs->z_os;

    dprintf("OS %p\n", os);
	/*
	 * z_os will be NULL if there was an error in
	 * attempting to reopen zfsvfs.
	 */
	if (os != NULL) {
		/*
		 * Unset the objset user_ptr.
		 */
		mutex_enter(&os->os_user_ptr_lock);
        dprintf("mutex\n");
		dmu_objset_set_user(os, NULL);
        dprintf("set\n");
		mutex_exit(&os->os_user_ptr_lock);

		/*
		 * Finally release the objset
		 */
        dprintf("disown\n");
		dmu_objset_disown(os, zfsvfs);
	}

    dprintf("OS released\n");

	/*
	 * We can now safely destroy the '.zfs' directory node.
	 */
	if (zfsvfs->z_ctldir != NULL)
		zfsctl_destroy(zfsvfs);
#if 0
	if (zfsvfs->z_issnap) {
		vnode_t *svp = vfsp->mnt_vnodecovered;

		if (svp->v_count >= 2)
			VN_RELE(svp);
	}
#endif

    dprintf("freevfs\n");
	zfs_freevfs(zfsvfs->z_vfs);

    dprintf("-unmount\n");
	return (0);
}



static int
zfs_vget_internal(zfsvfs_t *zfsvfs, ino64_t ino, vnode_t **vpp)
{
	znode_t		*zp;
	int 		err;

    dprintf("vget get %d\n", ino);
	/*
	 * zfs_zget() can't operate on virtual entries like .zfs/ or
	 * .zfs/snapshot/ directories, that's why we return EOPNOTSUPP.
	 * This will make NFS to switch to LOOKUP instead of using VGET.
	 */
	if (ino == ZFSCTL_INO_ROOT || ino == ZFSCTL_INO_SNAPDIR ||
	    (zfsvfs->z_shares_dir != 0 && ino == zfsvfs->z_shares_dir))
		return (EOPNOTSUPP);


    /* We can not be locked during zget. */

	err = zfs_zget(zfsvfs, ino, &zp);

    if (err) {
        dprintf("vget: zget failed %d\n", err);
        return err;
    }

	/* Don't expose EA objects! */
	if (zp->z_pflags & ZFS_XATTR) {
		err = ENOENT;
        goto out;
	}
	if (zp->z_unlinked) {
		err = EINVAL;
        goto out;
	}

    *vpp = ZTOV(zp);

    err = zfs_vnode_lock(*vpp, 0/*flags*/);

<<<<<<< HEAD

=======
>>>>>>> a2b15d4d
	/*
	 * Spotlight requires that vap->va_name() is set when returning
	 * from vfs_vget, so that vfs_getrealpath() can succeed in returning
	 * a path to mds.
	 */
	char name[MAXPATHLEN + 2];

	/* Root can't lookup in ZAP */
	if (zp->z_id == zfsvfs->z_root) {

		dmu_objset_name(zfsvfs->z_os, name);
		dprintf("vget: set root '%s'\n", name);
		vnode_update_identity(*vpp, NULL, name,
							  strlen(name), 0,
							  VNODE_UPDATE_NAME);

	} else {
		uint64_t parent;

		/* Lookup name from ID, grab parent */
		VERIFY(sa_lookup(zp->z_sa_hdl, SA_ZPL_PARENT(zfsvfs),
                         &parent, sizeof (parent)) == 0);

#if 1
		if (zap_value_search(zfsvfs->z_os, parent, zp->z_id,
							 ZFS_DIRENT_OBJ(-1ULL), name) == 0) {

			dprintf("vget: set name '%s'\n", name);
			vnode_update_identity(*vpp, NULL, name,
								  strlen(name), 0,
								  VNODE_UPDATE_NAME);
		} else {
			dprintf("vget: unable to get name for %u\n", zp->z_id);
		} // !zap_search
#endif

	} // rootid

<<<<<<< HEAD


 out:
=======

 out:
    /*
     * We do not release the vp here in vget, if we do, we panic with io_count
     * != 1
     *
     * VN_RELE(ZTOV(zp));
     */
>>>>>>> a2b15d4d
	if (err != 0) {
		VN_RELE(ZTOV(zp));
		*vpp = NULL;
	}
<<<<<<< HEAD
    dprintf("vget return %d (vp %p)\n", err, *vpp);
=======
    dprintf("vget return %d\n", err);
>>>>>>> a2b15d4d
	return (err);
}

#ifdef __APPLE__
/*
 * Get a vnode from a file id (ignoring the generation)
 *
 * Use by NFS Server (readdirplus) and VFS (build_path)
 */
int
zfs_vfs_vget(struct mount *mp, ino64_t ino, vnode_t **vpp, __unused vfs_context_t context)
{
	zfsvfs_t *zfsvfs = vfs_fsprivate(mp);
	int error;

	ZFS_ENTER(zfsvfs);

	/*
	 * On Mac OS X we always export the root directory id as 2.
	 * So we don't expect to see the real root directory id
	 * from zfs_vfs_vget KPI (unless of course the real id was
	 * already 2).
	 */
	if (ino == 2) ino = zfsvfs->z_root;

	if ((ino == zfsvfs->z_root) && (zfsvfs->z_root != 2)) {
		error = VFS_ROOT(mp, 0, vpp);
		ZFS_EXIT(zfsvfs);
		return (error);
	}

	error = zfs_vget_internal(zfsvfs, ino, vpp);

	ZFS_EXIT(zfsvfs);
	return (error);
}
#endif /* __APPLE__ */


#ifndef __APPLE__
static int
zfs_checkexp(vfs_t *vfsp, struct sockaddr *nam, int *extflagsp,
    struct ucred **credanonp, int *numsecflavors, int **secflavors)
{
	zfsvfs_t *zfsvfs = vfsp->vfs_data;

	/*
	 * If this is regular file system vfsp is the same as
	 * zfsvfs->z_parent->z_vfs, but if it is snapshot,
	 * zfsvfs->z_parent->z_vfs represents parent file system
	 * which we have to use here, because only this file system
	 * has mnt_export configured.
	 */
	return (vfs_stdcheckexp(zfsvfs->z_parent->z_vfs, nam, extflagsp,
	    credanonp, numsecflavors, secflavors));
}

CTASSERT(SHORT_FID_LEN <= sizeof(struct fid));
CTASSERT(LONG_FID_LEN <= sizeof(struct fid));

#endif

#ifdef __APPLE__

int
zfs_vfs_setattr(__unused struct mount *mp, __unused struct vfs_attr *fsap, __unused vfs_context_t context)
{
	// 10a286 bits has an implementation of this
	return (ENOTSUP);
}

/*
 * NFS Server File Handle File ID
 */
typedef struct zfs_zfid {
	uint8_t   zf_object[8];		/* obj[i] = obj >> (8 * i) */
	uint8_t   zf_gen[8];		/* gen[i] = gen >> (8 * i) */
} zfs_zfid_t;
#endif /* __APPLE__ */

#ifdef __APPLE__
/*
 * File handle to vnode pointer
 */
int
zfs_vfs_fhtovp(struct mount *mp, int fhlen, unsigned char *fhp,
               vnode_t **vpp, __unused vfs_context_t context)
{
	zfsvfs_t *zfsvfs = vfs_fsprivate(mp);
	zfs_zfid_t	*zfid = (zfs_zfid_t *)fhp;
	znode_t		*zp;
	uint64_t	obj_num = 0;
	uint64_t	fid_gen = 0;
	uint64_t	zp_gen;
	int 		i;
	int		error;

	*vpp = NULL;

	ZFS_ENTER(zfsvfs);

	if (fhlen < sizeof (zfs_zfid_t)) {
		error = EINVAL;
		goto out;
	}

	/*
	 * Grab the object and gen numbers in an endian neutral manner
	 */
	for (i = 0; i < sizeof (zfid->zf_object); i++)
		obj_num |= ((uint64_t)zfid->zf_object[i]) << (8 * i);

	for (i = 0; i < sizeof (zfid->zf_gen); i++)
		fid_gen |= ((uint64_t)zfid->zf_gen[i]) << (8 * i);

	if ((error = zfs_zget(zfsvfs, obj_num, &zp))) {
		goto out;
	}

	zp_gen = zp->z_gen;
	if (zp_gen == 0)
		zp_gen = 1;

	if (zp->z_unlinked || zp_gen != fid_gen) {
		vnode_put(ZTOV(zp));
		error = EINVAL;
		goto out;
	}
	*vpp = ZTOV(zp);
out:
	ZFS_EXIT(zfsvfs);
	return (error);
}
#endif //__APPLE__

#ifdef __APPLE__
/*
 * Vnode pointer to File handle
 *
 * XXX Do we want to check the DSL sharenfs property?
 */
int
zfs_vfs_vptofh(vnode_t *vp, int *fhlenp, unsigned char *fhp, __unused vfs_context_t context)
{
	zfsvfs_t	*zfsvfs = vfs_fsprivate(vnode_mount(vp));
	zfs_zfid_t	*zfid = (zfs_zfid_t *)fhp;
	znode_t		*zp = VTOZ(vp);
	uint64_t	obj_num;
	uint64_t	zp_gen;
	int		i;
	//int		error;

	if (*fhlenp < sizeof (zfs_zfid_t)) {
		return (EOVERFLOW);
	}

	ZFS_ENTER(zfsvfs);

	obj_num = zp->z_id;
	zp_gen = zp->z_gen;
	if (zp_gen == 0)
		zp_gen = 1;

	/*
	 * Store the object and gen numbers in an endian neutral manner
	 */
	for (i = 0; i < sizeof (zfid->zf_object); i++)
		zfid->zf_object[i] = (uint8_t)(obj_num >> (8 * i));

	for (i = 0; i < sizeof (zfid->zf_gen); i++)
		zfid->zf_gen[i] = (uint8_t)(zp_gen >> (8 * i));

	*fhlenp = sizeof (zfs_zfid_t);

	ZFS_EXIT(zfsvfs);
	return (0);
}
#endif /* __APPLE__ */


/*
 * Block out VOPs and close zfsvfs_t::z_os
 *
 * Note, if successful, then we return with the 'z_teardown_lock' and
 * 'z_teardown_inactive_lock' write held.  We leave ownership of the underlying
 * dataset and objset intact so that they can be atomically handed off during
 * a subsequent rollback or recv operation and the resume thereafter.
 */
int
zfs_suspend_fs(zfsvfs_t *zfsvfs)
{
#ifdef __APPLE__
	if (zfs_vfs_suspend_fs_begin_delay >= 32)
		delay(hz*32);
	else if (zfs_vfs_suspend_fs_begin_delay >= 1)
		delay(hz*zfs_vfs_suspend_fs_begin_delay);
	else
		dprintf("Warning: No delay at beginning of zfs_suspend_fs\n");
#endif /* __APPLE__ */

	int error;

	if ((error = zfsvfs_teardown(zfsvfs, B_FALSE)) != 0)
		return (error);

#ifdef __APPLE__
	if (zfs_vfs_suspend_fs_end_delay >= 32)
		delay(hz*32);
	else if (zfs_vfs_suspend_fs_end_delay >= 1)
		delay(hz*zfs_vfs_suspend_fs_end_delay);
	else
		dprintf("Warning: No delay at end of zfs_suspend_fs\n");
#endif /* __APPLE__ */

    /*
     * For rollback and similar, we need to flush the name cache
     */
    dnlc_purge_vfsp(zfsvfs->z_vfs, 0);


	return (0);
}

/*
 * Reopen zfsvfs_t::z_os and release VOPs.
 */
int
zfs_resume_fs(zfsvfs_t *zsb, const char *osname)
{
	int err, err2;
	znode_t *zp;
	uint64_t sa_obj = 0;

	ASSERT(RRW_WRITE_HELD(&zsb->z_teardown_lock));
	ASSERT(RW_WRITE_HELD(&zsb->z_teardown_inactive_lock));

	/*
	 * We already own this, so just hold and rele it to update the
	 * objset_t, as the one we had before may have been evicted.
	 */
	VERIFY0(dmu_objset_hold(osname, zsb, &zsb->z_os));
	VERIFY3P(zsb->z_os->os_dsl_dataset->ds_owner, ==, zsb);
	VERIFY(dsl_dataset_long_held(zsb->z_os->os_dsl_dataset));
	dmu_objset_rele(zsb->z_os, zsb);

	/*
	 * Make sure version hasn't changed
	 */

	err = zfs_get_zplprop(zsb->z_os, ZFS_PROP_VERSION,
	    &zsb->z_version);

	if (err)
		goto bail;

	err = zap_lookup(zsb->z_os, MASTER_NODE_OBJ,
	    ZFS_SA_ATTRS, 8, 1, &sa_obj);

	if (err && zsb->z_version >= ZPL_VERSION_SA)
		goto bail;

	if ((err = sa_setup(zsb->z_os, sa_obj,
	    zfs_attr_table,  ZPL_END, &zsb->z_attr_table)) != 0)
		goto bail;

	if (zsb->z_version >= ZPL_VERSION_SA)
		sa_register_update_callback(zsb->z_os,
		    zfs_sa_upgrade);

    VERIFY(zfsvfs_setup(zsb, B_FALSE) == 0);

	zfs_set_fuid_feature(zsb);
	//zsb->z_rollback_time = jiffies;

	/*
	 * Attempt to re-establish all the active inodes with their
	 * dbufs.  If a zfs_rezget() fails, then we unhash the inode
	 * and mark it stale.  This prevents a collision if a new
	 * inode/object is created which must use the same inode
	 * number.  The stale inode will be be released when the
	 * VFS prunes the dentry holding the remaining references
	 * on the stale inode.
	 */
	mutex_enter(&zsb->z_znodes_lock);
	for (zp = list_head(&zsb->z_all_znodes); zp;
	    zp = list_next(&zsb->z_all_znodes, zp)) {
		err2 = zfs_rezget(zp);
		if (err2) {
			//remove_inode_hash(ZTOI(zp));
			zp->z_is_stale = B_TRUE;
		}
	}
	mutex_exit(&zsb->z_znodes_lock);

bail:
	/* release the VFS ops */
	rw_exit(&zsb->z_teardown_inactive_lock);
	rrw_exit(&zsb->z_teardown_lock, FTAG);

	if (err) {
		/*
		 * Since we couldn't setup the sa framework, try to force
		 * unmount this file system.
		 */
#ifndef __APPLE__
		if (zsb->z_os)
			(void) zfs_umount(zsb->z_sb);
#endif
	}
	return (err);
}


void
zfs_freevfs(struct mount *vfsp)
{
	zfsvfs_t *zfsvfs = vfs_fsprivate(vfsp);

    dprintf("+freevfs\n");

#ifdef sun
	/*
	 * If this is a snapshot, we have an extra VFS_HOLD on our parent
	 * from zfs_mount().  Release it here.  If we came through
	 * zfs_mountroot() instead, we didn't grab an extra hold, so
	 * skip the VFS_RELE for rootvfs.
	 */
	if (zfsvfs->z_issnap && (vfsp != rootvfs))
		VFS_RELE(zfsvfs->z_parent->z_vfs);
#endif	/* sun */

	zfsvfs_free(zfsvfs);

	vfs_setfsprivate(vfsp, NULL);

	atomic_add_32(&zfs_active_fs_count, -1);
    dprintf("-freevfs\n");
}

#ifdef __i386__
static int desiredvnodes_backup;
#endif

static void
zfs_vnodes_adjust(void)
{
    // What is this?
#ifdef __i386XXX__
	int newdesiredvnodes;

	desiredvnodes_backup = desiredvnodes;

	/*
	 * We calculate newdesiredvnodes the same way it is done in
	 * vntblinit(). If it is equal to desiredvnodes, it means that
	 * it wasn't tuned by the administrator and we can tune it down.
	 */
	newdesiredvnodes = min(maxproc + cnt.v_page_count / 4, 2 *
	    vm_kmem_size / (5 * (sizeof(struct vm_object) +
	    sizeof(struct vnode))));
	if (newdesiredvnodes == desiredvnodes)
		desiredvnodes = (3 * newdesiredvnodes) / 4;
#endif
}

static void
zfs_vnodes_adjust_back(void)
{

#ifdef __i386XXX__
	desiredvnodes = desiredvnodes_backup;
#endif
}

void
zfs_init(void)
{

	printf("ZFS filesystem version: " ZPL_VERSION_STRING "\n");

	/*
	 * Initialize .zfs directory structures
	 */
	zfsctl_init();

	/*
	 * Initialize znode cache, vnode ops, etc...
	 */
	zfs_znode_init();

	/*
	 * Reduce number of vnodes. Originally number of vnodes is calculated
	 * with UFS inode in mind. We reduce it here, because it's too big for
	 * ZFS/i386.
	 */
	zfs_vnodes_adjust();

	dmu_objset_register_type(DMU_OST_ZFS, zfs_space_delta_cb);
}

void
zfs_fini(void)
{
	zfsctl_fini();
	zfs_znode_fini();
	zfs_vnodes_adjust_back();
}

int
zfs_busy(void)
{
	return (zfs_active_fs_count != 0);
}

int
zfs_set_version(zfsvfs_t *zfsvfs, uint64_t newvers)
{
	int error;
	objset_t *os = zfsvfs->z_os;
	dmu_tx_t *tx;

	if (newvers < ZPL_VERSION_INITIAL || newvers > ZPL_VERSION)
		return (SET_ERROR(EINVAL));

	if (newvers < zfsvfs->z_version)
		return (SET_ERROR(EINVAL));

	if (zfs_spa_version_map(newvers) >
	    spa_version(dmu_objset_spa(zfsvfs->z_os)))
		return (SET_ERROR(ENOTSUP));

	tx = dmu_tx_create(os);
	dmu_tx_hold_zap(tx, MASTER_NODE_OBJ, B_FALSE, ZPL_VERSION_STR);
	if (newvers >= ZPL_VERSION_SA && !zfsvfs->z_use_sa) {
		dmu_tx_hold_zap(tx, MASTER_NODE_OBJ, B_TRUE,
		    ZFS_SA_ATTRS);
		dmu_tx_hold_zap(tx, DMU_NEW_OBJECT, FALSE, NULL);
	}
	error = dmu_tx_assign(tx, TXG_WAIT);
	if (error) {
		dmu_tx_abort(tx);
		return (error);
	}

	error = zap_update(os, MASTER_NODE_OBJ, ZPL_VERSION_STR,
	    8, 1, &newvers, tx);

	if (error) {
		dmu_tx_commit(tx);
		return (error);
	}

	if (newvers >= ZPL_VERSION_SA && !zfsvfs->z_use_sa) {
		uint64_t sa_obj;

		ASSERT3U(spa_version(dmu_objset_spa(zfsvfs->z_os)), >=,
		    SPA_VERSION_SA);
		sa_obj = zap_create(os, DMU_OT_SA_MASTER_NODE,
		    DMU_OT_NONE, 0, tx);

		error = zap_add(os, MASTER_NODE_OBJ,
		    ZFS_SA_ATTRS, 8, 1, &sa_obj, tx);
		ASSERT(error==0);

		VERIFY(0 == sa_set_sa_object(os, sa_obj));
		sa_register_update_callback(os, zfs_sa_upgrade);
	}

	spa_history_log_internal(dmu_objset_spa(os), "upgrade", tx,
	    "oldver=%llu newver=%llu dataset = %llu", zfsvfs->z_version, newvers,
	    dmu_objset_id(os));

	dmu_tx_commit(tx);

	zfsvfs->z_version = newvers;

	zfs_set_fuid_feature(zfsvfs);

	return (0);
}

/*
 * Read a property stored within the master node.
 */
int
zfs_get_zplprop(objset_t *os, zfs_prop_t prop, uint64_t *value)
{
	const char *pname;
	int error = SET_ERROR(ENOENT);

	/*
	 * Look up the file system's value for the property.  For the
	 * version property, we look up a slightly different string.
	 */
	if (prop == ZFS_PROP_VERSION)
		pname = ZPL_VERSION_STR;
	else
		pname = zfs_prop_to_name(prop);

	if (os != NULL)
		error = zap_lookup(os, MASTER_NODE_OBJ, pname, 8, 1, value);

	if (error == ENOENT) {
		/* No value set, use the default value */
		switch (prop) {
		case ZFS_PROP_VERSION:
			*value = ZPL_VERSION;
			break;
		case ZFS_PROP_NORMALIZE:
		case ZFS_PROP_UTF8ONLY:
			*value = 0;
			break;
		case ZFS_PROP_CASE:
			*value = ZFS_CASE_SENSITIVE;
			break;
		case ZFS_PROP_ACLMODE:
			*value = ZFS_ACLTYPE_OFF;
			break;
		default:
			return (error);
		}
		error = 0;
	}
	return (error);
}

#ifdef _KERNEL
void
zfsvfs_update_fromname(const char *oldname, const char *newname)
{
#if 0
	char tmpbuf[MAXPATHLEN];
	struct mount *mp;
	char *fromname;
	size_t oldlen;

	oldlen = strlen(oldname);

	mtx_lock(&mountlist_mtx);
	TAILQ_FOREACH(mp, &mountlist, mnt_list) {
		fromname = mp->mnt_stat.f_mntfromname;
		if (strcmp(fromname, oldname) == 0) {
			(void)strlcpy(fromname, newname,
			    sizeof(mp->mnt_stat.f_mntfromname));
			continue;
		}
		if (strncmp(fromname, oldname, oldlen) == 0 &&
		    (fromname[oldlen] == '/' || fromname[oldlen] == '@')) {
			(void)snprintf(tmpbuf, sizeof(tmpbuf), "%s%s",
			    newname, fromname + oldlen);
			(void)strlcpy(fromname, tmpbuf,
			    sizeof(mp->mnt_stat.f_mntfromname));
			continue;
		}
	}
	mtx_unlock(&mountlist_mtx);
#endif
}

#endif<|MERGE_RESOLUTION|>--- conflicted
+++ resolved
@@ -115,156 +115,6 @@
 extern int getzfsvfs(const char *dsname, zfsvfs_t **zfvp);
 
 
-<<<<<<< HEAD
-=======
-// move these structs to _osx once wrappers are updated
-
-/*
- * ZFS file system features.
- */
-const vol_capabilities_attr_t zfs_capabilities = {
-	{
-		/* Format capabilities we support: */
-		VOL_CAP_FMT_PERSISTENTOBJECTIDS |
-		VOL_CAP_FMT_SYMBOLICLINKS |
-		VOL_CAP_FMT_HARDLINKS |
-		VOL_CAP_FMT_SPARSE_FILES |
-		/*VOL_CAP_FMT_CASE_SENSITIVE*/ /* Moved down to vfs_getattr */
-		VOL_CAP_FMT_CASE_PRESERVING |
-		VOL_CAP_FMT_FAST_STATFS |
-		VOL_CAP_FMT_2TB_FILESIZE |
-		VOL_CAP_FMT_HIDDEN_FILES |
-		VOL_CAP_FMT_PATH_FROM_ID |
-		VOL_CAP_FMT_64BIT_OBJECT_IDS |
-        0,
-
-		/* Interface capabilities we support: */
-		VOL_CAP_INT_ATTRLIST |
-		VOL_CAP_INT_NFSEXPORT |
-		//VOL_CAP_INT_SEARCHFS |
-        /* VOL_CAP_INT_READDIRATTR | */
-        /* As the readdirattr function has not been updated since maczfs,
-         * it has been decided to disable this functionality, Darwin will
-         * adjust and use readdir, and getattr instead. */
-		VOL_CAP_INT_VOL_RENAME |
-		VOL_CAP_INT_ADVLOCK |
-		VOL_CAP_INT_FLOCK |
-		VOL_CAP_INT_EXTENDED_SECURITY |
-#if NAMEDSTREAMS
-		VOL_CAP_INT_NAMEDSTREAMS |
-#endif
-		VOL_CAP_INT_EXTENDED_ATTR ,
-
-		0 , 0
-	},
-	{
-		/* Format capabilities we know about: */
-		VOL_CAP_FMT_PERSISTENTOBJECTIDS |
-		VOL_CAP_FMT_SYMBOLICLINKS |
-		VOL_CAP_FMT_HARDLINKS |
-		VOL_CAP_FMT_JOURNAL |
-		VOL_CAP_FMT_JOURNAL_ACTIVE |
-		VOL_CAP_FMT_NO_ROOT_TIMES |
-		VOL_CAP_FMT_SPARSE_FILES |
-		VOL_CAP_FMT_ZERO_RUNS |
-		VOL_CAP_FMT_CASE_SENSITIVE |
-		VOL_CAP_FMT_CASE_PRESERVING |
-		VOL_CAP_FMT_FAST_STATFS |
-		VOL_CAP_FMT_2TB_FILESIZE |
-		VOL_CAP_FMT_OPENDENYMODES |
-		VOL_CAP_FMT_64BIT_OBJECT_IDS |
-		VOL_CAP_FMT_HIDDEN_FILES |
-		VOL_CAP_FMT_PATH_FROM_ID ,
-
-		/* Interface capabilities we know about: */
-		VOL_CAP_INT_SEARCHFS |
-		VOL_CAP_INT_ATTRLIST |
-		VOL_CAP_INT_NFSEXPORT |
-        /* VOL_CAP_INT_READDIRATTR | */
-        VOL_CAP_INT_EXCHANGEDATA |
-        VOL_CAP_INT_COPYFILE |
-        VOL_CAP_INT_ALLOCATE |
-		VOL_CAP_INT_VOL_RENAME |
-		VOL_CAP_INT_ADVLOCK |
-		VOL_CAP_INT_FLOCK |
-		VOL_CAP_INT_EXTENDED_SECURITY |
-		VOL_CAP_INT_USERACCESS |
-		VOL_CAP_INT_MANLOCK |
-#if NAMEDSTREAMS
-		VOL_CAP_INT_NAMEDSTREAMS |
-#endif
-		VOL_CAP_INT_EXTENDED_ATTR ,
-
-		0, 0
-	}
-};
-
-
-
-
-/*
- * ZFS file system attributes (for getattrlist).
- */
-const attribute_set_t zfs_attributes = {
-		ATTR_CMN_NAME	|
-		ATTR_CMN_DEVID	|
-		ATTR_CMN_FSID	|
-		ATTR_CMN_OBJTYPE |
-		ATTR_CMN_OBJTAG	|
-		ATTR_CMN_OBJID	|
-		ATTR_CMN_OBJPERMANENTID |
-		ATTR_CMN_PAROBJID |
-		ATTR_CMN_CRTIME |
-		ATTR_CMN_MODTIME |
-		ATTR_CMN_CHGTIME |
-		ATTR_CMN_ACCTIME |
-		ATTR_CMN_BKUPTIME |
-		ATTR_CMN_FNDRINFO |
-		ATTR_CMN_OWNERID |
-		ATTR_CMN_GRPID	|
-		ATTR_CMN_ACCESSMASK |
-		ATTR_CMN_FLAGS	|
-		ATTR_CMN_USERACCESS |
-		ATTR_CMN_EXTENDED_SECURITY |
-		ATTR_CMN_UUID |
-		ATTR_CMN_GRPUUID ,
-
-		ATTR_VOL_FSTYPE	|
-		ATTR_VOL_SIGNATURE |
-		ATTR_VOL_SIZE	|
-		ATTR_VOL_SPACEFREE |
-		ATTR_VOL_SPACEAVAIL |
-		ATTR_VOL_MINALLOCATION |
-		ATTR_VOL_ALLOCATIONCLUMP |
-		ATTR_VOL_IOBLOCKSIZE |
-		ATTR_VOL_OBJCOUNT |
-		ATTR_VOL_FILECOUNT |
-		ATTR_VOL_DIRCOUNT |
-		ATTR_VOL_MAXOBJCOUNT |
-		ATTR_VOL_MOUNTPOINT |
-		ATTR_VOL_NAME	|
-		ATTR_VOL_MOUNTFLAGS |
-		ATTR_VOL_MOUNTEDDEVICE |
-		ATTR_VOL_CAPABILITIES |
-		ATTR_VOL_ATTRIBUTES ,
-
-		ATTR_DIR_LINKCOUNT |
-		ATTR_DIR_ENTRYCOUNT |
-		ATTR_DIR_MOUNTSTATUS ,
-
-		ATTR_FILE_LINKCOUNT |
-		ATTR_FILE_TOTALSIZE |
-		ATTR_FILE_ALLOCSIZE |
-		/* ATTR_FILE_IOBLOCKSIZE */
-		ATTR_FILE_DEVTYPE |
-		ATTR_FILE_DATALENGTH |
-		ATTR_FILE_DATAALLOCSIZE |
-		ATTR_FILE_RSRCLENGTH |
-		ATTR_FILE_RSRCALLOCSIZE ,
-
-		0
-};
->>>>>>> a2b15d4d
 
 
 /*
@@ -2353,8 +2203,6 @@
 		//VFSATTR_RETURN(fsap, f_fsid, vfs_statfs(mp)->f_fsid);
 	}
 	if (VFSATTR_IS_ACTIVE(fsap, f_capabilities)) {
-<<<<<<< HEAD
-
 		fsap->f_capabilities.capabilities[VOL_CAPABILITIES_FORMAT] =
 			VOL_CAP_FMT_PERSISTENTOBJECTIDS |
 			VOL_CAP_FMT_HARDLINKS |      // ZFS
@@ -2419,9 +2267,6 @@
 		fsap->f_capabilities.valid[VOL_CAPABILITIES_RESERVED1] = 0;
 		fsap->f_capabilities.valid[VOL_CAPABILITIES_RESERVED2] = 0;
 
-=======
-		bcopy(&zfs_capabilities, &fsap->f_capabilities, sizeof (zfs_capabilities));
->>>>>>> a2b15d4d
 		/* Check if we are case-sensitive */
 		if (zfsvfs->z_case == ZFS_CASE_SENSITIVE)
 			fsap->f_capabilities.capabilities[VOL_CAPABILITIES_FORMAT]
@@ -2830,7 +2675,6 @@
 	}
 #endif
 
-#endif
 	/*
 	 * We purge the parent filesystem's vfsp as the parent filesystem
 	 * and all of its snapshots have their vnode's v_vfsp set to the
@@ -3051,10 +2895,6 @@
 
     err = zfs_vnode_lock(*vpp, 0/*flags*/);
 
-<<<<<<< HEAD
-
-=======
->>>>>>> a2b15d4d
 	/*
 	 * Spotlight requires that vap->va_name() is set when returning
 	 * from vfs_vget, so that vfs_getrealpath() can succeed in returning
@@ -3093,29 +2933,13 @@
 
 	} // rootid
 
-<<<<<<< HEAD
-
 
  out:
-=======
-
- out:
-    /*
-     * We do not release the vp here in vget, if we do, we panic with io_count
-     * != 1
-     *
-     * VN_RELE(ZTOV(zp));
-     */
->>>>>>> a2b15d4d
 	if (err != 0) {
 		VN_RELE(ZTOV(zp));
 		*vpp = NULL;
 	}
-<<<<<<< HEAD
     dprintf("vget return %d (vp %p)\n", err, *vpp);
-=======
-    dprintf("vget return %d\n", err);
->>>>>>> a2b15d4d
 	return (err);
 }
 
