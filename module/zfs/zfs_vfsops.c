/*
 * CDDL HEADER START
 *
 * The contents of this file are subject to the terms of the
 * Common Development and Distribution License (the "License").
 * You may not use this file except in compliance with the License.
 *
 * You can obtain a copy of the license at usr/src/OPENSOLARIS.LICENSE
 * or http://www.opensolaris.org/os/licensing.
 * See the License for the specific language governing permissions
 * and limitations under the License.
 *
 * When distributing Covered Code, include this CDDL HEADER in each
 * file and include the License file at usr/src/OPENSOLARIS.LICENSE.
 * If applicable, add the following below this CDDL HEADER, with the
 * fields enclosed by brackets "[]" replaced with your own identifying
 * information: Portions Copyright [yyyy] [name of copyright owner]
 *
 * CDDL HEADER END
 */
/*
 * Copyright (c) 2005, 2010, Oracle and/or its affiliates. All rights reserved.
 * Copyright (c) 2011 Pawel Jakub Dawidek <pawel@dawidek.net>.
 * Copyright (c) 2013 by Delphix. All rights reserved.
 */

/* Portions Copyright 2010 Robert Milkowski */
/* Portions Copyright 2013 Jorgen Lundman */

#include <sys/types.h>

#ifndef __APPLE__
#include <sys/param.h>
#include <sys/systm.h>
#include <sys/sysmacros.h>
#include <sys/kmem.h>
#include <sys/pathname.h>
#include <sys/vnode.h>
#include <sys/vfs.h>
#include <sys/vfs_opreg.h>
#include <sys/mntent.h>
#include <sys/mount.h>
#include <sys/cmn_err.h>
#include "fs/fs_subr.h"
#include <sys/zfs_znode.h>
#endif /* !__APPLE__ */

#include <sys/zfs_dir.h>

#ifndef __APPLE__
#include <sys/zil.h>
#include <sys/fs/zfs.h>
#include <sys/dmu.h>
#endif /* !__APPLE__ */

#include <sys/dsl_prop.h>
#include <sys/dsl_dataset.h>

#ifndef __APPLE__
#include <sys/dsl_deleg.h>
#include <sys/spa.h>
#endif /* !__APPLE__ */

#include <sys/zap.h>

#include <sys/sa.h>
#include <sys/sa_impl.h>
#ifndef __APPLE__
#include <sys/varargs.h>
#include <sys/policy.h>
#include <sys/atomic.h>
#include <sys/mkdev.h>
#include <sys/modctl.h>
#include <sys/refstr.h>
#include <sys/zfs_ioctl.h>
#endif /* !__APPLE__ */

#include <sys/zfs_ctldir.h>

#ifndef __APPLE__
#include <sys/zfs_fuid.h>
#include <sys/bootconf.h>
#include <sys/sunddi.h>
#include <sys/dnlc.h>
#endif /* !__APPLE__ */

#include <sys/dmu_objset.h>

#ifndef __APPLE__
#include <sys/spa_boot.h>
#endif /* !__APPLE__ */

#ifdef __LINUX__
#include <sys/zpl.h>
#endif /* __LINUX__ */

#include "zfs_comutil.h"

#ifdef __APPLE__
#include <libkern/crypto/md5.h>
#include <sys/zfs_vnops.h>
#include <sys/systeminfo.h>
#include <sys/zfs_mount.h>
#endif /* __APPLE__ */

//#define dprintf kprintf
//#define dprintf printf

#ifdef __APPLE__

unsigned int zfs_vfs_suspend_fs_begin_delay = 2;
unsigned int zfs_vfs_suspend_fs_end_delay = 2;
unsigned int zfs_vnop_skip_unlinked_drain = 0;

int  zfs_module_start(kmod_info_t *ki, void *data);
int  zfs_module_stop(kmod_info_t *ki, void *data);
extern int getzfsvfs(const char *dsname, zfsvfs_t **zfvp);


// move these structs to _osx once wrappers are updated

/*
 * ZFS file system features.
 */
const vol_capabilities_attr_t zfs_capabilities = {
	{
		/* Format capabilities we support: */
		VOL_CAP_FMT_PERSISTENTOBJECTIDS |
		VOL_CAP_FMT_SYMBOLICLINKS |
		VOL_CAP_FMT_HARDLINKS |
		VOL_CAP_FMT_JOURNAL |
		VOL_CAP_FMT_JOURNAL_ACTIVE |
		VOL_CAP_FMT_SPARSE_FILES |
		VOL_CAP_FMT_ZERO_RUNS |
		/*VOL_CAP_FMT_CASE_SENSITIVE*/ /* Moved down to vfs_getattr */
		VOL_CAP_FMT_CASE_PRESERVING |
		VOL_CAP_FMT_FAST_STATFS |
		VOL_CAP_FMT_2TB_FILESIZE |
		VOL_CAP_FMT_HIDDEN_FILES |
		VOL_CAP_FMT_PATH_FROM_ID |
		VOL_CAP_FMT_64BIT_OBJECT_IDS |
        0,

		/* Interface capabilities we support: */
#ifdef WITH_SEARCHFS
		VOL_CAP_INT_SEARCHFS |
#endif
		VOL_CAP_INT_ATTRLIST |
		VOL_CAP_INT_NFSEXPORT |
#ifdef WITH_READDIRATTR
		VOL_CAP_INT_READDIRATTR |
#endif
		//VOL_CAP_INT_EXCHANGEDATA |
		//VOL_CAP_INT_COPYFILE |
		//VOL_CAP_INT_ALLOCATE | // **

		VOL_CAP_INT_VOL_RENAME |
		VOL_CAP_INT_ADVLOCK |
		VOL_CAP_INT_FLOCK |
		VOL_CAP_INT_EXTENDED_SECURITY |
#if NAMEDSTREAMS
		VOL_CAP_INT_NAMEDSTREAMS |
#endif
		VOL_CAP_INT_EXTENDED_ATTR ,

		0 , 0
	},
	{
		/* Format capabilities we know about: */
		VOL_CAP_FMT_PERSISTENTOBJECTIDS |
		VOL_CAP_FMT_SYMBOLICLINKS |
		VOL_CAP_FMT_HARDLINKS |
		VOL_CAP_FMT_JOURNAL |
		VOL_CAP_FMT_JOURNAL_ACTIVE |
		VOL_CAP_FMT_NO_ROOT_TIMES |
		VOL_CAP_FMT_SPARSE_FILES |
		VOL_CAP_FMT_ZERO_RUNS |
		VOL_CAP_FMT_CASE_SENSITIVE |
		VOL_CAP_FMT_CASE_PRESERVING |
		VOL_CAP_FMT_FAST_STATFS |
		VOL_CAP_FMT_2TB_FILESIZE |
		VOL_CAP_FMT_OPENDENYMODES |
		VOL_CAP_FMT_64BIT_OBJECT_IDS |
		VOL_CAP_FMT_HIDDEN_FILES |
		VOL_CAP_FMT_PATH_FROM_ID ,

		/* Interface capabilities we know about: */
		VOL_CAP_INT_SEARCHFS |
		VOL_CAP_INT_ATTRLIST |
		VOL_CAP_INT_NFSEXPORT |
        //VOL_CAP_INT_READDIRATTR |
        VOL_CAP_INT_EXCHANGEDATA |
        VOL_CAP_INT_COPYFILE |
        VOL_CAP_INT_ALLOCATE |
		VOL_CAP_INT_VOL_RENAME |
		VOL_CAP_INT_ADVLOCK |
		VOL_CAP_INT_FLOCK |
		VOL_CAP_INT_EXTENDED_SECURITY |
		VOL_CAP_INT_USERACCESS |
		VOL_CAP_INT_MANLOCK |
		VOL_CAP_INT_NAMEDSTREAMS |
		VOL_CAP_INT_EXTENDED_ATTR ,

		0, 0
	}
};




/*
 * ZFS file system attributes (for getattrlist).
 */
const attribute_set_t zfs_attributes = {
		ATTR_CMN_NAME	|
		ATTR_CMN_DEVID	|
		ATTR_CMN_FSID	|
		ATTR_CMN_OBJTYPE |
		ATTR_CMN_OBJTAG	|
		ATTR_CMN_OBJID	|
		ATTR_CMN_OBJPERMANENTID |
		ATTR_CMN_PAROBJID |
		ATTR_CMN_CRTIME |
		ATTR_CMN_MODTIME |
		ATTR_CMN_CHGTIME |
		ATTR_CMN_ACCTIME |
		ATTR_CMN_BKUPTIME |
		ATTR_CMN_FNDRINFO |
		ATTR_CMN_OWNERID |
		ATTR_CMN_GRPID	|
		ATTR_CMN_ACCESSMASK |
		ATTR_CMN_FLAGS	|
		ATTR_CMN_USERACCESS |
		ATTR_CMN_EXTENDED_SECURITY |
		ATTR_CMN_UUID |
		ATTR_CMN_GRPUUID |
		ATTR_CMN_PARENTID ,

		ATTR_VOL_FSTYPE	|
		ATTR_VOL_SIGNATURE |
		ATTR_VOL_SIZE	|
		ATTR_VOL_SPACEFREE |
		ATTR_VOL_SPACEAVAIL |
		ATTR_VOL_MINALLOCATION |
		ATTR_VOL_ALLOCATIONCLUMP |
		ATTR_VOL_IOBLOCKSIZE |
		ATTR_VOL_OBJCOUNT |
		ATTR_VOL_FILECOUNT |
		ATTR_VOL_DIRCOUNT |
		ATTR_VOL_MAXOBJCOUNT |
		ATTR_VOL_MOUNTPOINT |
		ATTR_VOL_NAME	|
		ATTR_VOL_MOUNTFLAGS |
		ATTR_VOL_MOUNTEDDEVICE |
		ATTR_VOL_CAPABILITIES |
		ATTR_VOL_ATTRIBUTES ,

		ATTR_DIR_LINKCOUNT |
		ATTR_DIR_ENTRYCOUNT |
		ATTR_DIR_MOUNTSTATUS ,

		ATTR_FILE_LINKCOUNT |
		ATTR_FILE_TOTALSIZE |
		ATTR_FILE_ALLOCSIZE |
		/* ATTR_FILE_IOBLOCKSIZE */
		ATTR_FILE_DEVTYPE |
		ATTR_FILE_DATALENGTH |
		ATTR_FILE_DATAALLOCSIZE |
		ATTR_FILE_RSRCLENGTH |
		ATTR_FILE_RSRCALLOCSIZE ,

		0
};


/*
 * Mac OS X needs a file system modify time
 *
 * We use the mtime of the "com.apple.system.mtime"
 * extended attribute, which is associated with the
 * file system root directory.  This attribute has
 * no associated data.
 */
#define ZFS_MTIME_XATTR		"com.apple.system.mtime"

extern int zfs_obtain_xattr(znode_t *, const char *, mode_t, cred_t *, vnode_t **, int);


/*
 * We need to keep a count of active fs's.
 * This is necessary to prevent our kext
 * from being unloaded after a umount -f
 */
uint32_t	zfs_active_fs_count = 0;

extern void zfs_ioctl_init(void);
extern void zfs_ioctl_fini(void);

#endif




int
zfs_vfs_sync(struct mount *vfsp, __unused int waitfor, __unused vfs_context_t context)
{
    /*
     * Data integrity is job one. We don't want a compromised kernel
     * writing to the storage pool, so we never sync during panic.
     */
    if (spl_panicstr())
        return (0);

    if (vfsp != NULL) {
        /*
         * Sync a specific filesystem.
         */
#if 1
        zfsvfs_t *zfsvfs = vfs_fsprivate(vfsp);
        dsl_pool_t *dp;

        ZFS_ENTER(zfsvfs);
        dp = dmu_objset_pool(zfsvfs->z_os);

        /*
         * If the system is shutting down, then skip any
         * filesystems which may exist on a suspended pool.
         */
        if (spl_system_inshutdown() && spa_suspended(dp->dp_spa)) {
            ZFS_EXIT(zfsvfs);
            return (0);
        }

        if (zfsvfs->z_log != NULL)
            zil_commit(zfsvfs->z_log, 0);

        ZFS_EXIT(zfsvfs);

#endif
    } else {
#if 1
        /*
         * Sync all ZFS filesystems. This is what happens when you
         * run sync(1M). Unlike other filesystems, ZFS honors the
         * request by waiting for all pools to commit all dirty data.
         */
        spa_sync_allpools();
#endif
    }

    return (0);

}



#ifndef __APPLE__
static int
zfs_create_unique_device(dev_t *dev)
{
	major_t new_major;

	do {
		ASSERT3U(zfs_minor, <=, MAXMIN32);
		minor_t start = zfs_minor;
		do {
			mutex_enter(&zfs_dev_mtx);
			if (zfs_minor >= MAXMIN32) {
				/*
				 * If we're still using the real major
				 * keep out of /dev/zfs and /dev/zvol minor
				 * number space.  If we're using a getudev()'ed
				 * major number, we can use all of its minors.
				 */
				if (zfs_major == ddi_name_to_major(ZFS_DRIVER))
					zfs_minor = ZFS_MIN_MINOR;
				else
					zfs_minor = 0;
			} else {
				zfs_minor++;
			}
			*dev = makedevice(zfs_major, zfs_minor);
			mutex_exit(&zfs_dev_mtx);
		} while (vfs_devismounted(*dev) && zfs_minor != start);
		if (zfs_minor == start) {
			/*
			 * We are using all ~262,000 minor numbers for the
			 * current major number.  Create a new major number.
			 */
			if ((new_major = getudev()) == (major_t)-1) {
				cmn_err(CE_WARN,
				    "zfs_mount: Can't get unique major "
				    "device number.");
				return (-1);
			}
			mutex_enter(&zfs_dev_mtx);
			zfs_major = new_major;
			zfs_minor = 0;

			mutex_exit(&zfs_dev_mtx);
		} else {
			break;
		}
		/* CONSTANTCONDITION */
	} while (1);

	return (0);
}
#endif	/* !__FreeBSD__ */

static void
atime_changed_cb(void *arg, uint64_t newval)
{
	zfsvfs_t *zfsvfs = arg;

	if (newval == TRUE) {
		zfsvfs->z_atime = TRUE;
        vfs_clearflags(zfsvfs->z_vfs, (uint64_t)MNT_NOATIME);
	} else {
		zfsvfs->z_atime = FALSE;
        vfs_setflags(zfsvfs->z_vfs, (uint64_t)MNT_NOATIME);
	}
}

#ifdef LINUX
static void
relatime_changed_cb(void *arg, uint64_t newval)
{
	((zfs_sb_t *)arg)->z_relatime = newval;
}
#endif

static void
xattr_changed_cb(void *arg, uint64_t newval)
{
	zfsvfs_t *zfsvfs = arg;

	if (newval == TRUE) {
		/* XXX locking on vfs_flag? */
        vfs_clearflags(zfsvfs->z_vfs, (uint64_t)MNT_NOUSERXATTR);
	} else {
        vfs_setflags(zfsvfs->z_vfs, (uint64_t)MNT_NOUSERXATTR);
	}
}

#if 0 // unused function
static void
acltype_changed_cb(void *arg, uint64_t newval)
{
#ifdef LINUX
	switch (newval) {
	case ZFS_ACLTYPE_OFF:
		zsb->z_acl_type = ZFS_ACLTYPE_OFF;
		zsb->z_sb->s_flags &= ~MS_POSIXACL;
		break;
	case ZFS_ACLTYPE_POSIXACL:
#ifdef CONFIG_FS_POSIX_ACL
		zsb->z_acl_type = ZFS_ACLTYPE_POSIXACL;
		zsb->z_sb->s_flags |= MS_POSIXACL;
#else
		zsb->z_acl_type = ZFS_ACLTYPE_OFF;
		zsb->z_sb->s_flags &= ~MS_POSIXACL;
#endif /* CONFIG_FS_POSIX_ACL */
		break;
	default:
		break;
	}
#endif
}
#endif

static void
blksz_changed_cb(void *arg, uint64_t newval)
{
	zfsvfs_t *zfsvfs = arg;

	if (newval < SPA_MINBLOCKSIZE ||
	    newval > SPA_MAXBLOCKSIZE || !ISP2(newval))
		newval = SPA_MAXBLOCKSIZE;

	zfsvfs->z_max_blksz = newval;
	//zfsvfs->z_vfs->mnt_stat.f_iosize = newval;
}

static void
readonly_changed_cb(void *arg, uint64_t newval)
{
	zfsvfs_t *zfsvfs = arg;
	if (newval == TRUE) {
		/* XXX locking on vfs_flag? */

        // We need to release the mtime_vp when readonly, as it will not
        // call VNOP_SYNC in RDONLY.

#if 0
        if (zfsvfs->z_mtime_vp) {
            vnode_rele(zfsvfs->z_mtime_vp);
            vnode_recycle(zfsvfs->z_mtime_vp);
            zfsvfs->z_mtime_vp = NULL;
        }
#endif
        // Flush any writes
        //vflush(mp, NULLVP, SKIPSYSTEM);

        vfs_setflags(zfsvfs->z_vfs, (uint64_t)MNT_RDONLY);
	} else {
        // FIXME, we don't re-open mtime_vp here.
        vfs_clearflags(zfsvfs->z_vfs, (uint64_t)MNT_RDONLY);
	}
}

static void
setuid_changed_cb(void *arg, uint64_t newval)
{
	zfsvfs_t *zfsvfs = arg;
	if (newval == FALSE) {
        vfs_setflags(zfsvfs->z_vfs, (uint64_t)MNT_NOSUID);
	} else {
        vfs_clearflags(zfsvfs->z_vfs, (uint64_t)MNT_NOSUID);
	}
}

static void
exec_changed_cb(void *arg, uint64_t newval)
{
	zfsvfs_t *zfsvfs = arg;
	if (newval == FALSE) {
        vfs_setflags(zfsvfs->z_vfs, (uint64_t)MNT_NOEXEC);
	} else {
        vfs_clearflags(zfsvfs->z_vfs, (uint64_t)MNT_NOEXEC);
	}
}

/*
 * The nbmand mount option can be changed at mount time.
 * We can't allow it to be toggled on live file systems or incorrect
 * behavior may be seen from cifs clients
 *
 * This property isn't registered via dsl_prop_register(), but this callback
 * will be called when a file system is first mounted
 */
#if 0 // unused function
static void
nbmand_changed_cb(void *arg, uint64_t newval)
{
#if 0
	zfsvfs_t *zfsvfs = arg;
	if (newval == FALSE) {
		vfs_clearmntopt(zfsvfs->z_vfs, MNTOPT_NBMAND);
		vfs_setmntopt(zfsvfs->z_vfs, MNTOPT_NONBMAND, NULL, 0);
	} else {
		vfs_clearmntopt(zfsvfs->z_vfs, MNTOPT_NONBMAND);
		vfs_setmntopt(zfsvfs->z_vfs, MNTOPT_NBMAND, NULL, 0);
	}
#endif
}
#endif

static void
snapdir_changed_cb(void *arg, uint64_t newval)
{
	zfsvfs_t *zfsvfs = arg;
	zfsvfs->z_show_ctldir = newval;
    dnlc_purge_vfsp(zfsvfs->z_vfs, 0);
}

static void
vscan_changed_cb(void *arg, uint64_t newval)
{
	//zfsvfs_t *zfsvfs = arg;

	//zfsvfs->z_vscan = newval;
}

static void
acl_mode_changed_cb(void *arg, uint64_t newval)
{
	zfsvfs_t *zfsvfs = arg;

	zfsvfs->z_acl_mode = newval;
}

static void
acl_inherit_changed_cb(void *arg, uint64_t newval)
{
	zfsvfs_t *zfsvfs = arg;

	zfsvfs->z_acl_inherit = newval;
}

#ifdef __APPLE__
static void
finderbrowse_changed_cb(void *arg, uint64_t newval)
{
	zfsvfs_t *zfsvfs = arg;
	if (newval == FALSE) {
        vfs_setflags(zfsvfs->z_vfs, (uint64_t)MNT_DONTBROWSE);
	} else {
        vfs_clearflags(zfsvfs->z_vfs, (uint64_t)MNT_DONTBROWSE);
	}
}
static void
ignoreowner_changed_cb(void *arg, uint64_t newval)
{
	zfsvfs_t *zfsvfs = arg;
	if (newval == FALSE) {
        vfs_clearflags(zfsvfs->z_vfs, (uint64_t)MNT_IGNORE_OWNERSHIP);
	} else {
        vfs_setflags(zfsvfs->z_vfs, (uint64_t)MNT_IGNORE_OWNERSHIP);
	}
}

static void
mimic_hfs_changed_cb(void *arg, uint64_t newval)
{
	// FIXME - what do we do in here?
	zfsvfs_t *zfsvfs = arg;
	struct vfsstatfs *vfsstatfs;
	vfsstatfs = vfs_statfs(zfsvfs->z_vfs);

	if(newval == 0) {
	    strlcpy(vfsstatfs->f_fstypename, "zfs", MFSTYPENAMELEN);
	} else {
	    strlcpy(vfsstatfs->f_fstypename, "hfs", MFSTYPENAMELEN);
	}
}

#endif

static int
zfs_register_callbacks(struct mount *vfsp)
{
	struct dsl_dataset *ds = NULL;

	objset_t *os = NULL;
	zfsvfs_t *zfsvfs = NULL;
	boolean_t readonly = B_FALSE;
	boolean_t do_readonly = B_FALSE;
	boolean_t setuid = B_FALSE;
	boolean_t do_setuid = B_FALSE;
	boolean_t exec = B_FALSE;
	boolean_t do_exec = B_FALSE;
	boolean_t devices = B_FALSE;
	boolean_t do_devices = B_FALSE;
	boolean_t xattr = B_FALSE;
	boolean_t do_xattr = B_FALSE;
	boolean_t atime = B_FALSE;
	boolean_t do_atime = B_FALSE;
	boolean_t finderbrowse = B_FALSE;
	boolean_t do_finderbrowse = B_FALSE;
	boolean_t ignoreowner = B_FALSE;
	boolean_t do_ignoreowner = B_FALSE;
	int error = 0;

	ASSERT(vfsp);
    zfsvfs = vfs_fsprivate(vfsp);
	ASSERT(zfsvfs);
	os = zfsvfs->z_os;

	/*
	 * This function can be called for a snapshot when we update snapshot's
	 * mount point, which isn't really supported.
	 */
	if (dmu_objset_is_snapshot(os))
		return (EOPNOTSUPP);

	/*
	 * The act of registering our callbacks will destroy any mount
	 * options we may have.  In order to enable temporary overrides
	 * of mount options, we stash away the current values and
	 * restore them after we register the callbacks.
	 */
#define vfs_optionisset(X, Y, Z) (vfs_flags(X)&(Y))

	if (vfs_optionisset(vfsp, MNT_RDONLY, NULL) ||
	    !spa_writeable(dmu_objset_spa(os))) {
		readonly = B_TRUE;
		do_readonly = B_TRUE;
#ifndef __APPLE__
		/* Apple has no option to pass RW to mount, ie
		 * zfs set readonly=on D ; zfs mount -o rw D
		 */
	} else if (vfs_optionisset(vfsp, MNTOPT_RW, NULL)) {
		readonly = B_FALSE;
		do_readonly = B_TRUE;
#endif
	}
	if (vfs_optionisset(vfsp, MNT_NODEV, NULL)) {
		devices = B_FALSE;
		do_devices = B_TRUE;
#ifndef __APPLE__
	} else {
        devices = B_TRUE;
        do_devices = B_TRUE;
#endif
    }
	/* xnu SETUID, not IllumOS SUID */
	if (vfs_optionisset(vfsp, MNT_NOSUID, NULL)) {
		setuid = B_FALSE;
		do_setuid = B_TRUE;
#ifndef __APPLE__
	} else {
        setuid = B_TRUE;
        do_setuid = B_TRUE;
#endif
    }
	if (vfs_optionisset(vfsp, MNT_NOEXEC, NULL)) {
		exec = B_FALSE;
		do_exec = B_TRUE;
#ifndef __APPLE__
	} else {
		exec = B_TRUE;
		do_exec = B_TRUE;
#endif
	}
	if (vfs_optionisset(vfsp, MNT_NOUSERXATTR, NULL)) {
		xattr = B_FALSE;
		do_xattr = B_TRUE;
#ifndef __APPLE__
	} else {
		xattr = B_TRUE;
		do_xattr = B_TRUE;
#endif
	}
	if (vfs_optionisset(vfsp, MNT_NOATIME, NULL)) {
		atime = B_FALSE;
		do_atime = B_TRUE;
#ifndef __APPLE__
	} else {
		atime = B_TRUE;
		do_atime = B_TRUE;
#endif
	}
	if (vfs_optionisset(vfsp, MNT_DONTBROWSE, NULL)) {
		finderbrowse = B_FALSE;
		do_finderbrowse = B_TRUE;
#ifndef __APPLE__
	} else {
		finderbrowse = B_TRUE;
		do_finderbrowse = B_TRUE;
#endif
	}
	if (vfs_optionisset(vfsp, MNT_IGNORE_OWNERSHIP, NULL)) {
		ignoreowner = B_TRUE;
		do_ignoreowner = B_TRUE;
#ifndef __APPLE__
	} else {
		ignoreowner = B_FALSE;
		do_ignoreowner = B_TRUE;
#endif
	}

	/*
	 * nbmand is a special property.  It can only be changed at
	 * mount time.
	 *
	 * This is weird, but it is documented to only be changeable
	 * at mount time.
	 */
#ifdef __LINUX__
	uint64_t nbmand = 0;

	if (vfs_optionisset(vfsp, MNTOPT_NONBMAND, NULL)) {
		nbmand = B_FALSE;
	} else if (vfs_optionisset(vfsp, MNTOPT_NBMAND, NULL)) {
		nbmand = B_TRUE;
	} else {
		char osname[MAXNAMELEN];

		dmu_objset_name(os, osname);
		if (error = dsl_prop_get_integer(osname, "nbmand", &nbmand,
		    NULL)) {
			return (error);
		}
	}
#endif

	/*
	 * Register property callbacks.
	 *
	 * It would probably be fine to just check for i/o error from
	 * the first prop_register(), but I guess I like to go
	 * overboard...
	 */
	ds = dmu_objset_ds(os);
	dsl_pool_config_enter(dmu_objset_pool(os), FTAG);
	error = dsl_prop_register(ds,

	    zfs_prop_to_name(ZFS_PROP_ATIME), atime_changed_cb, zfsvfs);
	error = error ? error : dsl_prop_register(ds,
	    zfs_prop_to_name(ZFS_PROP_XATTR), xattr_changed_cb, zfsvfs);
	error = error ? error : dsl_prop_register(ds,
	    zfs_prop_to_name(ZFS_PROP_RECORDSIZE), blksz_changed_cb, zfsvfs);
	error = error ? error : dsl_prop_register(ds,
	    zfs_prop_to_name(ZFS_PROP_READONLY), readonly_changed_cb, zfsvfs);
#ifdef illumos
	error = error ? error : dsl_prop_register(ds,
	    zfs_prop_to_name(ZFS_PROP_DEVICES), devices_changed_cb, zfsvfs);
#endif
	error = error ? error : dsl_prop_register(ds,
	    zfs_prop_to_name(ZFS_PROP_SETUID), setuid_changed_cb, zfsvfs);
	error = error ? error : dsl_prop_register(ds,
	    zfs_prop_to_name(ZFS_PROP_EXEC), exec_changed_cb, zfsvfs);
	error = error ? error : dsl_prop_register(ds,
	    zfs_prop_to_name(ZFS_PROP_SNAPDIR), snapdir_changed_cb, zfsvfs);
    // This appears to be PROP_PRIVATE, investigate if we want this
    // ZOL calls this ACLTYPE
	error = error ? error : dsl_prop_register(ds,
        zfs_prop_to_name(ZFS_PROP_ACLMODE), acl_mode_changed_cb, zfsvfs);
	error = error ? error : dsl_prop_register(ds,
	    zfs_prop_to_name(ZFS_PROP_ACLINHERIT), acl_inherit_changed_cb,
	    zfsvfs);
	error = error ? error : dsl_prop_register(ds,
	    zfs_prop_to_name(ZFS_PROP_VSCAN), vscan_changed_cb, zfsvfs);
#ifdef __APPLE__
	error = error ? error : dsl_prop_register(ds,
	    zfs_prop_to_name(ZFS_PROP_APPLE_BROWSE), finderbrowse_changed_cb, zfsvfs);
	error = error ? error : dsl_prop_register(ds,
	    zfs_prop_to_name(ZFS_PROP_APPLE_IGNOREOWNER), ignoreowner_changed_cb, zfsvfs);
	error = error ? error : dsl_prop_register(ds,
	    zfs_prop_to_name(ZFS_PROP_APPLE_MIMIC_HFS), mimic_hfs_changed_cb, zfsvfs);
#endif
	dsl_pool_config_exit(dmu_objset_pool(os), FTAG);
	if (error)
		goto unregister;

	if (do_readonly)
		readonly_changed_cb(zfsvfs, readonly);
#if 0
	/*
	 * Invoke our callbacks to restore temporary mount options.
	 */
	if (do_readonly)
		readonly_changed_cb(zfsvfs, readonly);
	if (do_setuid)
		setuid_changed_cb(zfsvfs, setuid);
	if (do_exec)
		exec_changed_cb(zfsvfs, exec);
	if (do_xattr)
		xattr_changed_cb(zfsvfs, xattr);
	if (do_atime)
		atime_changed_cb(zfsvfs, atime);
	if (do_finderbrowse)
		finderbrowse_changed_cb(zfsvfs, finderbrowse);
	if (do_ignoreowner)
		ignoreowner_changed_cb(zfsvfs, ignoreowner);

	nbmand_changed_cb(zfsvfs, nbmand);
#endif

	return (0);

unregister:
	/*
	 * We may attempt to unregister some callbacks that are not
	 * registered, but this is OK; it will simply return ENOMSG,
	 * which we will ignore.
	 */
	(void) dsl_prop_unregister(ds, zfs_prop_to_name(ZFS_PROP_ATIME),
	    atime_changed_cb, zfsvfs);
	(void) dsl_prop_unregister(ds, zfs_prop_to_name(ZFS_PROP_XATTR),
	    xattr_changed_cb, zfsvfs);
	(void) dsl_prop_unregister(ds, zfs_prop_to_name(ZFS_PROP_RECORDSIZE),
	    blksz_changed_cb, zfsvfs);
	(void) dsl_prop_unregister(ds, zfs_prop_to_name(ZFS_PROP_READONLY),
	    readonly_changed_cb, zfsvfs);
#ifdef illumos
	(void) dsl_prop_unregister(ds, zfs_prop_to_name(ZFS_PROP_DEVICES),
	    devices_changed_cb, zfsvfs);
#endif
	(void) dsl_prop_unregister(ds, zfs_prop_to_name(ZFS_PROP_SETUID),
	    setuid_changed_cb, zfsvfs);
	(void) dsl_prop_unregister(ds, zfs_prop_to_name(ZFS_PROP_EXEC),
	    exec_changed_cb, zfsvfs);
	(void) dsl_prop_unregister(ds, zfs_prop_to_name(ZFS_PROP_SNAPDIR),
	    snapdir_changed_cb, zfsvfs);
	(void) dsl_prop_unregister(ds, zfs_prop_to_name(ZFS_PROP_ACLMODE),
       acl_mode_changed_cb, zfsvfs);
	(void) dsl_prop_unregister(ds, zfs_prop_to_name(ZFS_PROP_ACLINHERIT),
	    acl_inherit_changed_cb, zfsvfs);
	(void) dsl_prop_unregister(ds, zfs_prop_to_name(ZFS_PROP_VSCAN),
	    vscan_changed_cb, zfsvfs);
#ifdef __APPLE__
	(void) dsl_prop_unregister(ds, zfs_prop_to_name(ZFS_PROP_APPLE_BROWSE),
	    finderbrowse_changed_cb, zfsvfs);
	(void) dsl_prop_unregister(ds, zfs_prop_to_name(ZFS_PROP_APPLE_IGNOREOWNER),
	    ignoreowner_changed_cb, zfsvfs);
	(void) dsl_prop_unregister(ds, zfs_prop_to_name(ZFS_PROP_APPLE_MIMIC_HFS),
	    mimic_hfs_changed_cb, zfsvfs);
#endif
	return (error);
}

static int
zfs_space_delta_cb(dmu_object_type_t bonustype, void *data,
    uint64_t *userp, uint64_t *groupp)
{
	//int error = 0;

	/*
	 * Is it a valid type of object to track?
	 */
	if (bonustype != DMU_OT_ZNODE && bonustype != DMU_OT_SA)
		return (SET_ERROR(ENOENT));

	/*
	 * If we have a NULL data pointer
	 * then assume the id's aren't changing and
	 * return EEXIST to the dmu to let it know to
	 * use the same ids
	 */
	if (data == NULL)
		return (SET_ERROR(EEXIST));

	if (bonustype == DMU_OT_ZNODE) {
		znode_phys_t *znp = data;
		*userp = znp->zp_uid;
		*groupp = znp->zp_gid;
	} else {
#if 1
		int hdrsize;
		sa_hdr_phys_t *sap = data;
		sa_hdr_phys_t sa = *sap;
		boolean_t swap = B_FALSE;

		ASSERT(bonustype == DMU_OT_SA);

		if (sa.sa_magic == 0) {
			/*
			 * This should only happen for newly created
			 * files that haven't had the znode data filled
			 * in yet.
			 */
			*userp = 0;
			*groupp = 0;
			return (0);
		}
		if (sa.sa_magic == BSWAP_32(SA_MAGIC)) {
			sa.sa_magic = SA_MAGIC;
			sa.sa_layout_info = BSWAP_16(sa.sa_layout_info);
			swap = B_TRUE;
		} else {
			VERIFY3U(sa.sa_magic, ==, SA_MAGIC);
		}

		hdrsize = sa_hdrsize(&sa);
		VERIFY3U(hdrsize, >=, sizeof (sa_hdr_phys_t));
		*userp = *((uint64_t *)((uintptr_t)data + hdrsize +
		    SA_UID_OFFSET));
		*groupp = *((uint64_t *)((uintptr_t)data + hdrsize +
		    SA_GID_OFFSET));
		if (swap) {
			*userp = BSWAP_64(*userp);
			*groupp = BSWAP_64(*groupp);
		}
#endif
	}
	return (0);
}

static void
fuidstr_to_sid(zfsvfs_t *zfsvfs, const char *fuidstr,
    char *domainbuf, int buflen, uid_t *ridp)
{
	uint64_t fuid;
	const char *domain;

	fuid = strtonum(fuidstr, NULL);

	domain = zfs_fuid_find_by_idx(zfsvfs, FUID_INDEX(fuid));
	if (domain)
		(void) strlcpy(domainbuf, domain, buflen);
	else
		domainbuf[0] = '\0';
	*ridp = FUID_RID(fuid);
}

static uint64_t
zfs_userquota_prop_to_obj(zfsvfs_t *zfsvfs, zfs_userquota_prop_t type)
{
	switch (type) {
	case ZFS_PROP_USERUSED:
		return (DMU_USERUSED_OBJECT);
	case ZFS_PROP_GROUPUSED:
		return (DMU_GROUPUSED_OBJECT);
	case ZFS_PROP_USERQUOTA:
		return (zfsvfs->z_userquota_obj);
	case ZFS_PROP_GROUPQUOTA:
		return (zfsvfs->z_groupquota_obj);
    default:
		return (SET_ERROR(ENOTSUP));
        break;
	}
	return (0);
}

int
zfs_userspace_many(zfsvfs_t *zfsvfs, zfs_userquota_prop_t type,
    uint64_t *cookiep, void *vbuf, uint64_t *bufsizep)
{
	int error;
	zap_cursor_t zc;
	zap_attribute_t za;
	zfs_useracct_t *buf = vbuf;
	uint64_t obj;

	if (!dmu_objset_userspace_present(zfsvfs->z_os))
		return (SET_ERROR(ENOTSUP));

	obj = zfs_userquota_prop_to_obj(zfsvfs, type);
	if (obj == 0) {
		*bufsizep = 0;
		return (0);
	}

	for (zap_cursor_init_serialized(&zc, zfsvfs->z_os, obj, *cookiep);
	    (error = zap_cursor_retrieve(&zc, &za)) == 0;
	    zap_cursor_advance(&zc)) {
		if ((uintptr_t)buf - (uintptr_t)vbuf + sizeof (zfs_useracct_t) >
		    *bufsizep)
			break;

		fuidstr_to_sid(zfsvfs, za.za_name,
		    buf->zu_domain, sizeof (buf->zu_domain), &buf->zu_rid);

		buf->zu_space = za.za_first_integer;
		buf++;
	}
	if (error == ENOENT)
		error = 0;

	ASSERT3U((uintptr_t)buf - (uintptr_t)vbuf, <=, *bufsizep);
	*bufsizep = (uintptr_t)buf - (uintptr_t)vbuf;
	*cookiep = zap_cursor_serialize(&zc);
	zap_cursor_fini(&zc);
	return (error);
}

/*
 * buf must be big enough (eg, 32 bytes)
 */
static int
id_to_fuidstr(zfsvfs_t *zfsvfs, const char *domain, uid_t rid,
    char *buf, boolean_t addok)
{
	uint64_t fuid;
	int domainid = 0;

	if (domain && domain[0]) {
		domainid = zfs_fuid_find_by_domain(zfsvfs, domain, NULL, addok);
		if (domainid == -1)
			return (SET_ERROR(ENOENT));
	}
	fuid = FUID_ENCODE(domainid, rid);
	(void) snprintf(buf, 32, "%llx", (longlong_t)fuid);
	return (0);
}

int
zfs_userspace_one(zfsvfs_t *zfsvfs, zfs_userquota_prop_t type,
    const char *domain, uint64_t rid, uint64_t *valp)
{
	char buf[32];
	int err;
	uint64_t obj;

	*valp = 0;

	if (!dmu_objset_userspace_present(zfsvfs->z_os))
		return (SET_ERROR(ENOTSUP));

	obj = zfs_userquota_prop_to_obj(zfsvfs, type);
	if (obj == 0)
		return (0);

	err = id_to_fuidstr(zfsvfs, domain, rid, buf, B_FALSE);
	if (err)
		return (err);

	err = zap_lookup(zfsvfs->z_os, obj, buf, 8, 1, valp);
	if (err == ENOENT)
		err = 0;
	return (err);
}

int
zfs_set_userquota(zfsvfs_t *zfsvfs, zfs_userquota_prop_t type,
    const char *domain, uint64_t rid, uint64_t quota)
{
	char buf[32];
	int err;
	dmu_tx_t *tx;
	uint64_t *objp;
	boolean_t fuid_dirtied;

	if (type != ZFS_PROP_USERQUOTA && type != ZFS_PROP_GROUPQUOTA)
		return (SET_ERROR(EINVAL));

	if (zfsvfs->z_version < ZPL_VERSION_USERSPACE)
		return (SET_ERROR(ENOTSUP));

	objp = (type == ZFS_PROP_USERQUOTA) ? &zfsvfs->z_userquota_obj :
	    &zfsvfs->z_groupquota_obj;

	err = id_to_fuidstr(zfsvfs, domain, rid, buf, B_TRUE);
	if (err)
		return (err);
	fuid_dirtied = zfsvfs->z_fuid_dirty;

	tx = dmu_tx_create(zfsvfs->z_os);
	dmu_tx_hold_zap(tx, *objp ? *objp : DMU_NEW_OBJECT, B_TRUE, NULL);
	if (*objp == 0) {
		dmu_tx_hold_zap(tx, MASTER_NODE_OBJ, B_TRUE,
		    zfs_userquota_prop_prefixes[type]);
	}
	if (fuid_dirtied)
		zfs_fuid_txhold(zfsvfs, tx);
	err = dmu_tx_assign(tx, TXG_WAIT);
	if (err) {
		dmu_tx_abort(tx);
		return (err);
	}

	mutex_enter(&zfsvfs->z_lock);
	if (*objp == 0) {
		*objp = zap_create(zfsvfs->z_os, DMU_OT_USERGROUP_QUOTA,
		    DMU_OT_NONE, 0, tx);
		VERIFY(0 == zap_add(zfsvfs->z_os, MASTER_NODE_OBJ,
		    zfs_userquota_prop_prefixes[type], 8, 1, objp, tx));
	}
	mutex_exit(&zfsvfs->z_lock);

	if (quota == 0) {
		err = zap_remove(zfsvfs->z_os, *objp, buf, tx);
		if (err == ENOENT)
			err = 0;
	} else {
		err = zap_update(zfsvfs->z_os, *objp, buf, 8, 1, &quota, tx);
	}
	ASSERT(err == 0);
	if (fuid_dirtied)
		zfs_fuid_sync(zfsvfs, tx);
	dmu_tx_commit(tx);
	return (err);
}

boolean_t
zfs_fuid_overquota(zfsvfs_t *zfsvfs, boolean_t isgroup, uint64_t fuid)
{
	char buf[32];
	uint64_t used, quota, usedobj, quotaobj;
	int err;

	usedobj = isgroup ? DMU_GROUPUSED_OBJECT : DMU_USERUSED_OBJECT;
	quotaobj = isgroup ? zfsvfs->z_groupquota_obj : zfsvfs->z_userquota_obj;

	if (quotaobj == 0 || zfsvfs->z_replay)
		return (B_FALSE);

	(void) snprintf(buf, sizeof(buf), "%llx", (longlong_t)fuid);
	err = zap_lookup(zfsvfs->z_os, quotaobj, buf, 8, 1, &quota);
	if (err != 0)
		return (B_FALSE);

	err = zap_lookup(zfsvfs->z_os, usedobj, buf, 8, 1, &used);
	if (err != 0)
		return (B_FALSE);
	return (used >= quota);
}

boolean_t
zfs_owner_overquota(zfsvfs_t *zfsvfs, znode_t *zp, boolean_t isgroup)
{
	uint64_t fuid;
	uint64_t quotaobj;

	quotaobj = isgroup ? zfsvfs->z_groupquota_obj : zfsvfs->z_userquota_obj;

	fuid = isgroup ? zp->z_gid : zp->z_uid;

	if (quotaobj == 0 || zfsvfs->z_replay)
		return (B_FALSE);

	return (zfs_fuid_overquota(zfsvfs, isgroup, fuid));
}

int
zfsvfs_create(const char *osname, zfsvfs_t **zfvp)
{
	objset_t *os;
	zfsvfs_t *zfsvfs;
	uint64_t zval;
	int i, error;
	uint64_t sa_obj;

<<<<<<< HEAD
	zfsvfs = kmem_zalloc(sizeof (zfsvfs_t), KM_SLEEP);
=======
	zsb = kmem_zalloc(sizeof (zfs_sb_t), KM_SLEEP);
>>>>>>> f42d7f41

	/*
	 * We claim to always be readonly so we can open snapshots;
	 * other ZPL code will prevent us from writing to snapshots.
	 */
	error = dmu_objset_own(osname, DMU_OST_ZFS, B_TRUE, zfsvfs, &os);
	if (error) {
		kmem_free(zfsvfs, sizeof (zfsvfs_t));
		return (error);
	}

	/*
	 * Initialize the zfs-specific filesystem structure.
	 * Should probably make this a kmem cache, shuffle fields,
	 * and just bzero up to z_hold_mtx[].
	 */
	zfsvfs->z_vfs = NULL;
	zfsvfs->z_parent = zfsvfs;
	zfsvfs->z_max_blksz = SPA_MAXBLOCKSIZE;
	zfsvfs->z_show_ctldir = ZFS_SNAPDIR_VISIBLE;
	zfsvfs->z_os = os;

	error = zfs_get_zplprop(os, ZFS_PROP_VERSION, &zfsvfs->z_version);
	if (error) {
		goto out;
	} else if (zfsvfs->z_version > ZPL_VERSION) {
		error = SET_ERROR(ENOTSUP);
		goto out;
	}
	if ((error = zfs_get_zplprop(os, ZFS_PROP_NORMALIZE, &zval)) != 0)
		goto out;
	zfsvfs->z_norm = (int)zval;

	if ((error = zfs_get_zplprop(os, ZFS_PROP_UTF8ONLY, &zval)) != 0)
		goto out;
	zfsvfs->z_utf8 = (zval != 0);

	if ((error = zfs_get_zplprop(os, ZFS_PROP_CASE, &zval)) != 0)
		goto out;
	zfsvfs->z_case = (uint_t)zval;

	if ((error = zfs_get_zplprop(os, ZFS_PROP_ACLMODE, &zval)) != 0)
		goto out;
	zfsvfs->z_acl_mode = (uint_t)zval;

	/*
	 * Fold case on file systems that are always or sometimes case
	 * insensitive.
	 */
	if (zfsvfs->z_case == ZFS_CASE_INSENSITIVE ||
	    zfsvfs->z_case == ZFS_CASE_MIXED)
		zfsvfs->z_norm |= U8_TEXTPREP_TOUPPER;

	zfsvfs->z_use_fuids = USE_FUIDS(zfsvfs->z_version, zfsvfs->z_os);
	zfsvfs->z_use_sa = USE_SA(zfsvfs->z_version, zfsvfs->z_os);

	if (zfsvfs->z_use_sa) {
		/* should either have both of these objects or none */
		error = zap_lookup(os, MASTER_NODE_OBJ, ZFS_SA_ATTRS, 8, 1,
		    &sa_obj);
		if (error)
			return (error);
	} else {
		/*
		 * Pre SA versions file systems should never touch
		 * either the attribute registration or layout objects.
		 */
		sa_obj = 0;
	}

	error = sa_setup(os, sa_obj, zfs_attr_table, ZPL_END,
	    &zfsvfs->z_attr_table);
	if (error)
		goto out;

	if (zfsvfs->z_version >= ZPL_VERSION_SA)
		sa_register_update_callback(os, zfs_sa_upgrade);

	error = zap_lookup(os, MASTER_NODE_OBJ, ZFS_ROOT_OBJ, 8, 1,
	    &zfsvfs->z_root);
	if (error)
		goto out;
	ASSERT(zfsvfs->z_root != 0);

	error = zap_lookup(os, MASTER_NODE_OBJ, ZFS_UNLINKED_SET, 8, 1,
	    &zfsvfs->z_unlinkedobj);
	if (error)
		goto out;

	error = zap_lookup(os, MASTER_NODE_OBJ,
	    zfs_userquota_prop_prefixes[ZFS_PROP_USERQUOTA],
	    8, 1, &zfsvfs->z_userquota_obj);
	if (error && error != ENOENT)
		goto out;

	error = zap_lookup(os, MASTER_NODE_OBJ,
	    zfs_userquota_prop_prefixes[ZFS_PROP_GROUPQUOTA],
	    8, 1, &zfsvfs->z_groupquota_obj);
	if (error && error != ENOENT)
		goto out;

	error = zap_lookup(os, MASTER_NODE_OBJ, ZFS_FUID_TABLES, 8, 1,
	    &zfsvfs->z_fuid_obj);
	if (error && error != ENOENT)
		goto out;

	error = zap_lookup(os, MASTER_NODE_OBJ, ZFS_SHARES_DIR, 8, 1,
	    &zfsvfs->z_shares_dir);
	if (error && error != ENOENT)
		goto out;

	mutex_init(&zfsvfs->z_znodes_lock, NULL, MUTEX_DEFAULT, NULL);
	mutex_init(&zfsvfs->z_lock, NULL, MUTEX_DEFAULT, NULL);
	mutex_init(&zfsvfs->z_reclaim_list_lock, NULL, MUTEX_DEFAULT, NULL);
	mutex_init(&zfsvfs->z_reclaim_thr_lock, NULL, MUTEX_DEFAULT, NULL);
	mutex_init(&zfsvfs->z_vnodecreate_lock, NULL, MUTEX_DEFAULT, NULL);
	cv_init(&zfsvfs->z_reclaim_thr_cv, NULL, CV_DEFAULT, NULL);
	list_create(&zfsvfs->z_all_znodes, sizeof (znode_t),
	    offsetof(znode_t, z_link_node));
<<<<<<< HEAD
	list_create(&zfsvfs->z_reclaim_znodes, sizeof (znode_t),
	    offsetof(znode_t, z_link_reclaim_node));
	list_create(&zfsvfs->z_vnodecreate_list, sizeof (struct vnodecreate),
	    offsetof(struct vnodecreate, link));
	rrw_init(&zfsvfs->z_teardown_lock, B_FALSE);
	rw_init(&zfsvfs->z_teardown_inactive_lock, NULL, RW_DEFAULT, NULL);
	rw_init(&zfsvfs->z_fuid_lock, NULL, RW_DEFAULT, NULL);
=======
	rrw_init(&zsb->z_teardown_lock, B_FALSE);
	rw_init(&zsb->z_teardown_inactive_lock, NULL, RW_DEFAULT, NULL);
	rw_init(&zsb->z_fuid_lock, NULL, RW_DEFAULT, NULL);

	zsb->z_hold_mtx = vmem_zalloc(sizeof (kmutex_t) * ZFS_OBJ_MTX_SZ,
	    KM_SLEEP);
>>>>>>> f42d7f41
	for (i = 0; i != ZFS_OBJ_MTX_SZ; i++)
		mutex_init(&zfsvfs->z_hold_mtx[i], NULL, MUTEX_DEFAULT, NULL);

    zfsvfs->z_reclaim_thread_exit = FALSE;
	(void) thread_create(NULL, 0, vnop_reclaim_thread, zfsvfs, 0, &p0,
	    TS_RUN, minclsyspri);

	*zfvp = zfsvfs;
	return (0);

out:
<<<<<<< HEAD
	dmu_objset_disown(os, zfsvfs);
	*zfvp = NULL;
	kmem_free(zfsvfs, sizeof (zfsvfs_t));
=======
	dmu_objset_disown(os, zsb);
	*zsbp = NULL;

	vmem_free(zsb->z_hold_mtx, sizeof (kmutex_t) * ZFS_OBJ_MTX_SZ);
	kmem_free(zsb, sizeof (zfs_sb_t));
>>>>>>> f42d7f41
	return (error);
}

static int
zfsvfs_setup(zfsvfs_t *zfsvfs, boolean_t mounting)
{
	int error;

	error = zfs_register_callbacks(zfsvfs->z_vfs);
	if (error)
		return (error);

	/*
	 * Set the objset user_ptr to track its zfsvfs.
	 */
	mutex_enter(&zfsvfs->z_os->os_user_ptr_lock);
	dmu_objset_set_user(zfsvfs->z_os, zfsvfs);
	mutex_exit(&zfsvfs->z_os->os_user_ptr_lock);

	zfsvfs->z_log = zil_open(zfsvfs->z_os, zfs_get_data);

	/*
	 * If we are not mounting (ie: online recv), then we don't
	 * have to worry about replaying the log as we blocked all
	 * operations out since we closed the ZIL.
	 */
	if (mounting) {

		/*
		 * During replay we remove the read only flag to
		 * allow replays to succeed.
		 */
#if 1
		if (!zfs_vnop_skip_unlinked_drain)
			if (!vfs_isrdonly(zfsvfs->z_vfs))
				zfs_unlinked_drain(zfsvfs);
#endif

		/*
		 * Parse and replay the intent log.
		 *
		 * Because of ziltest, this must be done after
		 * zfs_unlinked_drain().  (Further note: ziltest
		 * doesn't use readonly mounts, where
		 * zfs_unlinked_drain() isn't called.)  This is because
		 * ziltest causes spa_sync() to think it's committed,
		 * but actually it is not, so the intent log contains
		 * many txg's worth of changes.
		 *
		 * In particular, if object N is in the unlinked set in
		 * the last txg to actually sync, then it could be
		 * actually freed in a later txg and then reallocated
		 * in a yet later txg.  This would write a "create
		 * object N" record to the intent log.  Normally, this
		 * would be fine because the spa_sync() would have
		 * written out the fact that object N is free, before
		 * we could write the "create object N" intent log
		 * record.
		 *
		 * But when we are in ziltest mode, we advance the "open
		 * txg" without actually spa_sync()-ing the changes to
		 * disk.  So we would see that object N is still
		 * allocated and in the unlinked set, and there is an
		 * intent log record saying to allocate it.
		 */
		if (spa_writeable(dmu_objset_spa(zfsvfs->z_os))) {
			if (zil_replay_disable) {
				zil_destroy(zfsvfs->z_log, B_FALSE);
			} else {
				zfsvfs->z_replay = B_TRUE;
				zil_replay(zfsvfs->z_os, zfsvfs,
				    zfs_replay_vector);
				zfsvfs->z_replay = B_FALSE;
			}
		}
	}

	return (0);
}

extern krwlock_t zfsvfs_lock; /* in zfs_znode.c */

void
zfsvfs_free(zfsvfs_t *zfsvfs)
{
	int i;

    dprintf("+zfsvfs_free\n");
	/*
	 * This is a barrier to prevent the filesystem from going away in
	 * zfs_znode_move() until we can safely ensure that the filesystem is
	 * not unmounted. We consider the filesystem valid before the barrier
	 * and invalid after the barrier.
	 */
	//rw_enter(&zfsvfs_lock, RW_READER);
	//rw_exit(&zfsvfs_lock);

	zfs_fuid_destroy(zfsvfs);

	/* Wait for reclaim to empty, before holding locks */
	int count = 0;
	while(!list_empty(&zfsvfs->z_all_znodes) ||
		  !list_empty(&zfsvfs->z_reclaim_znodes)) {
		cv_signal(&zfsvfs->z_reclaim_thr_cv);
		printf("ZFS: Waiting for reclaim to drain: %d + %d\n",
			   list_empty(&zfsvfs->z_all_znodes),
			   list_empty(&zfsvfs->z_reclaim_znodes));
		delay(hz);
		if (count++ > 10) break;
	}

    dprintf("stopping reclaim thread\n");
	mutex_enter(&zfsvfs->z_reclaim_thr_lock);
    zfsvfs->z_reclaim_thread_exit = TRUE;
	cv_signal(&zfsvfs->z_reclaim_thr_cv);
	while (zfsvfs->z_reclaim_thread_exit == TRUE)
		cv_wait(&zfsvfs->z_reclaim_thr_cv, &zfsvfs->z_reclaim_thr_lock);
	mutex_exit(&zfsvfs->z_reclaim_thr_lock);
	dprintf("Complete\n");

	mutex_destroy(&zfsvfs->z_reclaim_thr_lock);
	cv_destroy(&zfsvfs->z_reclaim_thr_cv);
    dprintf("Stopped, then releasing node.\n");

	mutex_destroy(&zfsvfs->z_znodes_lock);
	mutex_destroy(&zfsvfs->z_lock);
	mutex_destroy(&zfsvfs->z_reclaim_list_lock);
	mutex_destroy(&zfsvfs->z_vnodecreate_lock);
	list_destroy(&zfsvfs->z_all_znodes);
	list_destroy(&zfsvfs->z_reclaim_znodes);
	list_destroy(&zfsvfs->z_vnodecreate_list);
	rrw_destroy(&zfsvfs->z_teardown_lock);
	rw_destroy(&zfsvfs->z_teardown_inactive_lock);
	rw_destroy(&zfsvfs->z_fuid_lock);
	for (i = 0; i != ZFS_OBJ_MTX_SZ; i++)
<<<<<<< HEAD
		mutex_destroy(&zfsvfs->z_hold_mtx[i]);
	kmem_free(zfsvfs, sizeof (zfsvfs_t));
    dprintf("-zfsvfs_free\n");
=======
		mutex_destroy(&zsb->z_hold_mtx[i]);
	vmem_free(zsb->z_hold_mtx, sizeof (kmutex_t) * ZFS_OBJ_MTX_SZ);
	mutex_destroy(&zsb->z_ctldir_lock);
	avl_destroy(&zsb->z_ctldir_snaps);
	kmem_free(zsb, sizeof (zfs_sb_t));
>>>>>>> f42d7f41
}

static void
zfs_set_fuid_feature(zfsvfs_t *zfsvfs)
{
	zfsvfs->z_use_fuids = USE_FUIDS(zfsvfs->z_version, zfsvfs->z_os);
	if (zfsvfs->z_vfs) {
#if 0
		if (zfsvfs->z_use_fuids) {
			vfs_set_feature(zfsvfs->z_vfs, VFSFT_XVATTR);
			vfs_set_feature(zfsvfs->z_vfs, VFSFT_SYSATTR_VIEWS);
			vfs_set_feature(zfsvfs->z_vfs, VFSFT_ACEMASKONACCESS);
			vfs_set_feature(zfsvfs->z_vfs, VFSFT_ACLONCREATE);
			vfs_set_feature(zfsvfs->z_vfs, VFSFT_ACCESS_FILTER);
			vfs_set_feature(zfsvfs->z_vfs, VFSFT_REPARSE);
		} else {
			vfs_clear_feature(zfsvfs->z_vfs, VFSFT_XVATTR);
			vfs_clear_feature(zfsvfs->z_vfs, VFSFT_SYSATTR_VIEWS);
			vfs_clear_feature(zfsvfs->z_vfs, VFSFT_ACEMASKONACCESS);
			vfs_clear_feature(zfsvfs->z_vfs, VFSFT_ACLONCREATE);
			vfs_clear_feature(zfsvfs->z_vfs, VFSFT_ACCESS_FILTER);
			vfs_clear_feature(zfsvfs->z_vfs, VFSFT_REPARSE);
		}
#endif
	}
	zfsvfs->z_use_sa = USE_SA(zfsvfs->z_version, zfsvfs->z_os);
}

static int
zfs_domount(struct mount *vfsp, dev_t mount_dev, char *osname, vfs_context_t ctx)
{
	int error = 0;
	zfsvfs_t *zfsvfs;
#ifndef __APPLE__
	uint64_t recordsize, fsid_guid;
	vnode_t *vp;
#else
	uint64_t mimic_hfs = 0;
	struct timeval tv;
#endif

	ASSERT(vfsp);
	ASSERT(osname);

	error = zfsvfs_create(osname, &zfsvfs);
	if (error)
		return (error);
	zfsvfs->z_vfs = vfsp;

#ifdef illumos
	/* Initialize the generic filesystem structure. */
	vfsp->vfs_bcount = 0;
	vfsp->vfs_data = NULL;

	if (zfs_create_unique_device(&mount_dev) == -1) {
		error = ENODEV;
		goto out;
	}
	ASSERT(vfs_devismounted(mount_dev) == 0);
#endif


#ifdef __APPLE__
	/*
	 * Record the mount time (for Spotlight)
	 */
	microtime(&tv);
	zfsvfs->z_mount_time = tv.tv_sec;

	vfs_setfsprivate(vfsp, zfsvfs);
#else
	if (error = dsl_prop_get_integer(osname, "recordsize", &recordsize,
	    NULL))
		goto out;
	zfsvfs->z_vfs->vfs_bsize = SPA_MINBLOCKSIZE;
	zfsvfs->z_vfs->mnt_stat.f_iosize = recordsize;

	vfsp->vfs_data = zfsvfs;
	vfsp->mnt_flag |= MNT_LOCAL;
	vfsp->mnt_kern_flag |= MNTK_LOOKUP_SHARED;
	vfsp->mnt_kern_flag |= MNTK_SHARED_WRITES;
	vfsp->mnt_kern_flag |= MNTK_EXTENDED_SHARED;
#endif

	/*
	 * The fsid is 64 bits, composed of an 8-bit fs type, which
	 * separates our fsid from any other filesystem types, and a
	 * 56-bit objset unique ID.  The objset unique ID is unique to
	 * all objsets open on this system, provided by unique_create().
	 * The 8-bit fs type must be put in the low bits of fsid[1]
	 * because that's where other Solaris filesystems put it.
	 */

#ifdef __APPLE__
	error = dsl_prop_get_integer(osname, "com.apple.mimic_hfs", &mimic_hfs, NULL);
	vfs_getnewfsid(vfsp);

	if(mimic_hfs) {
	    struct vfsstatfs *vfsstatfs;
	    vfsstatfs = vfs_statfs(vfsp);
	    strlcpy(vfsstatfs->f_fstypename, "hfs", MFSTYPENAMELEN);
	}

#else
	fsid_guid = dmu_objset_fsid_guid(zfsvfs->z_os);
	ASSERT((fsid_guid & ~((1ULL<<56)-1)) == 0);
	vfsp->vfs_fsid.val[0] = fsid_guid;
	vfsp->vfs_fsid.val[1] = ((fsid_guid>>32) << 8) |
	    vfsp->mnt_vfc->vfc_typenum & 0xFF;
#endif

	/*
	 * Set features for file system.
	 */
	zfs_set_fuid_feature(zfsvfs);
#if 0
	if (zfsvfs->z_case == ZFS_CASE_INSENSITIVE) {
		vfs_set_feature(vfsp, VFSFT_DIRENTFLAGS);
		vfs_set_feature(vfsp, VFSFT_CASEINSENSITIVE);
		vfs_set_feature(vfsp, VFSFT_NOCASESENSITIVE);
	} else if (zfsvfs->z_case == ZFS_CASE_MIXED) {
		vfs_set_feature(vfsp, VFSFT_DIRENTFLAGS);
		vfs_set_feature(vfsp, VFSFT_CASEINSENSITIVE);
	}
	vfs_set_feature(vfsp, VFSFT_ZEROCOPY_SUPPORTED);
#endif

	if (dmu_objset_is_snapshot(zfsvfs->z_os)) {
		uint64_t pval;
		char fsname[MAXNAMELEN];
		zfsvfs_t *fs_zfsvfs;

		dmu_fsname(osname, fsname);
		error = getzfsvfs(fsname, &fs_zfsvfs);
		if (error == 0) {
			if (fs_zfsvfs->z_unmounted)
				error = SET_ERROR(EINVAL);
			VFS_RELE(fs_zfsvfs->z_vfs);
		}
		if (error) {
			printf("file system '%s' is unmounted : error %d\n",
			    fsname,
			    error);
			goto out;
		}

        vfs_setflags(vfsp, (u_int64_t)((unsigned int)MNT_AUTOMOUNTED));

		atime_changed_cb(zfsvfs, B_FALSE);
		readonly_changed_cb(zfsvfs, B_TRUE);
		if ((error = dsl_prop_get_integer(osname, "xattr", &pval, NULL)))
			goto out;
		xattr_changed_cb(zfsvfs, pval);
		zfsvfs->z_issnap = B_TRUE;
		zfsvfs->z_os->os_sync = ZFS_SYNC_DISABLED;

		mutex_enter(&zfsvfs->z_os->os_user_ptr_lock);
		dmu_objset_set_user(zfsvfs->z_os, zfsvfs);
		mutex_exit(&zfsvfs->z_os->os_user_ptr_lock);

	} else {
		error = zfsvfs_setup(zfsvfs, B_TRUE);
	}


	vfs_mountedfrom(vfsp, osname);
#ifdef __APPLE__

#else
	/* Grab extra reference. */
	VERIFY(VFS_ROOT(vfsp, LK_EXCLUSIVE, &vp) == 0);
	VOP_UNLOCK(vp, 0);
#endif

#if 1 // Want .zfs or not
	if (!zfsvfs->z_issnap) {
		zfsctl_create(zfsvfs);
    }
#endif
out:
	if (error) {
		dmu_objset_disown(zfsvfs->z_os, zfsvfs);
		zfsvfs_free(zfsvfs);
	} else {
		atomic_add_32(&zfs_active_fs_count, 1);
	}

	return (error);
}

void
zfs_unregister_callbacks(zfsvfs_t *zfsvfs)
{
	objset_t *os = zfsvfs->z_os;
	struct dsl_dataset *ds;

	/*
	 * Unregister properties.
	 */
	if (!dmu_objset_is_snapshot(os)) {
		ds = dmu_objset_ds(os);
		VERIFY(dsl_prop_unregister(ds, "atime", atime_changed_cb,
		    zfsvfs) == 0);

#ifdef LINUX
		VERIFY(dsl_prop_unregister(ds, "relatime", relatime_changed_cb,
		    zsb) == 0);
#endif

		VERIFY(dsl_prop_unregister(ds, "xattr", xattr_changed_cb,
		    zfsvfs) == 0);

		VERIFY(dsl_prop_unregister(ds, "recordsize", blksz_changed_cb,
		    zfsvfs) == 0);

		VERIFY(dsl_prop_unregister(ds, "readonly", readonly_changed_cb,
		    zfsvfs) == 0);

		VERIFY(dsl_prop_unregister(ds, "setuid", setuid_changed_cb,
		    zfsvfs) == 0);

		VERIFY(dsl_prop_unregister(ds, "exec", exec_changed_cb,
		    zfsvfs) == 0);

		VERIFY(dsl_prop_unregister(ds, "snapdir", snapdir_changed_cb,
		    zfsvfs) == 0);

		VERIFY(dsl_prop_unregister(ds, "aclmode", acl_mode_changed_cb,
            zfsvfs) == 0);

		VERIFY(dsl_prop_unregister(ds, "aclinherit",
		    acl_inherit_changed_cb, zfsvfs) == 0);

		VERIFY(dsl_prop_unregister(ds, "vscan",
		    vscan_changed_cb, zfsvfs) == 0);
#ifdef __APPLE__
		VERIFY(dsl_prop_unregister(ds, "com.apple.browse",
		    finderbrowse_changed_cb, zfsvfs) == 0);
		VERIFY(dsl_prop_unregister(ds, "com.apple.ignoreowner",
		    ignoreowner_changed_cb, zfsvfs) == 0);
		VERIFY(dsl_prop_unregister(ds, "com.apple.mimic_hfs",
		    mimic_hfs_changed_cb, zfsvfs) == 0);
#endif
	}
}

#ifdef SECLABEL
/*
 * Convert a decimal digit string to a uint64_t integer.
 */
static int
str_to_uint64(char *str, uint64_t *objnum)
{
	uint64_t num = 0;

	while (*str) {
		if (*str < '0' || *str > '9')
			return (EINVAL);

		num = num*10 + *str++ - '0';
	}

	*objnum = num;
	return (0);
}

/*
 * The boot path passed from the boot loader is in the form of
 * "rootpool-name/root-filesystem-object-number'. Convert this
 * string to a dataset name: "rootpool-name/root-filesystem-name".
 */
static int
zfs_parse_bootfs(char *bpath, char *outpath)
{
	char *slashp;
	uint64_t objnum;
	int error;

	if (*bpath == 0 || *bpath == '/')
		return (EINVAL);

	(void) strcpy(outpath, bpath);

	slashp = strchr(bpath, '/');

	/* if no '/', just return the pool name */
	if (slashp == NULL) {
		return (0);
	}

	/* if not a number, just return the root dataset name */
	if (str_to_uint64(slashp+1, &objnum)) {
		return (0);
	}

	*slashp = '\0';
	error = dsl_dsobj_to_dsname(bpath, objnum, outpath);
	*slashp = '/';

	return (error);
}

/*
 * Check that the hex label string is appropriate for the dataset being
 * mounted into the global_zone proper.
 *
 * Return an error if the hex label string is not default or
 * admin_low/admin_high.  For admin_low labels, the corresponding
 * dataset must be readonly.
 */
int
zfs_check_global_label(const char *dsname, const char *hexsl)
{
	if (strcasecmp(hexsl, ZFS_MLSLABEL_DEFAULT) == 0)
		return (0);
	if (strcasecmp(hexsl, ADMIN_HIGH) == 0)
		return (0);
	if (strcasecmp(hexsl, ADMIN_LOW) == 0) {
		/* must be readonly */
		uint64_t rdonly;

		if (dsl_prop_get_integer(dsname,
		    zfs_prop_to_name(ZFS_PROP_READONLY), &rdonly, NULL))
			return (SET_ERROR(EACCES));
		return (rdonly ? 0 : EACCES);
	}
	return (SET_ERROR(EACCES));
}

/*
 * zfs_mount_label_policy:
 *	Determine whether the mount is allowed according to MAC check.
 *	by comparing (where appropriate) label of the dataset against
 *	the label of the zone being mounted into.  If the dataset has
 *	no label, create one.
 *
 *	Returns:
 *		 0 :	access allowed
 *		>0 :	error code, such as EACCES
 */
static int
zfs_mount_label_policy(vfs_t *vfsp, char *osname)
{
	int		error, retv;
	zone_t		*mntzone = NULL;
	ts_label_t	*mnt_tsl;
	bslabel_t	*mnt_sl;
	bslabel_t	ds_sl;
	char		ds_hexsl[MAXNAMELEN];

	retv = EACCES;				/* assume the worst */

	/*
	 * Start by getting the dataset label if it exists.
	 */
	error = dsl_prop_get(osname, zfs_prop_to_name(ZFS_PROP_MLSLABEL),
	    1, sizeof (ds_hexsl), &ds_hexsl, NULL);
	if (error)
		return (EACCES);

	/*
	 * If labeling is NOT enabled, then disallow the mount of datasets
	 * which have a non-default label already.  No other label checks
	 * are needed.
	 */
	if (!is_system_labeled()) {
		if (strcasecmp(ds_hexsl, ZFS_MLSLABEL_DEFAULT) == 0)
			return (0);
		return (EACCES);
	}

	/*
	 * Get the label of the mountpoint.  If mounting into the global
	 * zone (i.e. mountpoint is not within an active zone and the
	 * zoned property is off), the label must be default or
	 * admin_low/admin_high only; no other checks are needed.
	 */
	mntzone = zone_find_by_any_path(refstr_value(vfsp->vfs_mntpt), B_FALSE);
	if (mntzone->zone_id == GLOBAL_ZONEID) {
		uint64_t zoned;

		zone_rele(mntzone);

		if (dsl_prop_get_integer(osname,
		    zfs_prop_to_name(ZFS_PROP_ZONED), &zoned, NULL))
			return (EACCES);
		if (!zoned)
			return (zfs_check_global_label(osname, ds_hexsl));
		else
			/*
			 * This is the case of a zone dataset being mounted
			 * initially, before the zone has been fully created;
			 * allow this mount into global zone.
			 */
			return (0);
	}

	mnt_tsl = mntzone->zone_slabel;
	ASSERT(mnt_tsl != NULL);
	label_hold(mnt_tsl);
	mnt_sl = label2bslabel(mnt_tsl);

	if (strcasecmp(ds_hexsl, ZFS_MLSLABEL_DEFAULT) == 0) {
		/*
		 * The dataset doesn't have a real label, so fabricate one.
		 */
		char *str = NULL;

		if (l_to_str_internal(mnt_sl, &str) == 0 &&
		    dsl_prop_set_string(osname,
		    zfs_prop_to_name(ZFS_PROP_MLSLABEL),
		    ZPROP_SRC_LOCAL, str) == 0)
			retv = 0;
		if (str != NULL)
			kmem_free(str, strlen(str) + 1);
	} else if (hexstr_to_label(ds_hexsl, &ds_sl) == 0) {
		/*
		 * Now compare labels to complete the MAC check.  If the
		 * labels are equal then allow access.  If the mountpoint
		 * label dominates the dataset label, allow readonly access.
		 * Otherwise, access is denied.
		 */
		if (blequal(mnt_sl, &ds_sl))
			retv = 0;
		else if (bldominates(mnt_sl, &ds_sl)) {
			vfs_setmntopt(vfsp, MNTOPT_RO, NULL, 0);
			retv = 0;
		}
	}

	label_rele(mnt_tsl);
	zone_rele(mntzone);
	return (retv);
}
#endif	/* SECLABEL */

#ifdef OPENSOLARIS_MOUNTROOT
static int
zfs_mountroot(vfs_t *vfsp, enum whymountroot why)
{
	int error = 0;
	static int zfsrootdone = 0;
	zfsvfs_t *zfsvfs = NULL;
	znode_t *zp = NULL;
	vnode_t *vp = NULL;
	char *zfs_bootfs;
	char *zfs_devid;

	ASSERT(vfsp);

	/*
	 * The filesystem that we mount as root is defined in the
	 * boot property "zfs-bootfs" with a format of
	 * "poolname/root-dataset-objnum".
	 */
	if (why == ROOT_INIT) {
		if (zfsrootdone++)
			return (EBUSY);
		/*
		 * the process of doing a spa_load will require the
		 * clock to be set before we could (for example) do
		 * something better by looking at the timestamp on
		 * an uberblock, so just set it to -1.
		 */
		clkset(-1);

		if ((zfs_bootfs = spa_get_bootprop("zfs-bootfs")) == NULL) {
			cmn_err(CE_NOTE, "spa_get_bootfs: can not get "
			    "bootfs name");
			return (EINVAL);
		}
		zfs_devid = spa_get_bootprop("diskdevid");
		error = spa_import_rootpool(rootfs.bo_name, zfs_devid);
		if (zfs_devid)
			spa_free_bootprop(zfs_devid);
		if (error) {
			spa_free_bootprop(zfs_bootfs);
			cmn_err(CE_NOTE, "spa_import_rootpool: error %d",
			    error);
			return (error);
		}
		if (error = zfs_parse_bootfs(zfs_bootfs, rootfs.bo_name)) {
			spa_free_bootprop(zfs_bootfs);
			cmn_err(CE_NOTE, "zfs_parse_bootfs: error %d",
			    error);
			return (error);
		}

		spa_free_bootprop(zfs_bootfs);

		if (error = vfs_lock(vfsp))
			return (error);

		if (error = zfs_domount(vfsp, rootfs.bo_name)) {
			cmn_err(CE_NOTE, "zfs_domount: error %d", error);
			goto out;
		}

		zfsvfs = (zfsvfs_t *)vfsp->vfs_data;
		ASSERT(zfsvfs);
		if (error = zfs_zget(zfsvfs, zfsvfs->z_root, &zp)) {
			cmn_err(CE_NOTE, "zfs_zget: error %d", error);
			goto out;
		}

		vp = ZTOV(zp);
		mutex_enter(&vp->v_lock);
		vp->v_flag |= VROOT;
		mutex_exit(&vp->v_lock);
		rootvp = vp;

		/*
		 * Leave rootvp held.  The root file system is never unmounted.
		 */

		vfs_add((struct vnode *)0, vfsp,
		    (vfsp->vfs_flag & VFS_RDONLY) ? MS_RDONLY : 0);
out:
		vfs_unlock(vfsp);
		return (error);
	} else if (why == ROOT_REMOUNT) {
		readonly_changed_cb(vfsp->vfs_data, B_FALSE);
		vfsp->vfs_flag |= VFS_REMOUNT;

		/* refresh mount options */
		zfs_unregister_callbacks(vfsp->vfs_data);
		return (zfs_register_callbacks(vfsp));

	} else if (why == ROOT_UNMOUNT) {
		zfs_unregister_callbacks((zfsvfs_t *)vfsp->vfs_data);
		(void) zfs_sync(vfsp, 0, 0);
		return (0);
	}

	/*
	 * if "why" is equal to anything else other than ROOT_INIT,
	 * ROOT_REMOUNT, or ROOT_UNMOUNT, we do not support it.
	 */
	return (ENOTSUP);
}
#endif	/* OPENSOLARIS_MOUNTROOT */

#ifdef __LINUX__
static int
getpoolname(const char *osname, char *poolname)
{
	char *p;

	p = strchr(osname, '/');
	if (p == NULL) {
		if (strlen(osname) >= MAXNAMELEN)
			return (ENAMETOOLONG);
		(void) strlcpy(poolname, osname, MAXNAMELEN);
	} else {
		if (p - osname >= MAXNAMELEN)
			return (ENAMETOOLONG);
		(void) strncpy(poolname, osname, p - osname);
		poolname[p - osname] = '\0';
	}
	return (0);
}
#endif

/*ARGSUSED*/
int
zfs_vfs_mount(struct mount *vfsp, vnode_t *mvp /*devvp*/,
              user_addr_t data, vfs_context_t context)
{
	cred_t		*cr =  (cred_t *)vfs_context_ucred(context);
	char		*osname = NULL;
	char		*options = NULL;
	int		error = 0;
	int		canwrite;
	int		mflag;
	int		flags = 0;

#ifdef __APPLE__
    struct zfs_mount_args mnt_args;
	size_t		osnamelen = 0;

    /*
     * Get the objset name (the "special" mount argument).
     */
    if (data) {
		// 10a286 renames fspec to datasetpath

        // Clear the struct, so that "flags" is null if only given path.
        bzero(&mnt_args, sizeof(mnt_args));
        // Allocate string area
        osname = kmem_alloc(MAXPATHLEN, KM_SLEEP);

        if (vfs_context_is64bit(context)) {
            if ( (error = copyin(data, (caddr_t)&mnt_args, sizeof(mnt_args))) )
                goto out;
        } else {
            user32_addr_t tmp;
            if ( (error = copyin(data, (caddr_t)&tmp, sizeof(tmp))) )
                goto out;
            /* munge into LP64 addr */
            mnt_args.fspec = (char *)CAST_USER_ADDR_T(tmp);
        }

        // Copy over the string
        if ( (error = copyinstr((user_addr_t)mnt_args.fspec, osname,
                                MAXPATHLEN, &osnamelen)) )
            goto out;
    }
	mflag = mnt_args.mflag;

	options = kmem_alloc(mnt_args.optlen, KM_SLEEP);

	error = copyin((user_addr_t)mnt_args.optptr, (caddr_t)options,
	    mnt_args.optlen);

	dprintf("vfs_mount: fspec '%s' : mflag %04llx : optptr %p : optlen %d :"
	    " options %s\n",
	    mnt_args.fspec,
	    mnt_args.mflag,
	    mnt_args.optptr,
	    mnt_args.optlen,
	    options);

	if (mflag & MS_RDONLY)
		flags |= MNT_RDONLY;

	if (mflag & MS_OVERLAY)
		flags |= MNT_UNION;

	if (mflag & MS_FORCE)
		flags |= MNT_FORCE;

	if (mflag & MS_REMOUNT)
		flags |= MNT_UPDATE;

	vfs_setflags(vfsp, (uint64_t)flags);

#endif

#ifdef illumos
	if (mvp->v_type != VDIR)
		return (ENOTDIR);

	mutex_enter(&mvp->v_lock);
	if ((uap->flags & MS_REMOUNT) == 0 &&
	    (uap->flags & MS_OVERLAY) == 0 &&
	    (mvp->v_count != 1 || (mvp->v_flag & VROOT))) {
		mutex_exit(&mvp->v_lock);
		return (EBUSY);
	}
	mutex_exit(&mvp->v_lock);

	/*
	 * ZFS does not support passing unparsed data in via MS_DATA.
	 * Users should use the MS_OPTIONSTR interface; this means
	 * that all option parsing is already done and the options struct
	 * can be interrogated.
	 */
	if ((uap->flags & MS_DATA) && uap->datalen > 0)
#endif

#if __FreeBSD__
	if (!prison_allow(td->td_ucred, PR_ALLOW_MOUNT_ZFS))
		return (EPERM);

	if (vfs_getopt(vfsp->mnt_optnew, "from", (void **)&osname, NULL))
		return (EINVAL);
#endif	/* ! illumos */

	/*
	 * If full-owner-access is enabled and delegated administration is
	 * turned on, we must set nosuid.
	 */
#if 0
	if (zfs_super_owner &&
	    dsl_deleg_access(osname, ZFS_DELEG_PERM_MOUNT, cr) != ECANCELED) {
		secpolicy_fs_mount_clearopts(cr, vfsp);
	}
#endif

	/*
	 * Check for mount privilege?
	 *
	 * If we don't have privilege then see if
	 * we have local permission to allow it
	 */
	error = secpolicy_fs_mount(cr, mvp, vfsp);
	if (error) {
		if (dsl_deleg_access(osname, ZFS_DELEG_PERM_MOUNT, cr) != 0)
			goto out;

#if 0
		if (!(vfsp->vfs_flag & MS_REMOUNT)) {
			vattr_t		vattr;

			/*
			 * Make sure user is the owner of the mount point
			 * or has sufficient privileges.
			 */

			vattr.va_mask = AT_UID;

			vn_lock(mvp, LK_SHARED | LK_RETRY);
			if (VOP_GETATTR(mvp, &vattr, cr)) {
				VOP_UNLOCK(mvp, 0);
				goto out;
			}

			if (secpolicy_vnode_owner(mvp, cr, vattr.va_uid) != 0 &&
			    VOP_ACCESS(mvp, VWRITE, cr, td) != 0) {
				VOP_UNLOCK(mvp, 0);
				goto out;
			}
			VOP_UNLOCK(mvp, 0);
		}
#endif
		secpolicy_fs_mount_clearopts(cr, vfsp);
	}

	/*
	 * Refuse to mount a filesystem if we are in a local zone and the
	 * dataset is not visible.
	 */
	if (!INGLOBALZONE(curthread) &&
	    (!zone_dataset_visible(osname, &canwrite) || !canwrite)) {
		error = EPERM;
		goto out;
	}

#ifdef SECLABEL
	error = zfs_mount_label_policy(vfsp, osname);
	if (error)
		goto out;
#endif

#ifndef __APPLE__
	vfsp->vfs_flag |= MNT_NFS4ACLS;

	/*
	 * When doing a remount, we simply refresh our temporary properties
	 * according to those options set in the current VFS options.
	 */
	if (vfsp->vfs_flag & MS_REMOUNT) {
		/* refresh mount options */
		zfs_unregister_callbacks(vfsp->vfs_data);
		error = zfs_register_callbacks(vfsp);
		goto out;
	}

	/* Initial root mount: try hard to import the requested root pool. */
	if ((vfsp->vfs_flag & MNT_ROOTFS) != 0 &&
	    (vfsp->vfs_flag & MNT_UPDATE) == 0) {
		char pname[MAXNAMELEN];

		error = getpoolname(osname, pname);
		if (error == 0)
			error = spa_import_rootpool(pname);
		if (error)
			goto out;
	}
#endif


	error = zfs_domount(vfsp, 0, osname, context);


#ifdef sun
	/*
	 * Add an extra VFS_HOLD on our parent vfs so that it can't
	 * disappear due to a forced unmount.
	 */
	if (error == 0 && ((zfsvfs_t *)vfsp->vfs_data)->z_issnap)
		VFS_HOLD(mvp->v_vfsp);
#endif	/* sun */

#ifdef __APPLE__
	if (error)
		printf("zfs_vfs_mount: error %d\n", error);
	if (error == 0) {
		zfsvfs_t *zfsvfs =vfs_fsprivate(vfsp);
		uint64_t value;

        vfs_setflags(vfsp, (u_int64_t)((unsigned int)MNT_DOVOLFS));
		/* Indicate to VFS that we support ACLs. */
		vfs_setextendedsecurity(vfsp);

		/* Advisory locking should be handled at the VFS layer */
		vfs_setlocklocal(vfsp);

		dsl_prop_get_integer(osname, "LASTUNMOUNT",
							 &value, NULL);
		value = zfsvfs->z_last_unmount_time;
		dprintf("ZFS: '%s' mount using last_unmount value %lx\n",
				osname,
				zfsvfs->z_last_unmount_time);

	}
#endif /* __APPLE__ */


out:
#ifdef __APPLE__
	if (osname)
		kmem_free(osname, MAXPATHLEN);

	if (options)
		kmem_free(options, mnt_args.optlen);
#endif
	return (error);
}



int
zfs_vfs_getattr(struct mount *mp, struct vfs_attr *fsap, __unused vfs_context_t context)
{
    zfsvfs_t *zfsvfs = vfs_fsprivate(mp);
	uint64_t refdbytes, availbytes, usedobjs, availobjs;

    dprintf("vfs_getattr\n");

	ZFS_ENTER(zfsvfs);

	dmu_objset_space(zfsvfs->z_os,
	    &refdbytes, &availbytes, &usedobjs, &availobjs);

	VFSATTR_RETURN(fsap, f_objcount, usedobjs);
	VFSATTR_RETURN(fsap, f_maxobjcount, 0x7fffffffffffffff);
	/*
	 * Carbon depends on f_filecount and f_dircount so
	 * make up some values based on total objects.
	 */
	VFSATTR_RETURN(fsap, f_filecount, usedobjs - (usedobjs / 4));
	VFSATTR_RETURN(fsap, f_dircount, usedobjs / 4);

	/*
	 * The underlying storage pool actually uses multiple block sizes.
	 * We report the fragsize as the smallest block size we support,
	 * and we report our blocksize as the filesystem's maximum blocksize.
	 */
	VFSATTR_RETURN(fsap, f_bsize, 1UL << SPA_MINBLOCKSHIFT);
	VFSATTR_RETURN(fsap, f_iosize, zfsvfs->z_max_blksz);

	/*
	 * The following report "total" blocks of various kinds in the
	 * file system, but reported in terms of f_frsize - the
	 * "fragment" size.
	 */
	VFSATTR_RETURN(fsap, f_blocks,
	               (u_int64_t)((refdbytes + availbytes) >> SPA_MINBLOCKSHIFT));
	VFSATTR_RETURN(fsap, f_bfree, (u_int64_t)(availbytes >> SPA_MINBLOCKSHIFT));
	VFSATTR_RETURN(fsap, f_bavail, fsap->f_bfree);  /* no root reservation */
	VFSATTR_RETURN(fsap, f_bused, fsap->f_blocks - fsap->f_bfree);

	/*
	 * statvfs() should really be called statufs(), because it assumes
	 * static metadata.  ZFS doesn't preallocate files, so the best
	 * we can do is report the max that could possibly fit in f_files,
	 * and that minus the number actually used in f_ffree.
	 * For f_ffree, report the smaller of the number of object available
	 * and the number of blocks (each object will take at least a block).
	 */
	VFSATTR_RETURN(fsap, f_ffree, (u_int64_t)MIN(availobjs, fsap->f_bfree));
	VFSATTR_RETURN(fsap, f_files,  fsap->f_ffree + usedobjs);

	if (VFSATTR_IS_ACTIVE(fsap, f_fsid)) {
		VFSATTR_RETURN(fsap, f_fsid, vfs_statfs(mp)->f_fsid);
	}
	if (VFSATTR_IS_ACTIVE(fsap, f_capabilities)) {
		bcopy(&zfs_capabilities, &fsap->f_capabilities, sizeof (zfs_capabilities));
		/* Check if we are case-sensitive */
		if (zfsvfs->z_case == ZFS_CASE_SENSITIVE)
			fsap->f_capabilities.capabilities[VOL_CAPABILITIES_FORMAT]
				|= VOL_CAP_FMT_CASE_SENSITIVE;

		VFSATTR_SET_SUPPORTED(fsap, f_capabilities);
	}
	if (VFSATTR_IS_ACTIVE(fsap, f_attributes)) {
		bcopy(&zfs_attributes, &fsap->f_attributes.validattr, sizeof (zfs_attributes));
		bcopy(&zfs_attributes, &fsap->f_attributes.nativeattr, sizeof (zfs_attributes));
		VFSATTR_SET_SUPPORTED(fsap, f_attributes);
	}
	if (VFSATTR_IS_ACTIVE(fsap, f_create_time)) {
		char osname[MAXNAMELEN];
		uint64_t value;

		// Get dataset name
		dmu_objset_name(zfsvfs->z_os, osname);
		dsl_prop_get_integer(osname, "CREATION",
							 &value, NULL);
		fsap->f_create_time.tv_sec  = value;
		fsap->f_create_time.tv_nsec = 0;
		VFSATTR_SET_SUPPORTED(fsap, f_create_time);
		printf("ZFS: Creation time %llu\n",
			   value);
	}
	if (VFSATTR_IS_ACTIVE(fsap, f_modify_time)) {
        timestruc_t  now;
        uint64_t        mtime[2];

        gethrestime(&now);
        ZFS_TIME_ENCODE(&now, mtime);
        //fsap->f_modify_time = mtime;
        ZFS_TIME_DECODE(&fsap->f_modify_time, mtime);

		VFSATTR_SET_SUPPORTED(fsap, f_modify_time);
	}
	/*
	 * For Carbon compatibility, pretend to support this legacy/unused
	 * attribute
	 */
	if (VFSATTR_IS_ACTIVE(fsap, f_backup_time)) {
		fsap->f_backup_time.tv_sec = 0;
		fsap->f_backup_time.tv_nsec = 0;
		VFSATTR_SET_SUPPORTED(fsap, f_backup_time);
	}

	if (VFSATTR_IS_ACTIVE(fsap, f_vol_name)) {
		/*
		 * Finder volume name is set to the basename of the mountpoint path,
		 * unless the mountpoint path is "/" or NULL, in which case we use
		 * the f_mntfromname, such as "MyPool/mydataset"
		 */
		char *volname = strrchr(vfs_statfs(zfsvfs->z_vfs)->f_mntonname, '/');
		if (volname && (*(&volname[1]) != '\0')) {
            strlcpy(fsap->f_vol_name, &volname[1], MAXPATHLEN);
		} else {
			strlcpy(fsap->f_vol_name, vfs_statfs(zfsvfs->z_vfs)->f_mntfromname,
				MAXPATHLEN);
		}

		VFSATTR_SET_SUPPORTED(fsap, f_vol_name);
	}

	/* If we are mimicing, we need to let userland know we are really ZFS */
	VFSATTR_RETURN(fsap, f_fssubtype, MNTTYPE_ZFS_SUBTYPE);

    /* According to joshade over at
     * https://github.com/joshado/liberate-applefileserver/blob/master/liberate.m
     * the following values need to be returned for it to be considered
     * by Apple's AFS.
     */
	VFSATTR_RETURN(fsap, f_signature, 18475);  /*  */
	VFSATTR_RETURN(fsap, f_carbon_fsid, 0);
    // Make up a UUID here, based on the name
	if (VFSATTR_IS_ACTIVE(fsap, f_uuid)) {
        MD5_CTX  md5c;
		char osname[MAXNAMELEN];

		// Get dataset name
		dmu_objset_name(zfsvfs->z_os, osname);

        char *fromname = osname;
        MD5Init( &md5c );
        MD5Update( &md5c, fromname, strlen(fromname));
        MD5Final( fsap->f_uuid, &md5c );
        VFSATTR_SET_SUPPORTED(fsap, f_uuid);
		dprintf("Returning '%s' uuid '%02x%02x%02x%02x'\n", fromname,
			   fsap->f_uuid[0],
			   fsap->f_uuid[1],
			   fsap->f_uuid[2],
			   fsap->f_uuid[3]);
    }
	uint64_t missing = 0;
	missing = (fsap->f_active ^ (fsap->f_active & fsap->f_supported));
	if ( missing != 0) {
		dprintf("vfs_getattr:: asked %08llx replied %08llx       missing %08llx\n",
			   fsap->f_active, fsap->f_supported,
			   missing);
	}

	ZFS_EXIT(zfsvfs);

	return (0);
}

int
zfs_vnode_lock(vnode_t *vp, int flags)
{
	int error;

	ASSERT(vp != NULL);

	error = vn_lock(vp, flags);
	return (error);
}

<<<<<<< HEAD
=======
/*
 * The ARC has requested that the filesystem drop entries from the dentry
 * and inode caches.  This can occur when the ARC needs to free meta data
 * blocks but can't because they are all pinned by entries in these caches.
 */
>>>>>>> f42d7f41
int
zfs_vfs_root(struct mount *mp, vnode_t **vpp, __unused vfs_context_t context)
{
<<<<<<< HEAD
	zfsvfs_t *zfsvfs = vfs_fsprivate(mp);
	znode_t *rootzp;
	int error;

	ZFS_ENTER_NOERROR(zfsvfs);

	error = zfs_zget(zfsvfs, zfsvfs->z_root, &rootzp);
	if (error == 0)
		*vpp = ZTOV(rootzp);

	ZFS_EXIT(zfsvfs);

#if 0
	if (error == 0) {
		error = zfs_vnode_lock(*vpp, 0);
		if (error == 0)
			(*vpp)->v_vflag |= VV_ROOT;
	}
#endif
	if (error != 0)
		*vpp = NULL;

	return (error);
}
=======
	zfs_sb_t *zsb = sb->s_fs_info;
	int error = 0;
#if defined(HAVE_SHRINK) || defined(HAVE_SPLIT_SHRINKER_CALLBACK)
	struct shrinker *shrinker = &sb->s_shrink;
	struct shrink_control sc = {
		.nr_to_scan = nr_to_scan,
		.gfp_mask = GFP_KERNEL,
	};
#endif

	ZFS_ENTER(zsb);

#if defined(HAVE_SPLIT_SHRINKER_CALLBACK)
	*objects = (*shrinker->scan_objects)(shrinker, &sc);
#elif defined(HAVE_SHRINK)
	*objects = (*shrinker->shrink)(shrinker, &sc);
#else
	/*
	 * Linux kernels older than 3.1 do not support a per-filesystem
	 * shrinker.  Therefore, we must fall back to the only available
	 * interface which is to discard all unused dentries and inodes.
	 * This behavior clearly isn't ideal but it's required so the ARC
	 * may free memory.  The performance impact is mitigated by the
	 * fact that the frequently accessed dentry and inode buffers will
	 * still be in the ARC making them relatively cheap to recreate.
	 */
	*objects = 0;
	shrink_dcache_parent(sb->s_root);
#endif
	ZFS_EXIT(zsb);

	dprintf_ds(zsb->z_os->os_dsl_dataset,
	    "pruning, nr_to_scan=%lu objects=%d error=%d\n",
	    nr_to_scan, *objects, error);

	return (error);
}
EXPORT_SYMBOL(zfs_sb_prune);
>>>>>>> f42d7f41

/*
 * Teardown the zfsvfs::z_os.
 *
 * Note, if 'unmounting' if FALSE, we return with the 'z_teardown_lock'
 * and 'z_teardown_inactive_lock' held.
 */
extern uint64_t vnop_num_reclaims;
static int
zfsvfs_teardown(zfsvfs_t *zfsvfs, boolean_t unmounting)
{
	znode_t	*zp;
   /*
     * We have experienced deadlocks with dmu_recv_end happening between
     * suspend_fs() and resume_fs(). Clearly something is not quite ready
     * so we will wait for pools to be synced first.
     * It could also be related to the reclaim-list size.
     * This is considered a temporary solution until we can work out
     * the full issue.
     */

 	/*
	 * If someone has not already unmounted this file system,
	 * drain the iput_taskq to ensure all active references to the
	 * zfs_sb_t have been handled only then can it be safely destroyed.
	 */
	if (zfsvfs->z_os)
		taskq_wait(dsl_pool_vnrele_taskq(dmu_objset_pool(zfsvfs->z_os)));


	/* Wait for reclaim to empty, before holding locks, but only
	 * if we are unmounting, otherwise suspend will delay */
	int count = 0;
	while(unmounting && (!list_empty(&zfsvfs->z_all_znodes) ||
					  !list_empty(&zfsvfs->z_reclaim_znodes))) {
		cv_signal(&zfsvfs->z_reclaim_thr_cv);
		printf("ZFS:Waiting for reclaim to drain: %d + %d\n",
			   list_empty(&zfsvfs->z_all_znodes),
			   list_empty(&zfsvfs->z_reclaim_znodes));
		delay(hz);
		if (count++ > 10) break;
	}

	rrw_enter(&zfsvfs->z_teardown_lock, RW_WRITER, FTAG);

	if (!unmounting) {
		/*
		 * We purge the parent filesystem's vfsp as the parent
		 * filesystem and all of its snapshots have their vnode's
		 * v_vfsp set to the parent's filesystem's vfsp.  Note,
		 * 'z_parent' is self referential for non-snapshots.
		 */
		(void) dnlc_purge_vfsp(zfsvfs->z_parent->z_vfs, 0);
#ifdef FREEBSD_NAMECACHE
		cache_purgevfs(zfsvfs->z_parent->z_vfs);
#endif
	}

	/*
	 * Close the zil. NB: Can't close the zil while zfs_inactive
	 * threads are blocked as zil_close can call zfs_inactive.
	 */
	if (zfsvfs->z_log) {
		zil_close(zfsvfs->z_log);
		zfsvfs->z_log = NULL;
	}

	rw_enter(&zfsvfs->z_teardown_inactive_lock, RW_WRITER);

	/*
	 * If we are not unmounting (ie: online recv) and someone already
	 * unmounted this file system while we were doing the switcheroo,
	 * or a reopen of z_os failed then just bail out now.
	 */
	if (!unmounting && (zfsvfs->z_unmounted || zfsvfs->z_os == NULL)) {
		rw_exit(&zfsvfs->z_teardown_inactive_lock);
		rrw_exit(&zfsvfs->z_teardown_lock, FTAG);
		return (SET_ERROR(EIO));
	}
	/*
	 * At this point there are no VFS ops active, and any new VFS ops
	 * will fail with EIO since we have z_teardown_lock for writer (only
	 * relevant for forced unmount).
	 *
	 * Release all holds on dbufs.
	 */
	mutex_enter(&zfsvfs->z_znodes_lock);
	for (zp = list_head(&zfsvfs->z_all_znodes); zp != NULL;
	    zp = list_next(&zfsvfs->z_all_znodes, zp))
		if (zp->z_sa_hdl) {
			/* ASSERT(ZTOV(zp)->v_count >= 0); */
			zfs_znode_dmu_fini(zp);
		}
	mutex_exit(&zfsvfs->z_znodes_lock);

	/*
	 * If we are unmounting, set the unmounted flag and let new VFS ops
	 * unblock.  zfs_inactive will have the unmounted behavior, and all
	 * other VFS ops will fail with EIO.
	 */
	if (unmounting) {
		zfsvfs->z_unmounted = B_TRUE;
		rw_exit(&zfsvfs->z_teardown_inactive_lock);
		rrw_exit(&zfsvfs->z_teardown_lock, FTAG);
#ifdef __APPLE__
		if (!list_empty(&zfsvfs->z_reclaim_znodes)) {
			printf("ZFS: Attempting to purge reclaim list manually\n");
			while(1) {
				mutex_enter(&zfsvfs->z_reclaim_list_lock);
				zp = list_head(&zfsvfs->z_reclaim_znodes);
				if (zp) {
					list_remove(&zfsvfs->z_reclaim_znodes, zp);
				}
				mutex_exit(&zfsvfs->z_reclaim_list_lock);
				if (!zp) break;
				zfs_znode_free(zp);
			}
			printf("ZFS: Done.\n");
		}
#endif
	}

	/*
	 * z_os will be NULL if there was an error in attempting to reopen
	 * zfsvfs, so just return as the properties had already been
	 * unregistered and cached data had been evicted before.
	 */
	if (zfsvfs->z_os == NULL)
		return (0);

	/*
	 * Unregister properties.
	 */
	zfs_unregister_callbacks(zfsvfs);

	/*
	 * Evict cached data
	 */
	if (dsl_dataset_is_dirty(dmu_objset_ds(zfsvfs->z_os)) &&
	    !(vfs_isrdonly(zfsvfs->z_vfs)))
		txg_wait_synced(dmu_objset_pool(zfsvfs->z_os), 0);
	dmu_objset_evict_dbufs(zfsvfs->z_os);

    dprintf("-teardown\n");
	return (0);
}

<<<<<<< HEAD
/*ARGSUSED*/
=======
#if !defined(HAVE_2ARGS_BDI_SETUP_AND_REGISTER) && \
	!defined(HAVE_3ARGS_BDI_SETUP_AND_REGISTER)
atomic_long_t zfs_bdi_seq = ATOMIC_LONG_INIT(0);
#endif
>>>>>>> f42d7f41

int
zfs_vfs_unmount(struct mount *mp, int mntflags, vfs_context_t context)
{
<<<<<<< HEAD
    zfsvfs_t *zfsvfs = vfs_fsprivate(mp);
	//kthread_t *td = (kthread_t *)curthread;
	objset_t *os;
	cred_t *cr =  (cred_t *)vfs_context_ucred(context);
	int ret;

    dprintf("+unmount\n");

#ifndef __APPLE__
	/*XXX NOEL: delegation admin stuffs, add back if we use delg. admin */
	ret = secpolicy_fs_unmount(cr, zfsvfs->z_vfs);
	if (ret) {
		if (dsl_deleg_access((char *)refstr_value(vfsp->vfs_resource),
		    ZFS_DELEG_PERM_MOUNT, cr))
			return (ret);
	}

#endif
	/*
	 * We purge the parent filesystem's vfsp as the parent filesystem
	 * and all of its snapshots have their vnode's v_vfsp set to the
	 * parent's filesystem's vfsp.  Note, 'z_parent' is self
	 * referential for non-snapshots.
	 */
	(void) dnlc_purge_vfsp(zfsvfs->z_parent->z_vfs, 0);

	/*
	 * Unmount any snapshots mounted under .zfs before unmounting the
	 * dataset itself.
	 */
    dprintf("z_ctldir check: %p\n",zfsvfs->z_ctldir );
	if (zfsvfs->z_ctldir != NULL) {

		if ((ret = zfsctl_umount_snapshots(zfsvfs->z_vfs, 0 /*fflag*/, cr)) != 0)
			return (ret);

        dprintf("vflush 1\n");
        ret = vflush(zfsvfs->z_vfs, zfsvfs->z_ctldir, (mntflags & MNT_FORCE) ? FORCECLOSE : 0|SKIPSYSTEM);
		//ret = vflush(zfsvfs->z_vfs, NULLVP, 0);
		//ASSERT(ret == EBUSY);
		if (!(mntflags & MNT_FORCE)) {
			if (vnode_isinuse(zfsvfs->z_ctldir, 1)) {
                dprintf("zfsctl vp still in use %p\n", zfsvfs->z_ctldir);
				return (EBUSY);
            }
			//ASSERT(zfsvfs->z_ctldir->v_count == 1);
		}
        dprintf("z_ctldir destroy\n");
		zfsctl_destroy(zfsvfs);
		ASSERT(zfsvfs->z_ctldir == NULL);
	}
=======
	zpl_mount_data_t *zmd = data;
	const char *osname = zmd->z_osname;
	zfs_sb_t *zsb;
	struct inode *root_inode;
	uint64_t recordsize;
	int error;

	error = zfs_sb_create(osname, &zsb);
	if (error)
		return (error);

	if ((error = dsl_prop_get_integer(osname, "recordsize",
	    &recordsize, NULL)))
		goto out;

	zsb->z_sb = sb;
	sb->s_fs_info = zsb;
	sb->s_magic = ZFS_SUPER_MAGIC;
	sb->s_maxbytes = MAX_LFS_FILESIZE;
	sb->s_time_gran = 1;
	sb->s_blocksize = recordsize;
	sb->s_blocksize_bits = ilog2(recordsize);
	zsb->z_bdi.ra_pages = 0;
	sb->s_bdi = &zsb->z_bdi;

	error = -zpl_bdi_setup_and_register(&zsb->z_bdi, "zfs");
	if (error)
		goto out;

	/* Set callback operations for the file system. */
	sb->s_op = &zpl_super_operations;
	sb->s_xattr = zpl_xattr_handlers;
	sb->s_export_op = &zpl_export_operations;
#ifdef HAVE_S_D_OP
	sb->s_d_op = &zpl_dentry_operations;
#endif /* HAVE_S_D_OP */

	/* Set features for file system. */
	zfs_set_fuid_feature(zsb);
>>>>>>> f42d7f41

#if 0
    // If we are ourselves a snapshot
	if (dmu_objset_is_snapshot(zfsvfs->z_os)) {
        struct vnode *vp;
        printf("We are unmounting a snapshot\n");
        vp = vfs_vnodecovered(zfsvfs->z_vfs);
        if (vp) {
            struct vnop_inactive_args ap;
            ap.a_vp = vp;
            printf(".. telling gfs layer\n");
            gfs_dir_inactive(&ap);
            printf("..and put\n");
            vnode_put(vp);
        }
    }
#endif

	ret = vflush(mp, NULLVP, SKIPSYSTEM);

	if (mntflags & MNT_FORCE) {
		/*
		 * Mark file system as unmounted before calling
		 * vflush(FORCECLOSE). This way we ensure no future vnops
		 * will be called and risk operating on DOOMED vnodes.
		 */
		rrw_enter(&zfsvfs->z_teardown_lock, RW_WRITER, FTAG);
		zfsvfs->z_unmounted = B_TRUE;
		rrw_exit(&zfsvfs->z_teardown_lock, FTAG);
	}

	/*
	 * Flush all the files.
	 */
	ret = vflush(mp, NULLVP, (mntflags & MNT_FORCE) ? FORCECLOSE|SKIPSYSTEM : SKIPSYSTEM);

	if ((ret != 0) && !(mntflags & MNT_FORCE)) {
		if (!zfsvfs->z_issnap) {
			zfsctl_create(zfsvfs);
			//ASSERT(zfsvfs->z_ctldir != NULL);
		}
		return (ret);
	}

#ifdef __APPLE__
	if (!vfs_isrdonly(zfsvfs->z_vfs) &&
		spa_writeable(dmu_objset_spa(zfsvfs->z_os)) &&
		!(mntflags & MNT_FORCE)) {
			/* Update the last-unmount time for Spotlight's next mount */
			char osname[MAXNAMELEN];
			timestruc_t  now;

			printf("ZFS: Updating spotlight LASTUNMOUNT property\n");
			dmu_objset_name(zfsvfs->z_os, osname);

<<<<<<< HEAD
			gethrestime(&now);
			zfsvfs->z_last_unmount_time = now.tv_sec;
=======
	if (!zsb->z_issnap)
		zfsctl_create(zsb);

	zsb->z_arc_prune = arc_add_prune_callback(zpl_prune_sb, sb);
out:
	if (error) {
		dmu_objset_disown(zsb->z_os, zsb);
		zfs_sb_free(zsb);
	}
>>>>>>> f42d7f41

			ret = dsl_prop_set_int(osname, "LASTUNMOUNT", ZPROP_SRC_LOCAL,
								   (uint64_t)zfsvfs->z_last_unmount_time);
			dprintf("ZFS: '%s' set lastunmount to %lx (%d)\n",
					osname, zfsvfs->z_last_unmount_time, ret);
		}

		dprintf("Signalling reclaim sync\n");
		/* We just did final sync, tell reclaim to mop it up
		 * proper wait for reclaim is done in zfsvfs_teardown()
		 */
		cv_signal(&zfsvfs->z_reclaim_thr_cv);

#endif

#ifdef sun
	if (!(fflag & MS_FORCE)) {
		/*
		 * Check the number of active vnodes in the file system.
		 * Our count is maintained in the vfs structure, but the
		 * number is off by 1 to indicate a hold on the vfs
		 * structure itself.
		 *
		 * The '.zfs' directory maintains a reference of its
		 * own, and any active references underneath are
		 * reflected in the vnode count.
		 */
		if (zfsvfs->z_ctldir == NULL) {
			if (vfsp->vfs_count > 1)
				return (EBUSY);
		} else {
			if (vfsp->vfs_count > 2 ||
			    zfsvfs->z_ctldir->v_count > 1)
				return (EBUSY);
		}
	}
#endif

<<<<<<< HEAD
	/*
	 * Last chance to dump unreferenced system files.
	 */
	(void) vflush(mp, NULLVP, FORCECLOSE);

    dprintf("teardown\n");
	VERIFY(zfsvfs_teardown(zfsvfs, B_TRUE) == 0);
	os = zfsvfs->z_os;
=======
	arc_remove_prune_callback(zsb->z_arc_prune);
	VERIFY(zfs_sb_teardown(zsb, B_TRUE) == 0);
	os = zsb->z_os;
	bdi_destroy(sb->s_bdi);
>>>>>>> f42d7f41

    dprintf("OS %p\n", os);
	/*
	 * z_os will be NULL if there was an error in
	 * attempting to reopen zfsvfs.
	 */
	if (os != NULL) {
		/*
		 * Unset the objset user_ptr.
		 */
		mutex_enter(&os->os_user_ptr_lock);
        dprintf("mutex\n");
		dmu_objset_set_user(os, NULL);
        dprintf("set\n");
		mutex_exit(&os->os_user_ptr_lock);

		/*
		 * Finally release the objset
		 */
        dprintf("disown\n");
		dmu_objset_disown(os, zfsvfs);
	}

    dprintf("OS released\n");

	/*
	 * We can now safely destroy the '.zfs' directory node.
	 */
	if (zfsvfs->z_ctldir != NULL)
		zfsctl_destroy(zfsvfs);
#if 0
	if (zfsvfs->z_issnap) {
		vnode_t *svp = vfsp->mnt_vnodecovered;

		if (svp->v_count >= 2)
			VN_RELE(svp);
	}
#endif

    dprintf("freevfs\n");
	zfs_freevfs(zfsvfs->z_vfs);

    dprintf("-unmount\n");
	return (0);
}



static int
zfs_vget_internal(zfsvfs_t *zfsvfs, ino64_t ino, vnode_t **vpp)
{
	znode_t		*zp;
	int 		err;

    dprintf("vget get %d\n", ino);
	/*
	 * zfs_zget() can't operate on virtual entries like .zfs/ or
	 * .zfs/snapshot/ directories, that's why we return EOPNOTSUPP.
	 * This will make NFS to switch to LOOKUP instead of using VGET.
	 */
	if (ino == ZFSCTL_INO_ROOT || ino == ZFSCTL_INO_SNAPDIR ||
	    (zfsvfs->z_shares_dir != 0 && ino == zfsvfs->z_shares_dir))
		return (EOPNOTSUPP);

    /* We can not be locked during zget. */

	err = zfs_zget(zfsvfs, ino, &zp);

    if (err) {
        dprintf("zget failed %d\n", err);
        return err;
    }

	/* Don't expose EA objects! */
	if (zp->z_pflags & ZFS_XATTR) {
		err = ENOENT;
        goto out;
	}
	if (zp->z_unlinked) {
		err = EINVAL;
        goto out;
	}

    *vpp = ZTOV(zp);

    err = zfs_vnode_lock(*vpp, 0/*flags*/);

	/*
	 * Spotlight requires that vap->va_name() is set when returning
	 * from vfs_vget, so that vfs_getrealpath() can succeed in returning
	 * a path to mds.
	 */
	char name[MAXPATHLEN + 2];

	/* Root can't lookup in ZAP */
	if (zp->z_id == zfsvfs->z_root) {

		dmu_objset_name(zfsvfs->z_os, name);
		dprintf("vget: set root '%s'\n", name);
		vnode_update_identity(*vpp, NULL, name,
							  strlen(name), 0,
							  VNODE_UPDATE_NAME);

	} else {
		uint64_t parent;

		/* Lookup name from ID, grab parent */
		VERIFY(sa_lookup(zp->z_sa_hdl, SA_ZPL_PARENT(zfsvfs),
                         &parent, sizeof (parent)) == 0);

#if 1
		if (zap_value_search(zfsvfs->z_os, parent, zp->z_id,
							 ZFS_DIRENT_OBJ(-1ULL), name) == 0) {

			dprintf("vget: set name '%s'\n", name);
			vnode_update_identity(*vpp, NULL, name,
								  strlen(name), 0,
								  VNODE_UPDATE_NAME);
		} else {
			dprintf("vget: unable to get name for %u\n", zp->z_id);
		} // !zap_search
#endif

	} // rootid


 out:
    /*
     * We do not release the vp here in vget, if we do, we panic with io_count
     * != 1
     *
     * VN_RELE(ZTOV(zp));
     */
	if (err != 0) {
		VN_RELE(ZTOV(zp));
		*vpp = NULL;
	}
    dprintf("vget return %d\n", err);
	return (err);
}

#ifdef __APPLE__
/*
 * Get a vnode from a file id (ignoring the generation)
 *
 * Use by NFS Server (readdirplus) and VFS (build_path)
 */
int
zfs_vfs_vget(struct mount *mp, ino64_t ino, vnode_t **vpp, __unused vfs_context_t context)
{
	zfsvfs_t *zfsvfs = vfs_fsprivate(mp);
	int error;

	ZFS_ENTER(zfsvfs);

	/*
	 * On Mac OS X we always export the root directory id as 2.
	 * So we don't expect to see the real root directory id
	 * from zfs_vfs_vget KPI (unless of course the real id was
	 * already 2).
	 */
	if (ino == 2) ino = zfsvfs->z_root;

	if ((ino == zfsvfs->z_root) && (zfsvfs->z_root != 2)) {
		error = VFS_ROOT(mp, 0, vpp);
		ZFS_EXIT(zfsvfs);
		return (error);
	}

	error = zfs_vget_internal(zfsvfs, ino, vpp);

	ZFS_EXIT(zfsvfs);
	return (error);
}
#endif /* __APPLE__ */


#ifndef __APPLE__
static int
zfs_checkexp(vfs_t *vfsp, struct sockaddr *nam, int *extflagsp,
    struct ucred **credanonp, int *numsecflavors, int **secflavors)
{
	zfsvfs_t *zfsvfs = vfsp->vfs_data;

	/*
	 * If this is regular file system vfsp is the same as
	 * zfsvfs->z_parent->z_vfs, but if it is snapshot,
	 * zfsvfs->z_parent->z_vfs represents parent file system
	 * which we have to use here, because only this file system
	 * has mnt_export configured.
	 */
	return (vfs_stdcheckexp(zfsvfs->z_parent->z_vfs, nam, extflagsp,
	    credanonp, numsecflavors, secflavors));
}

CTASSERT(SHORT_FID_LEN <= sizeof(struct fid));
CTASSERT(LONG_FID_LEN <= sizeof(struct fid));

#endif

#ifdef __APPLE__

int
zfs_vfs_setattr(__unused struct mount *mp, __unused struct vfs_attr *fsap, __unused vfs_context_t context)
{
	// 10a286 bits has an implementation of this
	return (ENOTSUP);
}

/*
 * NFS Server File Handle File ID
 */
typedef struct zfs_zfid {
	uint8_t   zf_object[8];		/* obj[i] = obj >> (8 * i) */
	uint8_t   zf_gen[8];		/* gen[i] = gen >> (8 * i) */
} zfs_zfid_t;
#endif /* __APPLE__ */

#ifdef __APPLE__
/*
 * File handle to vnode pointer
 */
int
zfs_vfs_fhtovp(struct mount *mp, int fhlen, unsigned char *fhp,
               vnode_t **vpp, __unused vfs_context_t context)
{
	zfsvfs_t *zfsvfs = vfs_fsprivate(mp);
	zfs_zfid_t	*zfid = (zfs_zfid_t *)fhp;
	znode_t		*zp;
	uint64_t	obj_num = 0;
	uint64_t	fid_gen = 0;
	uint64_t	zp_gen;
	int 		i;
	int		error;

	*vpp = NULL;

	ZFS_ENTER(zfsvfs);

	if (fhlen < sizeof (zfs_zfid_t)) {
		error = EINVAL;
		goto out;
	}

	/*
	 * Grab the object and gen numbers in an endian neutral manner
	 */
	for (i = 0; i < sizeof (zfid->zf_object); i++)
		obj_num |= ((uint64_t)zfid->zf_object[i]) << (8 * i);

	for (i = 0; i < sizeof (zfid->zf_gen); i++)
		fid_gen |= ((uint64_t)zfid->zf_gen[i]) << (8 * i);

	if ((error = zfs_zget(zfsvfs, obj_num, &zp))) {
		goto out;
	}

	zp_gen = zp->z_gen;
	if (zp_gen == 0)
		zp_gen = 1;

	if (zp->z_unlinked || zp_gen != fid_gen) {
		vnode_put(ZTOV(zp));
		error = EINVAL;
		goto out;
	}
	*vpp = ZTOV(zp);
out:
	ZFS_EXIT(zfsvfs);
	return (error);
}
#endif //__APPLE__

#ifdef __APPLE__
/*
 * Vnode pointer to File handle
 *
 * XXX Do we want to check the DSL sharenfs property?
 */
int
zfs_vfs_vptofh(vnode_t *vp, int *fhlenp, unsigned char *fhp, __unused vfs_context_t context)
{
	zfsvfs_t	*zfsvfs = vfs_fsprivate(vnode_mount(vp));
	zfs_zfid_t	*zfid = (zfs_zfid_t *)fhp;
	znode_t		*zp = VTOZ(vp);
	uint64_t	obj_num;
	uint64_t	zp_gen;
	int		i;
	//int		error;

	if (*fhlenp < sizeof (zfs_zfid_t)) {
		return (EOVERFLOW);
	}

	ZFS_ENTER(zfsvfs);

	obj_num = zp->z_id;
	zp_gen = zp->z_gen;
	if (zp_gen == 0)
		zp_gen = 1;

	/*
	 * Store the object and gen numbers in an endian neutral manner
	 */
	for (i = 0; i < sizeof (zfid->zf_object); i++)
		zfid->zf_object[i] = (uint8_t)(obj_num >> (8 * i));

	for (i = 0; i < sizeof (zfid->zf_gen); i++)
		zfid->zf_gen[i] = (uint8_t)(zp_gen >> (8 * i));

	*fhlenp = sizeof (zfs_zfid_t);

	ZFS_EXIT(zfsvfs);
	return (0);
}
#endif /* __APPLE__ */


/*
 * Block out VOPs and close zfsvfs_t::z_os
 *
 * Note, if successful, then we return with the 'z_teardown_lock' and
 * 'z_teardown_inactive_lock' write held.  We leave ownership of the underlying
 * dataset and objset intact so that they can be atomically handed off during
 * a subsequent rollback or recv operation and the resume thereafter.
 */
int
zfs_suspend_fs(zfsvfs_t *zfsvfs)
{
#ifdef __APPLE__
	if (zfs_vfs_suspend_fs_begin_delay >= 32)
		delay(hz*32);
	else if (zfs_vfs_suspend_fs_begin_delay >= 1)
		delay(hz*zfs_vfs_suspend_fs_begin_delay);
	else
		dprintf("Warning: No delay at beginning of zfs_suspend_fs\n");
#endif /* __APPLE__ */

	int error;

	if ((error = zfsvfs_teardown(zfsvfs, B_FALSE)) != 0)
		return (error);

#ifdef __APPLE__
	if (zfs_vfs_suspend_fs_end_delay >= 32)
		delay(hz*32);
	else if (zfs_vfs_suspend_fs_end_delay >= 1)
		delay(hz*zfs_vfs_suspend_fs_end_delay);
	else
		dprintf("Warning: No delay at end of zfs_suspend_fs\n");
#endif /* __APPLE__ */

    /*
     * For rollback and similar, we need to flush the name cache
     */
    dnlc_purge_vfsp(zfsvfs->z_vfs, 0);


	return (0);
}

/*
 * Reopen zfsvfs_t::z_os and release VOPs.
 */
int
zfs_resume_fs(zfsvfs_t *zsb, const char *osname)
{
	int err, err2;
	znode_t *zp;
	uint64_t sa_obj = 0;

	ASSERT(RRW_WRITE_HELD(&zsb->z_teardown_lock));
	ASSERT(RW_WRITE_HELD(&zsb->z_teardown_inactive_lock));

	/*
	 * We already own this, so just hold and rele it to update the
	 * objset_t, as the one we had before may have been evicted.
	 */
	VERIFY0(dmu_objset_hold(osname, zsb, &zsb->z_os));
	VERIFY3P(zsb->z_os->os_dsl_dataset->ds_owner, ==, zsb);
	VERIFY(dsl_dataset_long_held(zsb->z_os->os_dsl_dataset));
	dmu_objset_rele(zsb->z_os, zsb);

	/*
	 * Make sure version hasn't changed
	 */

	err = zfs_get_zplprop(zsb->z_os, ZFS_PROP_VERSION,
	    &zsb->z_version);

	if (err)
		goto bail;

	err = zap_lookup(zsb->z_os, MASTER_NODE_OBJ,
	    ZFS_SA_ATTRS, 8, 1, &sa_obj);

	if (err && zsb->z_version >= ZPL_VERSION_SA)
		goto bail;

	if ((err = sa_setup(zsb->z_os, sa_obj,
	    zfs_attr_table,  ZPL_END, &zsb->z_attr_table)) != 0)
		goto bail;

	if (zsb->z_version >= ZPL_VERSION_SA)
		sa_register_update_callback(zsb->z_os,
		    zfs_sa_upgrade);

    VERIFY(zfsvfs_setup(zsb, B_FALSE) == 0);

	zfs_set_fuid_feature(zsb);
	//zsb->z_rollback_time = jiffies;

	/*
	 * Attempt to re-establish all the active inodes with their
	 * dbufs.  If a zfs_rezget() fails, then we unhash the inode
	 * and mark it stale.  This prevents a collision if a new
	 * inode/object is created which must use the same inode
	 * number.  The stale inode will be be released when the
	 * VFS prunes the dentry holding the remaining references
	 * on the stale inode.
	 */
	mutex_enter(&zsb->z_znodes_lock);
	for (zp = list_head(&zsb->z_all_znodes); zp;
	    zp = list_next(&zsb->z_all_znodes, zp)) {
		err2 = zfs_rezget(zp);
		if (err2) {
			//remove_inode_hash(ZTOI(zp));
			zp->z_is_stale = B_TRUE;
		}
	}
	mutex_exit(&zsb->z_znodes_lock);

bail:
	/* release the VFS ops */
	rw_exit(&zsb->z_teardown_inactive_lock);
	rrw_exit(&zsb->z_teardown_lock, FTAG);

	if (err) {
		/*
		 * Since we couldn't setup the sa framework, try to force
		 * unmount this file system.
		 */
#ifndef __APPLE__
		if (zsb->z_os)
			(void) zfs_umount(zsb->z_sb);
#endif
	}
	return (err);
}


void
zfs_freevfs(struct mount *vfsp)
{
	zfsvfs_t *zfsvfs = vfs_fsprivate(vfsp);

    dprintf("+freevfs\n");

#ifdef sun
	/*
	 * If this is a snapshot, we have an extra VFS_HOLD on our parent
	 * from zfs_mount().  Release it here.  If we came through
	 * zfs_mountroot() instead, we didn't grab an extra hold, so
	 * skip the VFS_RELE for rootvfs.
	 */
	if (zfsvfs->z_issnap && (vfsp != rootvfs))
		VFS_RELE(zfsvfs->z_parent->z_vfs);
#endif	/* sun */

	vfs_setfsprivate(vfsp, NULL);

	zfsvfs_free(zfsvfs);

	atomic_add_32(&zfs_active_fs_count, -1);
    dprintf("-freevfs\n");
}

#ifdef __i386__
static int desiredvnodes_backup;
#endif

static void
zfs_vnodes_adjust(void)
{
    // What is this?
#ifdef __i386XXX__
	int newdesiredvnodes;

	desiredvnodes_backup = desiredvnodes;

	/*
	 * We calculate newdesiredvnodes the same way it is done in
	 * vntblinit(). If it is equal to desiredvnodes, it means that
	 * it wasn't tuned by the administrator and we can tune it down.
	 */
	newdesiredvnodes = min(maxproc + cnt.v_page_count / 4, 2 *
	    vm_kmem_size / (5 * (sizeof(struct vm_object) +
	    sizeof(struct vnode))));
	if (newdesiredvnodes == desiredvnodes)
		desiredvnodes = (3 * newdesiredvnodes) / 4;
#endif
}

static void
zfs_vnodes_adjust_back(void)
{

#ifdef __i386XXX__
	desiredvnodes = desiredvnodes_backup;
#endif
}

void
zfs_init(void)
{

	printf("ZFS filesystem version: " ZPL_VERSION_STRING "\n");

	/*
	 * Initialize .zfs directory structures
	 */
	zfsctl_init();

	/*
	 * Initialize znode cache, vnode ops, etc...
	 */
	zfs_znode_init();

	/*
	 * Reduce number of vnodes. Originally number of vnodes is calculated
	 * with UFS inode in mind. We reduce it here, because it's too big for
	 * ZFS/i386.
	 */
	zfs_vnodes_adjust();

	dmu_objset_register_type(DMU_OST_ZFS, zfs_space_delta_cb);
}

void
zfs_fini(void)
{
	zfsctl_fini();
	zfs_znode_fini();
	zfs_vnodes_adjust_back();
}

int
zfs_busy(void)
{
	return (zfs_active_fs_count != 0);
}

int
zfs_set_version(zfsvfs_t *zfsvfs, uint64_t newvers)
{
	int error;
	objset_t *os = zfsvfs->z_os;
	dmu_tx_t *tx;

	if (newvers < ZPL_VERSION_INITIAL || newvers > ZPL_VERSION)
		return (SET_ERROR(EINVAL));

	if (newvers < zfsvfs->z_version)
		return (SET_ERROR(EINVAL));

	if (zfs_spa_version_map(newvers) >
	    spa_version(dmu_objset_spa(zfsvfs->z_os)))
		return (SET_ERROR(ENOTSUP));

	tx = dmu_tx_create(os);
	dmu_tx_hold_zap(tx, MASTER_NODE_OBJ, B_FALSE, ZPL_VERSION_STR);
	if (newvers >= ZPL_VERSION_SA && !zfsvfs->z_use_sa) {
		dmu_tx_hold_zap(tx, MASTER_NODE_OBJ, B_TRUE,
		    ZFS_SA_ATTRS);
		dmu_tx_hold_zap(tx, DMU_NEW_OBJECT, FALSE, NULL);
	}
	error = dmu_tx_assign(tx, TXG_WAIT);
	if (error) {
		dmu_tx_abort(tx);
		return (error);
	}

	error = zap_update(os, MASTER_NODE_OBJ, ZPL_VERSION_STR,
	    8, 1, &newvers, tx);

	if (error) {
		dmu_tx_commit(tx);
		return (error);
	}

	if (newvers >= ZPL_VERSION_SA && !zfsvfs->z_use_sa) {
		uint64_t sa_obj;

		ASSERT3U(spa_version(dmu_objset_spa(zfsvfs->z_os)), >=,
		    SPA_VERSION_SA);
		sa_obj = zap_create(os, DMU_OT_SA_MASTER_NODE,
		    DMU_OT_NONE, 0, tx);

		error = zap_add(os, MASTER_NODE_OBJ,
		    ZFS_SA_ATTRS, 8, 1, &sa_obj, tx);
		ASSERT(error==0);

		VERIFY(0 == sa_set_sa_object(os, sa_obj));
		sa_register_update_callback(os, zfs_sa_upgrade);
	}

	spa_history_log_internal(dmu_objset_spa(os), "upgrade", tx,
	    "oldver=%llu newver=%llu dataset = %llu", zfsvfs->z_version, newvers,
	    dmu_objset_id(os));

	dmu_tx_commit(tx);

	zfsvfs->z_version = newvers;

	zfs_set_fuid_feature(zfsvfs);

	return (0);
}

/*
 * Read a property stored within the master node.
 */
int
zfs_get_zplprop(objset_t *os, zfs_prop_t prop, uint64_t *value)
{
	const char *pname;
	int error = SET_ERROR(ENOENT);

	/*
	 * Look up the file system's value for the property.  For the
	 * version property, we look up a slightly different string.
	 */
	if (prop == ZFS_PROP_VERSION)
		pname = ZPL_VERSION_STR;
	else
		pname = zfs_prop_to_name(prop);

	if (os != NULL)
		error = zap_lookup(os, MASTER_NODE_OBJ, pname, 8, 1, value);

	if (error == ENOENT) {
		/* No value set, use the default value */
		switch (prop) {
		case ZFS_PROP_VERSION:
			*value = ZPL_VERSION;
			break;
		case ZFS_PROP_NORMALIZE:
		case ZFS_PROP_UTF8ONLY:
			*value = 0;
			break;
		case ZFS_PROP_CASE:
			*value = ZFS_CASE_SENSITIVE;
			break;
		case ZFS_PROP_ACLMODE:
			*value = ZFS_ACLTYPE_OFF;
			break;
		default:
			return (error);
		}
		error = 0;
	}
	return (error);
}

#ifdef _KERNEL
void
zfsvfs_update_fromname(const char *oldname, const char *newname)
{
<<<<<<< HEAD
#if 0
	char tmpbuf[MAXPATHLEN];
	struct mount *mp;
	char *fromname;
	size_t oldlen;

	oldlen = strlen(oldname);

	mtx_lock(&mountlist_mtx);
	TAILQ_FOREACH(mp, &mountlist, mnt_list) {
		fromname = mp->mnt_stat.f_mntfromname;
		if (strcmp(fromname, oldname) == 0) {
			(void)strlcpy(fromname, newname,
			    sizeof(mp->mnt_stat.f_mntfromname));
			continue;
		}
		if (strncmp(fromname, oldname, oldlen) == 0 &&
		    (fromname[oldlen] == '/' || fromname[oldlen] == '@')) {
			(void)snprintf(tmpbuf, sizeof(tmpbuf), "%s%s",
			    newname, fromname + oldlen);
			(void)strlcpy(fromname, tmpbuf,
			    sizeof(mp->mnt_stat.f_mntfromname));
			continue;
		}
	}
	mtx_unlock(&mountlist_mtx);
#endif
=======
	zfsctl_init();
	zfs_znode_init();
	dmu_objset_register_type(DMU_OST_ZFS, zfs_space_delta_cb);
	register_filesystem(&zpl_fs_type);
>>>>>>> f42d7f41
}

#endif<|MERGE_RESOLUTION|>--- conflicted
+++ resolved
@@ -1193,11 +1193,7 @@
 	int i, error;
 	uint64_t sa_obj;
 
-<<<<<<< HEAD
 	zfsvfs = kmem_zalloc(sizeof (zfsvfs_t), KM_SLEEP);
-=======
-	zsb = kmem_zalloc(sizeof (zfs_sb_t), KM_SLEEP);
->>>>>>> f42d7f41
 
 	/*
 	 * We claim to always be readonly so we can open snapshots;
@@ -1317,7 +1313,7 @@
 	cv_init(&zfsvfs->z_reclaim_thr_cv, NULL, CV_DEFAULT, NULL);
 	list_create(&zfsvfs->z_all_znodes, sizeof (znode_t),
 	    offsetof(znode_t, z_link_node));
-<<<<<<< HEAD
+
 	list_create(&zfsvfs->z_reclaim_znodes, sizeof (znode_t),
 	    offsetof(znode_t, z_link_reclaim_node));
 	list_create(&zfsvfs->z_vnodecreate_list, sizeof (struct vnodecreate),
@@ -1325,14 +1321,6 @@
 	rrw_init(&zfsvfs->z_teardown_lock, B_FALSE);
 	rw_init(&zfsvfs->z_teardown_inactive_lock, NULL, RW_DEFAULT, NULL);
 	rw_init(&zfsvfs->z_fuid_lock, NULL, RW_DEFAULT, NULL);
-=======
-	rrw_init(&zsb->z_teardown_lock, B_FALSE);
-	rw_init(&zsb->z_teardown_inactive_lock, NULL, RW_DEFAULT, NULL);
-	rw_init(&zsb->z_fuid_lock, NULL, RW_DEFAULT, NULL);
-
-	zsb->z_hold_mtx = vmem_zalloc(sizeof (kmutex_t) * ZFS_OBJ_MTX_SZ,
-	    KM_SLEEP);
->>>>>>> f42d7f41
 	for (i = 0; i != ZFS_OBJ_MTX_SZ; i++)
 		mutex_init(&zfsvfs->z_hold_mtx[i], NULL, MUTEX_DEFAULT, NULL);
 
@@ -1344,17 +1332,9 @@
 	return (0);
 
 out:
-<<<<<<< HEAD
 	dmu_objset_disown(os, zfsvfs);
 	*zfvp = NULL;
 	kmem_free(zfsvfs, sizeof (zfsvfs_t));
-=======
-	dmu_objset_disown(os, zsb);
-	*zsbp = NULL;
-
-	vmem_free(zsb->z_hold_mtx, sizeof (kmutex_t) * ZFS_OBJ_MTX_SZ);
-	kmem_free(zsb, sizeof (zfs_sb_t));
->>>>>>> f42d7f41
 	return (error);
 }
 
@@ -1490,17 +1470,9 @@
 	rw_destroy(&zfsvfs->z_teardown_inactive_lock);
 	rw_destroy(&zfsvfs->z_fuid_lock);
 	for (i = 0; i != ZFS_OBJ_MTX_SZ; i++)
-<<<<<<< HEAD
 		mutex_destroy(&zfsvfs->z_hold_mtx[i]);
 	kmem_free(zfsvfs, sizeof (zfsvfs_t));
     dprintf("-zfsvfs_free\n");
-=======
-		mutex_destroy(&zsb->z_hold_mtx[i]);
-	vmem_free(zsb->z_hold_mtx, sizeof (kmutex_t) * ZFS_OBJ_MTX_SZ);
-	mutex_destroy(&zsb->z_ctldir_lock);
-	avl_destroy(&zsb->z_ctldir_snaps);
-	kmem_free(zsb, sizeof (zfs_sb_t));
->>>>>>> f42d7f41
 }
 
 static void
@@ -2487,18 +2459,15 @@
 	return (error);
 }
 
-<<<<<<< HEAD
-=======
+
 /*
  * The ARC has requested that the filesystem drop entries from the dentry
  * and inode caches.  This can occur when the ARC needs to free meta data
  * blocks but can't because they are all pinned by entries in these caches.
  */
->>>>>>> f42d7f41
 int
 zfs_vfs_root(struct mount *mp, vnode_t **vpp, __unused vfs_context_t context)
 {
-<<<<<<< HEAD
 	zfsvfs_t *zfsvfs = vfs_fsprivate(mp);
 	znode_t *rootzp;
 	int error;
@@ -2523,46 +2492,6 @@
 
 	return (error);
 }
-=======
-	zfs_sb_t *zsb = sb->s_fs_info;
-	int error = 0;
-#if defined(HAVE_SHRINK) || defined(HAVE_SPLIT_SHRINKER_CALLBACK)
-	struct shrinker *shrinker = &sb->s_shrink;
-	struct shrink_control sc = {
-		.nr_to_scan = nr_to_scan,
-		.gfp_mask = GFP_KERNEL,
-	};
-#endif
-
-	ZFS_ENTER(zsb);
-
-#if defined(HAVE_SPLIT_SHRINKER_CALLBACK)
-	*objects = (*shrinker->scan_objects)(shrinker, &sc);
-#elif defined(HAVE_SHRINK)
-	*objects = (*shrinker->shrink)(shrinker, &sc);
-#else
-	/*
-	 * Linux kernels older than 3.1 do not support a per-filesystem
-	 * shrinker.  Therefore, we must fall back to the only available
-	 * interface which is to discard all unused dentries and inodes.
-	 * This behavior clearly isn't ideal but it's required so the ARC
-	 * may free memory.  The performance impact is mitigated by the
-	 * fact that the frequently accessed dentry and inode buffers will
-	 * still be in the ARC making them relatively cheap to recreate.
-	 */
-	*objects = 0;
-	shrink_dcache_parent(sb->s_root);
-#endif
-	ZFS_EXIT(zsb);
-
-	dprintf_ds(zsb->z_os->os_dsl_dataset,
-	    "pruning, nr_to_scan=%lu objects=%d error=%d\n",
-	    nr_to_scan, *objects, error);
-
-	return (error);
-}
-EXPORT_SYMBOL(zfs_sb_prune);
->>>>>>> f42d7f41
 
 /*
  * Teardown the zfsvfs::z_os.
@@ -2710,19 +2639,10 @@
 	return (0);
 }
 
-<<<<<<< HEAD
-/*ARGSUSED*/
-=======
-#if !defined(HAVE_2ARGS_BDI_SETUP_AND_REGISTER) && \
-	!defined(HAVE_3ARGS_BDI_SETUP_AND_REGISTER)
-atomic_long_t zfs_bdi_seq = ATOMIC_LONG_INIT(0);
-#endif
->>>>>>> f42d7f41
 
 int
 zfs_vfs_unmount(struct mount *mp, int mntflags, vfs_context_t context)
 {
-<<<<<<< HEAD
     zfsvfs_t *zfsvfs = vfs_fsprivate(mp);
 	//kthread_t *td = (kthread_t *)curthread;
 	objset_t *os;
@@ -2774,47 +2694,6 @@
 		zfsctl_destroy(zfsvfs);
 		ASSERT(zfsvfs->z_ctldir == NULL);
 	}
-=======
-	zpl_mount_data_t *zmd = data;
-	const char *osname = zmd->z_osname;
-	zfs_sb_t *zsb;
-	struct inode *root_inode;
-	uint64_t recordsize;
-	int error;
-
-	error = zfs_sb_create(osname, &zsb);
-	if (error)
-		return (error);
-
-	if ((error = dsl_prop_get_integer(osname, "recordsize",
-	    &recordsize, NULL)))
-		goto out;
-
-	zsb->z_sb = sb;
-	sb->s_fs_info = zsb;
-	sb->s_magic = ZFS_SUPER_MAGIC;
-	sb->s_maxbytes = MAX_LFS_FILESIZE;
-	sb->s_time_gran = 1;
-	sb->s_blocksize = recordsize;
-	sb->s_blocksize_bits = ilog2(recordsize);
-	zsb->z_bdi.ra_pages = 0;
-	sb->s_bdi = &zsb->z_bdi;
-
-	error = -zpl_bdi_setup_and_register(&zsb->z_bdi, "zfs");
-	if (error)
-		goto out;
-
-	/* Set callback operations for the file system. */
-	sb->s_op = &zpl_super_operations;
-	sb->s_xattr = zpl_xattr_handlers;
-	sb->s_export_op = &zpl_export_operations;
-#ifdef HAVE_S_D_OP
-	sb->s_d_op = &zpl_dentry_operations;
-#endif /* HAVE_S_D_OP */
-
-	/* Set features for file system. */
-	zfs_set_fuid_feature(zsb);
->>>>>>> f42d7f41
 
 #if 0
     // If we are ourselves a snapshot
@@ -2870,20 +2749,8 @@
 			printf("ZFS: Updating spotlight LASTUNMOUNT property\n");
 			dmu_objset_name(zfsvfs->z_os, osname);
 
-<<<<<<< HEAD
 			gethrestime(&now);
 			zfsvfs->z_last_unmount_time = now.tv_sec;
-=======
-	if (!zsb->z_issnap)
-		zfsctl_create(zsb);
-
-	zsb->z_arc_prune = arc_add_prune_callback(zpl_prune_sb, sb);
-out:
-	if (error) {
-		dmu_objset_disown(zsb->z_os, zsb);
-		zfs_sb_free(zsb);
-	}
->>>>>>> f42d7f41
 
 			ret = dsl_prop_set_int(osname, "LASTUNMOUNT", ZPROP_SRC_LOCAL,
 								   (uint64_t)zfsvfs->z_last_unmount_time);
@@ -2922,7 +2789,6 @@
 	}
 #endif
 
-<<<<<<< HEAD
 	/*
 	 * Last chance to dump unreferenced system files.
 	 */
@@ -2931,12 +2797,6 @@
     dprintf("teardown\n");
 	VERIFY(zfsvfs_teardown(zfsvfs, B_TRUE) == 0);
 	os = zfsvfs->z_os;
-=======
-	arc_remove_prune_callback(zsb->z_arc_prune);
-	VERIFY(zfs_sb_teardown(zsb, B_TRUE) == 0);
-	os = zsb->z_os;
-	bdi_destroy(sb->s_bdi);
->>>>>>> f42d7f41
 
     dprintf("OS %p\n", os);
 	/*
@@ -3605,7 +3465,6 @@
 void
 zfsvfs_update_fromname(const char *oldname, const char *newname)
 {
-<<<<<<< HEAD
 #if 0
 	char tmpbuf[MAXPATHLEN];
 	struct mount *mp;
@@ -3633,12 +3492,6 @@
 	}
 	mtx_unlock(&mountlist_mtx);
 #endif
-=======
-	zfsctl_init();
-	zfs_znode_init();
-	dmu_objset_register_type(DMU_OST_ZFS, zfs_space_delta_cb);
-	register_filesystem(&zpl_fs_type);
->>>>>>> f42d7f41
 }
 
 #endif