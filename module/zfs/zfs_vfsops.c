--- conflicted
+++ resolved
@@ -437,7 +437,6 @@
 {
 	zfsvfs_t *zfsvfs = arg;
 
-<<<<<<< HEAD
 	/*
 	 * Apple does have MNT_NOUSERXATTR mount option, but unfortunately the VFS
 	 * layer returns EACCESS if xattr access is attempted. Finder etc, will
@@ -446,24 +445,17 @@
 	 * disabled internally.
 	 */
 
-	if (newval == B_TRUE) {
-		/* XXX locking on vfs_flag? */
+	if (newval == ZFS_XATTR_OFF) {
+		zfsvfs->z_xattr = B_FALSE;
+		//vfs_setflags(zfsvfs->z_vfs, (uint64_t)MNT_NOUSERXATTR);
+	} else {
 		zfsvfs->z_xattr = B_TRUE;
-        //vfs_clearflags(zfsvfs->z_vfs, (uint64_t)MNT_NOUSERXATTR);
-	} else {
-		zfsvfs->z_xattr = B_FALSE;
-        //vfs_setflags(zfsvfs->z_vfs, (uint64_t)MNT_NOUSERXATTR);
-=======
-	if (newval == ZFS_XATTR_OFF) {
-		vfs_setflags(zfsvfs->z_vfs, (uint64_t)MNT_NOUSERXATTR);
-	} else {
-		vfs_clearflags(zfsvfs->z_vfs, (uint64_t)MNT_NOUSERXATTR);
+		//vfs_clearflags(zfsvfs->z_vfs, (uint64_t)MNT_NOUSERXATTR);
 
 		if (newval == ZFS_XATTR_SA)
 			zfsvfs->z_xattr_sa = B_TRUE;
 		else
 			zfsvfs->z_xattr_sa = B_FALSE;
->>>>>>> 5070f18c
 	}
 }
 
