--- conflicted
+++ resolved
@@ -472,18 +472,10 @@
 static void
 blksz_changed_cb(void *arg, uint64_t newval)
 {
-<<<<<<< HEAD
 	zfsvfs_t *zfsvfs = arg;
-
-	if (newval < SPA_MINBLOCKSIZE ||
-	    newval > SPA_MAXBLOCKSIZE || !ISP2(newval))
-		newval = SPA_MAXBLOCKSIZE;
-=======
-	zfs_sb_t *zsb = arg;
-	ASSERT3U(newval, <=, spa_maxblocksize(dmu_objset_spa(zsb->z_os)));
+	ASSERT3U(newval, <=, spa_maxblocksize(dmu_objset_spa(zfsvfs->z_os)));
 	ASSERT3U(newval, >=, SPA_MINBLOCKSIZE);
 	ASSERT(ISP2(newval));
->>>>>>> 141b6381
 
 	zfsvfs->z_max_blksz = newval;
 	//zfsvfs->z_vfs->mnt_stat.f_iosize = newval;
@@ -1217,19 +1209,11 @@
 	 * Should probably make this a kmem cache, shuffle fields,
 	 * and just bzero up to z_hold_mtx[].
 	 */
-<<<<<<< HEAD
 	zfsvfs->z_vfs = NULL;
 	zfsvfs->z_parent = zfsvfs;
-	zfsvfs->z_max_blksz = SPA_MAXBLOCKSIZE;
+	zfsvfs->z_max_blksz = SPA_OLD_MAXBLOCKSIZE;
 	zfsvfs->z_show_ctldir = ZFS_SNAPDIR_VISIBLE;
 	zfsvfs->z_os = os;
-=======
-	zsb->z_sb = NULL;
-	zsb->z_parent = zsb;
-	zsb->z_max_blksz = SPA_OLD_MAXBLOCKSIZE;
-	zsb->z_show_ctldir = ZFS_SNAPDIR_VISIBLE;
-	zsb->z_os = os;
->>>>>>> 141b6381
 
 	error = zfs_get_zplprop(os, ZFS_PROP_VERSION, &zfsvfs->z_version);
 	if (error) {
@@ -2534,7 +2518,6 @@
 	 * drain the iput_taskq to ensure all active references to the
 	 * zfs_sb_t have been handled only then can it be safely destroyed.
 	 */
-<<<<<<< HEAD
 	if (zfsvfs->z_os)
 		taskq_wait(dsl_pool_vnrele_taskq(dmu_objset_pool(zfsvfs->z_os)));
 
@@ -2789,30 +2772,6 @@
 			printf("ZFS: '%s' set lastunmount to 0x%lx (%d)\n",
 					osname, zfsvfs->z_last_unmount_time, error);
 		}
-=======
-	if (zsb->z_os) {
-		/*
-		 * If we're unmounting we have to wait for the list to
-		 * drain completely.
-		 *
-		 * If we're not unmounting there's no guarantee the list
-		 * will drain completely, but iputs run from the taskq
-		 * may add the parents of dir-based xattrs to the taskq
-		 * so we want to wait for these.
-		 *
-		 * We can safely read z_nr_znodes without locking because the
-		 * VFS has already blocked operations which add to the
-		 * z_all_znodes list and thus increment z_nr_znodes.
-		 */
-		int round = 0;
-		while (zsb->z_nr_znodes > 0) {
-			taskq_wait(dsl_pool_iput_taskq(dmu_objset_pool(
-			    zsb->z_os)));
-			if (++round > 1 && !unmounting)
-				break;
-		}
-	}
->>>>>>> 141b6381
 
 		dprintf("Signalling reclaim sync\n");
 		/* We just did final sync, tell reclaim to mop it up
@@ -2859,7 +2818,6 @@
 	 * z_os will be NULL if there was an error in
 	 * attempting to reopen zfsvfs.
 	 */
-<<<<<<< HEAD
 	if (os != NULL) {
 		/*
 		 * Unset the objset user_ptr.
@@ -2869,17 +2827,6 @@
 		dmu_objset_set_user(os, NULL);
         dprintf("set\n");
 		mutex_exit(&os->os_user_ptr_lock);
-=======
-	if (!unmounting) {
-		mutex_enter(&zsb->z_znodes_lock);
-		for (zp = list_head(&zsb->z_all_znodes); zp != NULL;
-		zp = list_next(&zsb->z_all_znodes, zp)) {
-			if (zp->z_sa_hdl)
-				zfs_znode_dmu_fini(zp);
-		}
-		mutex_exit(&zsb->z_znodes_lock);
-	}
->>>>>>> 141b6381
 
 		/*
 		 * Finally release the objset
