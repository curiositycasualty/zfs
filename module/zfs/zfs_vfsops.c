/*
 * CDDL HEADER START
 *
 * The contents of this file are subject to the terms of the
 * Common Development and Distribution License (the "License").
 * You may not use this file except in compliance with the License.
 *
 * You can obtain a copy of the license at usr/src/OPENSOLARIS.LICENSE
 * or http://www.opensolaris.org/os/licensing.
 * See the License for the specific language governing permissions
 * and limitations under the License.
 *
 * When distributing Covered Code, include this CDDL HEADER in each
 * file and include the License file at usr/src/OPENSOLARIS.LICENSE.
 * If applicable, add the following below this CDDL HEADER, with the
 * fields enclosed by brackets "[]" replaced with your own identifying
 * information: Portions Copyright [yyyy] [name of copyright owner]
 *
 * CDDL HEADER END
 */
/*
 * Copyright (c) 2005, 2010, Oracle and/or its affiliates. All rights reserved.
 * Copyright (c) 2011 Pawel Jakub Dawidek <pawel@dawidek.net>.
 * Copyright (c) 2013 by Delphix. All rights reserved.
 */

/* Portions Copyright 2010 Robert Milkowski */
/* Portions Copyright 2013 Jorgen Lundman */

#include <sys/types.h>

#ifndef __APPLE__
#include <sys/param.h>
#include <sys/systm.h>
#include <sys/sysmacros.h>
#include <sys/kmem.h>
#include <sys/pathname.h>
#include <sys/vnode.h>
#include <sys/vfs.h>
#include <sys/vfs_opreg.h>
#include <sys/mntent.h>
#include <sys/mount.h>
#include <sys/cmn_err.h>
#include "fs/fs_subr.h"
#include <sys/zfs_znode.h>
#endif /* !__APPLE__ */

#include <sys/zfs_dir.h>

#ifndef __APPLE__
#include <sys/zil.h>
#include <sys/fs/zfs.h>
#include <sys/dmu.h>
#endif /* !__APPLE__ */

#include <sys/dsl_prop.h>
#include <sys/dsl_dataset.h>

#ifndef __APPLE__
#include <sys/dsl_deleg.h>
#include <sys/spa.h>
#endif /* !__APPLE__ */

#include <sys/zap.h>

#include <sys/sa.h>
#include <sys/sa_impl.h>
#ifndef __APPLE__
#include <sys/varargs.h>
#include <sys/policy.h>
#include <sys/atomic.h>
#include <sys/mkdev.h>
#include <sys/modctl.h>
#include <sys/refstr.h>
#include <sys/zfs_ioctl.h>
#endif /* !__APPLE__ */

#include <sys/zfs_ctldir.h>

#ifndef __APPLE__
#include <sys/zfs_fuid.h>
#include <sys/bootconf.h>
#include <sys/sunddi.h>
#include <sys/dnlc.h>
#endif /* !__APPLE__ */

#include <sys/dmu_objset.h>

#ifndef __APPLE__
#include <sys/spa_boot.h>
#endif /* !__APPLE__ */

#ifdef __LINUX__
#include <sys/zpl.h>
#endif /* __LINUX__ */

#include "zfs_comutil.h"

#ifdef __APPLE__
#include <libkern/crypto/md5.h>
#include <sys/zfs_vnops.h>
#include <sys/systeminfo.h>
#include <sys/zfs_mount.h>
#endif /* __APPLE__ */

<<<<<<< HEAD
#define dprintf printf
=======
//#define dprintf kprintf
//#define dprintf printf
>>>>>>> 2f77613d

#ifdef __APPLE__

unsigned int zfs_vfs_suspend_fs_begin_delay = 2;
unsigned int zfs_vfs_suspend_fs_end_delay = 2;
unsigned int zfs_vnop_skip_unlinked_drain = 0;

int  zfs_module_start(kmod_info_t *ki, void *data);
int  zfs_module_stop(kmod_info_t *ki, void *data);
extern int getzfsvfs(const char *dsname, zfsvfs_t **zfvp);


<<<<<<< HEAD
=======
// move these structs to _osx once wrappers are updated

/*
 * ZFS file system features.
 */
const vol_capabilities_attr_t zfs_capabilities = {
	{
		/* Format capabilities we support: */
		VOL_CAP_FMT_PERSISTENTOBJECTIDS |
		VOL_CAP_FMT_SYMBOLICLINKS |
		VOL_CAP_FMT_HARDLINKS |
		VOL_CAP_FMT_JOURNAL |
		VOL_CAP_FMT_JOURNAL_ACTIVE |
		VOL_CAP_FMT_SPARSE_FILES |
		VOL_CAP_FMT_ZERO_RUNS |
		/*VOL_CAP_FMT_CASE_SENSITIVE*/ /* Moved down to vfs_getattr */
		VOL_CAP_FMT_CASE_PRESERVING |
		VOL_CAP_FMT_FAST_STATFS |
		VOL_CAP_FMT_2TB_FILESIZE |
		VOL_CAP_FMT_HIDDEN_FILES |
		VOL_CAP_FMT_PATH_FROM_ID |
		VOL_CAP_FMT_64BIT_OBJECT_IDS |
        0,

		/* Interface capabilities we support: */
#ifdef WITH_SEARCHFS
		VOL_CAP_INT_SEARCHFS |
#endif
		VOL_CAP_INT_ATTRLIST |
		VOL_CAP_INT_NFSEXPORT |
#ifdef WITH_READDIRATTR
		VOL_CAP_INT_READDIRATTR |
#endif
		//VOL_CAP_INT_EXCHANGEDATA |
		//VOL_CAP_INT_COPYFILE |
		//VOL_CAP_INT_ALLOCATE | // **

		VOL_CAP_INT_VOL_RENAME |
		VOL_CAP_INT_ADVLOCK |
		VOL_CAP_INT_FLOCK |
		VOL_CAP_INT_EXTENDED_SECURITY |
#if NAMEDSTREAMS
		VOL_CAP_INT_NAMEDSTREAMS |
#endif
		VOL_CAP_INT_EXTENDED_ATTR ,

		0 , 0
	},
	{
		/* Format capabilities we know about: */
		VOL_CAP_FMT_PERSISTENTOBJECTIDS |
		VOL_CAP_FMT_SYMBOLICLINKS |
		VOL_CAP_FMT_HARDLINKS |
		VOL_CAP_FMT_JOURNAL |
		VOL_CAP_FMT_JOURNAL_ACTIVE |
		VOL_CAP_FMT_NO_ROOT_TIMES |
		VOL_CAP_FMT_SPARSE_FILES |
		VOL_CAP_FMT_ZERO_RUNS |
		VOL_CAP_FMT_CASE_SENSITIVE |
		VOL_CAP_FMT_CASE_PRESERVING |
		VOL_CAP_FMT_FAST_STATFS |
		VOL_CAP_FMT_2TB_FILESIZE |
		VOL_CAP_FMT_OPENDENYMODES |
		VOL_CAP_FMT_64BIT_OBJECT_IDS |
		VOL_CAP_FMT_HIDDEN_FILES |
		VOL_CAP_FMT_PATH_FROM_ID ,

		/* Interface capabilities we know about: */
		VOL_CAP_INT_SEARCHFS |
		VOL_CAP_INT_ATTRLIST |
		VOL_CAP_INT_NFSEXPORT |
        //VOL_CAP_INT_READDIRATTR |
        VOL_CAP_INT_EXCHANGEDATA |
        VOL_CAP_INT_COPYFILE |
        VOL_CAP_INT_ALLOCATE |
		VOL_CAP_INT_VOL_RENAME |
		VOL_CAP_INT_ADVLOCK |
		VOL_CAP_INT_FLOCK |
		VOL_CAP_INT_EXTENDED_SECURITY |
		VOL_CAP_INT_USERACCESS |
		VOL_CAP_INT_MANLOCK |
		VOL_CAP_INT_NAMEDSTREAMS |
		VOL_CAP_INT_EXTENDED_ATTR ,

		0, 0
	}
};




/*
 * ZFS file system attributes (for getattrlist).
 */
const attribute_set_t zfs_attributes = {
		ATTR_CMN_NAME	|
		ATTR_CMN_DEVID	|
		ATTR_CMN_FSID	|
		ATTR_CMN_OBJTYPE |
		ATTR_CMN_OBJTAG	|
		ATTR_CMN_OBJID	|
		ATTR_CMN_OBJPERMANENTID |
		ATTR_CMN_PAROBJID |
		ATTR_CMN_CRTIME |
		ATTR_CMN_MODTIME |
		ATTR_CMN_CHGTIME |
		ATTR_CMN_ACCTIME |
		ATTR_CMN_BKUPTIME |
		ATTR_CMN_FNDRINFO |
		ATTR_CMN_OWNERID |
		ATTR_CMN_GRPID	|
		ATTR_CMN_ACCESSMASK |
		ATTR_CMN_FLAGS	|
		ATTR_CMN_USERACCESS |
		ATTR_CMN_EXTENDED_SECURITY |
		ATTR_CMN_UUID |
		ATTR_CMN_GRPUUID |
		ATTR_CMN_PARENTID ,

		ATTR_VOL_FSTYPE	|
		ATTR_VOL_SIGNATURE |
		ATTR_VOL_SIZE	|
		ATTR_VOL_SPACEFREE |
		ATTR_VOL_SPACEAVAIL |
		ATTR_VOL_MINALLOCATION |
		ATTR_VOL_ALLOCATIONCLUMP |
		ATTR_VOL_IOBLOCKSIZE |
		ATTR_VOL_OBJCOUNT |
		ATTR_VOL_FILECOUNT |
		ATTR_VOL_DIRCOUNT |
		ATTR_VOL_MAXOBJCOUNT |
		ATTR_VOL_MOUNTPOINT |
		ATTR_VOL_NAME	|
		ATTR_VOL_MOUNTFLAGS |
		ATTR_VOL_MOUNTEDDEVICE |
		ATTR_VOL_CAPABILITIES |
		ATTR_VOL_ATTRIBUTES ,

		ATTR_DIR_LINKCOUNT |
		ATTR_DIR_ENTRYCOUNT |
		ATTR_DIR_MOUNTSTATUS ,

		ATTR_FILE_LINKCOUNT |
		ATTR_FILE_TOTALSIZE |
		ATTR_FILE_ALLOCSIZE |
		/* ATTR_FILE_IOBLOCKSIZE */
		ATTR_FILE_DEVTYPE |
		ATTR_FILE_DATALENGTH |
		ATTR_FILE_DATAALLOCSIZE |
		ATTR_FILE_RSRCLENGTH |
		ATTR_FILE_RSRCALLOCSIZE ,

		0
};
>>>>>>> 2f77613d


/*
 * Mac OS X needs a file system modify time
 *
 * We use the mtime of the "com.apple.system.mtime"
 * extended attribute, which is associated with the
 * file system root directory.  This attribute has
 * no associated data.
 */
#define ZFS_MTIME_XATTR		"com.apple.system.mtime"

extern int zfs_obtain_xattr(znode_t *, const char *, mode_t, cred_t *, vnode_t **, int);


/*
 * We need to keep a count of active fs's.
 * This is necessary to prevent our kext
 * from being unloaded after a umount -f
 */
uint32_t	zfs_active_fs_count = 0;

extern void zfs_ioctl_init(void);
extern void zfs_ioctl_fini(void);

#endif




int
zfs_vfs_sync(struct mount *vfsp, __unused int waitfor, __unused vfs_context_t context)
{
    /*
     * Data integrity is job one. We don't want a compromised kernel
     * writing to the storage pool, so we never sync during panic.
     */
    if (spl_panicstr())
        return (0);

    if (vfsp != NULL) {
        /*
         * Sync a specific filesystem.
         */
#if 1
        zfsvfs_t *zfsvfs = vfs_fsprivate(vfsp);
        dsl_pool_t *dp;

        ZFS_ENTER(zfsvfs);
        dp = dmu_objset_pool(zfsvfs->z_os);

        /*
         * If the system is shutting down, then skip any
         * filesystems which may exist on a suspended pool.
         */
        if (spl_system_inshutdown() && spa_suspended(dp->dp_spa)) {
            ZFS_EXIT(zfsvfs);
            return (0);
        }

        if (zfsvfs->z_log != NULL)
            zil_commit(zfsvfs->z_log, 0);

        ZFS_EXIT(zfsvfs);

#endif
    } else {
#if 1
        /*
         * Sync all ZFS filesystems. This is what happens when you
         * run sync(1M). Unlike other filesystems, ZFS honors the
         * request by waiting for all pools to commit all dirty data.
         */
        spa_sync_allpools();
#endif
    }

    return (0);

}



#ifndef __APPLE__
static int
zfs_create_unique_device(dev_t *dev)
{
	major_t new_major;

	do {
		ASSERT3U(zfs_minor, <=, MAXMIN32);
		minor_t start = zfs_minor;
		do {
			mutex_enter(&zfs_dev_mtx);
			if (zfs_minor >= MAXMIN32) {
				/*
				 * If we're still using the real major
				 * keep out of /dev/zfs and /dev/zvol minor
				 * number space.  If we're using a getudev()'ed
				 * major number, we can use all of its minors.
				 */
				if (zfs_major == ddi_name_to_major(ZFS_DRIVER))
					zfs_minor = ZFS_MIN_MINOR;
				else
					zfs_minor = 0;
			} else {
				zfs_minor++;
			}
			*dev = makedevice(zfs_major, zfs_minor);
			mutex_exit(&zfs_dev_mtx);
		} while (vfs_devismounted(*dev) && zfs_minor != start);
		if (zfs_minor == start) {
			/*
			 * We are using all ~262,000 minor numbers for the
			 * current major number.  Create a new major number.
			 */
			if ((new_major = getudev()) == (major_t)-1) {
				cmn_err(CE_WARN,
				    "zfs_mount: Can't get unique major "
				    "device number.");
				return (-1);
			}
			mutex_enter(&zfs_dev_mtx);
			zfs_major = new_major;
			zfs_minor = 0;

			mutex_exit(&zfs_dev_mtx);
		} else {
			break;
		}
		/* CONSTANTCONDITION */
	} while (1);

	return (0);
}
#endif	/* !__FreeBSD__ */

static void
atime_changed_cb(void *arg, uint64_t newval)
{
	zfsvfs_t *zfsvfs = arg;

	if (newval == TRUE) {
		zfsvfs->z_atime = TRUE;
        vfs_clearflags(zfsvfs->z_vfs, (uint64_t)MNT_NOATIME);
	} else {
		zfsvfs->z_atime = FALSE;
        vfs_setflags(zfsvfs->z_vfs, (uint64_t)MNT_NOATIME);
	}
}

#ifdef LINUX
static void
relatime_changed_cb(void *arg, uint64_t newval)
{
	((zfs_sb_t *)arg)->z_relatime = newval;
}
#endif

static void
xattr_changed_cb(void *arg, uint64_t newval)
{
	zfsvfs_t *zfsvfs = arg;

	if (newval == TRUE) {
		/* XXX locking on vfs_flag? */
        vfs_clearflags(zfsvfs->z_vfs, (uint64_t)MNT_NOUSERXATTR);
	} else {
        vfs_setflags(zfsvfs->z_vfs, (uint64_t)MNT_NOUSERXATTR);
	}
}

#if 0 // unused function
static void
acltype_changed_cb(void *arg, uint64_t newval)
{
#ifdef LINUX
	switch (newval) {
	case ZFS_ACLTYPE_OFF:
		zsb->z_acl_type = ZFS_ACLTYPE_OFF;
		zsb->z_sb->s_flags &= ~MS_POSIXACL;
		break;
	case ZFS_ACLTYPE_POSIXACL:
#ifdef CONFIG_FS_POSIX_ACL
		zsb->z_acl_type = ZFS_ACLTYPE_POSIXACL;
		zsb->z_sb->s_flags |= MS_POSIXACL;
#else
		zsb->z_acl_type = ZFS_ACLTYPE_OFF;
		zsb->z_sb->s_flags &= ~MS_POSIXACL;
#endif /* CONFIG_FS_POSIX_ACL */
		break;
	default:
		break;
	}
#endif
}
#endif

static void
blksz_changed_cb(void *arg, uint64_t newval)
{
	zfsvfs_t *zfsvfs = arg;

	if (newval < SPA_MINBLOCKSIZE ||
	    newval > SPA_MAXBLOCKSIZE || !ISP2(newval))
		newval = SPA_MAXBLOCKSIZE;

	zfsvfs->z_max_blksz = newval;
	//zfsvfs->z_vfs->mnt_stat.f_iosize = newval;
}

static void
readonly_changed_cb(void *arg, uint64_t newval)
{
	zfsvfs_t *zfsvfs = arg;
	if (newval == TRUE) {
		/* XXX locking on vfs_flag? */

        // We need to release the mtime_vp when readonly, as it will not
        // call VNOP_SYNC in RDONLY.

#if 0
        if (zfsvfs->z_mtime_vp) {
            vnode_rele(zfsvfs->z_mtime_vp);
            vnode_recycle(zfsvfs->z_mtime_vp);
            zfsvfs->z_mtime_vp = NULL;
        }
#endif
        // Flush any writes
        //vflush(mp, NULLVP, SKIPSYSTEM);

        vfs_setflags(zfsvfs->z_vfs, (uint64_t)MNT_RDONLY);
	} else {
        // FIXME, we don't re-open mtime_vp here.
        vfs_clearflags(zfsvfs->z_vfs, (uint64_t)MNT_RDONLY);
	}
}

static void
setuid_changed_cb(void *arg, uint64_t newval)
{
	zfsvfs_t *zfsvfs = arg;
	if (newval == FALSE) {
        vfs_setflags(zfsvfs->z_vfs, (uint64_t)MNT_NOSUID);
	} else {
        vfs_clearflags(zfsvfs->z_vfs, (uint64_t)MNT_NOSUID);
	}
}

static void
exec_changed_cb(void *arg, uint64_t newval)
{
	zfsvfs_t *zfsvfs = arg;
	if (newval == FALSE) {
        vfs_setflags(zfsvfs->z_vfs, (uint64_t)MNT_NOEXEC);
	} else {
        vfs_clearflags(zfsvfs->z_vfs, (uint64_t)MNT_NOEXEC);
	}
}

/*
 * The nbmand mount option can be changed at mount time.
 * We can't allow it to be toggled on live file systems or incorrect
 * behavior may be seen from cifs clients
 *
 * This property isn't registered via dsl_prop_register(), but this callback
 * will be called when a file system is first mounted
 */
#if 0 // unused function
static void
nbmand_changed_cb(void *arg, uint64_t newval)
{
#if 0
	zfsvfs_t *zfsvfs = arg;
	if (newval == FALSE) {
		vfs_clearmntopt(zfsvfs->z_vfs, MNTOPT_NBMAND);
		vfs_setmntopt(zfsvfs->z_vfs, MNTOPT_NONBMAND, NULL, 0);
	} else {
		vfs_clearmntopt(zfsvfs->z_vfs, MNTOPT_NONBMAND);
		vfs_setmntopt(zfsvfs->z_vfs, MNTOPT_NBMAND, NULL, 0);
	}
#endif
}
#endif

static void
snapdir_changed_cb(void *arg, uint64_t newval)
{
	zfsvfs_t *zfsvfs = arg;
	zfsvfs->z_show_ctldir = newval;
    dnlc_purge_vfsp(zfsvfs->z_vfs, 0);
}

static void
vscan_changed_cb(void *arg, uint64_t newval)
{
	//zfsvfs_t *zfsvfs = arg;

	//zfsvfs->z_vscan = newval;
}

static void
acl_mode_changed_cb(void *arg, uint64_t newval)
{
	zfsvfs_t *zfsvfs = arg;

	zfsvfs->z_acl_mode = newval;
}

static void
acl_inherit_changed_cb(void *arg, uint64_t newval)
{
	zfsvfs_t *zfsvfs = arg;

	zfsvfs->z_acl_inherit = newval;
}

#ifdef __APPLE__
static void
finderbrowse_changed_cb(void *arg, uint64_t newval)
{
	zfsvfs_t *zfsvfs = arg;
	if (newval == FALSE) {
        vfs_setflags(zfsvfs->z_vfs, (uint64_t)MNT_DONTBROWSE);
	} else {
        vfs_clearflags(zfsvfs->z_vfs, (uint64_t)MNT_DONTBROWSE);
	}
}
static void
ignoreowner_changed_cb(void *arg, uint64_t newval)
{
	zfsvfs_t *zfsvfs = arg;
	if (newval == FALSE) {
        vfs_clearflags(zfsvfs->z_vfs, (uint64_t)MNT_IGNORE_OWNERSHIP);
	} else {
        vfs_setflags(zfsvfs->z_vfs, (uint64_t)MNT_IGNORE_OWNERSHIP);
	}
}

static void
mimic_hfs_changed_cb(void *arg, uint64_t newval)
{
	// FIXME - what do we do in here?
	zfsvfs_t *zfsvfs = arg;
	struct vfsstatfs *vfsstatfs;
	vfsstatfs = vfs_statfs(zfsvfs->z_vfs);

	if(newval == 0) {
	    strlcpy(vfsstatfs->f_fstypename, "zfs", MFSTYPENAMELEN);
	} else {
	    strlcpy(vfsstatfs->f_fstypename, "hfs", MFSTYPENAMELEN);
	}
}

#endif

static int
zfs_register_callbacks(struct mount *vfsp)
{
	struct dsl_dataset *ds = NULL;

	objset_t *os = NULL;
	zfsvfs_t *zfsvfs = NULL;
	boolean_t readonly = B_FALSE;
	boolean_t do_readonly = B_FALSE;
	boolean_t setuid = B_FALSE;
	boolean_t do_setuid = B_FALSE;
	boolean_t exec = B_FALSE;
	boolean_t do_exec = B_FALSE;
	boolean_t devices = B_FALSE;
	boolean_t do_devices = B_FALSE;
	boolean_t xattr = B_FALSE;
	boolean_t do_xattr = B_FALSE;
	boolean_t atime = B_FALSE;
	boolean_t do_atime = B_FALSE;
	boolean_t finderbrowse = B_FALSE;
	boolean_t do_finderbrowse = B_FALSE;
	boolean_t ignoreowner = B_FALSE;
	boolean_t do_ignoreowner = B_FALSE;
	int error = 0;

	ASSERT(vfsp);
    zfsvfs = vfs_fsprivate(vfsp);
	ASSERT(zfsvfs);
	os = zfsvfs->z_os;

	/*
	 * This function can be called for a snapshot when we update snapshot's
	 * mount point, which isn't really supported.
	 */
	if (dmu_objset_is_snapshot(os))
		return (EOPNOTSUPP);

	/*
	 * The act of registering our callbacks will destroy any mount
	 * options we may have.  In order to enable temporary overrides
	 * of mount options, we stash away the current values and
	 * restore them after we register the callbacks.
	 */
#define vfs_optionisset(X, Y, Z) (vfs_flags(X)&(Y))

	if (vfs_optionisset(vfsp, MNT_RDONLY, NULL) ||
	    !spa_writeable(dmu_objset_spa(os))) {
		readonly = B_TRUE;
		do_readonly = B_TRUE;
#ifndef __APPLE__
		/* Apple has no option to pass RW to mount, ie
		 * zfs set readonly=on D ; zfs mount -o rw D
		 */
	} else if (vfs_optionisset(vfsp, MNTOPT_RW, NULL)) {
		readonly = B_FALSE;
		do_readonly = B_TRUE;
#endif
	}
	if (vfs_optionisset(vfsp, MNT_NODEV, NULL)) {
		devices = B_FALSE;
		do_devices = B_TRUE;
#ifndef __APPLE__
	} else {
        devices = B_TRUE;
        do_devices = B_TRUE;
#endif
    }
	/* xnu SETUID, not IllumOS SUID */
	if (vfs_optionisset(vfsp, MNT_NOSUID, NULL)) {
		setuid = B_FALSE;
		do_setuid = B_TRUE;
#ifndef __APPLE__
	} else {
        setuid = B_TRUE;
        do_setuid = B_TRUE;
#endif
    }
	if (vfs_optionisset(vfsp, MNT_NOEXEC, NULL)) {
		exec = B_FALSE;
		do_exec = B_TRUE;
#ifndef __APPLE__
	} else {
		exec = B_TRUE;
		do_exec = B_TRUE;
#endif
	}
	if (vfs_optionisset(vfsp, MNT_NOUSERXATTR, NULL)) {
		xattr = B_FALSE;
		do_xattr = B_TRUE;
#ifndef __APPLE__
	} else {
		xattr = B_TRUE;
		do_xattr = B_TRUE;
#endif
	}
	if (vfs_optionisset(vfsp, MNT_NOATIME, NULL)) {
		atime = B_FALSE;
		do_atime = B_TRUE;
#ifndef __APPLE__
	} else {
		atime = B_TRUE;
		do_atime = B_TRUE;
#endif
	}
	if (vfs_optionisset(vfsp, MNT_DONTBROWSE, NULL)) {
		finderbrowse = B_FALSE;
		do_finderbrowse = B_TRUE;
#ifndef __APPLE__
	} else {
		finderbrowse = B_TRUE;
		do_finderbrowse = B_TRUE;
#endif
	}
	if (vfs_optionisset(vfsp, MNT_IGNORE_OWNERSHIP, NULL)) {
		ignoreowner = B_TRUE;
		do_ignoreowner = B_TRUE;
#ifndef __APPLE__
	} else {
		ignoreowner = B_FALSE;
		do_ignoreowner = B_TRUE;
#endif
	}

	/*
	 * nbmand is a special property.  It can only be changed at
	 * mount time.
	 *
	 * This is weird, but it is documented to only be changeable
	 * at mount time.
	 */
#ifdef __LINUX__
	uint64_t nbmand = 0;

	if (vfs_optionisset(vfsp, MNTOPT_NONBMAND, NULL)) {
		nbmand = B_FALSE;
	} else if (vfs_optionisset(vfsp, MNTOPT_NBMAND, NULL)) {
		nbmand = B_TRUE;
	} else {
		char osname[MAXNAMELEN];

		dmu_objset_name(os, osname);
		if (error = dsl_prop_get_integer(osname, "nbmand", &nbmand,
		    NULL)) {
			return (error);
		}
	}
#endif

	/*
	 * Register property callbacks.
	 *
	 * It would probably be fine to just check for i/o error from
	 * the first prop_register(), but I guess I like to go
	 * overboard...
	 */
	ds = dmu_objset_ds(os);
	dsl_pool_config_enter(dmu_objset_pool(os), FTAG);
	error = dsl_prop_register(ds,

	    zfs_prop_to_name(ZFS_PROP_ATIME), atime_changed_cb, zfsvfs);
	error = error ? error : dsl_prop_register(ds,
	    zfs_prop_to_name(ZFS_PROP_XATTR), xattr_changed_cb, zfsvfs);
	error = error ? error : dsl_prop_register(ds,
	    zfs_prop_to_name(ZFS_PROP_RECORDSIZE), blksz_changed_cb, zfsvfs);
	error = error ? error : dsl_prop_register(ds,
	    zfs_prop_to_name(ZFS_PROP_READONLY), readonly_changed_cb, zfsvfs);
#ifdef illumos
	error = error ? error : dsl_prop_register(ds,
	    zfs_prop_to_name(ZFS_PROP_DEVICES), devices_changed_cb, zfsvfs);
#endif
	error = error ? error : dsl_prop_register(ds,
	    zfs_prop_to_name(ZFS_PROP_SETUID), setuid_changed_cb, zfsvfs);
	error = error ? error : dsl_prop_register(ds,
	    zfs_prop_to_name(ZFS_PROP_EXEC), exec_changed_cb, zfsvfs);
	error = error ? error : dsl_prop_register(ds,
	    zfs_prop_to_name(ZFS_PROP_SNAPDIR), snapdir_changed_cb, zfsvfs);
    // This appears to be PROP_PRIVATE, investigate if we want this
    // ZOL calls this ACLTYPE
	error = error ? error : dsl_prop_register(ds,
        zfs_prop_to_name(ZFS_PROP_ACLMODE), acl_mode_changed_cb, zfsvfs);
	error = error ? error : dsl_prop_register(ds,
	    zfs_prop_to_name(ZFS_PROP_ACLINHERIT), acl_inherit_changed_cb,
	    zfsvfs);
	error = error ? error : dsl_prop_register(ds,
	    zfs_prop_to_name(ZFS_PROP_VSCAN), vscan_changed_cb, zfsvfs);
#ifdef __APPLE__
	error = error ? error : dsl_prop_register(ds,
	    zfs_prop_to_name(ZFS_PROP_APPLE_BROWSE), finderbrowse_changed_cb, zfsvfs);
	error = error ? error : dsl_prop_register(ds,
	    zfs_prop_to_name(ZFS_PROP_APPLE_IGNOREOWNER), ignoreowner_changed_cb, zfsvfs);
	error = error ? error : dsl_prop_register(ds,
	    zfs_prop_to_name(ZFS_PROP_APPLE_MIMIC_HFS), mimic_hfs_changed_cb, zfsvfs);
#endif
	dsl_pool_config_exit(dmu_objset_pool(os), FTAG);
	if (error)
		goto unregister;

	if (do_readonly)
		readonly_changed_cb(zfsvfs, readonly);
#if 0
	/*
	 * Invoke our callbacks to restore temporary mount options.
	 */
	if (do_readonly)
		readonly_changed_cb(zfsvfs, readonly);
	if (do_setuid)
		setuid_changed_cb(zfsvfs, setuid);
	if (do_exec)
		exec_changed_cb(zfsvfs, exec);
	if (do_xattr)
		xattr_changed_cb(zfsvfs, xattr);
	if (do_atime)
		atime_changed_cb(zfsvfs, atime);
	if (do_finderbrowse)
		finderbrowse_changed_cb(zfsvfs, finderbrowse);
	if (do_ignoreowner)
		ignoreowner_changed_cb(zfsvfs, ignoreowner);

	nbmand_changed_cb(zfsvfs, nbmand);
#endif

	return (0);

unregister:
	/*
	 * We may attempt to unregister some callbacks that are not
	 * registered, but this is OK; it will simply return ENOMSG,
	 * which we will ignore.
	 */
	(void) dsl_prop_unregister(ds, zfs_prop_to_name(ZFS_PROP_ATIME),
	    atime_changed_cb, zfsvfs);
	(void) dsl_prop_unregister(ds, zfs_prop_to_name(ZFS_PROP_XATTR),
	    xattr_changed_cb, zfsvfs);
	(void) dsl_prop_unregister(ds, zfs_prop_to_name(ZFS_PROP_RECORDSIZE),
	    blksz_changed_cb, zfsvfs);
	(void) dsl_prop_unregister(ds, zfs_prop_to_name(ZFS_PROP_READONLY),
	    readonly_changed_cb, zfsvfs);
#ifdef illumos
	(void) dsl_prop_unregister(ds, zfs_prop_to_name(ZFS_PROP_DEVICES),
	    devices_changed_cb, zfsvfs);
#endif
	(void) dsl_prop_unregister(ds, zfs_prop_to_name(ZFS_PROP_SETUID),
	    setuid_changed_cb, zfsvfs);
	(void) dsl_prop_unregister(ds, zfs_prop_to_name(ZFS_PROP_EXEC),
	    exec_changed_cb, zfsvfs);
	(void) dsl_prop_unregister(ds, zfs_prop_to_name(ZFS_PROP_SNAPDIR),
	    snapdir_changed_cb, zfsvfs);
	(void) dsl_prop_unregister(ds, zfs_prop_to_name(ZFS_PROP_ACLMODE),
       acl_mode_changed_cb, zfsvfs);
	(void) dsl_prop_unregister(ds, zfs_prop_to_name(ZFS_PROP_ACLINHERIT),
	    acl_inherit_changed_cb, zfsvfs);
	(void) dsl_prop_unregister(ds, zfs_prop_to_name(ZFS_PROP_VSCAN),
	    vscan_changed_cb, zfsvfs);
#ifdef __APPLE__
	(void) dsl_prop_unregister(ds, zfs_prop_to_name(ZFS_PROP_APPLE_BROWSE),
	    finderbrowse_changed_cb, zfsvfs);
	(void) dsl_prop_unregister(ds, zfs_prop_to_name(ZFS_PROP_APPLE_IGNOREOWNER),
	    ignoreowner_changed_cb, zfsvfs);
	(void) dsl_prop_unregister(ds, zfs_prop_to_name(ZFS_PROP_APPLE_MIMIC_HFS),
	    mimic_hfs_changed_cb, zfsvfs);
#endif
	return (error);
}

static int
zfs_space_delta_cb(dmu_object_type_t bonustype, void *data,
    uint64_t *userp, uint64_t *groupp)
{
	//int error = 0;

	/*
	 * Is it a valid type of object to track?
	 */
	if (bonustype != DMU_OT_ZNODE && bonustype != DMU_OT_SA)
		return (SET_ERROR(ENOENT));

	/*
	 * If we have a NULL data pointer
	 * then assume the id's aren't changing and
	 * return EEXIST to the dmu to let it know to
	 * use the same ids
	 */
	if (data == NULL)
		return (SET_ERROR(EEXIST));

	if (bonustype == DMU_OT_ZNODE) {
		znode_phys_t *znp = data;
		*userp = znp->zp_uid;
		*groupp = znp->zp_gid;
	} else {
#if 1
		int hdrsize;
		sa_hdr_phys_t *sap = data;
		sa_hdr_phys_t sa = *sap;
		boolean_t swap = B_FALSE;

		ASSERT(bonustype == DMU_OT_SA);

		if (sa.sa_magic == 0) {
			/*
			 * This should only happen for newly created
			 * files that haven't had the znode data filled
			 * in yet.
			 */
			*userp = 0;
			*groupp = 0;
			return (0);
		}
		if (sa.sa_magic == BSWAP_32(SA_MAGIC)) {
			sa.sa_magic = SA_MAGIC;
			sa.sa_layout_info = BSWAP_16(sa.sa_layout_info);
			swap = B_TRUE;
		} else {
			VERIFY3U(sa.sa_magic, ==, SA_MAGIC);
		}

		hdrsize = sa_hdrsize(&sa);
		VERIFY3U(hdrsize, >=, sizeof (sa_hdr_phys_t));
		*userp = *((uint64_t *)((uintptr_t)data + hdrsize +
		    SA_UID_OFFSET));
		*groupp = *((uint64_t *)((uintptr_t)data + hdrsize +
		    SA_GID_OFFSET));
		if (swap) {
			*userp = BSWAP_64(*userp);
			*groupp = BSWAP_64(*groupp);
		}
#endif
	}
	return (0);
}

static void
fuidstr_to_sid(zfsvfs_t *zfsvfs, const char *fuidstr,
    char *domainbuf, int buflen, uid_t *ridp)
{
	uint64_t fuid;
	const char *domain;

	fuid = strtonum(fuidstr, NULL);

	domain = zfs_fuid_find_by_idx(zfsvfs, FUID_INDEX(fuid));
	if (domain)
		(void) strlcpy(domainbuf, domain, buflen);
	else
		domainbuf[0] = '\0';
	*ridp = FUID_RID(fuid);
}

static uint64_t
zfs_userquota_prop_to_obj(zfsvfs_t *zfsvfs, zfs_userquota_prop_t type)
{
	switch (type) {
	case ZFS_PROP_USERUSED:
		return (DMU_USERUSED_OBJECT);
	case ZFS_PROP_GROUPUSED:
		return (DMU_GROUPUSED_OBJECT);
	case ZFS_PROP_USERQUOTA:
		return (zfsvfs->z_userquota_obj);
	case ZFS_PROP_GROUPQUOTA:
		return (zfsvfs->z_groupquota_obj);
    default:
		return (SET_ERROR(ENOTSUP));
        break;
	}
	return (0);
}

int
zfs_userspace_many(zfsvfs_t *zfsvfs, zfs_userquota_prop_t type,
    uint64_t *cookiep, void *vbuf, uint64_t *bufsizep)
{
	int error;
	zap_cursor_t zc;
	zap_attribute_t za;
	zfs_useracct_t *buf = vbuf;
	uint64_t obj;

	if (!dmu_objset_userspace_present(zfsvfs->z_os))
		return (SET_ERROR(ENOTSUP));

	obj = zfs_userquota_prop_to_obj(zfsvfs, type);
	if (obj == 0) {
		*bufsizep = 0;
		return (0);
	}

	for (zap_cursor_init_serialized(&zc, zfsvfs->z_os, obj, *cookiep);
	    (error = zap_cursor_retrieve(&zc, &za)) == 0;
	    zap_cursor_advance(&zc)) {
		if ((uintptr_t)buf - (uintptr_t)vbuf + sizeof (zfs_useracct_t) >
		    *bufsizep)
			break;

		fuidstr_to_sid(zfsvfs, za.za_name,
		    buf->zu_domain, sizeof (buf->zu_domain), &buf->zu_rid);

		buf->zu_space = za.za_first_integer;
		buf++;
	}
	if (error == ENOENT)
		error = 0;

	ASSERT3U((uintptr_t)buf - (uintptr_t)vbuf, <=, *bufsizep);
	*bufsizep = (uintptr_t)buf - (uintptr_t)vbuf;
	*cookiep = zap_cursor_serialize(&zc);
	zap_cursor_fini(&zc);
	return (error);
}

/*
 * buf must be big enough (eg, 32 bytes)
 */
static int
id_to_fuidstr(zfsvfs_t *zfsvfs, const char *domain, uid_t rid,
    char *buf, boolean_t addok)
{
	uint64_t fuid;
	int domainid = 0;

	if (domain && domain[0]) {
		domainid = zfs_fuid_find_by_domain(zfsvfs, domain, NULL, addok);
		if (domainid == -1)
			return (SET_ERROR(ENOENT));
	}
	fuid = FUID_ENCODE(domainid, rid);
	(void) snprintf(buf, 32, "%llx", (longlong_t)fuid);
	return (0);
}

int
zfs_userspace_one(zfsvfs_t *zfsvfs, zfs_userquota_prop_t type,
    const char *domain, uint64_t rid, uint64_t *valp)
{
	char buf[32];
	int err;
	uint64_t obj;

	*valp = 0;

	if (!dmu_objset_userspace_present(zfsvfs->z_os))
		return (SET_ERROR(ENOTSUP));

	obj = zfs_userquota_prop_to_obj(zfsvfs, type);
	if (obj == 0)
		return (0);

	err = id_to_fuidstr(zfsvfs, domain, rid, buf, B_FALSE);
	if (err)
		return (err);

	err = zap_lookup(zfsvfs->z_os, obj, buf, 8, 1, valp);
	if (err == ENOENT)
		err = 0;
	return (err);
}

int
zfs_set_userquota(zfsvfs_t *zfsvfs, zfs_userquota_prop_t type,
    const char *domain, uint64_t rid, uint64_t quota)
{
	char buf[32];
	int err;
	dmu_tx_t *tx;
	uint64_t *objp;
	boolean_t fuid_dirtied;

	if (type != ZFS_PROP_USERQUOTA && type != ZFS_PROP_GROUPQUOTA)
		return (SET_ERROR(EINVAL));

	if (zfsvfs->z_version < ZPL_VERSION_USERSPACE)
		return (SET_ERROR(ENOTSUP));

	objp = (type == ZFS_PROP_USERQUOTA) ? &zfsvfs->z_userquota_obj :
	    &zfsvfs->z_groupquota_obj;

	err = id_to_fuidstr(zfsvfs, domain, rid, buf, B_TRUE);
	if (err)
		return (err);
	fuid_dirtied = zfsvfs->z_fuid_dirty;

	tx = dmu_tx_create(zfsvfs->z_os);
	dmu_tx_hold_zap(tx, *objp ? *objp : DMU_NEW_OBJECT, B_TRUE, NULL);
	if (*objp == 0) {
		dmu_tx_hold_zap(tx, MASTER_NODE_OBJ, B_TRUE,
		    zfs_userquota_prop_prefixes[type]);
	}
	if (fuid_dirtied)
		zfs_fuid_txhold(zfsvfs, tx);
	err = dmu_tx_assign(tx, TXG_WAIT);
	if (err) {
		dmu_tx_abort(tx);
		return (err);
	}

	mutex_enter(&zfsvfs->z_lock);
	if (*objp == 0) {
		*objp = zap_create(zfsvfs->z_os, DMU_OT_USERGROUP_QUOTA,
		    DMU_OT_NONE, 0, tx);
		VERIFY(0 == zap_add(zfsvfs->z_os, MASTER_NODE_OBJ,
		    zfs_userquota_prop_prefixes[type], 8, 1, objp, tx));
	}
	mutex_exit(&zfsvfs->z_lock);

	if (quota == 0) {
		err = zap_remove(zfsvfs->z_os, *objp, buf, tx);
		if (err == ENOENT)
			err = 0;
	} else {
		err = zap_update(zfsvfs->z_os, *objp, buf, 8, 1, &quota, tx);
	}
	ASSERT(err == 0);
	if (fuid_dirtied)
		zfs_fuid_sync(zfsvfs, tx);
	dmu_tx_commit(tx);
	return (err);
}

boolean_t
zfs_fuid_overquota(zfsvfs_t *zfsvfs, boolean_t isgroup, uint64_t fuid)
{
	char buf[32];
	uint64_t used, quota, usedobj, quotaobj;
	int err;

	usedobj = isgroup ? DMU_GROUPUSED_OBJECT : DMU_USERUSED_OBJECT;
	quotaobj = isgroup ? zfsvfs->z_groupquota_obj : zfsvfs->z_userquota_obj;

	if (quotaobj == 0 || zfsvfs->z_replay)
		return (B_FALSE);

	(void) snprintf(buf, sizeof(buf), "%llx", (longlong_t)fuid);
	err = zap_lookup(zfsvfs->z_os, quotaobj, buf, 8, 1, &quota);
	if (err != 0)
		return (B_FALSE);

	err = zap_lookup(zfsvfs->z_os, usedobj, buf, 8, 1, &used);
	if (err != 0)
		return (B_FALSE);
	return (used >= quota);
}

boolean_t
zfs_owner_overquota(zfsvfs_t *zfsvfs, znode_t *zp, boolean_t isgroup)
{
	uint64_t fuid;
	uint64_t quotaobj;

	quotaobj = isgroup ? zfsvfs->z_groupquota_obj : zfsvfs->z_userquota_obj;

	fuid = isgroup ? zp->z_gid : zp->z_uid;

	if (quotaobj == 0 || zfsvfs->z_replay)
		return (B_FALSE);

	return (zfs_fuid_overquota(zfsvfs, isgroup, fuid));
}

int
zfsvfs_create(const char *osname, zfsvfs_t **zfvp)
{
	objset_t *os;
	zfsvfs_t *zfsvfs;
	uint64_t zval;
	int i, error;
	uint64_t sa_obj;

	zfsvfs = kmem_zalloc(sizeof (zfsvfs_t), KM_SLEEP);

	/*
	 * We claim to always be readonly so we can open snapshots;
	 * other ZPL code will prevent us from writing to snapshots.
	 */
	error = dmu_objset_own(osname, DMU_OST_ZFS, B_TRUE, zfsvfs, &os);
	if (error) {
		kmem_free(zfsvfs, sizeof (zfsvfs_t));
		return (error);
	}

	/*
	 * Initialize the zfs-specific filesystem structure.
	 * Should probably make this a kmem cache, shuffle fields,
	 * and just bzero up to z_hold_mtx[].
	 */
	zfsvfs->z_vfs = NULL;
	zfsvfs->z_parent = zfsvfs;
	zfsvfs->z_max_blksz = SPA_MAXBLOCKSIZE;
	zfsvfs->z_show_ctldir = ZFS_SNAPDIR_VISIBLE;
	zfsvfs->z_os = os;

	error = zfs_get_zplprop(os, ZFS_PROP_VERSION, &zfsvfs->z_version);
	if (error) {
		goto out;
	} else if (zfsvfs->z_version > ZPL_VERSION) {
		error = SET_ERROR(ENOTSUP);
		goto out;
	}
	if ((error = zfs_get_zplprop(os, ZFS_PROP_NORMALIZE, &zval)) != 0)
		goto out;
	zfsvfs->z_norm = (int)zval;

	if ((error = zfs_get_zplprop(os, ZFS_PROP_UTF8ONLY, &zval)) != 0)
		goto out;
	zfsvfs->z_utf8 = (zval != 0);

	if ((error = zfs_get_zplprop(os, ZFS_PROP_CASE, &zval)) != 0)
		goto out;
	zfsvfs->z_case = (uint_t)zval;

	if ((error = zfs_get_zplprop(os, ZFS_PROP_ACLMODE, &zval)) != 0)
		goto out;
	zfsvfs->z_acl_mode = (uint_t)zval;

	zfs_get_zplprop(os, ZFS_PROP_APPLE_LASTUNMOUNT, &zval);
	zfsvfs->z_last_unmount_time = zval;
	printf("ZFS: '%s' mount using last_unmount value %lx\n",
		   osname,
		   zfsvfs->z_last_unmount_time);

	/*
	 * Fold case on file systems that are always or sometimes case
	 * insensitive.
	 */
	if (zfsvfs->z_case == ZFS_CASE_INSENSITIVE ||
	    zfsvfs->z_case == ZFS_CASE_MIXED)
		zfsvfs->z_norm |= U8_TEXTPREP_TOUPPER;

	zfsvfs->z_use_fuids = USE_FUIDS(zfsvfs->z_version, zfsvfs->z_os);
	zfsvfs->z_use_sa = USE_SA(zfsvfs->z_version, zfsvfs->z_os);

	if (zfsvfs->z_use_sa) {
		/* should either have both of these objects or none */
		error = zap_lookup(os, MASTER_NODE_OBJ, ZFS_SA_ATTRS, 8, 1,
		    &sa_obj);
		if (error)
			return (error);
	} else {
		/*
		 * Pre SA versions file systems should never touch
		 * either the attribute registration or layout objects.
		 */
		sa_obj = 0;
	}

	error = sa_setup(os, sa_obj, zfs_attr_table, ZPL_END,
	    &zfsvfs->z_attr_table);
	if (error)
		goto out;

	if (zfsvfs->z_version >= ZPL_VERSION_SA)
		sa_register_update_callback(os, zfs_sa_upgrade);

	error = zap_lookup(os, MASTER_NODE_OBJ, ZFS_ROOT_OBJ, 8, 1,
	    &zfsvfs->z_root);
	if (error)
		goto out;
	ASSERT(zfsvfs->z_root != 0);

	error = zap_lookup(os, MASTER_NODE_OBJ, ZFS_UNLINKED_SET, 8, 1,
	    &zfsvfs->z_unlinkedobj);
	if (error)
		goto out;

	error = zap_lookup(os, MASTER_NODE_OBJ,
	    zfs_userquota_prop_prefixes[ZFS_PROP_USERQUOTA],
	    8, 1, &zfsvfs->z_userquota_obj);
	if (error && error != ENOENT)
		goto out;

	error = zap_lookup(os, MASTER_NODE_OBJ,
	    zfs_userquota_prop_prefixes[ZFS_PROP_GROUPQUOTA],
	    8, 1, &zfsvfs->z_groupquota_obj);
	if (error && error != ENOENT)
		goto out;

	error = zap_lookup(os, MASTER_NODE_OBJ, ZFS_FUID_TABLES, 8, 1,
	    &zfsvfs->z_fuid_obj);
	if (error && error != ENOENT)
		goto out;

	error = zap_lookup(os, MASTER_NODE_OBJ, ZFS_SHARES_DIR, 8, 1,
	    &zfsvfs->z_shares_dir);
	if (error && error != ENOENT)
		goto out;

	mutex_init(&zfsvfs->z_znodes_lock, NULL, MUTEX_DEFAULT, NULL);
	mutex_init(&zfsvfs->z_lock, NULL, MUTEX_DEFAULT, NULL);
	mutex_init(&zfsvfs->z_reclaim_list_lock, NULL, MUTEX_DEFAULT, NULL);
	mutex_init(&zfsvfs->z_reclaim_thr_lock, NULL, MUTEX_DEFAULT, NULL);
	mutex_init(&zfsvfs->z_vnodecreate_lock, NULL, MUTEX_DEFAULT, NULL);
	cv_init(&zfsvfs->z_reclaim_thr_cv, NULL, CV_DEFAULT, NULL);
	list_create(&zfsvfs->z_all_znodes, sizeof (znode_t),
	    offsetof(znode_t, z_link_node));
	list_create(&zfsvfs->z_reclaim_znodes, sizeof (znode_t),
	    offsetof(znode_t, z_link_reclaim_node));
	list_create(&zfsvfs->z_vnodecreate_list, sizeof (struct vnodecreate),
	    offsetof(struct vnodecreate, link));
	rrw_init(&zfsvfs->z_teardown_lock, B_FALSE);
	rw_init(&zfsvfs->z_teardown_inactive_lock, NULL, RW_DEFAULT, NULL);
	rw_init(&zfsvfs->z_fuid_lock, NULL, RW_DEFAULT, NULL);
	for (i = 0; i != ZFS_OBJ_MTX_SZ; i++)
		mutex_init(&zfsvfs->z_hold_mtx[i], NULL, MUTEX_DEFAULT, NULL);

    zfsvfs->z_reclaim_thread_exit = FALSE;
	(void) thread_create(NULL, 0, vnop_reclaim_thread, zfsvfs, 0, &p0,
	    TS_RUN, minclsyspri);

	*zfvp = zfsvfs;
	return (0);

out:
	dmu_objset_disown(os, zfsvfs);
	*zfvp = NULL;
	kmem_free(zfsvfs, sizeof (zfsvfs_t));
	return (error);
}

static int
zfsvfs_setup(zfsvfs_t *zfsvfs, boolean_t mounting)
{
	int error;

	error = zfs_register_callbacks(zfsvfs->z_vfs);
	if (error)
		return (error);

	/*
	 * Set the objset user_ptr to track its zfsvfs.
	 */
	mutex_enter(&zfsvfs->z_os->os_user_ptr_lock);
	dmu_objset_set_user(zfsvfs->z_os, zfsvfs);
	mutex_exit(&zfsvfs->z_os->os_user_ptr_lock);

	zfsvfs->z_log = zil_open(zfsvfs->z_os, zfs_get_data);

	/*
	 * If we are not mounting (ie: online recv), then we don't
	 * have to worry about replaying the log as we blocked all
	 * operations out since we closed the ZIL.
	 */
	if (mounting) {

		/*
		 * During replay we remove the read only flag to
		 * allow replays to succeed.
		 */
#if 1
		if (!zfs_vnop_skip_unlinked_drain)
			if (!vfs_isrdonly(zfsvfs->z_vfs))
				zfs_unlinked_drain(zfsvfs);
#endif

		/*
		 * Parse and replay the intent log.
		 *
		 * Because of ziltest, this must be done after
		 * zfs_unlinked_drain().  (Further note: ziltest
		 * doesn't use readonly mounts, where
		 * zfs_unlinked_drain() isn't called.)  This is because
		 * ziltest causes spa_sync() to think it's committed,
		 * but actually it is not, so the intent log contains
		 * many txg's worth of changes.
		 *
		 * In particular, if object N is in the unlinked set in
		 * the last txg to actually sync, then it could be
		 * actually freed in a later txg and then reallocated
		 * in a yet later txg.  This would write a "create
		 * object N" record to the intent log.  Normally, this
		 * would be fine because the spa_sync() would have
		 * written out the fact that object N is free, before
		 * we could write the "create object N" intent log
		 * record.
		 *
		 * But when we are in ziltest mode, we advance the "open
		 * txg" without actually spa_sync()-ing the changes to
		 * disk.  So we would see that object N is still
		 * allocated and in the unlinked set, and there is an
		 * intent log record saying to allocate it.
		 */
		if (spa_writeable(dmu_objset_spa(zfsvfs->z_os))) {
			if (zil_replay_disable) {
				zil_destroy(zfsvfs->z_log, B_FALSE);
			} else {
				zfsvfs->z_replay = B_TRUE;
				zil_replay(zfsvfs->z_os, zfsvfs,
				    zfs_replay_vector);
				zfsvfs->z_replay = B_FALSE;
			}
		}
	}

	return (0);
}

extern krwlock_t zfsvfs_lock; /* in zfs_znode.c */

void
zfsvfs_free(zfsvfs_t *zfsvfs)
{
	int i;
	znode_t *zp, *next;
    dprintf("+zfsvfs_free\n");
	/*
	 * This is a barrier to prevent the filesystem from going away in
	 * zfs_znode_move() until we can safely ensure that the filesystem is
	 * not unmounted. We consider the filesystem valid before the barrier
	 * and invalid after the barrier.
	 */
	//rw_enter(&zfsvfs_lock, RW_READER);
	//rw_exit(&zfsvfs_lock);

	zfs_fuid_destroy(zfsvfs);

	/* Wait for reclaim to empty, before holding locks */
	if (!list_empty(&zfsvfs->z_all_znodes)) {
		printf("ZFS: Pushing remaining znodes to reclaim\n");
		mutex_enter(&zfsvfs->z_znodes_lock);
		for (zp = list_head(&zfsvfs->z_all_znodes);
			 zp != NULL;
			 zp = next) {

			next = list_next(&zfsvfs->z_all_znodes, zp);
			mutex_exit(&zfsvfs->z_znodes_lock);
			vnode_recycle(ZTOV(zp));
			mutex_enter(&zfsvfs->z_znodes_lock);
		}
		mutex_exit(&zfsvfs->z_znodes_lock);
	}

	int count = 0;
	while(!list_empty(&zfsvfs->z_all_znodes) ||
		  !list_empty(&zfsvfs->z_reclaim_znodes)) {
		cv_signal(&zfsvfs->z_reclaim_thr_cv);
		printf("ZFS: Waiting for reclaim to drain: %d + %d\n",
			   list_empty(&zfsvfs->z_all_znodes),
			   list_empty(&zfsvfs->z_reclaim_znodes));
		delay(hz);
		if (count++ > 10) break;
	}

    dprintf("stopping reclaim thread\n");
	mutex_enter(&zfsvfs->z_reclaim_thr_lock);
    zfsvfs->z_reclaim_thread_exit = TRUE;
	cv_signal(&zfsvfs->z_reclaim_thr_cv);
	while (zfsvfs->z_reclaim_thread_exit == TRUE)
		cv_wait(&zfsvfs->z_reclaim_thr_cv, &zfsvfs->z_reclaim_thr_lock);
	mutex_exit(&zfsvfs->z_reclaim_thr_lock);
	dprintf("Complete\n");

	mutex_destroy(&zfsvfs->z_reclaim_thr_lock);
	cv_destroy(&zfsvfs->z_reclaim_thr_cv);
    dprintf("Stopped, then releasing node.\n");

	mutex_destroy(&zfsvfs->z_znodes_lock);
	mutex_destroy(&zfsvfs->z_lock);
	mutex_destroy(&zfsvfs->z_reclaim_list_lock);
	mutex_destroy(&zfsvfs->z_vnodecreate_lock);
	list_destroy(&zfsvfs->z_all_znodes);
	list_destroy(&zfsvfs->z_reclaim_znodes);
	list_destroy(&zfsvfs->z_vnodecreate_list);
	rrw_destroy(&zfsvfs->z_teardown_lock);
	rw_destroy(&zfsvfs->z_teardown_inactive_lock);
	rw_destroy(&zfsvfs->z_fuid_lock);
	for (i = 0; i != ZFS_OBJ_MTX_SZ; i++)
		mutex_destroy(&zfsvfs->z_hold_mtx[i]);
	kmem_free(zfsvfs, sizeof (zfsvfs_t));
    dprintf("-zfsvfs_free\n");
}

static void
zfs_set_fuid_feature(zfsvfs_t *zfsvfs)
{
	zfsvfs->z_use_fuids = USE_FUIDS(zfsvfs->z_version, zfsvfs->z_os);
	if (zfsvfs->z_vfs) {
#if 0
		if (zfsvfs->z_use_fuids) {
			vfs_set_feature(zfsvfs->z_vfs, VFSFT_XVATTR);
			vfs_set_feature(zfsvfs->z_vfs, VFSFT_SYSATTR_VIEWS);
			vfs_set_feature(zfsvfs->z_vfs, VFSFT_ACEMASKONACCESS);
			vfs_set_feature(zfsvfs->z_vfs, VFSFT_ACLONCREATE);
			vfs_set_feature(zfsvfs->z_vfs, VFSFT_ACCESS_FILTER);
			vfs_set_feature(zfsvfs->z_vfs, VFSFT_REPARSE);
		} else {
			vfs_clear_feature(zfsvfs->z_vfs, VFSFT_XVATTR);
			vfs_clear_feature(zfsvfs->z_vfs, VFSFT_SYSATTR_VIEWS);
			vfs_clear_feature(zfsvfs->z_vfs, VFSFT_ACEMASKONACCESS);
			vfs_clear_feature(zfsvfs->z_vfs, VFSFT_ACLONCREATE);
			vfs_clear_feature(zfsvfs->z_vfs, VFSFT_ACCESS_FILTER);
			vfs_clear_feature(zfsvfs->z_vfs, VFSFT_REPARSE);
		}
#endif
	}
	zfsvfs->z_use_sa = USE_SA(zfsvfs->z_version, zfsvfs->z_os);
}

static int
zfs_domount(struct mount *vfsp, dev_t mount_dev, char *osname, vfs_context_t ctx)
{
	int error = 0;
	zfsvfs_t *zfsvfs;
#ifndef __APPLE__
	uint64_t recordsize, fsid_guid;
	vnode_t *vp;
#else
	uint64_t mimic_hfs = 0;
	struct timeval tv;
#endif
	int dev_mapping = 0;
	char *devname = NULL;
	dev_t rdev;

	ASSERT(vfsp);
	ASSERT(osname);

#ifdef __APPLE__
	/*
	 * If the device given is /dev/disk* notation, we need to lookup
	 * the actual DATASET name from the fake disk entries we create for
	 * iokit.
	 */
	if (osname[0] == '/') {
        devname = kmem_alloc(MAXPATHLEN, KM_SLEEP);
		strlcpy(devname, osname, MAXPATHLEN);
		if (ZFSDriver_FindDataset(osname))
			dev_mapping = 1;

		vfs_context_t context = NULL;
		struct vnode *devvp = NULLVP;

		context = vfs_context_create( spl_vfs_context_kernel() );

		if (!(error = vnode_open(devname,
								 0, 0, 0,
								 &devvp, context))) {

			if (vnode_isblk(devvp)) {
				rdev = vnode_specrdev(devvp);
			}
			vnode_close(devvp, 0, context);
		}

	}

	printf("zfs_domount map '%s' with rdev id %llx\n", osname, rdev);
#endif




	error = zfsvfs_create(osname, &zfsvfs);
	if (error)
		return (error);
	zfsvfs->z_vfs = vfsp;

#ifdef illumos
	/* Initialize the generic filesystem structure. */
	vfsp->vfs_bcount = 0;
	vfsp->vfs_data = NULL;

	if (zfs_create_unique_device(&mount_dev) == -1) {
		error = ENODEV;
		goto out;
	}
	ASSERT(vfs_devismounted(mount_dev) == 0);
#endif


#ifdef __APPLE__

	zfsvfs->z_rdev = rdev;

	/*
	 * Record the mount time (for Spotlight)
	 */
	microtime(&tv);
	zfsvfs->z_mount_time = tv.tv_sec;

	vfs_setfsprivate(vfsp, zfsvfs);
#else
	if (error = dsl_prop_get_integer(osname, "recordsize", &recordsize,
	    NULL))
		goto out;
	zfsvfs->z_vfs->vfs_bsize = SPA_MINBLOCKSIZE;
	zfsvfs->z_vfs->mnt_stat.f_iosize = recordsize;

	vfsp->vfs_data = zfsvfs;
	vfsp->mnt_flag |= MNT_LOCAL;
	vfsp->mnt_kern_flag |= MNTK_LOOKUP_SHARED;
	vfsp->mnt_kern_flag |= MNTK_SHARED_WRITES;
	vfsp->mnt_kern_flag |= MNTK_EXTENDED_SHARED;
#endif

	/*
	 * The fsid is 64 bits, composed of an 8-bit fs type, which
	 * separates our fsid from any other filesystem types, and a
	 * 56-bit objset unique ID.  The objset unique ID is unique to
	 * all objsets open on this system, provided by unique_create().
	 * The 8-bit fs type must be put in the low bits of fsid[1]
	 * because that's where other Solaris filesystems put it.
	 */

#ifdef __APPLE__
<<<<<<< HEAD

	// If we were given a /dev/disk dev, we set the fsid to what we want
	if (dev_mapping) {
		struct vfsstatfs *vfsstatfs;
		vfsstatfs = vfs_statfs(vfsp);
		vfsstatfs->f_fsid.val[0] = rdev;
		vfsstatfs->f_fsid.val[1] = vfs_typenum(vfsp);
	} else {
		// Otherwise, ask VFS to give us a random unique one.
		vfs_getnewfsid(vfsp);
=======
	error = dsl_prop_get_integer(osname, "com.apple.mimic_hfs", &mimic_hfs, NULL);
	vfs_getnewfsid(vfsp);

	if(mimic_hfs) {
	    struct vfsstatfs *vfsstatfs;
	    vfsstatfs = vfs_statfs(vfsp);
	    strlcpy(vfsstatfs->f_fstypename, "hfs", MFSTYPENAMELEN);
>>>>>>> 2f77613d
	}

#else
	fsid_guid = dmu_objset_fsid_guid(zfsvfs->z_os);
	ASSERT((fsid_guid & ~((1ULL<<56)-1)) == 0);
	vfsp->vfs_fsid.val[0] = fsid_guid;
	vfsp->vfs_fsid.val[1] = ((fsid_guid>>32) << 8) |
	    vfsp->mnt_vfc->vfc_typenum & 0xFF;
#endif

	/*
	 * Set features for file system.
	 */
	zfs_set_fuid_feature(zfsvfs);
#if 0
	if (zfsvfs->z_case == ZFS_CASE_INSENSITIVE) {
		vfs_set_feature(vfsp, VFSFT_DIRENTFLAGS);
		vfs_set_feature(vfsp, VFSFT_CASEINSENSITIVE);
		vfs_set_feature(vfsp, VFSFT_NOCASESENSITIVE);
	} else if (zfsvfs->z_case == ZFS_CASE_MIXED) {
		vfs_set_feature(vfsp, VFSFT_DIRENTFLAGS);
		vfs_set_feature(vfsp, VFSFT_CASEINSENSITIVE);
	}
	vfs_set_feature(vfsp, VFSFT_ZEROCOPY_SUPPORTED);
#endif

	if (dmu_objset_is_snapshot(zfsvfs->z_os)) {
		uint64_t pval;
		char fsname[MAXNAMELEN];
		zfsvfs_t *fs_zfsvfs;

		dmu_fsname(osname, fsname);
		error = getzfsvfs(fsname, &fs_zfsvfs);
		if (error == 0) {
			if (fs_zfsvfs->z_unmounted)
				error = SET_ERROR(EINVAL);
			VFS_RELE(fs_zfsvfs->z_vfs);
		}
		if (error) {
			printf("file system '%s' is unmounted : error %d\n",
			    fsname,
			    error);
			goto out;
		}

        //vfs_setflags(vfsp, (u_int64_t)((unsigned int)MNT_AUTOMOUNTED));

		atime_changed_cb(zfsvfs, B_FALSE);
		readonly_changed_cb(zfsvfs, B_TRUE);
		if ((error = dsl_prop_get_integer(osname, "xattr", &pval, NULL)))
			goto out;
		xattr_changed_cb(zfsvfs, pval);
		zfsvfs->z_issnap = B_TRUE;
		zfsvfs->z_os->os_sync = ZFS_SYNC_DISABLED;

		mutex_enter(&zfsvfs->z_os->os_user_ptr_lock);
		dmu_objset_set_user(zfsvfs->z_os, zfsvfs);
		mutex_exit(&zfsvfs->z_os->os_user_ptr_lock);

	} else {
		error = zfsvfs_setup(zfsvfs, B_TRUE);
	}

	vfs_mountedfrom(vfsp, dev_mapping ? devname : osname);
	if (devname) kmem_free(devname, MAXPATHLEN);

#ifdef __APPLE__

#else
	/* Grab extra reference. */
	VERIFY(VFS_ROOT(vfsp, LK_EXCLUSIVE, &vp) == 0);
	VOP_UNLOCK(vp, 0);
#endif

#if 0 // Want .zfs or not
	if (!zfsvfs->z_issnap) {
		zfsctl_create(zfsvfs);
    }
#endif
out:
	if (error) {
		dmu_objset_disown(zfsvfs->z_os, zfsvfs);
		zfsvfs_free(zfsvfs);
	} else {
		atomic_add_32(&zfs_active_fs_count, 1);
	}

	return (error);
}

void
zfs_unregister_callbacks(zfsvfs_t *zfsvfs)
{
	objset_t *os = zfsvfs->z_os;
	struct dsl_dataset *ds;

	/*
	 * Unregister properties.
	 */
	if (!dmu_objset_is_snapshot(os)) {
		ds = dmu_objset_ds(os);
		VERIFY(dsl_prop_unregister(ds, "atime", atime_changed_cb,
		    zfsvfs) == 0);

#ifdef LINUX
		VERIFY(dsl_prop_unregister(ds, "relatime", relatime_changed_cb,
		    zsb) == 0);
#endif

		VERIFY(dsl_prop_unregister(ds, "xattr", xattr_changed_cb,
		    zfsvfs) == 0);

		VERIFY(dsl_prop_unregister(ds, "recordsize", blksz_changed_cb,
		    zfsvfs) == 0);

		VERIFY(dsl_prop_unregister(ds, "readonly", readonly_changed_cb,
		    zfsvfs) == 0);

		VERIFY(dsl_prop_unregister(ds, "setuid", setuid_changed_cb,
		    zfsvfs) == 0);

		VERIFY(dsl_prop_unregister(ds, "exec", exec_changed_cb,
		    zfsvfs) == 0);

		VERIFY(dsl_prop_unregister(ds, "snapdir", snapdir_changed_cb,
		    zfsvfs) == 0);

		VERIFY(dsl_prop_unregister(ds, "aclmode", acl_mode_changed_cb,
            zfsvfs) == 0);

		VERIFY(dsl_prop_unregister(ds, "aclinherit",
		    acl_inherit_changed_cb, zfsvfs) == 0);

		VERIFY(dsl_prop_unregister(ds, "vscan",
		    vscan_changed_cb, zfsvfs) == 0);
#ifdef __APPLE__
		VERIFY(dsl_prop_unregister(ds, "com.apple.browse",
		    finderbrowse_changed_cb, zfsvfs) == 0);
		VERIFY(dsl_prop_unregister(ds, "com.apple.ignoreowner",
		    ignoreowner_changed_cb, zfsvfs) == 0);
		VERIFY(dsl_prop_unregister(ds, "com.apple.mimic_hfs",
		    mimic_hfs_changed_cb, zfsvfs) == 0);
#endif
	}
}

#ifdef SECLABEL
/*
 * Convert a decimal digit string to a uint64_t integer.
 */
static int
str_to_uint64(char *str, uint64_t *objnum)
{
	uint64_t num = 0;

	while (*str) {
		if (*str < '0' || *str > '9')
			return (EINVAL);

		num = num*10 + *str++ - '0';
	}

	*objnum = num;
	return (0);
}

/*
 * The boot path passed from the boot loader is in the form of
 * "rootpool-name/root-filesystem-object-number'. Convert this
 * string to a dataset name: "rootpool-name/root-filesystem-name".
 */
static int
zfs_parse_bootfs(char *bpath, char *outpath)
{
	char *slashp;
	uint64_t objnum;
	int error;

	if (*bpath == 0 || *bpath == '/')
		return (EINVAL);

	(void) strcpy(outpath, bpath);

	slashp = strchr(bpath, '/');

	/* if no '/', just return the pool name */
	if (slashp == NULL) {
		return (0);
	}

	/* if not a number, just return the root dataset name */
	if (str_to_uint64(slashp+1, &objnum)) {
		return (0);
	}

	*slashp = '\0';
	error = dsl_dsobj_to_dsname(bpath, objnum, outpath);
	*slashp = '/';

	return (error);
}

/*
 * Check that the hex label string is appropriate for the dataset being
 * mounted into the global_zone proper.
 *
 * Return an error if the hex label string is not default or
 * admin_low/admin_high.  For admin_low labels, the corresponding
 * dataset must be readonly.
 */
int
zfs_check_global_label(const char *dsname, const char *hexsl)
{
	if (strcasecmp(hexsl, ZFS_MLSLABEL_DEFAULT) == 0)
		return (0);
	if (strcasecmp(hexsl, ADMIN_HIGH) == 0)
		return (0);
	if (strcasecmp(hexsl, ADMIN_LOW) == 0) {
		/* must be readonly */
		uint64_t rdonly;

		if (dsl_prop_get_integer(dsname,
		    zfs_prop_to_name(ZFS_PROP_READONLY), &rdonly, NULL))
			return (SET_ERROR(EACCES));
		return (rdonly ? 0 : EACCES);
	}
	return (SET_ERROR(EACCES));
}

/*
 * zfs_mount_label_policy:
 *	Determine whether the mount is allowed according to MAC check.
 *	by comparing (where appropriate) label of the dataset against
 *	the label of the zone being mounted into.  If the dataset has
 *	no label, create one.
 *
 *	Returns:
 *		 0 :	access allowed
 *		>0 :	error code, such as EACCES
 */
static int
zfs_mount_label_policy(vfs_t *vfsp, char *osname)
{
	int		error, retv;
	zone_t		*mntzone = NULL;
	ts_label_t	*mnt_tsl;
	bslabel_t	*mnt_sl;
	bslabel_t	ds_sl;
	char		ds_hexsl[MAXNAMELEN];

	retv = EACCES;				/* assume the worst */

	/*
	 * Start by getting the dataset label if it exists.
	 */
	error = dsl_prop_get(osname, zfs_prop_to_name(ZFS_PROP_MLSLABEL),
	    1, sizeof (ds_hexsl), &ds_hexsl, NULL);
	if (error)
		return (EACCES);

	/*
	 * If labeling is NOT enabled, then disallow the mount of datasets
	 * which have a non-default label already.  No other label checks
	 * are needed.
	 */
	if (!is_system_labeled()) {
		if (strcasecmp(ds_hexsl, ZFS_MLSLABEL_DEFAULT) == 0)
			return (0);
		return (EACCES);
	}

	/*
	 * Get the label of the mountpoint.  If mounting into the global
	 * zone (i.e. mountpoint is not within an active zone and the
	 * zoned property is off), the label must be default or
	 * admin_low/admin_high only; no other checks are needed.
	 */
	mntzone = zone_find_by_any_path(refstr_value(vfsp->vfs_mntpt), B_FALSE);
	if (mntzone->zone_id == GLOBAL_ZONEID) {
		uint64_t zoned;

		zone_rele(mntzone);

		if (dsl_prop_get_integer(osname,
		    zfs_prop_to_name(ZFS_PROP_ZONED), &zoned, NULL))
			return (EACCES);
		if (!zoned)
			return (zfs_check_global_label(osname, ds_hexsl));
		else
			/*
			 * This is the case of a zone dataset being mounted
			 * initially, before the zone has been fully created;
			 * allow this mount into global zone.
			 */
			return (0);
	}

	mnt_tsl = mntzone->zone_slabel;
	ASSERT(mnt_tsl != NULL);
	label_hold(mnt_tsl);
	mnt_sl = label2bslabel(mnt_tsl);

	if (strcasecmp(ds_hexsl, ZFS_MLSLABEL_DEFAULT) == 0) {
		/*
		 * The dataset doesn't have a real label, so fabricate one.
		 */
		char *str = NULL;

		if (l_to_str_internal(mnt_sl, &str) == 0 &&
		    dsl_prop_set_string(osname,
		    zfs_prop_to_name(ZFS_PROP_MLSLABEL),
		    ZPROP_SRC_LOCAL, str) == 0)
			retv = 0;
		if (str != NULL)
			kmem_free(str, strlen(str) + 1);
	} else if (hexstr_to_label(ds_hexsl, &ds_sl) == 0) {
		/*
		 * Now compare labels to complete the MAC check.  If the
		 * labels are equal then allow access.  If the mountpoint
		 * label dominates the dataset label, allow readonly access.
		 * Otherwise, access is denied.
		 */
		if (blequal(mnt_sl, &ds_sl))
			retv = 0;
		else if (bldominates(mnt_sl, &ds_sl)) {
			vfs_setmntopt(vfsp, MNTOPT_RO, NULL, 0);
			retv = 0;
		}
	}

	label_rele(mnt_tsl);
	zone_rele(mntzone);
	return (retv);
}
#endif	/* SECLABEL */

#ifdef OPENSOLARIS_MOUNTROOT
static int
zfs_mountroot(vfs_t *vfsp, enum whymountroot why)
{
	int error = 0;
	static int zfsrootdone = 0;
	zfsvfs_t *zfsvfs = NULL;
	znode_t *zp = NULL;
	vnode_t *vp = NULL;
	char *zfs_bootfs;
	char *zfs_devid;

	ASSERT(vfsp);

	/*
	 * The filesystem that we mount as root is defined in the
	 * boot property "zfs-bootfs" with a format of
	 * "poolname/root-dataset-objnum".
	 */
	if (why == ROOT_INIT) {
		if (zfsrootdone++)
			return (EBUSY);
		/*
		 * the process of doing a spa_load will require the
		 * clock to be set before we could (for example) do
		 * something better by looking at the timestamp on
		 * an uberblock, so just set it to -1.
		 */
		clkset(-1);

		if ((zfs_bootfs = spa_get_bootprop("zfs-bootfs")) == NULL) {
			cmn_err(CE_NOTE, "spa_get_bootfs: can not get "
			    "bootfs name");
			return (EINVAL);
		}
		zfs_devid = spa_get_bootprop("diskdevid");
		error = spa_import_rootpool(rootfs.bo_name, zfs_devid);
		if (zfs_devid)
			spa_free_bootprop(zfs_devid);
		if (error) {
			spa_free_bootprop(zfs_bootfs);
			cmn_err(CE_NOTE, "spa_import_rootpool: error %d",
			    error);
			return (error);
		}
		if (error = zfs_parse_bootfs(zfs_bootfs, rootfs.bo_name)) {
			spa_free_bootprop(zfs_bootfs);
			cmn_err(CE_NOTE, "zfs_parse_bootfs: error %d",
			    error);
			return (error);
		}

		spa_free_bootprop(zfs_bootfs);

		if (error = vfs_lock(vfsp))
			return (error);

		if (error = zfs_domount(vfsp, rootfs.bo_name)) {
			cmn_err(CE_NOTE, "zfs_domount: error %d", error);
			goto out;
		}

		zfsvfs = (zfsvfs_t *)vfsp->vfs_data;
		ASSERT(zfsvfs);
		if (error = zfs_zget(zfsvfs, zfsvfs->z_root, &zp)) {
			cmn_err(CE_NOTE, "zfs_zget: error %d", error);
			goto out;
		}

		vp = ZTOV(zp);
		mutex_enter(&vp->v_lock);
		vp->v_flag |= VROOT;
		mutex_exit(&vp->v_lock);
		rootvp = vp;

		/*
		 * Leave rootvp held.  The root file system is never unmounted.
		 */

		vfs_add((struct vnode *)0, vfsp,
		    (vfsp->vfs_flag & VFS_RDONLY) ? MS_RDONLY : 0);
out:
		vfs_unlock(vfsp);
		return (error);
	} else if (why == ROOT_REMOUNT) {
		readonly_changed_cb(vfsp->vfs_data, B_FALSE);
		vfsp->vfs_flag |= VFS_REMOUNT;

		/* refresh mount options */
		zfs_unregister_callbacks(vfsp->vfs_data);
		return (zfs_register_callbacks(vfsp));

	} else if (why == ROOT_UNMOUNT) {
		zfs_unregister_callbacks((zfsvfs_t *)vfsp->vfs_data);
		(void) zfs_sync(vfsp, 0, 0);
		return (0);
	}

	/*
	 * if "why" is equal to anything else other than ROOT_INIT,
	 * ROOT_REMOUNT, or ROOT_UNMOUNT, we do not support it.
	 */
	return (ENOTSUP);
}
#endif	/* OPENSOLARIS_MOUNTROOT */

#ifdef __LINUX__
static int
getpoolname(const char *osname, char *poolname)
{
	char *p;

	p = strchr(osname, '/');
	if (p == NULL) {
		if (strlen(osname) >= MAXNAMELEN)
			return (ENAMETOOLONG);
		(void) strlcpy(poolname, osname, MAXNAMELEN);
	} else {
		if (p - osname >= MAXNAMELEN)
			return (ENAMETOOLONG);
		(void) strncpy(poolname, osname, p - osname);
		poolname[p - osname] = '\0';
	}
	return (0);
}
#endif

/*ARGSUSED*/
int
zfs_vfs_mount(struct mount *vfsp, vnode_t *mvp /*devvp*/,
              user_addr_t data, vfs_context_t context)
{
	cred_t		*cr =  (cred_t *)vfs_context_ucred(context);
	char		*osname = NULL;
	char		*options = NULL;
	int		error = 0;
	int		canwrite;
	int		mflag;
	int		flags = 0;
	char *realosname = NULL; // If allocated.

	printf("mvp is %p : data is %p\n", mvp, data);

#ifdef __APPLE__
    struct zfs_mount_args mnt_args;
	size_t		osnamelen = 0;

    /*
     * Get the objset name (the "special" mount argument).
     */
#if 1
    if (data) {
		// 10a286 renames fspec to datasetpath

        // Clear the struct, so that "flags" is null if only given path.
        bzero(&mnt_args, sizeof(mnt_args));
        // Allocate string area
        osname = kmem_alloc(MAXPATHLEN, KM_SLEEP);

        if (vfs_context_is64bit(context)) {
            if ( (error = ddi_copyin((void *)data,
									 (caddr_t)&mnt_args, sizeof(mnt_args), 0)) )
                goto out;
        } else {
            user32_addr_t tmp;
            if ( (error = ddi_copyin((void *)data,
									 (caddr_t)&tmp, sizeof(tmp), 0)) )
                goto out;
            /* munge into LP64 addr */
            mnt_args.fspec = (char *)CAST_USER_ADDR_T(tmp);
        }

		printf("Get sttring\n");
        // Copy over the string
        if ( (error = ddi_copyinstr((const void *)mnt_args.fspec, osname,
                                MAXPATHLEN, &osnamelen)) )
            goto out;



		mflag = mnt_args.mflag;

		options = kmem_alloc(mnt_args.optlen, KM_SLEEP);

		error = copyin((user_addr_t)mnt_args.optptr, (caddr_t)options,
					   mnt_args.optlen);
    }


#else

	bzero(&mnt_args, sizeof(mnt_args));
	bcopy(data, &mnt_args, sizeof(mnt_args));
	osname = kmem_alloc(MAXPATHLEN, KM_SLEEP);
	strlcpy(osname, mnt_args.fspec, MAXPATHLEN);

	mflag = mnt_args.mflag;
	options = kmem_alloc(mnt_args.optlen, KM_SLEEP);
	strlcpy(options, mnt_args.optptr, mnt_args.optlen);

#endif

<<<<<<< HEAD
=======
	error = ddi_copyin((const void *)mnt_args.optptr, (caddr_t)options,
					   mnt_args.optlen, 0);
>>>>>>> 2f77613d

	printf("vfs_mount: fspec '%s' : mflag %04llx : optptr %p : optlen %d :"
	    " options %s\n",
	    mnt_args.fspec,
	    mnt_args.mflag,
	    mnt_args.optptr,
	    mnt_args.optlen,
	    options);

	(void) dnlc_purge_vfsp(vfsp, 0);

	if (mflag & MS_RDONLY)
		flags |= MNT_RDONLY;

	if (mflag & MS_OVERLAY)
		flags |= MNT_UNION;

	if (mflag & MS_FORCE)
		flags |= MNT_FORCE;

	if (mflag & MS_REMOUNT)
		flags |= MNT_UPDATE;

	vfs_setflags(vfsp, (uint64_t)flags);

#endif

#ifdef illumos
	if (mvp->v_type != VDIR)
		return (ENOTDIR);

	mutex_enter(&mvp->v_lock);
	if ((uap->flags & MS_REMOUNT) == 0 &&
	    (uap->flags & MS_OVERLAY) == 0 &&
	    (mvp->v_count != 1 || (mvp->v_flag & VROOT))) {
		mutex_exit(&mvp->v_lock);
		return (EBUSY);
	}
	mutex_exit(&mvp->v_lock);

	/*
	 * ZFS does not support passing unparsed data in via MS_DATA.
	 * Users should use the MS_OPTIONSTR interface; this means
	 * that all option parsing is already done and the options struct
	 * can be interrogated.
	 */
	if ((uap->flags & MS_DATA) && uap->datalen > 0)
#endif

#if __FreeBSD__
	if (!prison_allow(td->td_ucred, PR_ALLOW_MOUNT_ZFS))
		return (EPERM);

	if (vfs_getopt(vfsp->mnt_optnew, "from", (void **)&osname, NULL))
		return (EINVAL);
#endif	/* ! illumos */

	/*
	 * If full-owner-access is enabled and delegated administration is
	 * turned on, we must set nosuid.
	 */
#if 0
	if (zfs_super_owner &&
	    dsl_deleg_access(osname, ZFS_DELEG_PERM_MOUNT, cr) != ECANCELED) {
		secpolicy_fs_mount_clearopts(cr, vfsp);
	}
#endif

	/*
	 * Check for mount privilege?
	 *
	 * If we don't have privilege then see if
	 * we have local permission to allow it
	 */
	error = secpolicy_fs_mount(cr, mvp, vfsp);
	if (error) {
		if (dsl_deleg_access(osname, ZFS_DELEG_PERM_MOUNT, cr) != 0)
			goto out;

#if 0
		if (!(vfsp->vfs_flag & MS_REMOUNT)) {
			vattr_t		vattr;

			/*
			 * Make sure user is the owner of the mount point
			 * or has sufficient privileges.
			 */

			vattr.va_mask = AT_UID;

			vn_lock(mvp, LK_SHARED | LK_RETRY);
			if (VOP_GETATTR(mvp, &vattr, cr)) {
				VOP_UNLOCK(mvp, 0);
				goto out;
			}

			if (secpolicy_vnode_owner(mvp, cr, vattr.va_uid) != 0 &&
			    VOP_ACCESS(mvp, VWRITE, cr, td) != 0) {
				VOP_UNLOCK(mvp, 0);
				goto out;
			}
			VOP_UNLOCK(mvp, 0);
		}
#endif
		secpolicy_fs_mount_clearopts(cr, vfsp);
	}

	/*
	 * Refuse to mount a filesystem if we are in a local zone and the
	 * dataset is not visible.
	 */
	if (!INGLOBALZONE(curthread) &&
	    (!zone_dataset_visible(osname, &canwrite) || !canwrite)) {
		error = EPERM;
		goto out;
	}

#ifdef SECLABEL
	error = zfs_mount_label_policy(vfsp, osname);
	if (error)
		goto out;
#endif

#ifndef __APPLE__
	vfsp->vfs_flag |= MNT_NFS4ACLS;

	/*
	 * When doing a remount, we simply refresh our temporary properties
	 * according to those options set in the current VFS options.
	 */
	if (vfsp->vfs_flag & MS_REMOUNT) {
		/* refresh mount options */
		zfs_unregister_callbacks(vfsp->vfs_data);
		error = zfs_register_callbacks(vfsp);
		goto out;
	}

	/* Initial root mount: try hard to import the requested root pool. */
	if ((vfsp->vfs_flag & MNT_ROOTFS) != 0 &&
	    (vfsp->vfs_flag & MNT_UPDATE) == 0) {
		char pname[MAXNAMELEN];

		error = getpoolname(osname, pname);
		if (error == 0)
			error = spa_import_rootpool(pname);
		if (error)
			goto out;
	}
#endif


	error = zfs_domount(vfsp, 0, osname, context);


#ifdef sun
	/*
	 * Add an extra VFS_HOLD on our parent vfs so that it can't
	 * disappear due to a forced unmount.
	 */
	if (error == 0 && ((zfsvfs_t *)vfsp->vfs_data)->z_issnap)
		VFS_HOLD(mvp->v_vfsp);
#endif	/* sun */

#ifdef __APPLE__
	if (error)
		printf("zfs_vfs_mount: error %d\n", error);
	if (error == 0) {
		zfsvfs_t *zfsvfs =vfs_fsprivate(vfsp);
		uint64_t value;

		/* It appears Spotlight makes certain assumptions if we enable VOLFS
		 */
        vfs_setflags(vfsp, (u_int64_t)((unsigned int)MNT_DOVOLFS));
        vfs_setflags(vfsp, (u_int64_t)((unsigned int)MNT_JOURNALED));

		/* Indicate to VFS that we support ACLs. */
		vfs_setextendedsecurity(vfsp);

		/* Advisory locking should be handled at the VFS layer */
		vfs_setlocklocal(vfsp);

	}
#endif /* __APPLE__ */


out:
#ifdef __APPLE__
	if (osname)
		kmem_free(osname, MAXPATHLEN);

	if (options)
		kmem_free(options, mnt_args.optlen);
#endif
	return (error);
}



int
zfs_vfs_getattr(struct mount *mp, struct vfs_attr *fsap, __unused vfs_context_t context)
{
    zfsvfs_t *zfsvfs = vfs_fsprivate(mp);
	uint64_t refdbytes, availbytes, usedobjs, availobjs;

    dprintf("vfs_getattr\n");

	ZFS_ENTER(zfsvfs);

	dmu_objset_space(zfsvfs->z_os,
	    &refdbytes, &availbytes, &usedobjs, &availobjs);

	VFSATTR_RETURN(fsap, f_objcount, usedobjs);
	VFSATTR_RETURN(fsap, f_maxobjcount, 0x7fffffffffffffff);
	/*
	 * Carbon depends on f_filecount and f_dircount so
	 * make up some values based on total objects.
	 */
	VFSATTR_RETURN(fsap, f_filecount, usedobjs - (usedobjs / 4));
	VFSATTR_RETURN(fsap, f_dircount, usedobjs / 4);

	/*
	 * The underlying storage pool actually uses multiple block sizes.
	 * We report the fragsize as the smallest block size we support,
	 * and we report our blocksize as the filesystem's maximum blocksize.
	 */
	VFSATTR_RETURN(fsap, f_bsize, 1UL << SPA_MINBLOCKSHIFT);
	VFSATTR_RETURN(fsap, f_iosize, zfsvfs->z_max_blksz);

	/*
	 * The following report "total" blocks of various kinds in the
	 * file system, but reported in terms of f_frsize - the
	 * "fragment" size.
	 */
	VFSATTR_RETURN(fsap, f_blocks,
	               (u_int64_t)((refdbytes + availbytes) >> SPA_MINBLOCKSHIFT));
	VFSATTR_RETURN(fsap, f_bfree, (u_int64_t)(availbytes >> SPA_MINBLOCKSHIFT));
	VFSATTR_RETURN(fsap, f_bavail, fsap->f_bfree);  /* no root reservation */
	VFSATTR_RETURN(fsap, f_bused, fsap->f_blocks - fsap->f_bfree);

	/*
	 * statvfs() should really be called statufs(), because it assumes
	 * static metadata.  ZFS doesn't preallocate files, so the best
	 * we can do is report the max that could possibly fit in f_files,
	 * and that minus the number actually used in f_ffree.
	 * For f_ffree, report the smaller of the number of object available
	 * and the number of blocks (each object will take at least a block).
	 */
	VFSATTR_RETURN(fsap, f_ffree, (u_int64_t)MIN(availobjs, fsap->f_bfree));
	VFSATTR_RETURN(fsap, f_files,  fsap->f_ffree + usedobjs);

	if (VFSATTR_IS_ACTIVE(fsap, f_fsid)) {
		fsap->f_fsid.val[0] = zfsvfs->z_rdev;
		fsap->f_fsid.val[1] = vfs_typenum(mp);
		VFSATTR_SET_SUPPORTED(fsap, f_fsid);
		//VFSATTR_RETURN(fsap, f_fsid, vfs_statfs(mp)->f_fsid);
	}
	if (VFSATTR_IS_ACTIVE(fsap, f_capabilities)) {
		fsap->f_capabilities.capabilities[VOL_CAPABILITIES_FORMAT] =
			VOL_CAP_FMT_PERSISTENTOBJECTIDS |
			VOL_CAP_FMT_HARDLINKS |      // ZFS
			VOL_CAP_FMT_SPARSE_FILES |   // ZFS
			VOL_CAP_FMT_2TB_FILESIZE |   // ZFS
			VOL_CAP_FMT_JOURNAL | VOL_CAP_FMT_JOURNAL_ACTIVE | // ZFS
			VOL_CAP_FMT_SYMBOLICLINKS |  // msdos..
			VOL_CAP_FMT_NO_ROOT_TIMES |
			VOL_CAP_FMT_CASE_PRESERVING |
			VOL_CAP_FMT_FAST_STATFS |
			VOL_CAP_FMT_PATH_FROM_ID |
			VOL_CAP_FMT_64BIT_OBJECT_IDS |
			VOL_CAP_FMT_HIDDEN_FILES ;
		fsap->f_capabilities.capabilities[VOL_CAPABILITIES_INTERFACES] =
			VOL_CAP_INT_ATTRLIST |          // ZFS
			VOL_CAP_INT_NFSEXPORT |         // ZFS
			VOL_CAP_INT_EXTENDED_SECURITY | // ZFS
#if NAMEDSTREAMS
			VOL_CAP_INT_NAMEDSTREAMS |      // ZFS
#endif
			VOL_CAP_INT_EXTENDED_ATTR |     // ZFS
			VOL_CAP_INT_VOL_RENAME |        // msdos..
			VOL_CAP_INT_ADVLOCK |

			VOL_CAP_INT_EXCHANGEDATA|
			VOL_CAP_INT_COPYFILE|
			VOL_CAP_INT_ALLOCATE|

			VOL_CAP_INT_FLOCK ;
		fsap->f_capabilities.capabilities[VOL_CAPABILITIES_RESERVED1] = 0;
		fsap->f_capabilities.capabilities[VOL_CAPABILITIES_RESERVED2] = 0;

		fsap->f_capabilities.valid[VOL_CAPABILITIES_FORMAT] =
			VOL_CAP_FMT_PERSISTENTOBJECTIDS |
			VOL_CAP_FMT_SYMBOLICLINKS |
			VOL_CAP_FMT_HARDLINKS |
			VOL_CAP_FMT_JOURNAL |
			VOL_CAP_FMT_JOURNAL_ACTIVE |
			VOL_CAP_FMT_NO_ROOT_TIMES |
			VOL_CAP_FMT_SPARSE_FILES |
			VOL_CAP_FMT_ZERO_RUNS |
			VOL_CAP_FMT_CASE_SENSITIVE |
			VOL_CAP_FMT_CASE_PRESERVING |
			VOL_CAP_FMT_FAST_STATFS |
			VOL_CAP_FMT_2TB_FILESIZE |
			VOL_CAP_FMT_OPENDENYMODES |
			VOL_CAP_FMT_PATH_FROM_ID |
			VOL_CAP_FMT_64BIT_OBJECT_IDS |
			VOL_CAP_FMT_HIDDEN_FILES ;
		fsap->f_capabilities.valid[VOL_CAPABILITIES_INTERFACES] =
			VOL_CAP_INT_SEARCHFS |
			VOL_CAP_INT_ATTRLIST |
			VOL_CAP_INT_NFSEXPORT |
			VOL_CAP_INT_READDIRATTR |
			VOL_CAP_INT_EXCHANGEDATA |
			VOL_CAP_INT_COPYFILE |
			VOL_CAP_INT_ALLOCATE |
			VOL_CAP_INT_VOL_RENAME |
			VOL_CAP_INT_ADVLOCK |
			VOL_CAP_INT_FLOCK |
			VOL_CAP_INT_MANLOCK ;
		fsap->f_capabilities.valid[VOL_CAPABILITIES_RESERVED1] = 0;
		fsap->f_capabilities.valid[VOL_CAPABILITIES_RESERVED2] = 0;

		/* Check if we are case-sensitive */
		if (zfsvfs->z_case == ZFS_CASE_SENSITIVE)
			fsap->f_capabilities.capabilities[VOL_CAPABILITIES_FORMAT]
				|= VOL_CAP_FMT_CASE_SENSITIVE;

		VFSATTR_SET_SUPPORTED(fsap, f_capabilities);
	}
	if (VFSATTR_IS_ACTIVE(fsap, f_attributes)) {

		fsap->f_attributes.validattr.commonattr =
			ATTR_CMN_NAME	|
			ATTR_CMN_DEVID	|
			ATTR_CMN_FSID	|
			ATTR_CMN_OBJTYPE |
			ATTR_CMN_OBJTAG	|
			ATTR_CMN_OBJID	|
			ATTR_CMN_OBJPERMANENTID |
			ATTR_CMN_PAROBJID |
			/* ATTR_CMN_SCRIPT | */
			ATTR_CMN_CRTIME |
			ATTR_CMN_MODTIME |
			ATTR_CMN_CHGTIME |
			ATTR_CMN_ACCTIME |
			/* ATTR_CMN_BKUPTIME | */
			ATTR_CMN_FNDRINFO |
			ATTR_CMN_OWNERID |
			ATTR_CMN_GRPID	|
			ATTR_CMN_ACCESSMASK |
			ATTR_CMN_FLAGS	|
			ATTR_CMN_USERACCESS |
			ATTR_CMN_EXTENDED_SECURITY |
			ATTR_CMN_UUID |
			ATTR_CMN_GRPUUID |
			0;
		fsap->f_attributes.validattr.volattr =
			ATTR_VOL_FSTYPE	|
			ATTR_VOL_SIGNATURE |
			ATTR_VOL_SIZE	|
			ATTR_VOL_SPACEFREE |
			ATTR_VOL_SPACEAVAIL |
			ATTR_VOL_MINALLOCATION |
			ATTR_VOL_ALLOCATIONCLUMP |
			ATTR_VOL_IOBLOCKSIZE |
			ATTR_VOL_OBJCOUNT |
			ATTR_VOL_FILECOUNT |
			ATTR_VOL_DIRCOUNT |
			ATTR_VOL_MAXOBJCOUNT |
			ATTR_VOL_MOUNTPOINT |
			ATTR_VOL_NAME	|
			ATTR_VOL_MOUNTFLAGS |
			ATTR_VOL_MOUNTEDDEVICE |
			/* ATTR_VOL_ENCODINGSUSED */
			ATTR_VOL_CAPABILITIES |
			ATTR_VOL_ATTRIBUTES;
		fsap->f_attributes.validattr.dirattr =
			ATTR_DIR_LINKCOUNT |
			ATTR_DIR_ENTRYCOUNT |
			ATTR_DIR_MOUNTSTATUS;
		fsap->f_attributes.validattr.fileattr =
			ATTR_FILE_LINKCOUNT |
			ATTR_FILE_TOTALSIZE |
			ATTR_FILE_ALLOCSIZE |
			/* ATTR_FILE_IOBLOCKSIZE */
			ATTR_FILE_DEVTYPE |
			/* ATTR_FILE_FORKCOUNT */
			/* ATTR_FILE_FORKLIST */
			ATTR_FILE_DATALENGTH |
			ATTR_FILE_DATAALLOCSIZE |
			ATTR_FILE_RSRCLENGTH |
			ATTR_FILE_RSRCALLOCSIZE;
		fsap->f_attributes.validattr.forkattr = 0;
		fsap->f_attributes.nativeattr.commonattr =
			ATTR_CMN_NAME	|
			ATTR_CMN_DEVID	|
			ATTR_CMN_FSID	|
			ATTR_CMN_OBJTYPE |
			ATTR_CMN_OBJTAG	|
			ATTR_CMN_OBJID	|
			ATTR_CMN_OBJPERMANENTID |
			ATTR_CMN_PAROBJID |
			/* ATTR_CMN_SCRIPT | */
			ATTR_CMN_CRTIME |
			ATTR_CMN_MODTIME |
			/* ATTR_CMN_CHGTIME | */	/* Supported but not native */
			ATTR_CMN_ACCTIME |
			/* ATTR_CMN_BKUPTIME | */
			/* ATTR_CMN_FNDRINFO | */
			ATTR_CMN_OWNERID | 	/* Supported but not native */
			ATTR_CMN_GRPID	| 	/* Supported but not native */
			ATTR_CMN_ACCESSMASK | 	/* Supported but not native */
			ATTR_CMN_FLAGS	|
			ATTR_CMN_USERACCESS |
			ATTR_CMN_EXTENDED_SECURITY |
			ATTR_CMN_UUID |
			ATTR_CMN_GRPUUID |
			0;
		fsap->f_attributes.nativeattr.volattr =
			ATTR_VOL_FSTYPE	|
			ATTR_VOL_SIGNATURE |
			ATTR_VOL_SIZE	|
			ATTR_VOL_SPACEFREE |
			ATTR_VOL_SPACEAVAIL |
			ATTR_VOL_MINALLOCATION |
			ATTR_VOL_ALLOCATIONCLUMP |
			ATTR_VOL_IOBLOCKSIZE |
			ATTR_VOL_OBJCOUNT |
			ATTR_VOL_FILECOUNT |
			ATTR_VOL_DIRCOUNT |
			ATTR_VOL_MAXOBJCOUNT |
			ATTR_VOL_MOUNTPOINT |
			ATTR_VOL_NAME	|
			ATTR_VOL_MOUNTFLAGS |
			ATTR_VOL_MOUNTEDDEVICE |
			/* ATTR_VOL_ENCODINGSUSED */
			ATTR_VOL_CAPABILITIES |
			ATTR_VOL_ATTRIBUTES;
		fsap->f_attributes.nativeattr.dirattr = 0;
		fsap->f_attributes.nativeattr.fileattr =
			/* ATTR_FILE_LINKCOUNT | */	/* Supported but not native */
			ATTR_FILE_TOTALSIZE |
			ATTR_FILE_ALLOCSIZE |
			/* ATTR_FILE_IOBLOCKSIZE */
			ATTR_FILE_DEVTYPE |
			/* ATTR_FILE_FORKCOUNT */
			/* ATTR_FILE_FORKLIST */
			ATTR_FILE_DATALENGTH |
			ATTR_FILE_DATAALLOCSIZE |
			ATTR_FILE_RSRCLENGTH |
			ATTR_FILE_RSRCALLOCSIZE;
		fsap->f_attributes.nativeattr.forkattr = 0;

		VFSATTR_SET_SUPPORTED(fsap, f_attributes);
	}
	if (VFSATTR_IS_ACTIVE(fsap, f_create_time)) {
		char osname[MAXNAMELEN];
		uint64_t value;

		// Get dataset name
		dmu_objset_name(zfsvfs->z_os, osname);
		dsl_prop_get_integer(osname, "CREATION",
							 &value, NULL);
		fsap->f_create_time.tv_sec  = value;
		fsap->f_create_time.tv_nsec = 0;
		VFSATTR_SET_SUPPORTED(fsap, f_create_time);
		printf("ZFS: Creation time %llu\n",
			   value);
	}
	if (VFSATTR_IS_ACTIVE(fsap, f_modify_time)) {
        timestruc_t  now;
        uint64_t        mtime[2];

        gethrestime(&now);
        ZFS_TIME_ENCODE(&now, mtime);
        //fsap->f_modify_time = mtime;
        ZFS_TIME_DECODE(&fsap->f_modify_time, mtime);

		VFSATTR_SET_SUPPORTED(fsap, f_modify_time);
	}
	/*
	 * For Carbon compatibility, pretend to support this legacy/unused
	 * attribute
	 */
	if (VFSATTR_IS_ACTIVE(fsap, f_backup_time)) {
		fsap->f_backup_time.tv_sec = 0;
		fsap->f_backup_time.tv_nsec = 0;
		VFSATTR_SET_SUPPORTED(fsap, f_backup_time);
	}

	if (VFSATTR_IS_ACTIVE(fsap, f_vol_name)) {
		/*
		 * Finder volume name is set to the basename of the mountpoint path,
		 * unless the mountpoint path is "/" or NULL, in which case we use
		 * the f_mntfromname, such as "MyPool/mydataset"
		 */
		char *volname = strrchr(vfs_statfs(zfsvfs->z_vfs)->f_mntonname, '/');
		if (volname && (*(&volname[1]) != '\0')) {
            strlcpy(fsap->f_vol_name, &volname[1], MAXPATHLEN);
		} else {
			strlcpy(fsap->f_vol_name, vfs_statfs(zfsvfs->z_vfs)->f_mntfromname,
				MAXPATHLEN);
		}

		VFSATTR_SET_SUPPORTED(fsap, f_vol_name);
		dprintf("vfs_getattr: volume name '%s'\n", fsap->f_vol_name);
	}
	if (!zfsvfs->z_issnap) {
		VFSATTR_RETURN(fsap, f_fssubtype, 0);
	} else {
		VFSATTR_RETURN(fsap, f_fssubtype, 2);
	}
<<<<<<< HEAD
=======

	/* If we are mimicing, we need to let userland know we are really ZFS */
	VFSATTR_RETURN(fsap, f_fssubtype, MNTTYPE_ZFS_SUBTYPE);

>>>>>>> 2f77613d
    /* According to joshade over at
     * https://github.com/joshado/liberate-applefileserver/blob/master/liberate.m
     * the following values need to be returned for it to be considered
     * by Apple's AFS.
     */
	VFSATTR_RETURN(fsap, f_signature, 18475);  /*  */
	VFSATTR_RETURN(fsap, f_carbon_fsid, 0);


    // Make up a UUID here, based on the name
	if (VFSATTR_IS_ACTIVE(fsap, f_uuid)) {
        MD5_CTX  md5c;
		char osname[MAXNAMELEN];

		// Get dataset name
		dmu_objset_name(zfsvfs->z_os, osname);

        char *fromname = osname;
        MD5Init( &md5c );
        MD5Update( &md5c, fromname, strlen(fromname));
        MD5Final( fsap->f_uuid, &md5c );
        VFSATTR_SET_SUPPORTED(fsap, f_uuid);
		printf("Returning '%s' uuid '%02x%02x%02x%02x'\n", fromname,
			   fsap->f_uuid[0],
			   fsap->f_uuid[1],
			   fsap->f_uuid[2],
			   fsap->f_uuid[3]);
    }
	uint64_t missing = 0;
	missing = (fsap->f_active ^ (fsap->f_active & fsap->f_supported));
	if ( missing != 0) {
		dprintf("vfs_getattr:: asked %08llx replied %08llx       missing %08llx\n",
			   fsap->f_active, fsap->f_supported,
			   missing);
	}

	ZFS_EXIT(zfsvfs);

	dprintf("vfs_getattr: asked %08x replied %08x       missing %08x\n",
			fsap->f_active, fsap->f_supported,
			fsap->f_active ^ (fsap->f_active & fsap->f_supported));

	return (0);
}

int
zfs_vnode_lock(vnode_t *vp, int flags)
{
	int error;

	ASSERT(vp != NULL);

	error = vn_lock(vp, flags);
	return (error);
}

int
zfs_vfs_root(struct mount *mp, vnode_t **vpp, __unused vfs_context_t context)
{
	zfsvfs_t *zfsvfs = vfs_fsprivate(mp);
	znode_t *rootzp;
	int error;

	ZFS_ENTER_NOERROR(zfsvfs);

	error = zfs_zget(zfsvfs, zfsvfs->z_root, &rootzp);
	if (error == 0) {
		*vpp = ZTOV(rootzp);
	}

	ZFS_EXIT(zfsvfs);

#if 0
	if (error == 0) {
		error = zfs_vnode_lock(*vpp, 0);
		if (error == 0)
			(*vpp)->v_vflag |= VV_ROOT;
	}
#endif
	if (error != 0)
		*vpp = NULL;

	return (error);
}

/*
 * Teardown the zfsvfs::z_os.
 *
 * Note, if 'unmounting' if FALSE, we return with the 'z_teardown_lock'
 * and 'z_teardown_inactive_lock' held.
 */
extern uint64_t vnop_num_reclaims;
static int
zfsvfs_teardown(zfsvfs_t *zfsvfs, boolean_t unmounting)
{
	znode_t	*zp;
   /*
     * We have experienced deadlocks with dmu_recv_end happening between
     * suspend_fs() and resume_fs(). Clearly something is not quite ready
     * so we will wait for pools to be synced first.
     * It could also be related to the reclaim-list size.
     * This is considered a temporary solution until we can work out
     * the full issue.
     */

 	/*
	 * If someone has not already unmounted this file system,
	 * drain the iput_taskq to ensure all active references to the
	 * zfs_sb_t have been handled only then can it be safely destroyed.
	 */
	if (zfsvfs->z_os)
		taskq_wait(dsl_pool_vnrele_taskq(dmu_objset_pool(zfsvfs->z_os)));


	/* Wait for reclaim to empty, before holding locks, but only
	 * if we are unmounting, otherwise suspend will delay */
	int count = 0;
	while(unmounting && (!list_empty(&zfsvfs->z_all_znodes) ||
					  !list_empty(&zfsvfs->z_reclaim_znodes))) {
		cv_signal(&zfsvfs->z_reclaim_thr_cv);
		printf("ZFS:Waiting for reclaim to drain: %d + %d\n",
			   list_empty(&zfsvfs->z_all_znodes),
			   list_empty(&zfsvfs->z_reclaim_znodes));
		delay(hz);
		if (count++ > 10) break;
	}

	rrw_enter(&zfsvfs->z_teardown_lock, RW_WRITER, FTAG);

	if (!unmounting) {
		/*
		 * We purge the parent filesystem's vfsp as the parent
		 * filesystem and all of its snapshots have their vnode's
		 * v_vfsp set to the parent's filesystem's vfsp.  Note,
		 * 'z_parent' is self referential for non-snapshots.
		 */
		(void) dnlc_purge_vfsp(zfsvfs->z_parent->z_vfs, 0);
#ifdef FREEBSD_NAMECACHE
		cache_purgevfs(zfsvfs->z_parent->z_vfs);
#endif
	}

	/*
	 * Close the zil. NB: Can't close the zil while zfs_inactive
	 * threads are blocked as zil_close can call zfs_inactive.
	 */
	if (zfsvfs->z_log) {
		zil_close(zfsvfs->z_log);
		zfsvfs->z_log = NULL;
	}

	rw_enter(&zfsvfs->z_teardown_inactive_lock, RW_WRITER);

	/*
	 * If we are not unmounting (ie: online recv) and someone already
	 * unmounted this file system while we were doing the switcheroo,
	 * or a reopen of z_os failed then just bail out now.
	 */
	if (!unmounting && (zfsvfs->z_unmounted || zfsvfs->z_os == NULL)) {
		rw_exit(&zfsvfs->z_teardown_inactive_lock);
		rrw_exit(&zfsvfs->z_teardown_lock, FTAG);
		return (SET_ERROR(EIO));
	}
	/*
	 * At this point there are no VFS ops active, and any new VFS ops
	 * will fail with EIO since we have z_teardown_lock for writer (only
	 * relevant for forced unmount).
	 *
	 * Release all holds on dbufs.
	 */
	mutex_enter(&zfsvfs->z_znodes_lock);
	for (zp = list_head(&zfsvfs->z_all_znodes); zp != NULL;
	    zp = list_next(&zfsvfs->z_all_znodes, zp))
		if (zp->z_sa_hdl) {
			/* ASSERT(ZTOV(zp)->v_count >= 0); */
			zfs_znode_dmu_fini(zp);
		}
	mutex_exit(&zfsvfs->z_znodes_lock);

	/*
	 * If we are unmounting, set the unmounted flag and let new VFS ops
	 * unblock.  zfs_inactive will have the unmounted behavior, and all
	 * other VFS ops will fail with EIO.
	 */
	if (unmounting) {
		zfsvfs->z_unmounted = B_TRUE;
		rw_exit(&zfsvfs->z_teardown_inactive_lock);
		rrw_exit(&zfsvfs->z_teardown_lock, FTAG);
#ifdef __APPLE__
		if (!list_empty(&zfsvfs->z_reclaim_znodes)) {
			printf("ZFS: Attempting to purge reclaim list manually\n");
			while(1) {
				mutex_enter(&zfsvfs->z_reclaim_list_lock);
				zp = list_head(&zfsvfs->z_reclaim_znodes);
				if (zp) {
					list_remove(&zfsvfs->z_reclaim_znodes, zp);
				}
				mutex_exit(&zfsvfs->z_reclaim_list_lock);
				if (!zp) break;
				zfs_znode_free(zp);
			}
			printf("ZFS: Done.\n");
		}
#endif
	}

	/*
	 * z_os will be NULL if there was an error in attempting to reopen
	 * zfsvfs, so just return as the properties had already been
	 * unregistered and cached data had been evicted before.
	 */
	if (zfsvfs->z_os == NULL)
		return (0);

	/*
	 * Unregister properties.
	 */
	zfs_unregister_callbacks(zfsvfs);

	/*
	 * Evict cached data
	 */
	if (dsl_dataset_is_dirty(dmu_objset_ds(zfsvfs->z_os)) &&
	    !(vfs_isrdonly(zfsvfs->z_vfs)))
		txg_wait_synced(dmu_objset_pool(zfsvfs->z_os), 0);
	dmu_objset_evict_dbufs(zfsvfs->z_os);

    dprintf("-teardown\n");
	return (0);
}

/*ARGSUSED*/

int
zfs_vfs_unmount(struct mount *mp, int mntflags, vfs_context_t context)
{
    zfsvfs_t *zfsvfs = vfs_fsprivate(mp);
	//kthread_t *td = (kthread_t *)curthread;
	objset_t *os;
	cred_t *cr =  (cred_t *)vfs_context_ucred(context);
	int ret;

    dprintf("+unmount\n");

#ifndef __APPLE__
	/*XXX NOEL: delegation admin stuffs, add back if we use delg. admin */
	ret = secpolicy_fs_unmount(cr, zfsvfs->z_vfs);
	if (ret) {
		if (dsl_deleg_access((char *)refstr_value(vfsp->vfs_resource),
		    ZFS_DELEG_PERM_MOUNT, cr))
			return (ret);
	}
#endif

	/*
	 * We purge the parent filesystem's vfsp as the parent filesystem
	 * and all of its snapshots have their vnode's v_vfsp set to the
	 * parent's filesystem's vfsp.  Note, 'z_parent' is self
	 * referential for non-snapshots.
	 */
	(void) dnlc_purge_vfsp(zfsvfs->z_parent->z_vfs, 0);

	/*
	 * Unmount any snapshots mounted under .zfs before unmounting the
	 * dataset itself.
	 */
    dprintf("z_ctldir check: %p\n",zfsvfs->z_ctldir );
	if (zfsvfs->z_ctldir != NULL) {

		if ((ret = zfsctl_umount_snapshots(zfsvfs->z_vfs, 0 /*fflag*/, cr)) != 0)
			return (ret);

        dprintf("vflush 1\n");
        ret = vflush(zfsvfs->z_vfs, zfsvfs->z_ctldir, (mntflags & MNT_FORCE) ? FORCECLOSE : 0|SKIPSYSTEM);
		//ret = vflush(zfsvfs->z_vfs, NULLVP, 0);
		//ASSERT(ret == EBUSY);
		if (!(mntflags & MNT_FORCE)) {
			if (vnode_isinuse(zfsvfs->z_ctldir, 1)) {
                dprintf("zfsctl vp still in use %p\n", zfsvfs->z_ctldir);
				return (EBUSY);
            }
			//ASSERT(zfsvfs->z_ctldir->v_count == 1);
		}
        dprintf("z_ctldir destroy\n");
		zfsctl_destroy(zfsvfs);
		ASSERT(zfsvfs->z_ctldir == NULL);
	}

#if 0
    // If we are ourselves a snapshot
	if (dmu_objset_is_snapshot(zfsvfs->z_os)) {
        struct vnode *vp;
        printf("We are unmounting a snapshot\n");
        vp = vfs_vnodecovered(zfsvfs->z_vfs);
        if (vp) {
            struct vnop_inactive_args ap;
            ap.a_vp = vp;
            printf(".. telling gfs layer\n");
            gfs_dir_inactive(&ap);
            printf("..and put\n");
            vnode_put(vp);
        }
    }
#endif

	ret = vflush(mp, NULLVP, SKIPSYSTEM);

	if (mntflags & MNT_FORCE) {
		/*
		 * Mark file system as unmounted before calling
		 * vflush(FORCECLOSE). This way we ensure no future vnops
		 * will be called and risk operating on DOOMED vnodes.
		 */
		rrw_enter(&zfsvfs->z_teardown_lock, RW_WRITER, FTAG);
		zfsvfs->z_unmounted = B_TRUE;
		rrw_exit(&zfsvfs->z_teardown_lock, FTAG);
	}

	/*
	 * Flush all the files.
	 */
	ret = vflush(mp, NULLVP, (mntflags & MNT_FORCE) ? FORCECLOSE|SKIPSYSTEM : SKIPSYSTEM);

	if ((ret != 0) && !(mntflags & MNT_FORCE)) {
		if (!zfsvfs->z_issnap) {
			zfsctl_create(zfsvfs);
			//ASSERT(zfsvfs->z_ctldir != NULL);
		}
		return (ret);
	}

#ifdef __APPLE__
	if (!vfs_isrdonly(zfsvfs->z_vfs) &&
		spa_writeable(dmu_objset_spa(zfsvfs->z_os)) &&
		!(mntflags & MNT_FORCE)) {
			/* Update the last-unmount time for Spotlight's next mount */
			char osname[MAXNAMELEN];
			timestruc_t  now;
			dmu_tx_t *tx;
			int error;
			uint64_t value;

			dmu_objset_name(zfsvfs->z_os, osname);
			printf("ZFS: '%s' Updating spotlight LASTUNMOUNT property\n",
				osname);

			gethrestime(&now);
			zfsvfs->z_last_unmount_time = now.tv_sec;

			tx = dmu_tx_create(zfsvfs->z_os);
			dmu_tx_hold_zap(tx, MASTER_NODE_OBJ, TRUE, NULL);
			error = dmu_tx_assign(tx, TXG_WAIT);
			if (error) {
                dmu_tx_abort(tx);
			} else {
				value = zfsvfs->z_last_unmount_time;
				error = zap_update(zfsvfs->z_os, MASTER_NODE_OBJ,
								   zfs_prop_to_name(ZFS_PROP_APPLE_LASTUNMOUNT),
								   8, 1,
								   &value, tx);
				dmu_tx_commit(tx);
			}
			printf("ZFS: '%s' set lastunmount to 0x%lx (%d)\n",
					osname, zfsvfs->z_last_unmount_time, error);
		}

		dprintf("Signalling reclaim sync\n");
		/* We just did final sync, tell reclaim to mop it up
		 * proper wait for reclaim is done in zfsvfs_teardown()
		 */
		cv_signal(&zfsvfs->z_reclaim_thr_cv);

#endif

#ifdef sun
	if (!(fflag & MS_FORCE)) {
		/*
		 * Check the number of active vnodes in the file system.
		 * Our count is maintained in the vfs structure, but the
		 * number is off by 1 to indicate a hold on the vfs
		 * structure itself.
		 *
		 * The '.zfs' directory maintains a reference of its
		 * own, and any active references underneath are
		 * reflected in the vnode count.
		 */
		if (zfsvfs->z_ctldir == NULL) {
			if (vfsp->vfs_count > 1)
				return (EBUSY);
		} else {
			if (vfsp->vfs_count > 2 ||
			    zfsvfs->z_ctldir->v_count > 1)
				return (EBUSY);
		}
	}
#endif

	/*
	 * Last chance to dump unreferenced system files.
	 */
	(void) vflush(mp, NULLVP, FORCECLOSE);

    dprintf("teardown\n");
	VERIFY(zfsvfs_teardown(zfsvfs, B_TRUE) == 0);
	os = zfsvfs->z_os;

    dprintf("OS %p\n", os);
	/*
	 * z_os will be NULL if there was an error in
	 * attempting to reopen zfsvfs.
	 */
	if (os != NULL) {
		/*
		 * Unset the objset user_ptr.
		 */
		mutex_enter(&os->os_user_ptr_lock);
        dprintf("mutex\n");
		dmu_objset_set_user(os, NULL);
        dprintf("set\n");
		mutex_exit(&os->os_user_ptr_lock);

		/*
		 * Finally release the objset
		 */
        dprintf("disown\n");
		dmu_objset_disown(os, zfsvfs);
	}

    dprintf("OS released\n");

	/*
	 * We can now safely destroy the '.zfs' directory node.
	 */
	if (zfsvfs->z_ctldir != NULL)
		zfsctl_destroy(zfsvfs);
#if 0
	if (zfsvfs->z_issnap) {
		vnode_t *svp = vfsp->mnt_vnodecovered;

		if (svp->v_count >= 2)
			VN_RELE(svp);
	}
#endif

    dprintf("freevfs\n");
	zfs_freevfs(zfsvfs->z_vfs);

    dprintf("-unmount\n");
	return (0);
}



static int
zfs_vget_internal(zfsvfs_t *zfsvfs, ino64_t ino, vnode_t **vpp)
{
	znode_t		*zp;
	int 		err;

    dprintf("vget get %d\n", ino);
	/*
	 * zfs_zget() can't operate on virtual entries like .zfs/ or
	 * .zfs/snapshot/ directories, that's why we return EOPNOTSUPP.
	 * This will make NFS to switch to LOOKUP instead of using VGET.
	 */
	if (ino == ZFSCTL_INO_ROOT || ino == ZFSCTL_INO_SNAPDIR ||
	    (zfsvfs->z_shares_dir != 0 && ino == zfsvfs->z_shares_dir)) {
		printf("vget %d EOPNOTSUPP\n", ino);
		return (EOPNOTSUPP);
	}


    /* We can not be locked during zget. */
	if (!ino) ino=2;
	err = zfs_zget(zfsvfs, ino, &zp);

    if (err) {
        dprintf("vget: zget failed %d\n", err);
        return err;
    }

	/* Don't expose EA objects! */
	if (zp->z_pflags & ZFS_XATTR) {
		err = ENOENT;
        goto out;
	}
	if (zp->z_unlinked) {
		err = EINVAL;
        goto out;
	}

    *vpp = ZTOV(zp);

    err = zfs_vnode_lock(*vpp, 0/*flags*/);

	/*
	 * Spotlight requires that vap->va_name() is set when returning
	 * from vfs_vget, so that vfs_getrealpath() can succeed in returning
	 * a path to mds.
	 */
	char name[MAXPATHLEN + 2];

	/* Root can't lookup in ZAP */
	if (zp->z_id == zfsvfs->z_root) {

		dmu_objset_name(zfsvfs->z_os, name);
		dprintf("vget: set root '%s'\n", name);
		vnode_update_identity(*vpp, NULL, name,
							  strlen(name), 0,
							  VNODE_UPDATE_NAME);

	} else {
		uint64_t parent;

		/* Lookup name from ID, grab parent */
		VERIFY(sa_lookup(zp->z_sa_hdl, SA_ZPL_PARENT(zfsvfs),
                         &parent, sizeof (parent)) == 0);

#if 1
		if (zap_value_search(zfsvfs->z_os, parent, zp->z_id,
							 ZFS_DIRENT_OBJ(-1ULL), name) == 0) {

			dprintf("vget: set name '%s'\n", name);
			vnode_update_identity(*vpp, NULL, name,
								  strlen(name), 0,
								  VNODE_UPDATE_NAME);
		} else {
			dprintf("vget: unable to get name for %u\n", zp->z_id);
		} // !zap_search
#endif

	} // rootid


 out:
	if (err != 0) {
		VN_RELE(ZTOV(zp));
		*vpp = NULL;
	}
    if (err) dprintf("vget return %d\n", err);
	return (err);
}

#ifdef __APPLE__
/*
 * Get a vnode from a file id (ignoring the generation)
 *
 * Use by NFS Server (readdirplus) and VFS (build_path)
 */
int
zfs_vfs_vget(struct mount *mp, ino64_t ino, vnode_t **vpp, __unused vfs_context_t context)
{
	zfsvfs_t *zfsvfs = vfs_fsprivate(mp);
	int error;

	ZFS_ENTER(zfsvfs);

	/*
	 * On Mac OS X we always export the root directory id as 2.
	 * So we don't expect to see the real root directory id
	 * from zfs_vfs_vget KPI (unless of course the real id was
	 * already 2).
	 */
	if (ino == 2) ino = zfsvfs->z_root;

	if ((ino == zfsvfs->z_root) && (zfsvfs->z_root != 2)) {
		error = VFS_ROOT(mp, 0, vpp);
		ZFS_EXIT(zfsvfs);
		dprintf("ZFS vget root %d\n", error);
		return (error);
	}

	error = zfs_vget_internal(zfsvfs, ino, vpp);

	ZFS_EXIT(zfsvfs);
	return (error);
}
#endif /* __APPLE__ */


#ifndef __APPLE__
static int
zfs_checkexp(vfs_t *vfsp, struct sockaddr *nam, int *extflagsp,
    struct ucred **credanonp, int *numsecflavors, int **secflavors)
{
	zfsvfs_t *zfsvfs = vfsp->vfs_data;

	/*
	 * If this is regular file system vfsp is the same as
	 * zfsvfs->z_parent->z_vfs, but if it is snapshot,
	 * zfsvfs->z_parent->z_vfs represents parent file system
	 * which we have to use here, because only this file system
	 * has mnt_export configured.
	 */
	return (vfs_stdcheckexp(zfsvfs->z_parent->z_vfs, nam, extflagsp,
	    credanonp, numsecflavors, secflavors));
}

CTASSERT(SHORT_FID_LEN <= sizeof(struct fid));
CTASSERT(LONG_FID_LEN <= sizeof(struct fid));

#endif

#ifdef __APPLE__

int
zfs_vfs_setattr(__unused struct mount *mp, __unused struct vfs_attr *fsap, __unused vfs_context_t context)
{
	// 10a286 bits has an implementation of this
	return (ENOTSUP);
}

/*
 * NFS Server File Handle File ID
 */
typedef struct zfs_zfid {
	uint8_t   zf_object[8];		/* obj[i] = obj >> (8 * i) */
	uint8_t   zf_gen[8];		/* gen[i] = gen >> (8 * i) */
} zfs_zfid_t;
#endif /* __APPLE__ */

#ifdef __APPLE__
/*
 * File handle to vnode pointer
 */
int
zfs_vfs_fhtovp(struct mount *mp, int fhlen, unsigned char *fhp,
               vnode_t **vpp, __unused vfs_context_t context)
{
	zfsvfs_t *zfsvfs = vfs_fsprivate(mp);
	zfs_zfid_t	*zfid = (zfs_zfid_t *)fhp;
	znode_t		*zp;
	uint64_t	obj_num = 0;
	uint64_t	fid_gen = 0;
	uint64_t	zp_gen;
	int 		i;
	int		error;

	*vpp = NULL;

	ZFS_ENTER(zfsvfs);

	if (fhlen < sizeof (zfs_zfid_t)) {
		error = EINVAL;
		goto out;
	}

	/*
	 * Grab the object and gen numbers in an endian neutral manner
	 */
	for (i = 0; i < sizeof (zfid->zf_object); i++)
		obj_num |= ((uint64_t)zfid->zf_object[i]) << (8 * i);

	for (i = 0; i < sizeof (zfid->zf_gen); i++)
		fid_gen |= ((uint64_t)zfid->zf_gen[i]) << (8 * i);

	if ((error = zfs_zget(zfsvfs, obj_num, &zp))) {
		goto out;
	}

	zp_gen = zp->z_gen;
	if (zp_gen == 0)
		zp_gen = 1;

	if (zp->z_unlinked || zp_gen != fid_gen) {
		vnode_put(ZTOV(zp));
		error = EINVAL;
		goto out;
	}
	*vpp = ZTOV(zp);
out:
	ZFS_EXIT(zfsvfs);
	return (error);
}
#endif //__APPLE__

#ifdef __APPLE__
/*
 * Vnode pointer to File handle
 *
 * XXX Do we want to check the DSL sharenfs property?
 */
int
zfs_vfs_vptofh(vnode_t *vp, int *fhlenp, unsigned char *fhp, __unused vfs_context_t context)
{
	zfsvfs_t	*zfsvfs = vfs_fsprivate(vnode_mount(vp));
	zfs_zfid_t	*zfid = (zfs_zfid_t *)fhp;
	znode_t		*zp = VTOZ(vp);
	uint64_t	obj_num;
	uint64_t	zp_gen;
	int		i;
	//int		error;

	printf("zfs_vfs_vptofh\n");

	if (*fhlenp < sizeof (zfs_zfid_t)) {
		return (EOVERFLOW);
	}

	ZFS_ENTER(zfsvfs);

	obj_num = zp->z_id;
	zp_gen = zp->z_gen;
	if (zp_gen == 0)
		zp_gen = 1;

	/*
	 * Store the object and gen numbers in an endian neutral manner
	 */
	for (i = 0; i < sizeof (zfid->zf_object); i++)
		zfid->zf_object[i] = (uint8_t)(obj_num >> (8 * i));

	for (i = 0; i < sizeof (zfid->zf_gen); i++)
		zfid->zf_gen[i] = (uint8_t)(zp_gen >> (8 * i));

	*fhlenp = sizeof (zfs_zfid_t);

	ZFS_EXIT(zfsvfs);
	return (0);
}
#endif /* __APPLE__ */


/*
 * Block out VOPs and close zfsvfs_t::z_os
 *
 * Note, if successful, then we return with the 'z_teardown_lock' and
 * 'z_teardown_inactive_lock' write held.  We leave ownership of the underlying
 * dataset and objset intact so that they can be atomically handed off during
 * a subsequent rollback or recv operation and the resume thereafter.
 */
int
zfs_suspend_fs(zfsvfs_t *zfsvfs)
{
#ifdef __APPLE__
	if (zfs_vfs_suspend_fs_begin_delay >= 32)
		delay(hz*32);
	else if (zfs_vfs_suspend_fs_begin_delay >= 1)
		delay(hz*zfs_vfs_suspend_fs_begin_delay);
	else
		dprintf("Warning: No delay at beginning of zfs_suspend_fs\n");
#endif /* __APPLE__ */

	int error;

	if ((error = zfsvfs_teardown(zfsvfs, B_FALSE)) != 0)
		return (error);

#ifdef __APPLE__
	if (zfs_vfs_suspend_fs_end_delay >= 32)
		delay(hz*32);
	else if (zfs_vfs_suspend_fs_end_delay >= 1)
		delay(hz*zfs_vfs_suspend_fs_end_delay);
	else
		dprintf("Warning: No delay at end of zfs_suspend_fs\n");
#endif /* __APPLE__ */

    /*
     * For rollback and similar, we need to flush the name cache
     */
    dnlc_purge_vfsp(zfsvfs->z_vfs, 0);


	return (0);
}

/*
 * Reopen zfsvfs_t::z_os and release VOPs.
 */
int
zfs_resume_fs(zfsvfs_t *zsb, const char *osname)
{
	int err, err2;
	znode_t *zp;
	uint64_t sa_obj = 0;

	ASSERT(RRW_WRITE_HELD(&zsb->z_teardown_lock));
	ASSERT(RW_WRITE_HELD(&zsb->z_teardown_inactive_lock));

	/*
	 * We already own this, so just hold and rele it to update the
	 * objset_t, as the one we had before may have been evicted.
	 */
	VERIFY0(dmu_objset_hold(osname, zsb, &zsb->z_os));
	VERIFY3P(zsb->z_os->os_dsl_dataset->ds_owner, ==, zsb);
	VERIFY(dsl_dataset_long_held(zsb->z_os->os_dsl_dataset));
	dmu_objset_rele(zsb->z_os, zsb);

	/*
	 * Make sure version hasn't changed
	 */

	err = zfs_get_zplprop(zsb->z_os, ZFS_PROP_VERSION,
	    &zsb->z_version);

	if (err)
		goto bail;

	err = zap_lookup(zsb->z_os, MASTER_NODE_OBJ,
	    ZFS_SA_ATTRS, 8, 1, &sa_obj);

	if (err && zsb->z_version >= ZPL_VERSION_SA)
		goto bail;

	if ((err = sa_setup(zsb->z_os, sa_obj,
	    zfs_attr_table,  ZPL_END, &zsb->z_attr_table)) != 0)
		goto bail;

	if (zsb->z_version >= ZPL_VERSION_SA)
		sa_register_update_callback(zsb->z_os,
		    zfs_sa_upgrade);

    VERIFY(zfsvfs_setup(zsb, B_FALSE) == 0);

	zfs_set_fuid_feature(zsb);
	//zsb->z_rollback_time = jiffies;

	/*
	 * Attempt to re-establish all the active inodes with their
	 * dbufs.  If a zfs_rezget() fails, then we unhash the inode
	 * and mark it stale.  This prevents a collision if a new
	 * inode/object is created which must use the same inode
	 * number.  The stale inode will be be released when the
	 * VFS prunes the dentry holding the remaining references
	 * on the stale inode.
	 */
	mutex_enter(&zsb->z_znodes_lock);
	for (zp = list_head(&zsb->z_all_znodes); zp;
	    zp = list_next(&zsb->z_all_znodes, zp)) {
		err2 = zfs_rezget(zp);
		if (err2) {
			//remove_inode_hash(ZTOI(zp));
			zp->z_is_stale = B_TRUE;
		}
	}
	mutex_exit(&zsb->z_znodes_lock);

bail:
	/* release the VFS ops */
	rw_exit(&zsb->z_teardown_inactive_lock);
	rrw_exit(&zsb->z_teardown_lock, FTAG);

	if (err) {
		/*
		 * Since we couldn't setup the sa framework, try to force
		 * unmount this file system.
		 */
#ifndef __APPLE__
		if (zsb->z_os)
			(void) zfs_umount(zsb->z_sb);
#endif
	}
	return (err);
}


void
zfs_freevfs(struct mount *vfsp)
{
	zfsvfs_t *zfsvfs = vfs_fsprivate(vfsp);

    dprintf("+freevfs\n");

#ifdef sun
	/*
	 * If this is a snapshot, we have an extra VFS_HOLD on our parent
	 * from zfs_mount().  Release it here.  If we came through
	 * zfs_mountroot() instead, we didn't grab an extra hold, so
	 * skip the VFS_RELE for rootvfs.
	 */
	if (zfsvfs->z_issnap && (vfsp != rootvfs))
		VFS_RELE(zfsvfs->z_parent->z_vfs);
#endif	/* sun */

	vfs_setfsprivate(vfsp, NULL);

	zfsvfs_free(zfsvfs);

	atomic_add_32(&zfs_active_fs_count, -1);
    dprintf("-freevfs\n");
}

#ifdef __i386__
static int desiredvnodes_backup;
#endif

static void
zfs_vnodes_adjust(void)
{
    // What is this?
#ifdef __i386XXX__
	int newdesiredvnodes;

	desiredvnodes_backup = desiredvnodes;

	/*
	 * We calculate newdesiredvnodes the same way it is done in
	 * vntblinit(). If it is equal to desiredvnodes, it means that
	 * it wasn't tuned by the administrator and we can tune it down.
	 */
	newdesiredvnodes = min(maxproc + cnt.v_page_count / 4, 2 *
	    vm_kmem_size / (5 * (sizeof(struct vm_object) +
	    sizeof(struct vnode))));
	if (newdesiredvnodes == desiredvnodes)
		desiredvnodes = (3 * newdesiredvnodes) / 4;
#endif
}

static void
zfs_vnodes_adjust_back(void)
{

#ifdef __i386XXX__
	desiredvnodes = desiredvnodes_backup;
#endif
}

void
zfs_init(void)
{

	printf("ZFS filesystem version: " ZPL_VERSION_STRING "\n");

	/*
	 * Initialize .zfs directory structures
	 */
	zfsctl_init();

	/*
	 * Initialize znode cache, vnode ops, etc...
	 */
	zfs_znode_init();

	/*
	 * Reduce number of vnodes. Originally number of vnodes is calculated
	 * with UFS inode in mind. We reduce it here, because it's too big for
	 * ZFS/i386.
	 */
	zfs_vnodes_adjust();

	dmu_objset_register_type(DMU_OST_ZFS, zfs_space_delta_cb);
}

void
zfs_fini(void)
{
	zfsctl_fini();
	zfs_znode_fini();
	zfs_vnodes_adjust_back();
}

int
zfs_busy(void)
{
	return (zfs_active_fs_count != 0);
}

int
zfs_set_version(zfsvfs_t *zfsvfs, uint64_t newvers)
{
	int error;
	objset_t *os = zfsvfs->z_os;
	dmu_tx_t *tx;

	if (newvers < ZPL_VERSION_INITIAL || newvers > ZPL_VERSION)
		return (SET_ERROR(EINVAL));

	if (newvers < zfsvfs->z_version)
		return (SET_ERROR(EINVAL));

	if (zfs_spa_version_map(newvers) >
	    spa_version(dmu_objset_spa(zfsvfs->z_os)))
		return (SET_ERROR(ENOTSUP));

	tx = dmu_tx_create(os);
	dmu_tx_hold_zap(tx, MASTER_NODE_OBJ, B_FALSE, ZPL_VERSION_STR);
	if (newvers >= ZPL_VERSION_SA && !zfsvfs->z_use_sa) {
		dmu_tx_hold_zap(tx, MASTER_NODE_OBJ, B_TRUE,
		    ZFS_SA_ATTRS);
		dmu_tx_hold_zap(tx, DMU_NEW_OBJECT, FALSE, NULL);
	}
	error = dmu_tx_assign(tx, TXG_WAIT);
	if (error) {
		dmu_tx_abort(tx);
		return (error);
	}

	error = zap_update(os, MASTER_NODE_OBJ, ZPL_VERSION_STR,
	    8, 1, &newvers, tx);

	if (error) {
		dmu_tx_commit(tx);
		return (error);
	}

	if (newvers >= ZPL_VERSION_SA && !zfsvfs->z_use_sa) {
		uint64_t sa_obj;

		ASSERT3U(spa_version(dmu_objset_spa(zfsvfs->z_os)), >=,
		    SPA_VERSION_SA);
		sa_obj = zap_create(os, DMU_OT_SA_MASTER_NODE,
		    DMU_OT_NONE, 0, tx);

		error = zap_add(os, MASTER_NODE_OBJ,
		    ZFS_SA_ATTRS, 8, 1, &sa_obj, tx);
		ASSERT(error==0);

		VERIFY(0 == sa_set_sa_object(os, sa_obj));
		sa_register_update_callback(os, zfs_sa_upgrade);
	}

	spa_history_log_internal(dmu_objset_spa(os), "upgrade", tx,
	    "oldver=%llu newver=%llu dataset = %llu", zfsvfs->z_version, newvers,
	    dmu_objset_id(os));

	dmu_tx_commit(tx);

	zfsvfs->z_version = newvers;

	zfs_set_fuid_feature(zfsvfs);

	return (0);
}

/*
 * Read a property stored within the master node.
 */
int
zfs_get_zplprop(objset_t *os, zfs_prop_t prop, uint64_t *value)
{
	const char *pname;
	int error = SET_ERROR(ENOENT);

	/*
	 * Look up the file system's value for the property.  For the
	 * version property, we look up a slightly different string.
	 */
	if (prop == ZFS_PROP_VERSION)
		pname = ZPL_VERSION_STR;
	else
		pname = zfs_prop_to_name(prop);

	if (os != NULL)
		error = zap_lookup(os, MASTER_NODE_OBJ, pname, 8, 1, value);

	if (error == ENOENT) {
		/* No value set, use the default value */
		switch (prop) {
		case ZFS_PROP_VERSION:
			*value = ZPL_VERSION;
			break;
		case ZFS_PROP_NORMALIZE:
		case ZFS_PROP_UTF8ONLY:
			*value = 0;
			break;
		case ZFS_PROP_CASE:
			*value = ZFS_CASE_SENSITIVE;
			break;
		case ZFS_PROP_ACLMODE:
			*value = ZFS_ACLTYPE_OFF;
			break;
		default:
			return (error);
		}
		error = 0;
	}
	return (error);
}

#ifdef _KERNEL
void
zfsvfs_update_fromname(const char *oldname, const char *newname)
{
#if 0
	char tmpbuf[MAXPATHLEN];
	struct mount *mp;
	char *fromname;
	size_t oldlen;

	oldlen = strlen(oldname);

	mtx_lock(&mountlist_mtx);
	TAILQ_FOREACH(mp, &mountlist, mnt_list) {
		fromname = mp->mnt_stat.f_mntfromname;
		if (strcmp(fromname, oldname) == 0) {
			(void)strlcpy(fromname, newname,
			    sizeof(mp->mnt_stat.f_mntfromname));
			continue;
		}
		if (strncmp(fromname, oldname, oldlen) == 0 &&
		    (fromname[oldlen] == '/' || fromname[oldlen] == '@')) {
			(void)snprintf(tmpbuf, sizeof(tmpbuf), "%s%s",
			    newname, fromname + oldlen);
			(void)strlcpy(fromname, tmpbuf,
			    sizeof(mp->mnt_stat.f_mntfromname));
			continue;
		}
	}
	mtx_unlock(&mountlist_mtx);
#endif
}

#endif<|MERGE_RESOLUTION|>--- conflicted
+++ resolved
@@ -103,12 +103,8 @@
 #include <sys/zfs_mount.h>
 #endif /* __APPLE__ */
 
-<<<<<<< HEAD
-#define dprintf printf
-=======
 //#define dprintf kprintf
 //#define dprintf printf
->>>>>>> 2f77613d
 
 #ifdef __APPLE__
 
@@ -121,163 +117,6 @@
 extern int getzfsvfs(const char *dsname, zfsvfs_t **zfvp);
 
 
-<<<<<<< HEAD
-=======
-// move these structs to _osx once wrappers are updated
-
-/*
- * ZFS file system features.
- */
-const vol_capabilities_attr_t zfs_capabilities = {
-	{
-		/* Format capabilities we support: */
-		VOL_CAP_FMT_PERSISTENTOBJECTIDS |
-		VOL_CAP_FMT_SYMBOLICLINKS |
-		VOL_CAP_FMT_HARDLINKS |
-		VOL_CAP_FMT_JOURNAL |
-		VOL_CAP_FMT_JOURNAL_ACTIVE |
-		VOL_CAP_FMT_SPARSE_FILES |
-		VOL_CAP_FMT_ZERO_RUNS |
-		/*VOL_CAP_FMT_CASE_SENSITIVE*/ /* Moved down to vfs_getattr */
-		VOL_CAP_FMT_CASE_PRESERVING |
-		VOL_CAP_FMT_FAST_STATFS |
-		VOL_CAP_FMT_2TB_FILESIZE |
-		VOL_CAP_FMT_HIDDEN_FILES |
-		VOL_CAP_FMT_PATH_FROM_ID |
-		VOL_CAP_FMT_64BIT_OBJECT_IDS |
-        0,
-
-		/* Interface capabilities we support: */
-#ifdef WITH_SEARCHFS
-		VOL_CAP_INT_SEARCHFS |
-#endif
-		VOL_CAP_INT_ATTRLIST |
-		VOL_CAP_INT_NFSEXPORT |
-#ifdef WITH_READDIRATTR
-		VOL_CAP_INT_READDIRATTR |
-#endif
-		//VOL_CAP_INT_EXCHANGEDATA |
-		//VOL_CAP_INT_COPYFILE |
-		//VOL_CAP_INT_ALLOCATE | // **
-
-		VOL_CAP_INT_VOL_RENAME |
-		VOL_CAP_INT_ADVLOCK |
-		VOL_CAP_INT_FLOCK |
-		VOL_CAP_INT_EXTENDED_SECURITY |
-#if NAMEDSTREAMS
-		VOL_CAP_INT_NAMEDSTREAMS |
-#endif
-		VOL_CAP_INT_EXTENDED_ATTR ,
-
-		0 , 0
-	},
-	{
-		/* Format capabilities we know about: */
-		VOL_CAP_FMT_PERSISTENTOBJECTIDS |
-		VOL_CAP_FMT_SYMBOLICLINKS |
-		VOL_CAP_FMT_HARDLINKS |
-		VOL_CAP_FMT_JOURNAL |
-		VOL_CAP_FMT_JOURNAL_ACTIVE |
-		VOL_CAP_FMT_NO_ROOT_TIMES |
-		VOL_CAP_FMT_SPARSE_FILES |
-		VOL_CAP_FMT_ZERO_RUNS |
-		VOL_CAP_FMT_CASE_SENSITIVE |
-		VOL_CAP_FMT_CASE_PRESERVING |
-		VOL_CAP_FMT_FAST_STATFS |
-		VOL_CAP_FMT_2TB_FILESIZE |
-		VOL_CAP_FMT_OPENDENYMODES |
-		VOL_CAP_FMT_64BIT_OBJECT_IDS |
-		VOL_CAP_FMT_HIDDEN_FILES |
-		VOL_CAP_FMT_PATH_FROM_ID ,
-
-		/* Interface capabilities we know about: */
-		VOL_CAP_INT_SEARCHFS |
-		VOL_CAP_INT_ATTRLIST |
-		VOL_CAP_INT_NFSEXPORT |
-        //VOL_CAP_INT_READDIRATTR |
-        VOL_CAP_INT_EXCHANGEDATA |
-        VOL_CAP_INT_COPYFILE |
-        VOL_CAP_INT_ALLOCATE |
-		VOL_CAP_INT_VOL_RENAME |
-		VOL_CAP_INT_ADVLOCK |
-		VOL_CAP_INT_FLOCK |
-		VOL_CAP_INT_EXTENDED_SECURITY |
-		VOL_CAP_INT_USERACCESS |
-		VOL_CAP_INT_MANLOCK |
-		VOL_CAP_INT_NAMEDSTREAMS |
-		VOL_CAP_INT_EXTENDED_ATTR ,
-
-		0, 0
-	}
-};
-
-
-
-
-/*
- * ZFS file system attributes (for getattrlist).
- */
-const attribute_set_t zfs_attributes = {
-		ATTR_CMN_NAME	|
-		ATTR_CMN_DEVID	|
-		ATTR_CMN_FSID	|
-		ATTR_CMN_OBJTYPE |
-		ATTR_CMN_OBJTAG	|
-		ATTR_CMN_OBJID	|
-		ATTR_CMN_OBJPERMANENTID |
-		ATTR_CMN_PAROBJID |
-		ATTR_CMN_CRTIME |
-		ATTR_CMN_MODTIME |
-		ATTR_CMN_CHGTIME |
-		ATTR_CMN_ACCTIME |
-		ATTR_CMN_BKUPTIME |
-		ATTR_CMN_FNDRINFO |
-		ATTR_CMN_OWNERID |
-		ATTR_CMN_GRPID	|
-		ATTR_CMN_ACCESSMASK |
-		ATTR_CMN_FLAGS	|
-		ATTR_CMN_USERACCESS |
-		ATTR_CMN_EXTENDED_SECURITY |
-		ATTR_CMN_UUID |
-		ATTR_CMN_GRPUUID |
-		ATTR_CMN_PARENTID ,
-
-		ATTR_VOL_FSTYPE	|
-		ATTR_VOL_SIGNATURE |
-		ATTR_VOL_SIZE	|
-		ATTR_VOL_SPACEFREE |
-		ATTR_VOL_SPACEAVAIL |
-		ATTR_VOL_MINALLOCATION |
-		ATTR_VOL_ALLOCATIONCLUMP |
-		ATTR_VOL_IOBLOCKSIZE |
-		ATTR_VOL_OBJCOUNT |
-		ATTR_VOL_FILECOUNT |
-		ATTR_VOL_DIRCOUNT |
-		ATTR_VOL_MAXOBJCOUNT |
-		ATTR_VOL_MOUNTPOINT |
-		ATTR_VOL_NAME	|
-		ATTR_VOL_MOUNTFLAGS |
-		ATTR_VOL_MOUNTEDDEVICE |
-		ATTR_VOL_CAPABILITIES |
-		ATTR_VOL_ATTRIBUTES ,
-
-		ATTR_DIR_LINKCOUNT |
-		ATTR_DIR_ENTRYCOUNT |
-		ATTR_DIR_MOUNTSTATUS ,
-
-		ATTR_FILE_LINKCOUNT |
-		ATTR_FILE_TOTALSIZE |
-		ATTR_FILE_ALLOCSIZE |
-		/* ATTR_FILE_IOBLOCKSIZE */
-		ATTR_FILE_DEVTYPE |
-		ATTR_FILE_DATALENGTH |
-		ATTR_FILE_DATAALLOCSIZE |
-		ATTR_FILE_RSRCLENGTH |
-		ATTR_FILE_RSRCALLOCSIZE ,
-
-		0
-};
->>>>>>> 2f77613d
 
 
 /*
@@ -1635,7 +1474,6 @@
 	 */
 
 #ifdef __APPLE__
-<<<<<<< HEAD
 
 	// If we were given a /dev/disk dev, we set the fsid to what we want
 	if (dev_mapping) {
@@ -1646,15 +1484,14 @@
 	} else {
 		// Otherwise, ask VFS to give us a random unique one.
 		vfs_getnewfsid(vfsp);
-=======
+	}
+
 	error = dsl_prop_get_integer(osname, "com.apple.mimic_hfs", &mimic_hfs, NULL);
-	vfs_getnewfsid(vfsp);
 
 	if(mimic_hfs) {
 	    struct vfsstatfs *vfsstatfs;
 	    vfsstatfs = vfs_statfs(vfsp);
 	    strlcpy(vfsstatfs->f_fstypename, "hfs", MFSTYPENAMELEN);
->>>>>>> 2f77613d
 	}
 
 #else
@@ -2193,11 +2030,8 @@
 
 #endif
 
-<<<<<<< HEAD
-=======
 	error = ddi_copyin((const void *)mnt_args.optptr, (caddr_t)options,
 					   mnt_args.optlen, 0);
->>>>>>> 2f77613d
 
 	printf("vfs_mount: fspec '%s' : mflag %04llx : optptr %p : optlen %d :"
 	    " options %s\n",
@@ -2709,13 +2543,10 @@
 	} else {
 		VFSATTR_RETURN(fsap, f_fssubtype, 2);
 	}
-<<<<<<< HEAD
-=======
 
 	/* If we are mimicing, we need to let userland know we are really ZFS */
 	VFSATTR_RETURN(fsap, f_fssubtype, MNTTYPE_ZFS_SUBTYPE);
 
->>>>>>> 2f77613d
     /* According to joshade over at
      * https://github.com/joshado/liberate-applefileserver/blob/master/liberate.m
      * the following values need to be returned for it to be considered
