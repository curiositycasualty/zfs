--- conflicted
+++ resolved
@@ -448,17 +448,7 @@
 		return;
 	}
 
-<<<<<<< HEAD
-	va_copy(adx1, adx);
-	size = vsnprintf(NULL, 0, fmt, adx1) + 1;
-	msg = kmem_alloc(size, KM_PUSHPAGE);
-	va_end(adx1);
-	va_copy(adx1, adx);
-	(void) vsnprintf(msg, size, fmt, adx1);
-	va_end(adx1);
-=======
 	msg = kmem_vasprintf(fmt, adx);
->>>>>>> f42d7f41
 	fnvlist_add_string(nvl, ZPOOL_HIST_INT_STR, msg);
 	strfree(msg);
 
@@ -492,12 +482,7 @@
 	}
 
 	va_start(adx, fmt);
-<<<<<<< HEAD
-	VERIFY0(nvlist_alloc(&nvl, NV_UNIQUE_NAME, KM_PUSHPAGE));
-	//log_internal(nvl, operation, spa, htx, fmt, adx);
-=======
 	log_internal(fnvlist_alloc(), operation, spa, htx, fmt, adx);
->>>>>>> f42d7f41
 	va_end(adx);
 
 	/* if we didn't get a tx from the caller, commit the one we made */
