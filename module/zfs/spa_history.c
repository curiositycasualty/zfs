--- conflicted
+++ resolved
@@ -318,20 +318,12 @@
 		return (err);
 	}
 
-<<<<<<< HEAD
-	ha = kmem_alloc(sizeof (history_arg_t), KM_PUSHPAGE);
-	ha->ha_history_str = spa_strdup(history_str);
-	ha->ha_zone = spa_strdup(spa_history_zone());
-	ha->ha_log_type = what;
-	ha->ha_uid = crgetuid(CRED());
-=======
 	VERIFY0(nvlist_dup(nvl, &nvarg, KM_PUSHPAGE));
 	if (spa_history_zone() != NULL) {
 		fnvlist_add_string(nvarg, ZPOOL_HIST_ZONE,
 		    spa_history_zone());
 	}
 	fnvlist_add_uint64(nvarg, ZPOOL_HIST_WHO, crgetruid(CRED()));
->>>>>>> 36342b13
 
 	/* Kick this off asynchronously; errors are ignored. */
 	dsl_sync_task_nowait(spa_get_dsl(spa), spa_history_log_sync,
@@ -559,35 +551,6 @@
 	    utsname.machine);
 }
 
-void
-spa_history_internal_log(history_internal_events_t event, spa_t *spa,
-    dmu_tx_t *tx, cred_t *cr, const char *fmt, ...)
-{
-    history_arg_t *hap;
-    char *str;
-    va_list adx;
-
-    hap = kmem_alloc(sizeof (history_arg_t), KM_SLEEP);
-    str = kmem_alloc(HIS_MAX_RECORD_LEN, KM_SLEEP);
-
-    va_start(adx, fmt);
-    (void) vsnprintf(str, HIS_MAX_RECORD_LEN, fmt, adx);
-    va_end(adx);
-
-    hap->ha_log_type = LOG_INTERNAL;
-    hap->ha_history_str = str;
-    hap->ha_event = event;
-    hap->ha_zone[0] = '\0';
-
-    if (dmu_tx_is_syncing(tx)) {
-        spa_history_log_sync(spa, hap, tx);
-    } else {
-        dsl_sync_task_do_nowait(spa_get_dsl(spa), NULL,
-                                spa_history_log_sync, spa, hap, 0, tx);
-    }
-    /* spa_history_log_sync() will free hap and str */
-}
-
 
 #if defined(_KERNEL) && defined(HAVE_SPL)
 EXPORT_SYMBOL(spa_history_create_obj);
