--- conflicted
+++ resolved
@@ -235,7 +235,6 @@
 	}
 
 	/* First do a bulk query of the attributes that aren't cached */
-<<<<<<< HEAD
 	SA_ADD_BULK_ATTR(bulk, count, SA_ZPL_MTIME(zfsvfs), NULL, &mtime, 16);
 	SA_ADD_BULK_ATTR(bulk, count, SA_ZPL_CTIME(zfsvfs), NULL, &ctime, 16);
 	SA_ADD_BULK_ATTR(bulk, count, SA_ZPL_CRTIME(zfsvfs), NULL, &crtime, 16);
@@ -249,23 +248,6 @@
 	    &znode_acl, 88);
 
 	if (sa_bulk_lookup_locked(hdl, bulk, count) != 0)
-=======
-	bulk = kmem_alloc(sizeof (sa_bulk_attr_t) * 20, KM_SLEEP);
-	SA_ADD_BULK_ATTR(bulk, count, SA_ZPL_MTIME(zsb), NULL, &mtime, 16);
-	SA_ADD_BULK_ATTR(bulk, count, SA_ZPL_CTIME(zsb), NULL, &ctime, 16);
-	SA_ADD_BULK_ATTR(bulk, count, SA_ZPL_CRTIME(zsb), NULL, &crtime, 16);
-	SA_ADD_BULK_ATTR(bulk, count, SA_ZPL_MODE(zsb), NULL, &mode, 8);
-	SA_ADD_BULK_ATTR(bulk, count, SA_ZPL_PARENT(zsb), NULL, &parent, 8);
-	SA_ADD_BULK_ATTR(bulk, count, SA_ZPL_XATTR(zsb), NULL, &xattr, 8);
-	SA_ADD_BULK_ATTR(bulk, count, SA_ZPL_RDEV(zsb), NULL, &rdev, 8);
-	SA_ADD_BULK_ATTR(bulk, count, SA_ZPL_UID(zsb), NULL, &uid, 8);
-	SA_ADD_BULK_ATTR(bulk, count, SA_ZPL_GID(zsb), NULL, &gid, 8);
-	SA_ADD_BULK_ATTR(bulk, count, SA_ZPL_ZNODE_ACL(zsb), NULL,
-	    &znode_acl, 88);
-
-	if (sa_bulk_lookup_locked(hdl, bulk, count) != 0) {
-		kmem_free(bulk, sizeof (sa_bulk_attr_t) * 20);
->>>>>>> 01b738f4
 		goto done;
 
 
@@ -274,14 +256,8 @@
 	 * it is such a way to pick up an already existing layout number
 	 */
 	count = 0;
-<<<<<<< HEAD
 	SA_ADD_BULK_ATTR(sa_attrs, count, SA_ZPL_MODE(zfsvfs), NULL, &mode, 8);
 	SA_ADD_BULK_ATTR(sa_attrs, count, SA_ZPL_SIZE(zfsvfs), NULL,
-=======
-	sa_attrs = kmem_zalloc(sizeof (sa_bulk_attr_t) * 20, KM_SLEEP);
-	SA_ADD_BULK_ATTR(sa_attrs, count, SA_ZPL_MODE(zsb), NULL, &mode, 8);
-	SA_ADD_BULK_ATTR(sa_attrs, count, SA_ZPL_SIZE(zsb), NULL,
->>>>>>> 01b738f4
 	    &zp->z_size, 8);
 	SA_ADD_BULK_ATTR(sa_attrs, count, SA_ZPL_GEN(zfsvfs),
 	    NULL, &zp->z_gen, 8);
@@ -336,11 +312,6 @@
 		    znode_acl.z_acl_extern_obj, tx));
 
 	zp->z_is_sa = B_TRUE;
-<<<<<<< HEAD
-=======
-	kmem_free(sa_attrs, sizeof (sa_bulk_attr_t) * 20);
-	kmem_free(bulk, sizeof (sa_bulk_attr_t) * 20);
->>>>>>> 01b738f4
 done:
 	if (drop_lock)
 		mutex_exit(&zp->z_lock);
