--- conflicted
+++ resolved
@@ -196,13 +196,7 @@
 	int size;
 	int error;
 
-<<<<<<< HEAD
-#ifdef __LINUX__
-	ASSERT(RW_LOCK_HELD(&zp->z_xattr_lock));
-#endif
-=======
 //	ASSERT(RW_LOCK_HELD(&zp->z_xattr_lock));
->>>>>>> 890ef86e
 	ASSERT(!zp->z_xattr_cached);
 	ASSERT(zp->z_is_sa);
 
