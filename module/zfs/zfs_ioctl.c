--- conflicted
+++ resolved
@@ -87,11 +87,6 @@
 #include <sys/dsl_userhold.h>
 #include <sys/zfeature.h>
 
-<<<<<<< HEAD
-=======
-#include <linux/miscdevice.h>
-
->>>>>>> f42d7f41
 #include "zfs_namecheck.h"
 #include "zfs_prop.h"
 #include "zfs_deleg.h"
@@ -165,58 +160,6 @@
 int zfs_set_prop_nvlist(const char *, zprop_source_t, nvlist_t *, nvlist_t *);
 static int get_nvlist(uint64_t nvl, uint64_t size, int iflag, nvlist_t **nvp);
 
-<<<<<<< HEAD
-=======
-#if defined(HAVE_DECLARE_EVENT_CLASS)
-void
-__dprintf(const char *file, const char *func, int line, const char *fmt, ...)
-{
-	const char *newfile;
-	size_t size = 4096;
-	char *buf = kmem_alloc(size, KM_SLEEP);
-	char *nl;
-	va_list adx;
-
-	/*
-	 * Get rid of annoying prefix to filename.
-	 */
-	newfile = strrchr(file, '/');
-	if (newfile != NULL) {
-		newfile = newfile + 1; /* Get rid of leading / */
-	} else {
-		newfile = file;
-	}
-
-	va_start(adx, fmt);
-	(void) vsnprintf(buf, size, fmt, adx);
-	va_end(adx);
-
-	/*
-	 * Get rid of trailing newline.
-	 */
-	nl = strrchr(buf, '\n');
-	if (nl != NULL)
-		*nl = '\0';
-
-	/*
-	 * To get this data enable the zfs__dprintf trace point as shown:
-	 *
-	 * # Enable zfs__dprintf tracepoint, clear the tracepoint ring buffer
-	 * $ echo 1 > /sys/module/zfs/parameters/zfs_flags
-	 * $ echo 1 > /sys/kernel/debug/tracing/events/zfs/enable
-	 * $ echo 0 > /sys/kernel/debug/tracing/trace
-	 *
-	 * # Dump the ring buffer.
-	 * $ cat /sys/kernel/debug/tracing/trace
-	 */
-	DTRACE_PROBE4(zfs__dprintf,
-	    char *, newfile, char *, func, int, line, char *, buf);
-
-	kmem_free(buf, size);
-}
-#endif /* HAVE_DECLARE_EVENT_CLASS */
-
->>>>>>> f42d7f41
 static void
 history_str_free(char *buf)
 {
@@ -233,15 +176,9 @@
 	if (zc->zc_history == 0)
 		return (NULL);
 
-<<<<<<< HEAD
 	buf = kmem_alloc(HIS_MAX_RECORD_LEN, KM_SLEEP | KM_NODEBUG);
 	if (copyinstr((user_addr_t)(uintptr_t)zc->zc_history,
 				  buf, HIS_MAX_RECORD_LEN, &len) != 0) {
-=======
-	buf = kmem_alloc(HIS_MAX_RECORD_LEN, KM_SLEEP);
-	if (copyinstr((void *)(uintptr_t)zc->zc_history,
-	    buf, HIS_MAX_RECORD_LEN, NULL) != 0) {
->>>>>>> f42d7f41
 		history_str_free(buf);
 		return (NULL);
 	}
@@ -1258,29 +1195,21 @@
 	if (size == 0)
 		return (SET_ERROR(EINVAL));
 
-<<<<<<< HEAD
 
 	packed = kmem_alloc(size, KM_SLEEP | KM_NODEBUG);
 
 	if ((error = ddi_copyin((void *)(uintptr_t)nvl, packed, size,
 							iflag)) != 0) {
 		kmem_free(packed, size);
-=======
-	packed = vmem_alloc(size, KM_SLEEP);
-
-	if ((error = ddi_copyin((void *)(uintptr_t)nvl, packed, size,
-	    iflag)) != 0) {
-		vmem_free(packed, size);
->>>>>>> f42d7f41
 		return (error);
 	}
 
 	if ((error = nvlist_unpack(packed, size, &list, 0)) != 0) {
-		vmem_free(packed, size);
-		return (error);
-	}
-
-	vmem_free(packed, size);
+		kmem_free(packed, size);
+		return (error);
+	}
+
+	kmem_free(packed, size);
 
 	*nvp = list;
 	return (0);
@@ -2386,7 +2315,6 @@
 			if (err == 0 && intval >= ZPL_VERSION_USERSPACE) {
 				zfs_cmd_t *zc;
 
-<<<<<<< HEAD
 				zc = kmem_zalloc(sizeof (zfs_cmd_t),
 								 KM_SLEEP | KM_NODEBUG);
 				(void) strlcpy(zc->zc_name, dsname, MAXPATHLEN);
@@ -2394,12 +2322,6 @@
 				kmem_free(zc, sizeof (zfs_cmd_t));
 			}
 			break;
-=======
-			zc = kmem_zalloc(sizeof (zfs_cmd_t), KM_SLEEP);
-			(void) strcpy(zc->zc_name, dsname);
-			(void) zfs_ioc_userspace_upgrade(zc);
-			kmem_free(zc, sizeof (zfs_cmd_t));
->>>>>>> f42d7f41
 		}
 
 	default:
@@ -3837,13 +3759,8 @@
 
 	VERIFY(nvlist_alloc(&errors, NV_UNIQUE_NAME, KM_SLEEP) == 0);
 
-<<<<<<< HEAD
 	zc = kmem_alloc(sizeof (zfs_cmd_t), KM_SLEEP | KM_NODEBUG);
 	(void) strlcpy(zc->zc_name, dataset, MAXPATHLEN);
-=======
-	zc = kmem_alloc(sizeof (zfs_cmd_t), KM_SLEEP);
-	(void) strcpy(zc->zc_name, dataset);
->>>>>>> f42d7f41
 	pair = nvlist_next_nvpair(props, NULL);
 	while (pair != NULL) {
 		next_pair = nvlist_next_nvpair(props, pair);
@@ -5431,15 +5348,9 @@
 	 * does the logging of those commands.
 	 */
 	zfs_ioctl_register_pool(ZFS_IOC_POOL_DESTROY, zfs_ioc_pool_destroy,
-<<<<<<< HEAD
-							zfs_secpolicy_config, B_FALSE, POOL_CHECK_NONE);
+							zfs_secpolicy_config, B_FALSE, POOL_CHECK_SUSPENDED);
 	zfs_ioctl_register_pool(ZFS_IOC_POOL_EXPORT, zfs_ioc_pool_export,
-							zfs_secpolicy_config, B_FALSE, POOL_CHECK_NONE);
-=======
-	    zfs_secpolicy_config, B_FALSE, POOL_CHECK_SUSPENDED);
-	zfs_ioctl_register_pool(ZFS_IOC_POOL_EXPORT, zfs_ioc_pool_export,
-	    zfs_secpolicy_config, B_FALSE, POOL_CHECK_SUSPENDED);
->>>>>>> f42d7f41
+							zfs_secpolicy_config, B_FALSE, POOL_CHECK_SUSPENDED);
 
 	zfs_ioctl_register_pool(ZFS_IOC_POOL_STATS, zfs_ioc_pool_stats,
 							zfs_secpolicy_read, B_FALSE, POOL_CHECK_NONE);
@@ -5769,7 +5680,7 @@
 	const zfs_ioc_vec_t *vec;
 	char *saved_poolname = NULL;
 	nvlist_t *innvl = NULL;
-<<<<<<< HEAD
+
 	vfs_context_t ctx = vfs_context_current();
 	cred_t *cr = vfs_context_ucred(ctx);
 
@@ -5794,9 +5705,6 @@
 		dprintf("Calling zvol ioctl minor %d \n", minorx);
 		return (zvol_ioctl(dev, cmd, arg, 0, NULL, NULL));
 	}
-=======
-	fstrans_cookie_t cookie;
->>>>>>> f42d7f41
 
 	vecnum = cmd - ZFS_IOC_FIRST;
 #ifdef illumos
@@ -5906,9 +5814,7 @@
 		}
 
 		outnvl = fnvlist_alloc();
-		cookie = spl_fstrans_mark();
 		error = vec->zvec_func(zc->zc_name, innvl, outnvl);
-		spl_fstrans_unmark(cookie);
 
 		if (error == 0 && vec->zvec_allow_log &&
 		    spa_open(zc->zc_name, &spa, FTAG) == 0) {
@@ -5937,13 +5843,8 @@
 
 		nvlist_free(outnvl);
 	} else {
-<<<<<<< HEAD
 		dprintf("legacy: %p\n", vec->zvec_legacy_func);
-=======
-		cookie = spl_fstrans_mark();
->>>>>>> f42d7f41
 		error = vec->zvec_legacy_func(zc);
-		spl_fstrans_unmark(cookie);
 	}
 
  out:
@@ -6192,8 +6093,6 @@
 #define	ZFS_DEBUG_STR	""
 #endif
 
-<<<<<<< HEAD
-
 
 
 
@@ -6206,19 +6105,6 @@
 	if (zfs_ioctl_installed)
 		return (0);
 #endif
-=======
-static int __init
-_init(void)
-{
-	int error;
-
-	error = vn_set_pwd("/");
-	if (error) {
-		printk(KERN_NOTICE
-		    "ZFS: Warning unable to set pwd to '/': %d\n", error);
-		return (error);
-	}
->>>>>>> f42d7f41
 
 	spa_init(FREAD | FWRITE);
 #ifndef __APPLE__
@@ -6283,13 +6169,8 @@
 #endif
 }
 
-<<<<<<< HEAD
 int
 zfs_ioctl_osx_fini(void)
-=======
-static void __exit
-_fini(void)
->>>>>>> f42d7f41
 {
 	int error = 0;
 
@@ -6328,7 +6209,6 @@
 	tsd_destroy(&zfs_allow_log_key);
 #endif
 
-<<<<<<< HEAD
 #ifdef illumos
 	ldi_ident_release(zfs_li);
 	zfs_li = NULL;
@@ -6336,15 +6216,6 @@
 #endif
 	printf("ZFS: Unloaded module v%s-%s%s\n", ZFS_META_VERSION,
 	    ZFS_META_RELEASE, ZFS_DEBUG_STR);
-=======
-	printk(KERN_NOTICE "ZFS: Unloaded module v%s-%s%s\n",
-	    ZFS_META_VERSION, ZFS_META_RELEASE, ZFS_DEBUG_STR);
-}
-
-#ifdef HAVE_SPL
-module_init(_init);
-module_exit(_fini);
->>>>>>> f42d7f41
 
 	return (error);
 }