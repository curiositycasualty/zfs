/*
 * CDDL HEADER START
 *
 * The contents of this file are subject to the terms of the
 * Common Development and Distribution License (the "License").
 * You may not use this file except in compliance with the License.
 *
 * You can obtain a copy of the license at usr/src/OPENSOLARIS.LICENSE
 * or http://www.opensolaris.org/os/licensing.
 * See the License for the specific language governing permissions
 * and limitations under the License.
 *
 * When distributing Covered Code, include this CDDL HEADER in each
 * file and include the License file at usr/src/OPENSOLARIS.LICENSE.
 * If applicable, add the following below this CDDL HEADER, with the
 * fields enclosed by brackets "[]" replaced with your own identifying
 * information: Portions Copyright [yyyy] [name of copyright owner]
 *
 * CDDL HEADER END
 */

/*
 * Copyright (c) 2005, 2010, Oracle and/or its affiliates. All rights reserved.
 * Portions Copyright 2011 Martin Matuska
 * Portions Copyright 2012 Pawel Jakub Dawidek <pawel@dawidek.net>
 * Copyright (c) 2012, Joyent, Inc. All rights reserved.
 * Copyright 2011 Nexenta Systems, Inc.  All rights reserved.
 * Copyright (c) 2012, Joyent, Inc. All rights reserved.
 * Copyright (c) 201i3 by Delphix. All rights reserved.
 * Copyright (c) 2013 by Saso Kiselkov. All rights reserved.
 * Portions Copyright 2013 Jorgen Lundman <lundman@lundman.net>
 */

#define __APPLE_API_PRIVATE

#include <sys/types.h>
#include <sys/param.h>
#include <sys/errno.h>
#include <sys/uio.h>
#include <sys/buf.h>
#include <sys/modctl.h>
#include <sys/open.h>
#include <sys/file.h>
#include <sys/kmem.h>
#include <sys/conf.h>
#include <sys/cmn_err.h>
#include <sys/stat.h>
#include <sys/zfs_ioctl.h>
#include <sys/zfs_vfsops.h>
#include <sys/zfs_znode.h>
#include <sys/zap.h>
#include <sys/spa.h>
#include <sys/spa_impl.h>
#include <sys/vdev.h>
#include <sys/priv_impl.h>
#include <sys/dmu.h>
#include <sys/dsl_dir.h>
#include <sys/dsl_dataset.h>
#include <sys/dsl_prop.h>
#include <sys/dsl_deleg.h>
#include <sys/dmu_objset.h>
#include <sys/dmu_impl.h>
#include <sys/dmu_tx.h>
#include <sys/ddi.h>
#include <sys/sunddi.h>
#include <sys/sunldi.h>
#include <sys/policy.h>
#include <sys/zone.h>
#include <sys/nvpair.h>
#include <sys/pathname.h>
#include <sys/mount.h>
#include <sys/sdt.h>
#include <sys/fs/zfs.h>
#include <sys/zfs_ctldir.h>
#include <sys/zfs_dir.h>
#include <sys/zfs_onexit.h>
#include <sys/zvol.h>
#include <sys/dsl_scan.h>
#include <sharefs/share.h>
#include <sys/fm/util.h>

#include <sys/dmu_send.h>
#include <sys/dsl_destroy.h>
#include <sys/dsl_bookmark.h>
#include <sys/dsl_userhold.h>
#include <sys/zfeature.h>

#include "zfs_namecheck.h"
#include "zfs_prop.h"
#include "zfs_deleg.h"
#include "zfs_comutil.h"

#ifdef __APPLE__
#define MNTTAB "/etc/mtab"

static int mnttab_file_create(void);
#endif

//#define dprintf printf

kmutex_t zfsdev_state_lock;
zfsdev_state_t *zfsdev_state_list;

extern void zfs_init(void);
extern void zfs_fini(void);

uint_t zfs_fsyncer_key;
extern uint_t rrw_tsd_key;
static uint_t zfs_allow_log_key;

typedef int zfs_ioc_legacy_func_t(zfs_cmd_t *);
typedef int zfs_ioc_func_t(const char *, nvlist_t *, nvlist_t *);
typedef int zfs_secpolicy_func_t(zfs_cmd_t *, nvlist_t *, cred_t *);

typedef enum {
	NO_NAME,
	POOL_NAME,
	DATASET_NAME
} zfs_ioc_namecheck_t;

typedef enum {
	POOL_CHECK_NONE		= 1 << 0,
	POOL_CHECK_SUSPENDED	= 1 << 1,
	POOL_CHECK_READONLY	= 1 << 2,
} zfs_ioc_poolcheck_t;

typedef struct zfs_ioc_vec {
    zfs_ioc_legacy_func_t	*zvec_legacy_func;
    zfs_ioc_func_t	*zvec_func;
    zfs_secpolicy_func_t	*zvec_secpolicy;
    zfs_ioc_namecheck_t	zvec_namecheck;
    boolean_t	zvec_allow_log;
    zfs_ioc_poolcheck_t	zvec_pool_check;
    boolean_t   zvec_smush_outnvlist;
	const char		*zvec_name;
} zfs_ioc_vec_t;


/* This array is indexed by zfs_userquota_prop_t */
static const char *userquota_perms[] = {
	ZFS_DELEG_PERM_USERUSED,
	ZFS_DELEG_PERM_USERQUOTA,
	ZFS_DELEG_PERM_GROUPUSED,
	ZFS_DELEG_PERM_GROUPQUOTA,
};

extern int getzfsvfs(const char *dsname, zfsvfs_t **zfvp);

static int zfs_ioc_userspace_upgrade(zfs_cmd_t *zc);
static int zfs_check_settable(const char *name, nvpair_t *property,
							  cred_t *cr);
static int zfs_check_clearable(char *dataset, nvlist_t *props,
							   nvlist_t **errors);
static int zfs_fill_zplprops_root(uint64_t, nvlist_t *, nvlist_t *,
								  boolean_t *);
int zfs_set_prop_nvlist(const char *, zprop_source_t, nvlist_t *, nvlist_t *);
static int get_nvlist(uint64_t nvl, uint64_t size, int iflag, nvlist_t **nvp);

<<<<<<< HEAD
uint_t zfs_fsyncer_key;
static int zfs_prop_activate_feature(spa_t *spa, zfeature_info_t *feature);
static int zfs_prop_activate_feature_check(void *arg1, dmu_tx_t *tx);
static void zfs_prop_activate_feature_sync(void *arg1, dmu_tx_t *tx);
=======
static int zfs_prop_activate_feature(spa_t *spa, spa_feature_t feature);
>>>>>>> dea377c0

static void
history_str_free(char *buf)
{
	kmem_free(buf, HIS_MAX_RECORD_LEN);
}

static char *
history_str_get(zfs_cmd_t *zc)
{
	char *buf;
	//Darwin requires that the third argument to copyinstr not be NULL.
	size_t len = 0;

	if (zc->zc_history == 0)
		return (NULL);

	buf = kmem_alloc(HIS_MAX_RECORD_LEN, KM_SLEEP | KM_NODEBUG);
	if (copyinstr((user_addr_t)(uintptr_t)zc->zc_history,
				  buf, HIS_MAX_RECORD_LEN, &len) != 0) {
		history_str_free(buf);
		return (NULL);
	}

	buf[HIS_MAX_RECORD_LEN -1] = '\0';

	return (buf);
}

/*
 * Check to see if the named dataset is currently defined as bootable
 */
static boolean_t
zfs_is_bootfs(const char *name)
{
	objset_t *os;

	if (dmu_objset_hold(name, FTAG, &os) == 0) {
		boolean_t ret;
		ret = (dmu_objset_id(os) == spa_bootfs(dmu_objset_spa(os)));
		dmu_objset_rele(os, FTAG);
		return (ret);
	}
	return (B_FALSE);
}

/*
 * Return non-zero if the spa version is less than requested version.
 */
static int
zfs_earlier_version(const char *name, int version)
{
	spa_t *spa;

	if (spa_open(name, &spa, FTAG) == 0) {
		if (spa_version(spa) < version) {
			spa_close(spa, FTAG);
			return (1);
		}
		spa_close(spa, FTAG);
	}
	return (0);
}

/*
 * Return TRUE if the ZPL version is less than requested version.
 */
static boolean_t
zpl_earlier_version(const char *name, int version)
{
	objset_t *os;
	boolean_t rc = B_TRUE;

	if (dmu_objset_hold(name, FTAG, &os) == 0) {
		uint64_t zplversion;

		if (dmu_objset_type(os) != DMU_OST_ZFS) {
			dmu_objset_rele(os, FTAG);
			return (B_TRUE);
		}
		/* XXX reading from non-owned objset */
		if (zfs_get_zplprop(os, ZFS_PROP_VERSION, &zplversion) == 0)
			rc = zplversion < version;
		dmu_objset_rele(os, FTAG);
	}
	return (rc);
}

static void
zfs_log_history(zfs_cmd_t *zc)
{
	spa_t *spa;
	char *buf;

	if ((buf = history_str_get(zc)) == NULL)
		return;

	if (spa_open(zc->zc_name, &spa, FTAG) == 0) {
		if (spa_version(spa) >= SPA_VERSION_ZPOOL_HISTORY)
			(void) spa_history_log(spa, buf);
		spa_close(spa, FTAG);
	}
	history_str_free(buf);
}

/*
 * Policy for top-level read operations (list pools).  Requires no privileges,
 * and can be used in the local zone, as there is no associated dataset.
 */
/* ARGSUSED */
static int
zfs_secpolicy_none(zfs_cmd_t *zc, nvlist_t *innvl, cred_t *cr)
{
	return (0);
}

/*
 * Policy for dataset read operations (list children, get statistics).  Requires
 * no privileges, but must be visible in the local zone.
 */
/* ARGSUSED */
static int
zfs_secpolicy_read(zfs_cmd_t *zc, nvlist_t *innvl, cred_t *cr)
{
	if (INGLOBALZONE(curproc) ||
	    zone_dataset_visible(zc->zc_name, NULL))
		return (0);

	return (SET_ERROR(ENOENT));
}

static int
zfs_dozonecheck_impl(const char *dataset, uint64_t zoned, cred_t *cr)
{
	int writable = 1;

	/*
	 * The dataset must be visible by this zone -- check this first
	 * so they don't see EPERM on something they shouldn't know about.
	 */
	if (!INGLOBALZONE(curproc) &&
	    !zone_dataset_visible(dataset, &writable))
		return (SET_ERROR(ENOENT));

	if (INGLOBALZONE(curproc)) {
		/*
		 * If the fs is zoned, only root can access it from the
		 * global zone.
		 */
		if (secpolicy_zfs(cr) && zoned)
			return (SET_ERROR(EPERM));
	} else {
		/*
		 * If we are in a local zone, the 'zoned' property must be set.
		 */
		if (!zoned)
			return (SET_ERROR(EPERM));

		/* must be writable by this zone */
		if (!writable)
			return (SET_ERROR(EPERM));
	}
	return (0);
}

static int
zfs_dozonecheck(const char *dataset, cred_t *cr)
{
	uint64_t zoned;

	if (dsl_prop_get_integer(dataset, "zoned", &zoned, NULL))
		return (SET_ERROR(ENOENT));

	return (zfs_dozonecheck_impl(dataset, zoned, cr));
}

static int
zfs_dozonecheck_ds(const char *dataset, dsl_dataset_t *ds, cred_t *cr)
{
	uint64_t zoned;

	if (dsl_prop_get_int_ds(ds, "zoned", &zoned))
		return (SET_ERROR(ENOENT));

	return (zfs_dozonecheck_impl(dataset, zoned, cr));
}

static int
zfs_secpolicy_write_perms_ds(const char *name, dsl_dataset_t *ds,
							 const char *perm, cred_t *cr)
{
	int error;

	error = zfs_dozonecheck_ds(name, ds, cr);
	if (error == 0) {
		error = secpolicy_zfs(cr);
		if (error != 0)
			error = dsl_deleg_access_impl(ds, perm, cr);
	}
	return (error);
}

static int
zfs_secpolicy_write_perms(const char *name, const char *perm, cred_t *cr)
{
	int error;
	dsl_dataset_t *ds;
	dsl_pool_t *dp;

	error = dsl_pool_hold(name, FTAG, &dp);
	if (error != 0)
		return (error);

	error = dsl_dataset_hold(dp, name, FTAG, &ds);
	if (error != 0) {
		dsl_pool_rele(dp, FTAG);
		return (error);
	}

	error = zfs_secpolicy_write_perms_ds(name, ds, perm, cr);

	dsl_dataset_rele(ds, FTAG);
	dsl_pool_rele(dp, FTAG);
	return (error);
}

/*
 * Policy for setting the security label property.
 *
 * Returns 0 for success, non-zero for access and other errors.
 */
static int
zfs_set_slabel_policy(const char *name, char *strval, cred_t *cr)
{
#ifdef HAVE_MLSLABEL
	char		ds_hexsl[MAXNAMELEN];
	bslabel_t	ds_sl, new_sl;
	boolean_t	new_default = FALSE;
	uint64_t	zoned;
	int		needed_priv = -1;
	int		error;

	/* First get the existing dataset label. */
	error = dsl_prop_get(name, zfs_prop_to_name(ZFS_PROP_MLSLABEL),
						 1, sizeof (ds_hexsl), &ds_hexsl, NULL);
	if (error != 0)
		return (SET_ERROR(EPERM));

	if (strcasecmp(strval, ZFS_MLSLABEL_DEFAULT) == 0)
		new_default = TRUE;

	/* The label must be translatable */
	if (!new_default && (hexstr_to_label(strval, &new_sl) != 0))
		return (SET_ERROR(EINVAL));

	/*
	 * In a non-global zone, disallow attempts to set a label that
	 * doesn't match that of the zone; otherwise no other checks
	 * are needed.
	 */
	if (!INGLOBALZONE(curproc)) {
		if (new_default || !blequal(&new_sl, CR_SL(CRED())))
			return (SET_ERROR(EPERM));
		return (0);
	}

	/*
	 * For global-zone datasets (i.e., those whose zoned property is
	 * "off", verify that the specified new label is valid for the
	 * global zone.
	 */
	if (dsl_prop_get_integer(name,
							 zfs_prop_to_name(ZFS_PROP_ZONED), &zoned, NULL))
		return (SET_ERROR(EPERM));
	if (!zoned) {
		if (zfs_check_global_label(name, strval) != 0)
			return (SET_ERROR(EPERM));
	}

	/*
	 * If the existing dataset label is nondefault, check if the
	 * dataset is mounted (label cannot be changed while mounted).
	 * Get the zfs_sb_t; if there isn't one, then the dataset isn't
	 * mounted (or isn't a dataset, doesn't exist, ...).
	 */
	if (strcasecmp(ds_hexsl, ZFS_MLSLABEL_DEFAULT) != 0) {
		objset_t *os;
		static char *setsl_tag = "setsl_tag";

		/*
		 * Try to own the dataset; abort if there is any error,
		 * (e.g., already mounted, in use, or other error).
		 */
		error = dmu_objset_own(name, DMU_OST_ZFS, B_TRUE,
							   setsl_tag, &os);
		if (error != 0)
			return (SET_ERROR(EPERM));

		dmu_objset_disown(os, setsl_tag);

		if (new_default) {
			needed_priv = PRIV_FILE_DOWNGRADE_SL;
			goto out_check;
		}

		if (hexstr_to_label(strval, &new_sl) != 0)
			return (SET_ERROR(EPERM));

		if (blstrictdom(&ds_sl, &new_sl))
			needed_priv = PRIV_FILE_DOWNGRADE_SL;
		else if (blstrictdom(&new_sl, &ds_sl))
			needed_priv = PRIV_FILE_UPGRADE_SL;
	} else {
		/* dataset currently has a default label */
		if (!new_default)
			needed_priv = PRIV_FILE_UPGRADE_SL;
	}

 out_check:
	if (needed_priv != -1)
		return (PRIV_POLICY(cr, needed_priv, B_FALSE, EPERM, NULL));
	return (0);
#else
	return (ENOTSUP);
#endif /* HAVE_MLSLABEL */
}

static int
zfs_secpolicy_setprop(const char *dsname, zfs_prop_t prop, nvpair_t *propval,
					  cred_t *cr)
{
	char *strval;

	/*
	 * Check permissions for special properties.
	 */
	switch (prop) {
	default:
		break;
	case ZFS_PROP_ZONED:
		/*
		 * Disallow setting of 'zoned' from within a local zone.
		 */
		if (!INGLOBALZONE(curproc))
			return (SET_ERROR(EPERM));
		break;

	case ZFS_PROP_QUOTA:
		if (!INGLOBALZONE(curproc)) {
			uint64_t zoned;
			char setpoint[MAXNAMELEN];
			/*
			 * Unprivileged users are allowed to modify the
			 * quota on things *under* (ie. contained by)
			 * the thing they own.
			 */
			if (dsl_prop_get_integer(dsname, "zoned", &zoned,
									 setpoint))
				return (SET_ERROR(EPERM));
			if (!zoned || strlen(dsname) <= strlen(setpoint))
				return (SET_ERROR(EPERM));
		}
		break;

	case ZFS_PROP_MLSLABEL:
		if (!is_system_labeled())
			return (SET_ERROR(EPERM));

		if (nvpair_value_string(propval, &strval) == 0) {
			int err;

			err = zfs_set_slabel_policy(dsname, strval, CRED());
			if (err != 0)
				return (err);
		}
		break;
	}

	return (zfs_secpolicy_write_perms(dsname, zfs_prop_to_name(prop), cr));
}

/* ARGSUSED */
static int
zfs_secpolicy_set_fsacl(zfs_cmd_t *zc, nvlist_t *innvl, cred_t *cr)
{
	int error;

	error = zfs_dozonecheck(zc->zc_name, cr);
	if (error != 0)
		return (error);

	/*
	 * permission to set permissions will be evaluated later in
	 * dsl_deleg_can_allow()
	 */
	return (0);
}

/* ARGSUSED */
static int
zfs_secpolicy_rollback(zfs_cmd_t *zc, nvlist_t *innvl, cred_t *cr)
{
	return (zfs_secpolicy_write_perms(zc->zc_name,
									  ZFS_DELEG_PERM_ROLLBACK, cr));
}

/* ARGSUSED */
static int
zfs_secpolicy_send(zfs_cmd_t *zc, nvlist_t *innvl, cred_t *cr)
{
	dsl_pool_t *dp;
	dsl_dataset_t *ds;
	char *cp;
	int error;

	/*
	 * Generate the current snapshot name from the given objsetid, then
	 * use that name for the secpolicy/zone checks.
	 */
	cp = strchr(zc->zc_name, '@');
	if (cp == NULL)
		return (SET_ERROR(EINVAL));
	error = dsl_pool_hold(zc->zc_name, FTAG, &dp);
	if (error != 0)
		return (error);

	error = dsl_dataset_hold_obj(dp, zc->zc_sendobj, FTAG, &ds);
	if (error != 0) {
		dsl_pool_rele(dp, FTAG);
		return (error);
	}

	dsl_dataset_name(ds, zc->zc_name);

	error = zfs_secpolicy_write_perms_ds(zc->zc_name, ds,
										 ZFS_DELEG_PERM_SEND, cr);
	dsl_dataset_rele(ds, FTAG);
	dsl_pool_rele(dp, FTAG);

	return (error);
}

/* ARGSUSED */
static int
zfs_secpolicy_send_new(zfs_cmd_t *zc, nvlist_t *innvl, cred_t *cr)
{
	return (zfs_secpolicy_write_perms(zc->zc_name,
									  ZFS_DELEG_PERM_SEND, cr));
}

#ifdef HAVE_SMB_SHARE
/* ARGSUSED */
static int
zfs_secpolicy_deleg_share(zfs_cmd_t *zc, nvlist_t *innvl, cred_t *cr)
{
	vnode_t *vp;
	int error;

	if ((error = lookupname(zc->zc_value, UIO_SYSSPACE,
							NO_FOLLOW, NULL, &vp)) != 0)
		return (error);

	/* Now make sure mntpnt and dataset are ZFS */

	if (vp->v_vfsp->vfs_fstype != zfsfstype ||
	    (strcmp((char *)refstr_value(vp->v_vfsp->vfs_resource),
				zc->zc_name) != 0)) {
		VN_RELE(vp);
		return (SET_ERROR(EPERM));
	}

	VN_RELE(vp);
	return (dsl_deleg_access(zc->zc_name,
							 ZFS_DELEG_PERM_SHARE, cr));
}
#endif /* HAVE_SMB_SHARE */

int
zfs_secpolicy_share(zfs_cmd_t *zc, nvlist_t *innvl, cred_t *cr)
{
#ifdef HAVE_SMB_SHARE
	if (!INGLOBALZONE(curproc))
		return (SET_ERROR(EPERM));

	if (secpolicy_nfs(cr) == 0) {
		return (0);
	} else {
		return (zfs_secpolicy_deleg_share(zc, innvl, cr));
	}
#else
	return (SET_ERROR(ENOTSUP));
#endif /* HAVE_SMB_SHARE */
}

int
zfs_secpolicy_smb_acl(zfs_cmd_t *zc, nvlist_t *innvl, cred_t *cr)
{
#ifdef HAVE_SMB_SHARE
	if (!INGLOBALZONE(curproc))
		return (SET_ERROR(EPERM));

	if (secpolicy_smb(cr) == 0) {
		return (0);
	} else {
		return (zfs_secpolicy_deleg_share(zc, innvl, cr));
	}
#else
	return (SET_ERROR(ENOTSUP));
#endif /* HAVE_SMB_SHARE */
}

static int
zfs_get_parent(const char *datasetname, char *parent, int parentsize)
{
	char *cp;

	/*
	 * Remove the @bla or /bla from the end of the name to get the parent.
	 */
	(void) strncpy(parent, datasetname, parentsize);
	cp = strrchr(parent, '@');
	if (cp != NULL) {
		cp[0] = '\0';
	} else {
		cp = strrchr(parent, '/');
		if (cp == NULL)
			return (SET_ERROR(ENOENT));
		cp[0] = '\0';
	}

	return (0);
}

int
zfs_secpolicy_destroy_perms(const char *name, cred_t *cr)
{
	int error;

	if ((error = zfs_secpolicy_write_perms(name,
										   ZFS_DELEG_PERM_MOUNT, cr)) != 0)
		return (error);

	return (zfs_secpolicy_write_perms(name, ZFS_DELEG_PERM_DESTROY, cr));
}

/* ARGSUSED */
static int
zfs_secpolicy_destroy(zfs_cmd_t *zc, nvlist_t *innvl, cred_t *cr)
{
	return (zfs_secpolicy_destroy_perms(zc->zc_name, cr));
}

/*
 * Destroying snapshots with delegated permissions requires
 * descendant mount and destroy permissions.
 */
/* ARGSUSED */
static int
zfs_secpolicy_destroy_snaps(zfs_cmd_t *zc, nvlist_t *innvl, cred_t *cr)
{
	nvlist_t *snaps;
	nvpair_t *pair, *nextpair;
	int error = 0;

	if (nvlist_lookup_nvlist(innvl, "snaps", &snaps) != 0)
		return (SET_ERROR(EINVAL));
	for (pair = nvlist_next_nvpair(snaps, NULL); pair != NULL;
<<<<<<< HEAD
		 pair = nextpair) {
		dsl_pool_t *dp;
		dsl_dataset_t *ds;

		error = dsl_pool_hold(nvpair_name(pair), FTAG, &dp);
		if (error != 0)
			break;
		nextpair = nvlist_next_nvpair(snaps, pair);
		error = dsl_dataset_hold(dp, nvpair_name(pair), FTAG, &ds);
		if (error == 0)
			dsl_dataset_rele(ds, FTAG);
		dsl_pool_rele(dp, FTAG);

		if (error == 0) {
			error = zfs_secpolicy_destroy_perms(nvpair_name(pair),
                                                cr);
		} else if (error == ENOENT) {
=======
	    pair = nextpair) {
		nextpair = nvlist_next_nvpair(snaps, pair);
		error = zfs_secpolicy_destroy_perms(nvpair_name(pair), cr);
		if (error == ENOENT) {
>>>>>>> dea377c0
			/*
			 * Ignore any snapshots that don't exist (we consider
			 * them "already destroyed").  Remove the name from the
			 * nvl here in case the snapshot is created between
			 * now and when we try to destroy it (in which case
			 * we don't want to destroy it since we haven't
			 * checked for permission).
			 */
			fnvlist_remove_nvpair(snaps, pair);
			error = 0;
		}
		if (error != 0)
			break;
	}

	return (error);
}

/*
 * Destroying snapshots with delegated permissions requires
 * descendent mount and destroy permissions.
 */
static int
zfs_secpolicy_destroy_recursive(zfs_cmd_t *zc, nvlist_t *innvl, cred_t *cr)
{
    int error;
    char *dsname;

    dsname = kmem_asprintf("%s@", zc->zc_name);

    error = zfs_secpolicy_destroy_perms(dsname, cr);
    if (error == ENOENT)
        error = zfs_secpolicy_destroy_perms(zc->zc_name, cr);

    strfree(dsname);
    return (error);
}

int
zfs_secpolicy_rename_perms(const char *from, const char *to, cred_t *cr)
{
	char	parentname[MAXNAMELEN];
	int	error;

	if ((error = zfs_secpolicy_write_perms(from,
										   ZFS_DELEG_PERM_RENAME, cr)) != 0)
		return (error);

	if ((error = zfs_secpolicy_write_perms(from,
										   ZFS_DELEG_PERM_MOUNT, cr)) != 0)
		return (error);

	if ((error = zfs_get_parent(to, parentname,
								sizeof (parentname))) != 0)
		return (error);

	if ((error = zfs_secpolicy_write_perms(parentname,
										   ZFS_DELEG_PERM_CREATE, cr)) != 0)
		return (error);

	if ((error = zfs_secpolicy_write_perms(parentname,
										   ZFS_DELEG_PERM_MOUNT, cr)) != 0)
		return (error);

	return (error);
}

/* ARGSUSED */
static int
zfs_secpolicy_rename(zfs_cmd_t *zc, nvlist_t *innvl, cred_t *cr)
{
	return (zfs_secpolicy_rename_perms(zc->zc_name, zc->zc_value, cr));
}

/* ARGSUSED */
static int
zfs_secpolicy_promote(zfs_cmd_t *zc, nvlist_t *innvl, cred_t *cr)
{
	dsl_pool_t *dp;
	dsl_dataset_t *clone;
	int error;

	error = zfs_secpolicy_write_perms(zc->zc_name,
									  ZFS_DELEG_PERM_PROMOTE, cr);
	if (error != 0)
		return (error);

	error = dsl_pool_hold(zc->zc_name, FTAG, &dp);
	if (error != 0)
		return (error);

	error = dsl_dataset_hold(dp, zc->zc_name, FTAG, &clone);

	if (error == 0) {
		char parentname[MAXNAMELEN];
		dsl_dataset_t *origin = NULL;
		dsl_dir_t *dd;
		dd = clone->ds_dir;

		error = dsl_dataset_hold_obj(dd->dd_pool,
									 dd->dd_phys->dd_origin_obj, FTAG, &origin);
		if (error != 0) {
			dsl_dataset_rele(clone, FTAG);
			dsl_pool_rele(dp, FTAG);
			return (error);
		}

		error = zfs_secpolicy_write_perms_ds(zc->zc_name, clone,
											 ZFS_DELEG_PERM_MOUNT, cr);

		dsl_dataset_name(origin, parentname);
		if (error == 0) {
			error = zfs_secpolicy_write_perms_ds(parentname, origin,
												 ZFS_DELEG_PERM_PROMOTE, cr);
		}
		dsl_dataset_rele(clone, FTAG);
		dsl_dataset_rele(origin, FTAG);
	}
	dsl_pool_rele(dp, FTAG);
	return (error);
}

/* ARGSUSED */
static int
zfs_secpolicy_recv(zfs_cmd_t *zc, nvlist_t *innvl, cred_t *cr)
{
	int error;

	if ((error = zfs_secpolicy_write_perms(zc->zc_name,
										   ZFS_DELEG_PERM_RECEIVE, cr)) != 0)
		return (error);

	if ((error = zfs_secpolicy_write_perms(zc->zc_name,
										   ZFS_DELEG_PERM_MOUNT, cr)) != 0)
		return (error);

	return (zfs_secpolicy_write_perms(zc->zc_name,
									  ZFS_DELEG_PERM_CREATE, cr));
}


int
zfs_secpolicy_snapshot_perms(const char *name, cred_t *cr)
{
	return (zfs_secpolicy_write_perms(name,
									  ZFS_DELEG_PERM_SNAPSHOT, cr));
}

/*
 * Check for permission to create each snapshot in the nvlist.
 */
/* ARGSUSED */
static int
zfs_secpolicy_snapshot(zfs_cmd_t *zc, nvlist_t *innvl, cred_t *cr)
{
	nvlist_t *snaps;
	int error = 0;
	nvpair_t *pair;

	if (nvlist_lookup_nvlist(innvl, "snaps", &snaps) != 0)
		return (SET_ERROR(EINVAL));
	for (pair = nvlist_next_nvpair(snaps, NULL); pair != NULL;
		 pair = nvlist_next_nvpair(snaps, pair)) {
		char *name = nvpair_name(pair);
		char *atp = strchr(name, '@');

		if (atp == NULL) {
			error = SET_ERROR(EINVAL);
			break;
		}
		*atp = '\0';
		error = zfs_secpolicy_snapshot_perms(name, cr);
		*atp = '@';
		if (error != 0)
			break;
	}
	return (error);
}

<<<<<<< HEAD
static int
zfs_secpolicy_create(zfs_cmd_t *zc, nvlist_t *innvl, cred_t *cr)
{
    char	parentname[MAXNAMELEN];
    int	error;

    if ((error = zfs_get_parent(zc->zc_name, parentname,
                                sizeof (parentname))) != 0)
        return (error);

    if (zc->zc_value[0] != '\0') {
        if ((error = zfs_secpolicy_write_perms(zc->zc_value,
                                               ZFS_DELEG_PERM_CLONE, cr)) != 0)
            return (error);
    }

    if ((error = zfs_secpolicy_write_perms(parentname,
                                           ZFS_DELEG_PERM_CREATE, cr)) != 0)
        return (error);

    error = zfs_secpolicy_write_perms(parentname,
                                      ZFS_DELEG_PERM_MOUNT, cr);

    return (error);
}

=======
/*
 * Check for permission to create each snapshot in the nvlist.
 */
/* ARGSUSED */
static int
zfs_secpolicy_bookmark(zfs_cmd_t *zc, nvlist_t *innvl, cred_t *cr)
{
	int error = 0;
	nvpair_t *pair;

	for (pair = nvlist_next_nvpair(innvl, NULL);
	    pair != NULL; pair = nvlist_next_nvpair(innvl, pair)) {
		char *name = nvpair_name(pair);
		char *hashp = strchr(name, '#');

		if (hashp == NULL) {
			error = SET_ERROR(EINVAL);
			break;
		}
		*hashp = '\0';
		error = zfs_secpolicy_write_perms(name,
		    ZFS_DELEG_PERM_BOOKMARK, cr);
		*hashp = '#';
		if (error != 0)
			break;
	}
	return (error);
}

/* ARGSUSED */
static int
zfs_secpolicy_destroy_bookmarks(zfs_cmd_t *zc, nvlist_t *innvl, cred_t *cr)
{
	nvpair_t *pair, *nextpair;
	int error = 0;

	for (pair = nvlist_next_nvpair(innvl, NULL); pair != NULL;
	    pair = nextpair) {
		char *name = nvpair_name(pair);
		char *hashp = strchr(name, '#');
		nextpair = nvlist_next_nvpair(innvl, pair);

		if (hashp == NULL) {
			error = SET_ERROR(EINVAL);
			break;
		}

		*hashp = '\0';
		error = zfs_secpolicy_write_perms(name,
		    ZFS_DELEG_PERM_DESTROY, cr);
		*hashp = '#';
		if (error == ENOENT) {
			/*
			 * Ignore any filesystems that don't exist (we consider
			 * their bookmarks "already destroyed").  Remove
			 * the name from the nvl here in case the filesystem
			 * is created between now and when we try to destroy
			 * the bookmark (in which case we don't want to
			 * destroy it since we haven't checked for permission).
			 */
			fnvlist_remove_nvpair(innvl, pair);
			error = 0;
		}
		if (error != 0)
			break;
	}

	return (error);
}
>>>>>>> dea377c0

/* ARGSUSED */
static int
zfs_secpolicy_log_history(zfs_cmd_t *zc, nvlist_t *innvl, cred_t *cr)
{
	/*
	 * Even root must have a proper TSD so that we know what pool
	 * to log to.
	 */
	if (tsd_get(zfs_allow_log_key) == NULL)
		return (SET_ERROR(EPERM));
	return (0);
}

static int
zfs_secpolicy_create_clone(zfs_cmd_t *zc, nvlist_t *innvl, cred_t *cr)
{
	char	parentname[MAXNAMELEN];
	int	error;
	char	*origin;

	if ((error = zfs_get_parent(zc->zc_name, parentname,
								sizeof (parentname))) != 0)
		return (error);

	if (nvlist_lookup_string(innvl, "origin", &origin) == 0 &&
	    (error = zfs_secpolicy_write_perms(origin,
										   ZFS_DELEG_PERM_CLONE, cr)) != 0)
		return (error);

	if ((error = zfs_secpolicy_write_perms(parentname,
										   ZFS_DELEG_PERM_CREATE, cr)) != 0)
		return (error);

	return (zfs_secpolicy_write_perms(parentname,
									  ZFS_DELEG_PERM_MOUNT, cr));
}

/*
 * Policy for pool operations - create/destroy pools, add vdevs, etc.  Requires
 * SYS_CONFIG privilege, which is not available in a local zone.
 */
/* ARGSUSED */
static int
zfs_secpolicy_config(zfs_cmd_t *zc, nvlist_t *innvl, cred_t *cr)
{
	if (secpolicy_sys_config(cr, B_FALSE) != 0)
		return (SET_ERROR(EPERM));

	return (0);
}

/*
 * Policy for object to name lookups.
 */
/* ARGSUSED */
static int
zfs_secpolicy_diff(zfs_cmd_t *zc, nvlist_t *innvl, cred_t *cr)
{
	int error;

	if ((error = secpolicy_sys_config(cr, B_FALSE)) == 0)
		return (0);

	error = zfs_secpolicy_write_perms(zc->zc_name, ZFS_DELEG_PERM_DIFF, cr);
	return (error);
}

/*
 * Policy for fault injection.  Requires all privileges.
 */
/* ARGSUSED */
static int
zfs_secpolicy_inject(zfs_cmd_t *zc, nvlist_t *innvl, cred_t *cr)
{
	return (secpolicy_zinject(cr));
}

/* ARGSUSED */
static int
zfs_secpolicy_inherit_prop(zfs_cmd_t *zc, nvlist_t *innvl, cred_t *cr)
{
	zfs_prop_t prop = zfs_name_to_prop(zc->zc_value);

	if (prop == ZPROP_INVAL) {
		if (!zfs_prop_user(zc->zc_value))
			return (SET_ERROR(EINVAL));
		return (zfs_secpolicy_write_perms(zc->zc_name,
										  ZFS_DELEG_PERM_USERPROP, cr));
	} else {
		return (zfs_secpolicy_setprop(zc->zc_name, prop,
									  NULL, cr));
	}
}

static int
zfs_secpolicy_userspace_one(zfs_cmd_t *zc, nvlist_t *innvl, cred_t *cr)
{
	int err = zfs_secpolicy_read(zc, innvl, cr);
	if (err)
		return (err);

	if (zc->zc_objset_type >= ZFS_NUM_USERQUOTA_PROPS)
		return (SET_ERROR(EINVAL));

	if (zc->zc_value[0] == 0) {
		/*
		 * They are asking about a posix uid/gid.  If it's
		 * themself, allow it.
		 */
		if (zc->zc_objset_type == ZFS_PROP_USERUSED ||
		    zc->zc_objset_type == ZFS_PROP_USERQUOTA) {
			if (zc->zc_guid == crgetuid(cr))
				return (0);
		} else {
			if (groupmember(zc->zc_guid, cr))
				return (0);
		}
	}

	return (zfs_secpolicy_write_perms(zc->zc_name,
									  userquota_perms[zc->zc_objset_type], cr));
}

static int
zfs_secpolicy_userspace_many(zfs_cmd_t *zc, nvlist_t *innvl, cred_t *cr)
{
	int err = zfs_secpolicy_read(zc, innvl, cr);
	if (err)
		return (err);

	if (zc->zc_objset_type >= ZFS_NUM_USERQUOTA_PROPS)
		return (SET_ERROR(EINVAL));

	return (zfs_secpolicy_write_perms(zc->zc_name,
									  userquota_perms[zc->zc_objset_type], cr));
}

/* ARGSUSED */
static int
zfs_secpolicy_userspace_upgrade(zfs_cmd_t *zc, nvlist_t *innvl, cred_t *cr)
{
	return (zfs_secpolicy_setprop(zc->zc_name, ZFS_PROP_VERSION,
								  NULL, cr));
}

/* ARGSUSED */
static int
zfs_secpolicy_hold(zfs_cmd_t *zc, nvlist_t *innvl, cred_t *cr)
{
	nvpair_t *pair;
	nvlist_t *holds;
	int error;

	error = nvlist_lookup_nvlist(innvl, "holds", &holds);
	if (error != 0)
		return (SET_ERROR(EINVAL));

	for (pair = nvlist_next_nvpair(holds, NULL); pair != NULL;
		 pair = nvlist_next_nvpair(holds, pair)) {
		char fsname[MAXNAMELEN];
		error = dmu_fsname(nvpair_name(pair), fsname);
		if (error != 0)
			return (error);
		error = zfs_secpolicy_write_perms(fsname,
										  ZFS_DELEG_PERM_HOLD, cr);
		if (error != 0)
			return (error);
	}
	return (0);
}

/* ARGSUSED */
static int
zfs_secpolicy_release(zfs_cmd_t *zc, nvlist_t *innvl, cred_t *cr)
{
	nvpair_t *pair;
	int error;

	for (pair = nvlist_next_nvpair(innvl, NULL); pair != NULL;
		 pair = nvlist_next_nvpair(innvl, pair)) {
		char fsname[MAXNAMELEN];
		error = dmu_fsname(nvpair_name(pair), fsname);
		if (error != 0)
			return (error);
		error = zfs_secpolicy_write_perms(fsname,
										  ZFS_DELEG_PERM_RELEASE, cr);
		if (error != 0)
			return (error);
	}
	return (0);
}

/*
 * Policy for allowing temporary snapshots to be taken or released
 */
static int
zfs_secpolicy_tmp_snapshot(zfs_cmd_t *zc, nvlist_t *innvl, cred_t *cr)
{
	/*
	 * A temporary snapshot is the same as a snapshot,
	 * hold, destroy and release all rolled into one.
	 * Delegated diff alone is sufficient that we allow this.
	 */
	int error;

	if ((error = zfs_secpolicy_write_perms(zc->zc_name,
										   ZFS_DELEG_PERM_DIFF, cr)) == 0)
		return (0);

	error = zfs_secpolicy_snapshot_perms(zc->zc_name, cr);
	if (error == 0)
		error = zfs_secpolicy_hold(zc, innvl, cr);
	if (error == 0)
		error = zfs_secpolicy_release(zc, innvl, cr);
	if (error == 0)
		error = zfs_secpolicy_destroy(zc, innvl, cr);
	return (error);
}

/*
 * Returns the nvlist as specified by the user in the zfs_cmd_t.
 */
static int
get_nvlist(uint64_t nvl, uint64_t size, int iflag, nvlist_t **nvp)
{
	char *packed;
	int error;
	nvlist_t *list = NULL;

	/*
	 * Read in and unpack the user-supplied nvlist.
	 */
	if (size == 0)
		return (SET_ERROR(EINVAL));


	packed = kmem_alloc(size, KM_SLEEP | KM_NODEBUG);

	if ((error = ddi_copyin((void *)(uintptr_t)nvl, packed, size,
							iflag)) != 0) {
		kmem_free(packed, size);
		return (error);
	}

	if ((error = nvlist_unpack(packed, size, &list, 0)) != 0) {
		kmem_free(packed, size);
		return (error);
	}

	kmem_free(packed, size);

	*nvp = list;
	return (0);
}

/*
 * Reduce the size of this nvlist until it can be serialized in 'max' bytes.
 * Entries will be removed from the end of the nvlist, and one int32 entry
 * named "N_MORE_ERRORS" will be added indicating how many entries were
 * removed.
 */
static int
nvlist_smush(nvlist_t *errors, size_t max)
{
	size_t size;

	size = fnvlist_size(errors);

	if (size > max) {
		nvpair_t *more_errors;
		int n = 0;

		if (max < 1024)
			return (SET_ERROR(ENOMEM));

		fnvlist_add_int32(errors, ZPROP_N_MORE_ERRORS, 0);
		more_errors = nvlist_prev_nvpair(errors, NULL);

		do {
			nvpair_t *pair = nvlist_prev_nvpair(errors,
												more_errors);
			fnvlist_remove_nvpair(errors, pair);
			n++;
			size = fnvlist_size(errors);
		} while (size > max);

		fnvlist_remove_nvpair(errors, more_errors);
		fnvlist_add_int32(errors, ZPROP_N_MORE_ERRORS, n);
		ASSERT3U(fnvlist_size(errors), <=, max);
	}

	return (0);
}

static int
put_nvlist(zfs_cmd_t *zc, nvlist_t *nvl)
{
	char *packed = NULL;
	int error = 0;
	size_t size;

	size = fnvlist_size(nvl);

	if (size > zc->zc_nvlist_dst_size) {
		error = SET_ERROR(ENOMEM);
	} else {
		packed = fnvlist_pack(nvl, &size);
		if (ddi_copyout(packed, (void *)(uintptr_t)zc->zc_nvlist_dst,
						size, zc->zc_iflags) != 0)
			error = SET_ERROR(EFAULT);
		fnvlist_pack_free(packed, size);
	}

	zc->zc_nvlist_dst_size = size;
	zc->zc_nvlist_dst_filled = B_TRUE;
	return (error);
}



int
getzfsvfs(const char *dsname, zfsvfs_t **zfvp)
{
    objset_t *os;
    int error;

    error = dmu_objset_hold(dsname, FTAG, &os);
    if (error != 0)
        return (error);
    if (dmu_objset_type(os) != DMU_OST_ZFS) {
        dmu_objset_rele(os, FTAG);
		return (SET_ERROR(EINVAL));
    }

    mutex_enter(&os->os_user_ptr_lock);
    *zfvp = dmu_objset_get_user(os);
    if (*zfvp) {
        VFS_HOLD((*zfvp)->z_vfs);
    } else {
		error = SET_ERROR(ESRCH);
    }
    mutex_exit(&os->os_user_ptr_lock);
    dmu_objset_rele(os, FTAG);
    return (error);
}


/*
 * Find a zfsvfs_t for a mounted filesystem, or create our own, in which
 * case its z_vfs will be NULL, and it will be opened as the owner.
 * If 'writer' is set, the z_teardown_lock will be held for RW_WRITER,
 * which prevents all vnode ops from running.
 */
static int
zfsvfs_hold(const char *name, void *tag, zfsvfs_t **zfvp, boolean_t writer)
{
    int error = 0;

    if (getzfsvfs(name, zfvp) != 0)
        error = zfsvfs_create(name, zfvp);
    if (error == 0) {
        rrw_enter(&(*zfvp)->z_teardown_lock, (writer) ? RW_WRITER :
                  RW_READER, tag);
        if ((*zfvp)->z_unmounted) {
            /*
             * XXX we could probably try again, since the unmounting
             * thread should be just about to disassociate the
             * objset from the zfsvfs.
             */
            rrw_exit(&(*zfvp)->z_teardown_lock, tag);
			return (SET_ERROR(EBUSY));
        }
    }
    return (error);
}

static void
zfsvfs_rele(zfsvfs_t *zfsvfs, void *tag)
{
    rrw_exit(&zfsvfs->z_teardown_lock, tag);

    if (zfsvfs->z_vfs) {
        VFS_RELE(zfsvfs->z_vfs);
    } else {
        dmu_objset_disown(zfsvfs->z_os, zfsvfs);
        zfsvfs_free(zfsvfs);
    }
}



static int
zfs_ioc_pool_create(zfs_cmd_t *zc)
{
	int error;
	nvlist_t *config, *props = NULL;
	nvlist_t *rootprops = NULL;
	nvlist_t *zplprops = NULL;

	if ((error = get_nvlist(zc->zc_nvlist_conf, zc->zc_nvlist_conf_size,
							zc->zc_iflags, &config)))
		return (error);

	if (zc->zc_nvlist_src_size != 0 && (error =
										get_nvlist(zc->zc_nvlist_src, zc->zc_nvlist_src_size,
												   zc->zc_iflags, &props))) {
		nvlist_free(config);
		return (error);
	}

	if (props) {
		nvlist_t *nvl = NULL;
		uint64_t version = SPA_VERSION;

		(void) nvlist_lookup_uint64(props,
									zpool_prop_to_name(ZPOOL_PROP_VERSION), &version);
		if (!SPA_VERSION_IS_SUPPORTED(version)) {
			error = SET_ERROR(EINVAL);
			goto pool_props_bad;
		}
		(void) nvlist_lookup_nvlist(props, ZPOOL_ROOTFS_PROPS, &nvl);
		if (nvl) {
			error = nvlist_dup(nvl, &rootprops, KM_SLEEP);
			if (error != 0) {
				nvlist_free(config);
				nvlist_free(props);
				return (error);
			}
			(void) nvlist_remove_all(props, ZPOOL_ROOTFS_PROPS);
		}
		VERIFY(nvlist_alloc(&zplprops, NV_UNIQUE_NAME, KM_SLEEP) == 0);
		error = zfs_fill_zplprops_root(version, rootprops,
									   zplprops, NULL);
		if (error != 0)
			goto pool_props_bad;
	}

	error = spa_create(zc->zc_name, config, props, zplprops);

	/*
	 * Set the remaining root properties
	 */
	if (!error && (error = zfs_set_prop_nvlist(zc->zc_name,
											   ZPROP_SRC_LOCAL, rootprops, NULL)) != 0)
		(void) spa_destroy(zc->zc_name);

 pool_props_bad:
	nvlist_free(rootprops);
	nvlist_free(zplprops);
	nvlist_free(config);
	nvlist_free(props);

	return (error);
}

static int
zfs_ioc_pool_destroy(zfs_cmd_t *zc)
{
	int error;
	zfs_log_history(zc);
	error = spa_destroy(zc->zc_name);
	if (error == 0)
		zvol_remove_minors(zc->zc_name);
	return (error);
}

static int
zfs_ioc_pool_import(zfs_cmd_t *zc)
{
	nvlist_t *config, *props = NULL;
	uint64_t guid;
	int error;

	if ((error = get_nvlist(zc->zc_nvlist_conf, zc->zc_nvlist_conf_size,
							zc->zc_iflags, &config)) != 0)
		return (error);

	if (zc->zc_nvlist_src_size != 0 && (error =
										get_nvlist(zc->zc_nvlist_src, zc->zc_nvlist_src_size,
												   zc->zc_iflags, &props))) {
		nvlist_free(config);
		return (error);
	}

	if (nvlist_lookup_uint64(config, ZPOOL_CONFIG_POOL_GUID, &guid) != 0 ||
	    guid != zc->zc_guid)
		error = SET_ERROR(EINVAL);
	else
		error = spa_import(zc->zc_name, config, props, zc->zc_cookie);

	if (zc->zc_nvlist_dst != 0) {
		int err;

		if ((err = put_nvlist(zc, config)) != 0)
			error = err;
	}

	nvlist_free(config);

	if (props)
		nvlist_free(props);

	return (error);
}

static int
zfs_ioc_pool_export(zfs_cmd_t *zc)
{
	int error;
	boolean_t force = (boolean_t)zc->zc_cookie;
	boolean_t hardforce = (boolean_t)zc->zc_guid;

	zfs_log_history(zc);
	error = spa_export(zc->zc_name, NULL, force, hardforce);
	if (error == 0)
		zvol_remove_minors(zc->zc_name);
	return (error);
}

static int
zfs_ioc_pool_configs(zfs_cmd_t *zc)
{
	nvlist_t *configs;
	int error;

	if ((configs = spa_all_configs(&zc->zc_cookie)) == NULL)
		return (SET_ERROR(EEXIST));

	error = put_nvlist(zc, configs);

	nvlist_free(configs);

	return (error);
}

/*
 * inputs:
 * zc_name		name of the pool
 *
 * outputs:
 * zc_cookie		real errno
 * zc_nvlist_dst	config nvlist
 * zc_nvlist_dst_size	size of config nvlist
 */
static int
zfs_ioc_pool_stats(zfs_cmd_t *zc)
{
	nvlist_t *config;
	int error;
	int ret = 0;

	error = spa_get_stats(zc->zc_name, &config, zc->zc_value,
						  sizeof (zc->zc_value));
	if (config != NULL) {
		ret = put_nvlist(zc, config);
		nvlist_free(config);

		/*
		 * The config may be present even if 'error' is non-zero.
		 * In this case we return success, and preserve the real errno
		 * in 'zc_cookie'.
		 */
		zc->zc_cookie = error;
	} else {
		ret = error;
	}

	return (ret);
}

/*
 * Try to import the given pool, returning pool stats as appropriate so that
 * user land knows which devices are available and overall pool health.
 */
static int
zfs_ioc_pool_tryimport(zfs_cmd_t *zc)
{
	nvlist_t *tryconfig, *config;
	int error;

	if ((error = get_nvlist(zc->zc_nvlist_conf, zc->zc_nvlist_conf_size,
							zc->zc_iflags, &tryconfig)) != 0)
		return (error);

	config = spa_tryimport(tryconfig);

	nvlist_free(tryconfig);

	if (config == NULL)
		return (SET_ERROR(EINVAL));

	error = put_nvlist(zc, config);
	nvlist_free(config);

	return (error);
}

/*
 * inputs:
 * zc_name              name of the pool
 * zc_cookie            scan func (pool_scan_func_t)
 */
static int
zfs_ioc_pool_scan(zfs_cmd_t *zc)
{
	spa_t *spa;
	int error;

	if ((error = spa_open(zc->zc_name, &spa, FTAG)) != 0)
		return (error);

	if (zc->zc_cookie == POOL_SCAN_NONE)
		error = spa_scan_stop(spa);
	else
		error = spa_scan(spa, zc->zc_cookie);

	spa_close(spa, FTAG);

	return (error);
}

static int
zfs_ioc_pool_freeze(zfs_cmd_t *zc)
{
	spa_t *spa;
	int error;

	error = spa_open(zc->zc_name, &spa, FTAG);
	if (error == 0) {
		spa_freeze(spa);
		spa_close(spa, FTAG);
	}
	return (error);
}

static int
zfs_ioc_pool_upgrade(zfs_cmd_t *zc)
{
	spa_t *spa;
	int error;

	if ((error = spa_open(zc->zc_name, &spa, FTAG)) != 0)
		return (error);

	if (zc->zc_cookie < spa_version(spa) ||
	    !SPA_VERSION_IS_SUPPORTED(zc->zc_cookie)) {
		spa_close(spa, FTAG);
		return (SET_ERROR(EINVAL));
	}

	spa_upgrade(spa, zc->zc_cookie);
	spa_close(spa, FTAG);

	return (error);
}

static int
zfs_ioc_pool_get_history(zfs_cmd_t *zc)
{
	spa_t *spa;
	char *hist_buf;
	uint64_t size;
	int error;

	if ((size = zc->zc_history_len) == 0)
		return (SET_ERROR(EINVAL));

	if ((error = spa_open(zc->zc_name, &spa, FTAG)) != 0)
		return (error);

	if (spa_version(spa) < SPA_VERSION_ZPOOL_HISTORY) {
		spa_close(spa, FTAG);
		return (SET_ERROR(ENOTSUP));
	}

	hist_buf = vmem_alloc(size, KM_SLEEP);
	if ((error = spa_history_get(spa, &zc->zc_history_offset,
								 &zc->zc_history_len, hist_buf)) == 0) {
		error = ddi_copyout(hist_buf,
							(void *)(uintptr_t)zc->zc_history,
							zc->zc_history_len, zc->zc_iflags);
	}

	spa_close(spa, FTAG);
	vmem_free(hist_buf, size);
	return (error);
}

static int
zfs_ioc_pool_reguid(zfs_cmd_t *zc)
{
	spa_t *spa;
	int error;

	error = spa_open(zc->zc_name, &spa, FTAG);
	if (error == 0) {
		error = spa_change_guid(spa);
		spa_close(spa, FTAG);
	}
	return (error);
}

static int
zfs_ioc_dsobj_to_dsname(zfs_cmd_t *zc)
{
	return (dsl_dsobj_to_dsname(zc->zc_name, zc->zc_obj, zc->zc_value));
}

/*
 * inputs:
 * zc_name		name of filesystem
 * zc_obj		object to find
 *
 * outputs:
 * zc_value		name of object
 */
static int
zfs_ioc_obj_to_path(zfs_cmd_t *zc)
{
	objset_t *os;
	int error;

	/* XXX reading from objset not owned */
	if ((error = dmu_objset_hold(zc->zc_name, FTAG, &os)) != 0)
		return (error);
	if (dmu_objset_type(os) != DMU_OST_ZFS) {
		dmu_objset_rele(os, FTAG);
		return (SET_ERROR(EINVAL));
	}
	error = zfs_obj_to_path(os, zc->zc_obj, zc->zc_value,
							sizeof (zc->zc_value));
	dmu_objset_rele(os, FTAG);

	return (error);
}

/*
 * inputs:
 * zc_name		name of filesystem
 * zc_obj		object to find
 *
 * outputs:
 * zc_stat		stats on object
 * zc_value		path to object
 */
static int
zfs_ioc_obj_to_stats(zfs_cmd_t *zc)
{
	objset_t *os;
	int error;

	/* XXX reading from objset not owned */
	if ((error = dmu_objset_hold(zc->zc_name, FTAG, &os)) != 0)
		return (error);
	if (dmu_objset_type(os) != DMU_OST_ZFS) {
		dmu_objset_rele(os, FTAG);
		return (SET_ERROR(EINVAL));
	}
	error = zfs_obj_to_stats(os, zc->zc_obj, &zc->zc_stat, zc->zc_value,
							 sizeof (zc->zc_value));
	dmu_objset_rele(os, FTAG);

	return (error);
}

static int
zfs_ioc_vdev_add(zfs_cmd_t *zc)
{
	spa_t *spa;
	int error;
	nvlist_t *config;

	error = spa_open(zc->zc_name, &spa, FTAG);
	if (error != 0)
		return (error);

	error = get_nvlist(zc->zc_nvlist_conf, zc->zc_nvlist_conf_size,
					   zc->zc_iflags, &config);
	if (error == 0) {
		error = spa_vdev_add(spa, config);
		nvlist_free(config);
	}
	spa_close(spa, FTAG);
	return (error);
}

/*
 * inputs:
 * zc_name		name of the pool
 * zc_nvlist_conf	nvlist of devices to remove
 * zc_cookie		to stop the remove?
 */
static int
zfs_ioc_vdev_remove(zfs_cmd_t *zc)
{
	spa_t *spa;
	int error;

	error = spa_open(zc->zc_name, &spa, FTAG);
	if (error != 0)
		return (error);
	error = spa_vdev_remove(spa, zc->zc_guid, B_FALSE);
	spa_close(spa, FTAG);
	return (error);
}

static int
zfs_ioc_vdev_set_state(zfs_cmd_t *zc)
{
	spa_t *spa;
	int error;
	vdev_state_t newstate = VDEV_STATE_UNKNOWN;

	if ((error = spa_open(zc->zc_name, &spa, FTAG)) != 0)
		return (error);
	switch (zc->zc_cookie) {
	case VDEV_STATE_ONLINE:
		error = vdev_online(spa, zc->zc_guid, zc->zc_obj, &newstate);
		break;

	case VDEV_STATE_OFFLINE:
		error = vdev_offline(spa, zc->zc_guid, zc->zc_obj);
		break;

	case VDEV_STATE_FAULTED:
		if (zc->zc_obj != VDEV_AUX_ERR_EXCEEDED &&
		    zc->zc_obj != VDEV_AUX_EXTERNAL)
			zc->zc_obj = VDEV_AUX_ERR_EXCEEDED;

		error = vdev_fault(spa, zc->zc_guid, zc->zc_obj);
		break;

	case VDEV_STATE_DEGRADED:
		if (zc->zc_obj != VDEV_AUX_ERR_EXCEEDED &&
		    zc->zc_obj != VDEV_AUX_EXTERNAL)
			zc->zc_obj = VDEV_AUX_ERR_EXCEEDED;

		error = vdev_degrade(spa, zc->zc_guid, zc->zc_obj);
		break;

	default:
		error = SET_ERROR(EINVAL);
	}
	zc->zc_cookie = newstate;
	spa_close(spa, FTAG);
	return (error);
}

static int
zfs_ioc_vdev_attach(zfs_cmd_t *zc)
{
	spa_t *spa;
	int replacing = zc->zc_cookie;
	nvlist_t *config;
	int error;

	if ((error = spa_open(zc->zc_name, &spa, FTAG)) != 0)
		return (error);

	if ((error = get_nvlist(zc->zc_nvlist_conf, zc->zc_nvlist_conf_size,
							zc->zc_iflags, &config)) == 0) {
		error = spa_vdev_attach(spa, zc->zc_guid, config, replacing);
		nvlist_free(config);
	}

	spa_close(spa, FTAG);
	return (error);
}

static int
zfs_ioc_vdev_detach(zfs_cmd_t *zc)
{
	spa_t *spa;
	int error;

	if ((error = spa_open(zc->zc_name, &spa, FTAG)) != 0)
		return (error);

	error = spa_vdev_detach(spa, zc->zc_guid, 0, B_FALSE);

	spa_close(spa, FTAG);
	return (error);
}

static int
zfs_ioc_vdev_split(zfs_cmd_t *zc)
{
	spa_t *spa;
	nvlist_t *config, *props = NULL;
	int error;
	boolean_t exp = !!(zc->zc_cookie & ZPOOL_EXPORT_AFTER_SPLIT);

	if ((error = spa_open(zc->zc_name, &spa, FTAG)) != 0)
		return (error);

	if ((error = get_nvlist(zc->zc_nvlist_conf, zc->zc_nvlist_conf_size,
							zc->zc_iflags, &config))) {
		spa_close(spa, FTAG);
		return (error);
	}

	if (zc->zc_nvlist_src_size != 0 && (error =
										get_nvlist(zc->zc_nvlist_src, zc->zc_nvlist_src_size,
												   zc->zc_iflags, &props))) {
		spa_close(spa, FTAG);
		nvlist_free(config);
		return (error);
	}

	error = spa_vdev_split_mirror(spa, zc->zc_string, config, props, exp);

	spa_close(spa, FTAG);

	nvlist_free(config);
	nvlist_free(props);

	return (error);
}

static int
zfs_ioc_vdev_setpath(zfs_cmd_t *zc)
{
	spa_t *spa;
	char *path = zc->zc_value;
	uint64_t guid = zc->zc_guid;
	int error;

	error = spa_open(zc->zc_name, &spa, FTAG);
	if (error != 0)
		return (error);

	error = spa_vdev_setpath(spa, guid, path);
	spa_close(spa, FTAG);
	return (error);
}

static int
zfs_ioc_vdev_setfru(zfs_cmd_t *zc)
{
	spa_t *spa;
	char *fru = zc->zc_value;
	uint64_t guid = zc->zc_guid;
	int error;

	error = spa_open(zc->zc_name, &spa, FTAG);
	if (error != 0)
		return (error);

	error = spa_vdev_setfru(spa, guid, fru);
	spa_close(spa, FTAG);
	return (error);
}

static int
zfs_ioc_objset_stats_impl(zfs_cmd_t *zc, objset_t *os)
{
	int error = 0;
	nvlist_t *nv;

	dmu_objset_fast_stat(os, &zc->zc_objset_stats);

	if (zc->zc_nvlist_dst != 0 &&
	    (error = dsl_prop_get_all(os, &nv)) == 0) {
		dmu_objset_stats(os, nv);
		/*
		 * NB: zvol_get_stats() will read the objset contents,
		 * which we aren't supposed to do with a
		 * DS_MODE_USER hold, because it could be
		 * inconsistent.  So this is a bit of a workaround...
		 * XXX reading with out owning
		 */
		if (!zc->zc_objset_stats.dds_inconsistent &&
		    dmu_objset_type(os) == DMU_OST_ZVOL) {
			error = zvol_get_stats(os, nv);
			if (error == EIO)
				return (error);
			VERIFY0(error);
		}
		if (error == 0)
			error = put_nvlist(zc, nv);
		nvlist_free(nv);
	}

	return (error);
}

/*
 * inputs:
 * zc_name		name of filesystem
 * zc_nvlist_dst_size	size of buffer for property nvlist
 *
 * outputs:
 * zc_objset_stats	stats
 * zc_nvlist_dst	property nvlist
 * zc_nvlist_dst_size	size of property nvlist
 */
static int
zfs_ioc_objset_stats(zfs_cmd_t *zc)
{
	objset_t *os;
	int error;

	error = dmu_objset_hold(zc->zc_name, FTAG, &os);
	if (error == 0) {
		error = zfs_ioc_objset_stats_impl(zc, os);
		dmu_objset_rele(os, FTAG);
	}

	return (error);
}

/*
 * inputs:
 * zc_name		name of filesystem
 * zc_nvlist_dst_size	size of buffer for property nvlist
 *
 * outputs:
 * zc_nvlist_dst	received property nvlist
 * zc_nvlist_dst_size	size of received property nvlist
 *
 * Gets received properties (distinct from local properties on or after
 * SPA_VERSION_RECVD_PROPS) for callers who want to differentiate received from
 * local property values.
 */
static int
zfs_ioc_objset_recvd_props(zfs_cmd_t *zc)
{
	int error = 0;
	nvlist_t *nv;

	/*
	 * Without this check, we would return local property values if the
	 * caller has not already received properties on or after
	 * SPA_VERSION_RECVD_PROPS.
	 */
	if (!dsl_prop_get_hasrecvd(zc->zc_name))
		return (SET_ERROR(ENOTSUP));

	if (zc->zc_nvlist_dst != 0 &&
	    (error = dsl_prop_get_received(zc->zc_name, &nv)) == 0) {
		error = put_nvlist(zc, nv);
		nvlist_free(nv);
	}

	return (error);
}

static int
nvl_add_zplprop(objset_t *os, nvlist_t *props, zfs_prop_t prop)
{
	uint64_t value;
	int error;

	/*
	 * zfs_get_zplprop() will either find a value or give us
	 * the default value (if there is one).
	 */
	if ((error = zfs_get_zplprop(os, prop, &value)) != 0)
		return (error);
	VERIFY(nvlist_add_uint64(props, zfs_prop_to_name(prop), value) == 0);
	return (0);
}

/*
 * inputs:
 * zc_name		name of filesystem
 * zc_nvlist_dst_size	size of buffer for zpl property nvlist
 *
 * outputs:
 * zc_nvlist_dst	zpl property nvlist
 * zc_nvlist_dst_size	size of zpl property nvlist
 */
static int
zfs_ioc_objset_zplprops(zfs_cmd_t *zc)
{
	objset_t *os;
	int err;

	/* XXX reading without owning */
	if ((err = dmu_objset_hold(zc->zc_name, FTAG, &os)))
		return (err);

	dmu_objset_fast_stat(os, &zc->zc_objset_stats);

	/*
	 * NB: nvl_add_zplprop() will read the objset contents,
	 * which we aren't supposed to do with a DS_MODE_USER
	 * hold, because it could be inconsistent.
	 */
	if (zc->zc_nvlist_dst != 0 &&
	    !zc->zc_objset_stats.dds_inconsistent &&
	    dmu_objset_type(os) == DMU_OST_ZFS) {
		nvlist_t *nv;

		VERIFY(nvlist_alloc(&nv, NV_UNIQUE_NAME, KM_SLEEP) == 0);
		if ((err = nvl_add_zplprop(os, nv, ZFS_PROP_VERSION)) == 0 &&
		    (err = nvl_add_zplprop(os, nv, ZFS_PROP_NORMALIZE)) == 0 &&
		    (err = nvl_add_zplprop(os, nv, ZFS_PROP_UTF8ONLY)) == 0 &&
		    (err = nvl_add_zplprop(os, nv, ZFS_PROP_CASE)) == 0)
			err = put_nvlist(zc, nv);
		nvlist_free(nv);
	} else {
		err = SET_ERROR(ENOENT);
	}
	dmu_objset_rele(os, FTAG);
	return (err);
}

boolean_t
dataset_name_hidden(const char *name)
{
	/*
	 * Skip over datasets that are not visible in this zone,
	 * internal datasets (which have a $ in their name), and
	 * temporary datasets (which have a % in their name).
	 */
	if (strchr(name, '$') != NULL)
		return (B_TRUE);
	if (strchr(name, '%') != NULL)
		return (B_TRUE);
	if (!INGLOBALZONE(curproc) && !zone_dataset_visible(name, NULL))
		return (B_TRUE);
	return (B_FALSE);
}

/*
 * inputs:
 * zc_name		name of filesystem
 * zc_cookie		zap cursor
 * zc_nvlist_dst_size	size of buffer for property nvlist
 *
 * outputs:
 * zc_name		name of next filesystem
 * zc_cookie		zap cursor
 * zc_objset_stats	stats
 * zc_nvlist_dst	property nvlist
 * zc_nvlist_dst_size	size of property nvlist
 */
static int
zfs_ioc_dataset_list_next(zfs_cmd_t *zc)
{
	objset_t *os;
	int error = 0;
	char *p;
	size_t orig_len = strlen(zc->zc_name);

 top:
	if ((error = dmu_objset_hold(zc->zc_name, FTAG, &os))) {
		if (error == ENOENT)
			error = SET_ERROR(ESRCH);
		return (error);
	}

	p = strrchr(zc->zc_name, '/');
	if (p == NULL || p[1] != '\0')
		(void) strlcat(zc->zc_name, "/", sizeof (zc->zc_name));
	p = zc->zc_name + strlen(zc->zc_name);

	do {
		error = dmu_dir_list_next(os,
								  sizeof (zc->zc_name) - (p - zc->zc_name), p,
								  NULL, &zc->zc_cookie);
		if (error == ENOENT)
			error = SET_ERROR(ESRCH);
	} while (error == 0 && dataset_name_hidden(zc->zc_name));
	dmu_objset_rele(os, FTAG);

	/*
	 * If it's an internal dataset (ie. with a '$' in its name),
	 * don't try to get stats for it, otherwise we'll return ENOENT.
	 */
	if (error == 0 && strchr(zc->zc_name, '$') == NULL) {
		error = zfs_ioc_objset_stats(zc); /* fill in the stats */
		if (error == ENOENT) {
			/* We lost a race with destroy, get the next one. */
			zc->zc_name[orig_len] = '\0';
			goto top;
		}
	}
	return (error);
}

/*
 * inputs:
 * zc_name		name of filesystem
 * zc_cookie		zap cursor
 * zc_nvlist_dst_size	size of buffer for property nvlist
 *
 * outputs:
 * zc_name		name of next snapshot
 * zc_objset_stats	stats
 * zc_nvlist_dst	property nvlist
 * zc_nvlist_dst_size	size of property nvlist
 */
static int
zfs_ioc_snapshot_list_next(zfs_cmd_t *zc)
{
	objset_t *os;
	int error;

	error = dmu_objset_hold(zc->zc_name, FTAG, &os);
	if (error != 0) {
		return (error == ENOENT ? ESRCH : error);
	}

	/*
	 * A dataset name of maximum length cannot have any snapshots,
	 * so exit immediately.
	 */
	if (strlcat(zc->zc_name, "@", sizeof (zc->zc_name)) >= MAXNAMELEN) {
		dmu_objset_rele(os, FTAG);
		return (SET_ERROR(ESRCH));
	}

	error = dmu_snapshot_list_next(os,
								   sizeof (zc->zc_name) - strlen(zc->zc_name),
								   zc->zc_name + strlen(zc->zc_name), &zc->zc_obj, &zc->zc_cookie,
								   NULL);

	if (error == 0 && !zc->zc_simple) {
		dsl_dataset_t *ds;
		dsl_pool_t *dp = os->os_dsl_dataset->ds_dir->dd_pool;

		error = dsl_dataset_hold_obj(dp, zc->zc_obj, FTAG, &ds);
		if (error == 0) {
			objset_t *ossnap;

			error = dmu_objset_from_ds(ds, &ossnap);
			if (error == 0)
				error = zfs_ioc_objset_stats_impl(zc, ossnap);
			dsl_dataset_rele(ds, FTAG);
		}
	} else if (error == ENOENT) {
		error = SET_ERROR(ESRCH);
	}

	dmu_objset_rele(os, FTAG);
	/* if we failed, undo the @ that we tacked on to zc_name */
	if (error != 0)
		*strchr(zc->zc_name, '@') = '\0';
	return (error);
}

static int
zfs_prop_set_userquota(const char *dsname, nvpair_t *pair)
{
	const char *propname = nvpair_name(pair);
	uint64_t *valary;
	unsigned int vallen;
	const char *domain;
	char *dash;
	zfs_userquota_prop_t type;
	uint64_t rid;
	uint64_t quota;
	zfsvfs_t *zsb;
	int err;

	if (nvpair_type(pair) == DATA_TYPE_NVLIST) {
		nvlist_t *attrs;
		VERIFY(nvpair_value_nvlist(pair, &attrs) == 0);
		if (nvlist_lookup_nvpair(attrs, ZPROP_VALUE,
								 &pair) != 0)
			return (SET_ERROR(EINVAL));
	}

	/*
	 * A correctly constructed propname is encoded as
	 * userquota@<rid>-<domain>.
	 */
	if ((dash = strchr(propname, '-')) == NULL ||
	    nvpair_value_uint64_array(pair, &valary, &vallen) != 0 ||
	    vallen != 3)
		return (SET_ERROR(EINVAL));

	domain = dash + 1;
	type = valary[0];
	rid = valary[1];
	quota = valary[2];

	err = zfsvfs_hold(dsname, FTAG, &zsb, B_FALSE);
	if (err == 0) {
		err = zfs_set_userquota(zsb, type, domain, rid, quota);
		zfsvfs_rele(zsb, FTAG);
	}

	return (err);
}

/*
 * If the named property is one that has a special function to set its value,
 * return 0 on success and a positive error code on failure; otherwise if it is
 * not one of the special properties handled by this function, return -1.
 *
 * XXX: It would be better for callers of the property interface if we handled
 * these special cases in dsl_prop.c (in the dsl layer).
 */
static int
zfs_prop_set_special(const char *dsname, zprop_source_t source,
					 nvpair_t *pair)
{
	const char *propname = nvpair_name(pair);
	zfs_prop_t prop = zfs_name_to_prop(propname);
	uint64_t intval;
	int err;

	if (prop == ZPROP_INVAL) {
		if (zfs_prop_userquota(propname))
			return (zfs_prop_set_userquota(dsname, pair));
		return (-1);
	}

	if (nvpair_type(pair) == DATA_TYPE_NVLIST) {
		nvlist_t *attrs;
		VERIFY(nvpair_value_nvlist(pair, &attrs) == 0);
		VERIFY(nvlist_lookup_nvpair(attrs, ZPROP_VALUE,
									&pair) == 0);
	}

	if (zfs_prop_get_type(prop) == PROP_TYPE_STRING)
		return (-1);

	VERIFY(0 == nvpair_value_uint64(pair, &intval));

	switch (prop) {
	case ZFS_PROP_QUOTA:
		err = dsl_dir_set_quota(dsname, source, intval);
		break;
	case ZFS_PROP_REFQUOTA:
		err = dsl_dataset_set_refquota(dsname, source, intval);
		break;
	case ZFS_PROP_RESERVATION:
		err = dsl_dir_set_reservation(dsname, source, intval);
		break;
	case ZFS_PROP_REFRESERVATION:
		err = dsl_dataset_set_refreservation(dsname, source, intval);
		break;
	case ZFS_PROP_VOLSIZE:
		err = zvol_set_volsize(dsname, intval);
		break;
	case ZFS_PROP_SNAPDEV:
		err = zvol_set_snapdev(dsname, intval);
		break;
	case ZFS_PROP_VERSION:
		{
			zfsvfs_t *zsb;

			if ((err = zfsvfs_hold(dsname, FTAG, &zsb, B_TRUE)) != 0)
				break;

			err = zfs_set_version(zsb, intval);
			zfsvfs_rele(zsb, FTAG);

			if (err == 0 && intval >= ZPL_VERSION_USERSPACE) {
				zfs_cmd_t *zc;

				zc = kmem_zalloc(sizeof (zfs_cmd_t),
								 KM_SLEEP | KM_NODEBUG);
				(void) strlcpy(zc->zc_name, dsname, MAXPATHLEN);
				(void) zfs_ioc_userspace_upgrade(zc);
				kmem_free(zc, sizeof (zfs_cmd_t));
			}
			break;
		}
	case ZFS_PROP_COMPRESSION:
<<<<<<< HEAD
		{
			if (intval == ZIO_COMPRESS_LZ4) {
				zfeature_info_t *feature =
					&spa_feature_table[SPA_FEATURE_LZ4_COMPRESS];
				spa_t *spa;

				if ((err = spa_open(dsname, &spa, FTAG)) != 0)
=======
	{
		if (intval == ZIO_COMPRESS_LZ4) {
			spa_t *spa;

			if ((err = spa_open(dsname, &spa, FTAG)) != 0)
				return (err);

			/*
			 * Setting the LZ4 compression algorithm activates
			 * the feature.
			 */
			if (!spa_feature_is_active(spa,
			    SPA_FEATURE_LZ4_COMPRESS)) {
				if ((err = zfs_prop_activate_feature(spa,
				    SPA_FEATURE_LZ4_COMPRESS)) != 0) {
					spa_close(spa, FTAG);
>>>>>>> dea377c0
					return (err);

				/*
				 * Setting the LZ4 compression algorithm activates
				 * the feature.
				 */
				if (!spa_feature_is_active(spa, feature)) {
					if ((err = zfs_prop_activate_feature(spa,
														 feature)) != 0) {
						spa_close(spa, FTAG);
						return (err);
					}
				}

				spa_close(spa, FTAG);
			}
			/*
			 * We still want the default set action to be performed in the
			 * caller, we only performed zfeature settings here.
			 */
			err = -1;
			break;
		}

	default:
		err = -1;
	}

	return (err);
}

/*
 * This function is best effort. If it fails to set any of the given properties,
 * it continues to set as many as it can and returns the last error
 * encountered. If the caller provides a non-NULL errlist, it will be filled in
 * with the list of names of all the properties that failed along with the
 * corresponding error numbers.
 *
 * If every property is set successfully, zero is returned and errlist is not
 * modified.
 */
int
zfs_set_prop_nvlist(const char *dsname, zprop_source_t source, nvlist_t *nvl,
					nvlist_t *errlist)
{
	nvpair_t *pair;
	nvpair_t *propval;
	int rv = 0;
	uint64_t intval;
	char *strval;

	nvlist_t *genericnvl = fnvlist_alloc();
	nvlist_t *retrynvl = fnvlist_alloc();
 retry:
	pair = NULL;
	while ((pair = nvlist_next_nvpair(nvl, pair)) != NULL) {
		const char *propname = nvpair_name(pair);
		zfs_prop_t prop = zfs_name_to_prop(propname);
		int err = 0;

		/* decode the property value */
		propval = pair;
		if (nvpair_type(pair) == DATA_TYPE_NVLIST) {
			nvlist_t *attrs;
			attrs = fnvpair_value_nvlist(pair);
			if (nvlist_lookup_nvpair(attrs, ZPROP_VALUE,
									 &propval) != 0)
				err = SET_ERROR(EINVAL);
		}

		/* Validate value type */
		if (err == 0 && prop == ZPROP_INVAL) {
			if (zfs_prop_user(propname)) {
				if (nvpair_type(propval) != DATA_TYPE_STRING)
					err = SET_ERROR(EINVAL);
			} else if (zfs_prop_userquota(propname)) {
				if (nvpair_type(propval) !=
				    DATA_TYPE_UINT64_ARRAY)
					err = SET_ERROR(EINVAL);
			} else {
				err = SET_ERROR(EINVAL);
			}
		} else if (err == 0) {
			if (nvpair_type(propval) == DATA_TYPE_STRING) {
				if (zfs_prop_get_type(prop) != PROP_TYPE_STRING)
					err = SET_ERROR(EINVAL);
			} else if (nvpair_type(propval) == DATA_TYPE_UINT64) {
				const char *unused;

				intval = fnvpair_value_uint64(propval);

				switch (zfs_prop_get_type(prop)) {
				case PROP_TYPE_NUMBER:
					break;
				case PROP_TYPE_STRING:
					err = SET_ERROR(EINVAL);
					break;
				case PROP_TYPE_INDEX:
					if (zfs_prop_index_to_string(prop,
												 intval, &unused) != 0)
						err = SET_ERROR(EINVAL);
					break;
				default:
					cmn_err(CE_PANIC,
							"unknown property type");
				}
			} else {
				err = SET_ERROR(EINVAL);
			}
		}

		/* Validate permissions */
		if (err == 0)
			err = zfs_check_settable(dsname, pair, CRED());

		if (err == 0) {
			err = zfs_prop_set_special(dsname, source, pair);
			if (err == -1) {
				/*
				 * For better performance we build up a list of
				 * properties to set in a single transaction.
				 */
				err = nvlist_add_nvpair(genericnvl, pair);
			} else if (err != 0 && nvl != retrynvl) {
				/*
				 * This may be a spurious error caused by
				 * receiving quota and reservation out of order.
				 * Try again in a second pass.
				 */
				err = nvlist_add_nvpair(retrynvl, pair);
			}
		}

		if (err != 0) {
			if (errlist != NULL)
				fnvlist_add_int32(errlist, propname, err);
			rv = err;
		}
	}

	if (nvl != retrynvl && !nvlist_empty(retrynvl)) {
		nvl = retrynvl;
		goto retry;
	}

	if (!nvlist_empty(genericnvl) &&
	    dsl_props_set(dsname, source, genericnvl) != 0) {
		/*
		 * If this fails, we still want to set as many properties as we
		 * can, so try setting them individually.
		 */
		pair = NULL;
		while ((pair = nvlist_next_nvpair(genericnvl, pair)) != NULL) {
			const char *propname = nvpair_name(pair);
			int err = 0;

			propval = pair;
			if (nvpair_type(pair) == DATA_TYPE_NVLIST) {
				nvlist_t *attrs;
				attrs = fnvpair_value_nvlist(pair);
				propval = fnvlist_lookup_nvpair(attrs,
												ZPROP_VALUE);
			}

			if (nvpair_type(propval) == DATA_TYPE_STRING) {
				strval = fnvpair_value_string(propval);
				err = dsl_prop_set_string(dsname, propname,
										  source, strval);
			} else {
				intval = fnvpair_value_uint64(propval);
				err = dsl_prop_set_int(dsname, propname, source,
									   intval);
			}

			if (err != 0) {
				if (errlist != NULL) {
					fnvlist_add_int32(errlist, propname,
									  err);
				}
				rv = err;
			}
		}
	}
	nvlist_free(genericnvl);
	nvlist_free(retrynvl);

	return (rv);
}

/*
 * Check that all the properties are valid user properties.
 */
static int
zfs_check_userprops(const char *fsname, nvlist_t *nvl)
{
	nvpair_t *pair = NULL;
	int error = 0;

	while ((pair = nvlist_next_nvpair(nvl, pair)) != NULL) {
		const char *propname = nvpair_name(pair);

		if (!zfs_prop_user(propname) ||
		    nvpair_type(pair) != DATA_TYPE_STRING)
			return (SET_ERROR(EINVAL));

		if ((error = zfs_secpolicy_write_perms(fsname,
											   ZFS_DELEG_PERM_USERPROP, CRED())))
			return (error);

		if (strlen(propname) >= ZAP_MAXNAMELEN)
			return (SET_ERROR(ENAMETOOLONG));

		if (strlen(fnvpair_value_string(pair)) >= ZAP_MAXVALUELEN)
			return (SET_ERROR(E2BIG));
	}
	return (0);
}

static void
props_skip(nvlist_t *props, nvlist_t *skipped, nvlist_t **newprops)
{
	nvpair_t *pair;

	VERIFY(nvlist_alloc(newprops, NV_UNIQUE_NAME, KM_SLEEP) == 0);

	pair = NULL;
	while ((pair = nvlist_next_nvpair(props, pair)) != NULL) {
		if (nvlist_exists(skipped, nvpair_name(pair)))
			continue;

		VERIFY(nvlist_add_nvpair(*newprops, pair) == 0);
	}
}

static int
clear_received_props(const char *dsname, nvlist_t *props,
					 nvlist_t *skipped)
{
	int err = 0;
	nvlist_t *cleared_props = NULL;
	props_skip(props, skipped, &cleared_props);
	if (!nvlist_empty(cleared_props)) {
		/*
		 * Acts on local properties until the dataset has received
		 * properties at least once on or after SPA_VERSION_RECVD_PROPS.
		 */
		zprop_source_t flags = (ZPROP_SRC_NONE |
								(dsl_prop_get_hasrecvd(dsname) ? ZPROP_SRC_RECEIVED : 0));
		err = zfs_set_prop_nvlist(dsname, flags, cleared_props, NULL);
	}
	nvlist_free(cleared_props);
	return (err);
}

/*
 * inputs:
 * zc_name		name of filesystem
 * zc_value		name of property to set
 * zc_nvlist_src{_size}	nvlist of properties to apply
 * zc_cookie		received properties flag
 *
 * outputs:
 * zc_nvlist_dst{_size} error for each unapplied received property
 */
static int
zfs_ioc_set_prop(zfs_cmd_t *zc)
{
	nvlist_t *nvl;
	boolean_t received = zc->zc_cookie;
	zprop_source_t source = (received ? ZPROP_SRC_RECEIVED :
							 ZPROP_SRC_LOCAL);
	nvlist_t *errors;
	int error;

	if ((error = get_nvlist(zc->zc_nvlist_src, zc->zc_nvlist_src_size,
							zc->zc_iflags, &nvl)) != 0)
		return (error);

	if (received) {
		nvlist_t *origprops;

		if (dsl_prop_get_received(zc->zc_name, &origprops) == 0) {
			(void) clear_received_props(zc->zc_name,
										origprops, nvl);
			nvlist_free(origprops);
		}

		error = dsl_prop_set_hasrecvd(zc->zc_name);
	}

	errors = fnvlist_alloc();
	if (error == 0)
		error = zfs_set_prop_nvlist(zc->zc_name, source, nvl, errors);

	if (zc->zc_nvlist_dst != 0 && errors != NULL) {
		(void) put_nvlist(zc, errors);
	}

	nvlist_free(errors);
	nvlist_free(nvl);
	return (error);
}

/*
 * inputs:
 * zc_name		name of filesystem
 * zc_value		name of property to inherit
 * zc_cookie		revert to received value if TRUE
 *
 * outputs:		none
 */
static int
zfs_ioc_inherit_prop(zfs_cmd_t *zc)
{
	const char *propname = zc->zc_value;
	zfs_prop_t prop = zfs_name_to_prop(propname);
	boolean_t received = zc->zc_cookie;
	zprop_source_t source = (received
							 ? ZPROP_SRC_NONE		/* revert to received value, if any */
							 : ZPROP_SRC_INHERITED);	/* explicitly inherit */

	if (received) {
		nvlist_t *dummy;
		nvpair_t *pair;
		zprop_type_t type;
		int err;

		/*
		 * zfs_prop_set_special() expects properties in the form of an
		 * nvpair with type info.
		 */
		if (prop == ZPROP_INVAL) {
			if (!zfs_prop_user(propname))
				return (SET_ERROR(EINVAL));

			type = PROP_TYPE_STRING;
		} else if (prop == ZFS_PROP_VOLSIZE ||
				   prop == ZFS_PROP_VERSION) {
			return (SET_ERROR(EINVAL));
		} else {
			type = zfs_prop_get_type(prop);
		}

		VERIFY(nvlist_alloc(&dummy, NV_UNIQUE_NAME, KM_SLEEP) == 0);

		switch (type) {
		case PROP_TYPE_STRING:
			VERIFY(0 == nvlist_add_string(dummy, propname, ""));
			break;
		case PROP_TYPE_NUMBER:
		case PROP_TYPE_INDEX:
			VERIFY(0 == nvlist_add_uint64(dummy, propname, 0));
			break;
		default:
			nvlist_free(dummy);
			return (SET_ERROR(EINVAL));
		}

		pair = nvlist_next_nvpair(dummy, NULL);
		err = zfs_prop_set_special(zc->zc_name, source, pair);
		nvlist_free(dummy);
		if (err != -1)
			return (err); /* special property already handled */
	} else {
		/*
		 * Only check this in the non-received case. We want to allow
		 * 'inherit -S' to revert non-inheritable properties like quota
		 * and reservation to the received or default values even though
		 * they are not considered inheritable.
		 */
		if (prop != ZPROP_INVAL && !zfs_prop_inheritable(prop))
			return (SET_ERROR(EINVAL));
	}

	/* property name has been validated by zfs_secpolicy_inherit_prop() */
	return (dsl_prop_inherit(zc->zc_name, zc->zc_value, source));
}

static int
zfs_ioc_pool_set_props(zfs_cmd_t *zc)
{
	nvlist_t *props;
	spa_t *spa;
	int error;
	nvpair_t *pair;

	if ((error = get_nvlist(zc->zc_nvlist_src, zc->zc_nvlist_src_size,
							zc->zc_iflags, &props)))
		return (error);

	/*
	 * If the only property is the configfile, then just do a spa_lookup()
	 * to handle the faulted case.
	 */
	pair = nvlist_next_nvpair(props, NULL);
	if (pair != NULL && strcmp(nvpair_name(pair),
							   zpool_prop_to_name(ZPOOL_PROP_CACHEFILE)) == 0 &&
	    nvlist_next_nvpair(props, pair) == NULL) {
		mutex_enter(&spa_namespace_lock);
		if ((spa = spa_lookup(zc->zc_name)) != NULL) {
			spa_configfile_set(spa, props, B_FALSE);
			spa_config_sync(spa, B_FALSE, B_TRUE);
		}
		mutex_exit(&spa_namespace_lock);
		if (spa != NULL) {
			nvlist_free(props);
			return (0);
		}
	}

	if ((error = spa_open(zc->zc_name, &spa, FTAG)) != 0) {
		nvlist_free(props);
		return (error);
	}

	error = spa_prop_set(spa, props);

	nvlist_free(props);
	spa_close(spa, FTAG);

	return (error);
}

static int
zfs_ioc_pool_get_props(zfs_cmd_t *zc)
{
	spa_t *spa;
	int error;
	nvlist_t *nvp = NULL;

	if ((error = spa_open(zc->zc_name, &spa, FTAG)) != 0) {
		/*
		 * If the pool is faulted, there may be properties we can still
		 * get (such as altroot and cachefile), so attempt to get them
		 * anyway.
		 */
		mutex_enter(&spa_namespace_lock);
		if ((spa = spa_lookup(zc->zc_name)) != NULL)
			error = spa_prop_get(spa, &nvp);
		mutex_exit(&spa_namespace_lock);
	} else {
		error = spa_prop_get(spa, &nvp);
		spa_close(spa, FTAG);
	}

	if (error == 0 && zc->zc_nvlist_dst != 0)
		error = put_nvlist(zc, nvp);
	else
		error = SET_ERROR(EFAULT);

	nvlist_free(nvp);
	return (error);
}

/*
 * inputs:
 * zc_name              name of volume
 *
 * outputs:             none
 */
static int
zfs_ioc_create_minor(zfs_cmd_t *zc)
{
    return (zvol_create_minor(zc->zc_name));
}

/*
 * inputs:
 * zc_name              name of volume
 *
 * outputs:             none
 */
static int
zfs_ioc_remove_minor(zfs_cmd_t *zc)
{
	return (zvol_remove_minor(zc->zc_name));
}

/*
 * inputs:
 * zc_name		name of filesystem
 * zc_nvlist_src{_size}	nvlist of delegated permissions
 * zc_perm_action	allow/unallow flag
 *
 * outputs:		none
 */
static int
zfs_ioc_set_fsacl(zfs_cmd_t *zc)
{
	int error;
	nvlist_t *fsaclnv = NULL;

	if ((error = get_nvlist(zc->zc_nvlist_src, zc->zc_nvlist_src_size,
							zc->zc_iflags, &fsaclnv)) != 0)
		return (error);

	/*
	 * Verify nvlist is constructed correctly
	 */
	if ((error = zfs_deleg_verify_nvlist(fsaclnv)) != 0) {
		nvlist_free(fsaclnv);
		return (SET_ERROR(EINVAL));
	}

	/*
	 * If we don't have PRIV_SYS_MOUNT, then validate
	 * that user is allowed to hand out each permission in
	 * the nvlist(s)
	 */

	error = secpolicy_zfs(CRED());
	if (error != 0) {
		if (zc->zc_perm_action == B_FALSE) {
			error = dsl_deleg_can_allow(zc->zc_name,
										fsaclnv, CRED());
		} else {
			error = dsl_deleg_can_unallow(zc->zc_name,
										  fsaclnv, CRED());
		}
	}

	if (error == 0)
		error = dsl_deleg_set(zc->zc_name, fsaclnv, zc->zc_perm_action);

	nvlist_free(fsaclnv);
	return (error);
}

/*
 * inputs:
 * zc_name		name of filesystem
 *
 * outputs:
 * zc_nvlist_src{_size}	nvlist of delegated permissions
 */
static int
zfs_ioc_get_fsacl(zfs_cmd_t *zc)
{
	nvlist_t *nvp;
	int error;

	if ((error = dsl_deleg_get(zc->zc_name, &nvp)) == 0) {
		error = put_nvlist(zc, nvp);
		nvlist_free(nvp);
	}

	return (error);
}

/* ARGSUSED */
static void
zfs_create_cb(objset_t *os, void *arg, cred_t *cr, dmu_tx_t *tx)
{
	zfs_creat_t *zct = arg;

	zfs_create_fs(os, cr, zct->zct_zplprops, tx);
}

#define	ZFS_PROP_UNDEFINED	((uint64_t)-1)

/*
 * inputs:
 * os			parent objset pointer (NULL if root fs)
 * fuids_ok		fuids allowed in this version of the spa?
 * sa_ok		SAs allowed in this version of the spa?
 * createprops		list of properties requested by creator
 *
 * outputs:
 * zplprops	values for the zplprops we attach to the master node object
 * is_ci	true if requested file system will be purely case-insensitive
 *
 * Determine the settings for utf8only, normalization and
 * casesensitivity.  Specific values may have been requested by the
 * creator and/or we can inherit values from the parent dataset.  If
 * the file system is of too early a vintage, a creator can not
 * request settings for these properties, even if the requested
 * setting is the default value.  We don't actually want to create dsl
 * properties for these, so remove them from the source nvlist after
 * processing.
 */
static int
zfs_fill_zplprops_impl(objset_t *os, uint64_t zplver,
					   boolean_t fuids_ok, boolean_t sa_ok, nvlist_t *createprops,
					   nvlist_t *zplprops, boolean_t *is_ci)
{
	uint64_t sense = ZFS_PROP_UNDEFINED;
	uint64_t norm = ZFS_PROP_UNDEFINED;
	uint64_t u8 = ZFS_PROP_UNDEFINED;
	int error;

	ASSERT(zplprops != NULL);

	/*
	 * Pull out creator prop choices, if any.
	 */
	if (createprops) {
		(void) nvlist_lookup_uint64(createprops,
									zfs_prop_to_name(ZFS_PROP_VERSION), &zplver);
		(void) nvlist_lookup_uint64(createprops,
									zfs_prop_to_name(ZFS_PROP_NORMALIZE), &norm);
		(void) nvlist_remove_all(createprops,
								 zfs_prop_to_name(ZFS_PROP_NORMALIZE));
		(void) nvlist_lookup_uint64(createprops,
									zfs_prop_to_name(ZFS_PROP_UTF8ONLY), &u8);
		(void) nvlist_remove_all(createprops,
								 zfs_prop_to_name(ZFS_PROP_UTF8ONLY));
		(void) nvlist_lookup_uint64(createprops,
									zfs_prop_to_name(ZFS_PROP_CASE), &sense);
		(void) nvlist_remove_all(createprops,
								 zfs_prop_to_name(ZFS_PROP_CASE));
	}

	/*
	 * If the zpl version requested is whacky or the file system
	 * or pool is version is too "young" to support normalization
	 * and the creator tried to set a value for one of the props,
	 * error out.
	 */
	if ((zplver < ZPL_VERSION_INITIAL || zplver > ZPL_VERSION) ||
	    (zplver >= ZPL_VERSION_FUID && !fuids_ok) ||
	    (zplver >= ZPL_VERSION_SA && !sa_ok) ||
	    (zplver < ZPL_VERSION_NORMALIZATION &&
		 (norm != ZFS_PROP_UNDEFINED || u8 != ZFS_PROP_UNDEFINED ||
		  sense != ZFS_PROP_UNDEFINED)))
		return (SET_ERROR(ENOTSUP));

	/*
	 * Put the version in the zplprops
	 */
	VERIFY(nvlist_add_uint64(zplprops,
							 zfs_prop_to_name(ZFS_PROP_VERSION), zplver) == 0);

	if (norm == ZFS_PROP_UNDEFINED &&
	    (error = zfs_get_zplprop(os, ZFS_PROP_NORMALIZE, &norm)) != 0)
		return (error);
	VERIFY(nvlist_add_uint64(zplprops,
							 zfs_prop_to_name(ZFS_PROP_NORMALIZE), norm) == 0);

	/*
	 * If we're normalizing, names must always be valid UTF-8 strings.
	 */
	if (norm)
		u8 = 1;
	if (u8 == ZFS_PROP_UNDEFINED &&
	    (error = zfs_get_zplprop(os, ZFS_PROP_UTF8ONLY, &u8)) != 0)
		return (error);
	VERIFY(nvlist_add_uint64(zplprops,
							 zfs_prop_to_name(ZFS_PROP_UTF8ONLY), u8) == 0);

	if (sense == ZFS_PROP_UNDEFINED &&
	    (error = zfs_get_zplprop(os, ZFS_PROP_CASE, &sense)) != 0)
		return (error);
	VERIFY(nvlist_add_uint64(zplprops,
							 zfs_prop_to_name(ZFS_PROP_CASE), sense) == 0);

	if (is_ci)
		*is_ci = (sense == ZFS_CASE_INSENSITIVE);

	return (0);
}

static int
zfs_fill_zplprops(const char *dataset, nvlist_t *createprops,
				  nvlist_t *zplprops, boolean_t *is_ci)
{
	boolean_t fuids_ok, sa_ok;
	uint64_t zplver = ZPL_VERSION;
	objset_t *os = NULL;
	char parentname[MAXNAMELEN];
	char *cp;
	spa_t *spa;
	uint64_t spa_vers;
	int error;

	(void) strlcpy(parentname, dataset, sizeof (parentname));
	cp = strrchr(parentname, '/');
	ASSERT(cp != NULL);
	cp[0] = '\0';

	if ((error = spa_open(dataset, &spa, FTAG)) != 0)
		return (error);

	spa_vers = spa_version(spa);
	spa_close(spa, FTAG);

	zplver = zfs_zpl_version_map(spa_vers);
	fuids_ok = (zplver >= ZPL_VERSION_FUID);
	sa_ok = (zplver >= ZPL_VERSION_SA);

	/*
	 * Open parent object set so we can inherit zplprop values.
	 */
	if ((error = dmu_objset_hold(parentname, FTAG, &os)) != 0)
		return (error);

	error = zfs_fill_zplprops_impl(os, zplver, fuids_ok, sa_ok, createprops,
								   zplprops, is_ci);
	dmu_objset_rele(os, FTAG);
	return (error);
}

static int
zfs_fill_zplprops_root(uint64_t spa_vers, nvlist_t *createprops,
					   nvlist_t *zplprops, boolean_t *is_ci)
{
	boolean_t fuids_ok;
	boolean_t sa_ok;
	uint64_t zplver = ZPL_VERSION;
	int error;

	zplver = zfs_zpl_version_map(spa_vers);
	fuids_ok = (zplver >= ZPL_VERSION_FUID);
	sa_ok = (zplver >= ZPL_VERSION_SA);

	error = zfs_fill_zplprops_impl(NULL, zplver, fuids_ok, sa_ok,
								   createprops, zplprops, is_ci);
	return (error);
}

/*
 * innvl: {
 *     "type" -> dmu_objset_type_t (int32)
 *     (optional) "props" -> { prop -> value }
 * }
 *
 * outnvl: propname -> error code (int32)
 */
static int
zfs_ioc_create(const char *fsname, nvlist_t *innvl, nvlist_t *outnvl)
{
	int error = 0;
	zfs_creat_t zct = { 0 };
	nvlist_t *nvprops = NULL;
	void (*cbfunc)(objset_t *os, void *arg, cred_t *cr, dmu_tx_t *tx);
	int32_t type32;
	dmu_objset_type_t type;
	boolean_t is_insensitive = B_FALSE;

	if (nvlist_lookup_int32(innvl, "type", &type32) != 0)
		return (SET_ERROR(EINVAL));
	type = type32;
	(void) nvlist_lookup_nvlist(innvl, "props", &nvprops);

	switch (type) {
	case DMU_OST_ZFS:
		cbfunc = zfs_create_cb;
		break;

	case DMU_OST_ZVOL:
		cbfunc = zvol_create_cb;
		break;

	default:
		cbfunc = NULL;
		break;
	}
	if (strchr(fsname, '@') ||
	    strchr(fsname, '%'))
		return (SET_ERROR(EINVAL));

	zct.zct_props = nvprops;

	if (cbfunc == NULL)
		return (SET_ERROR(EINVAL));

	if (type == DMU_OST_ZVOL) {
		uint64_t volsize, volblocksize;

		if (nvprops == NULL)
			return (SET_ERROR(EINVAL));
		if (nvlist_lookup_uint64(nvprops,
								 zfs_prop_to_name(ZFS_PROP_VOLSIZE), &volsize) != 0)
			return (SET_ERROR(EINVAL));

		if ((error = nvlist_lookup_uint64(nvprops,
										  zfs_prop_to_name(ZFS_PROP_VOLBLOCKSIZE),
										  &volblocksize)) != 0 && error != ENOENT)
			return (SET_ERROR(EINVAL));

		if (error != 0)
			volblocksize = zfs_prop_default_numeric(
													ZFS_PROP_VOLBLOCKSIZE);

		if ((error = zvol_check_volblocksize(
											 volblocksize)) != 0 ||
		    (error = zvol_check_volsize(volsize,
										volblocksize)) != 0)
			return (error);
	} else if (type == DMU_OST_ZFS) {
		int error;

		/*
		 * We have to have normalization and
		 * case-folding flags correct when we do the
		 * file system creation, so go figure them out
		 * now.
		 */
		VERIFY(nvlist_alloc(&zct.zct_zplprops,
							NV_UNIQUE_NAME, KM_SLEEP) == 0);
		error = zfs_fill_zplprops(fsname, nvprops,
								  zct.zct_zplprops, &is_insensitive);
		if (error != 0) {
			nvlist_free(zct.zct_zplprops);
			return (error);
		}
	}

	error = dmu_objset_create(fsname, type,
							  is_insensitive ? DS_FLAG_CI_DATASET : 0, cbfunc, &zct);
	nvlist_free(zct.zct_zplprops);

	/*
	 * It would be nice to do this atomically.
	 */
	if (error == 0) {
		error = zfs_set_prop_nvlist(fsname, ZPROP_SRC_LOCAL,
									nvprops, outnvl);
		if (error != 0)
			(void) dsl_destroy_head(fsname);
	}

#ifdef _KERNEL
	if (error == 0 && type == DMU_OST_ZVOL)
		zvol_create_minors(fsname);
#endif

	return (error);
}

/*
 * innvl: {
 *     "origin" -> name of origin snapshot
 *     (optional) "props" -> { prop -> value }
 * }
 *
 * outputs:
 * outnvl: propname -> error code (int32)
 */
static int
zfs_ioc_clone(const char *fsname, nvlist_t *innvl, nvlist_t *outnvl)
{
	int error = 0;
	nvlist_t *nvprops = NULL;
	char *origin_name;

	if (nvlist_lookup_string(innvl, "origin", &origin_name) != 0)
		return (SET_ERROR(EINVAL));
	(void) nvlist_lookup_nvlist(innvl, "props", &nvprops);

	if (strchr(fsname, '@') ||
	    strchr(fsname, '%'))
		return (SET_ERROR(EINVAL));

	if (dataset_namecheck(origin_name, NULL, NULL) != 0)
		return (SET_ERROR(EINVAL));
	error = dmu_objset_clone(fsname, origin_name);
	if (error != 0)
		return (error);

	/*
	 * It would be nice to do this atomically.
	 */
	if (error == 0) {
		error = zfs_set_prop_nvlist(fsname, ZPROP_SRC_LOCAL,
									nvprops, outnvl);
		if (error != 0)
			(void) dsl_destroy_head(fsname);
	}

#ifdef _KERNEL
	if (error == 0)
		zvol_create_minors(fsname);
#endif

	return (error);
}

/*
 * innvl: {
 *     "snaps" -> { snapshot1, snapshot2 }
 *     (optional) "props" -> { prop -> value (string) }
 * }
 *
 * outnvl: snapshot -> error code (int32)
 */
static int
zfs_ioc_snapshot(const char *poolname, nvlist_t *innvl, nvlist_t *outnvl)
{
	nvlist_t *snaps;
	nvlist_t *props = NULL;
	int error, poollen;
	nvpair_t *pair, *pair2;

	(void) nvlist_lookup_nvlist(innvl, "props", &props);
	if ((error = zfs_check_userprops(poolname, props)) != 0)
		return (error);

	if (!nvlist_empty(props) &&
	    zfs_earlier_version(poolname, SPA_VERSION_SNAP_PROPS))
		return (SET_ERROR(ENOTSUP));

	if (nvlist_lookup_nvlist(innvl, "snaps", &snaps) != 0)
		return (SET_ERROR(EINVAL));
	poollen = strlen(poolname);
	for (pair = nvlist_next_nvpair(snaps, NULL); pair != NULL;
		 pair = nvlist_next_nvpair(snaps, pair)) {
		const char *name = nvpair_name(pair);
		const char *cp = strchr(name, '@');

		/*
		 * The snap name must contain an @, and the part after it must
		 * contain only valid characters.
		 */
		if (cp == NULL ||
		    zfs_component_namecheck(cp + 1, NULL, NULL) != 0)
			return (SET_ERROR(EINVAL));

		/*
		 * The snap must be in the specified pool.
		 */
		if (strncmp(name, poolname, poollen) != 0 ||
		    (name[poollen] != '/' && name[poollen] != '@'))
			return (SET_ERROR(EXDEV));

		/* This must be the only snap of this fs. */
		for (pair2 = nvlist_next_nvpair(snaps, pair);
			 pair2 != NULL; pair2 = nvlist_next_nvpair(snaps, pair2)) {
			if (strncmp(name, nvpair_name(pair2), cp - name + 1)
			    == 0) {
				return (SET_ERROR(EXDEV));
			}
		}
	}

	error = dsl_dataset_snapshot(snaps, props, outnvl);

#ifdef _KERNEL
	if (error == 0)
		zvol_create_minors(poolname);
#endif

	return (error);
}

/*
 * innvl: "message" -> string
 */
/* ARGSUSED */
static int
zfs_ioc_log_history(const char *unused, nvlist_t *innvl, nvlist_t *outnvl)
{
	char *message;
	spa_t *spa;
	int error;
	char *poolname;

	/*
	 * The poolname in the ioctl is not set, we get it from the TSD,
	 * which was set at the end of the last successful ioctl that allows
	 * logging.  The secpolicy func already checked that it is set.
	 * Only one log ioctl is allowed after each successful ioctl, so
	 * we clear the TSD here.
	 */
	poolname = tsd_get(zfs_allow_log_key);
	(void) tsd_set(zfs_allow_log_key, NULL);
	if (!poolname) {
		dprintf("Would panic here as poolname is NULL\n");
		return 0;
	}
	error = spa_open(poolname, &spa, FTAG);
	strfree(poolname);
	if (error != 0)
		return (error);

	if (nvlist_lookup_string(innvl, "message", &message) != 0)  {
		spa_close(spa, FTAG);
		return (SET_ERROR(EINVAL));
	}

	if (spa_version(spa) < SPA_VERSION_ZPOOL_HISTORY) {
		spa_close(spa, FTAG);
		return (SET_ERROR(ENOTSUP));
	}

	error = spa_history_log(spa, message);
	spa_close(spa, FTAG);
	return (error);
}

/*
 * The dp_config_rwlock must not be held when calling this, because the
 * unmount may need to write out data.
 *
 * This function is best-effort.  Callers must deal gracefully if it
 * remains mounted (or is remounted after this call).
 *
 * XXX: This function should detect a failure to unmount a snapdir of a dataset
 * and return the appropriate error code when it is mounted. Its Illumos and
 * FreeBSD counterparts do this. We do not do this on Linux because there is no
 * clear way to access the mount information that FreeBSD and Illumos use to
 * distinguish between things with mounted snapshot directories, and things
 * without mounted snapshot directories, which include zvols. Returning a
 * failure for the latter causes `zfs destroy` to fail on zvol snapshots.
 */
int
zfs_unmount_snap(const char *snapname)
{
	zfsvfs_t *zsb = NULL;
	char *dsname;
	//char *fullname = NULL;
	char *ptr;
    int error;

    if ((ptr = strchr(snapname, '@')) == NULL)
        return 0;

    dsname = kmem_alloc(ptr - snapname + 1, KM_SLEEP);
    strlcpy(dsname, snapname, ptr - snapname + 1);

	error = zfsvfs_hold(dsname, FTAG, &zsb, B_FALSE);
	if (error == 0) {
		//error = zfsctl_unmount_snapshot(zsb, fullname, MNT_FORCE);
		zfsvfs_rele(zsb, FTAG);

		/* Allow ENOENT for consistency with upstream */
		if (error == ENOENT)
			error = 0;
	}

    kmem_free(dsname, ptr - snapname + 1);
	return 0;
}

/* ARGSUSED */
static int
zfs_unmount_snap_cb(const char *snapname, void *arg)
{
	return (zfs_unmount_snap(snapname));
}

/*
 * When a clone is destroyed, its origin may also need to be destroyed,
 * in which case it must be unmounted.  This routine will do that unmount
 * if necessary.
 */
void
zfs_destroy_unmount_origin(const char *fsname)
{
	int error;
	objset_t *os;
	dsl_dataset_t *ds;

	error = dmu_objset_hold(fsname, FTAG, &os);
	if (error != 0)
		return;
	ds = dmu_objset_ds(os);
	if (dsl_dir_is_clone(ds->ds_dir) && DS_IS_DEFER_DESTROY(ds->ds_prev)) {
		char originname[MAXNAMELEN];
		dsl_dataset_name(ds->ds_prev, originname);
		dmu_objset_rele(os, FTAG);
		(void) zfs_unmount_snap(originname);
	} else {
		dmu_objset_rele(os, FTAG);
	}
}

/*
 * inputs:
 * zc_name name of filesystem, snaps must be under it
 * zc_nvlist_src[_size] full names of snapshots to destroy
 * zc_defer_destroy mark for deferred destroy
 *
 * outputs:
 * zc_name on failure, name of failed snapshot
 */
static int
zfs_ioc_destroy_snaps_nvl(zfs_cmd_t *zc)
{
    int err, len;
    nvlist_t *nvl;
    nvpair_t *pair;

    if ((err = get_nvlist(zc->zc_nvlist_src, zc->zc_nvlist_src_size,
                          zc->zc_iflags, &nvl)) != 0)
        return (err);

    len = strlen(zc->zc_name);
    for (pair = nvlist_next_nvpair(nvl, NULL); pair != NULL;
         pair = nvlist_next_nvpair(nvl, pair)) {
        const char *name = nvpair_name(pair);
        /*
         * The snap name must be underneath the zc_name. This ensures
         * that our permission checks were legitimate.
         */
        if (strncmp(zc->zc_name, name, len) != 0 ||
            (name[len] != '@' && name[len] != '/')) {
            nvlist_free(nvl);
            return (EINVAL);
        }

        (void) zfs_unmount_snap(name);
        (void) zvol_remove_minor(name);
    }

    printf("dmu_snapshots_destroy_nvl was removed\n");
    //err = dmu_snapshots_destroy_nvl(nvl, zc->zc_defer_destroy,
    //                              zc->zc_name);
    nvlist_free(nvl);
    return (err);
}




/*
 * innvl: {
 *     "snaps" -> { snapshot1, snapshot2 }
 *     (optional boolean) "defer"
 * }
 *
 * outnvl: snapshot -> error code (int32)
 */
/* ARGSUSED */
static int
zfs_ioc_destroy_snaps(const char *poolname, nvlist_t *innvl, nvlist_t *outnvl)
{
	nvlist_t *snaps;
	nvpair_t *pair;
	boolean_t defer;

	if (nvlist_lookup_nvlist(innvl, "snaps", &snaps) != 0)
		return (SET_ERROR(EINVAL));
	defer = nvlist_exists(innvl, "defer");

	for (pair = nvlist_next_nvpair(snaps, NULL); pair != NULL;
<<<<<<< HEAD
		 pair = nvlist_next_nvpair(snaps, pair)) {
=======
	    pair = nvlist_next_nvpair(snaps, pair)) {
		(void) zfs_unmount_snap(nvpair_name(pair));
		(void) zvol_remove_minor(nvpair_name(pair));
	}

	return (dsl_destroy_snapshots_nvl(snaps, defer, outnvl));
}

/*
 * Create bookmarks.  Bookmark names are of the form <fs>#<bmark>.
 * All bookmarks must be in the same pool.
 *
 * innvl: {
 *     bookmark1 -> snapshot1, bookmark2 -> snapshot2
 * }
 *
 * outnvl: bookmark -> error code (int32)
 *
 */
/* ARGSUSED */
static int
zfs_ioc_bookmark(const char *poolname, nvlist_t *innvl, nvlist_t *outnvl)
{
	nvpair_t *pair, *pair2;

	for (pair = nvlist_next_nvpair(innvl, NULL);
	    pair != NULL; pair = nvlist_next_nvpair(innvl, pair)) {
		char *snap_name;

		/*
		 * Verify the snapshot argument.
		 */
		if (nvpair_value_string(pair, &snap_name) != 0)
			return (SET_ERROR(EINVAL));


		/* Verify that the keys (bookmarks) are unique */
		for (pair2 = nvlist_next_nvpair(innvl, pair);
		    pair2 != NULL; pair2 = nvlist_next_nvpair(innvl, pair2)) {
			if (strcmp(nvpair_name(pair), nvpair_name(pair2)) == 0)
				return (SET_ERROR(EINVAL));
		}
	}

	return (dsl_bookmark_create(innvl, outnvl));
}

/*
 * innvl: {
 *     property 1, property 2, ...
 * }
 *
 * outnvl: {
 *     bookmark name 1 -> { property 1, property 2, ... },
 *     bookmark name 2 -> { property 1, property 2, ... }
 * }
 *
 */
static int
zfs_ioc_get_bookmarks(const char *fsname, nvlist_t *innvl, nvlist_t *outnvl)
{
	return (dsl_get_bookmarks(fsname, innvl, outnvl));
}

/*
 * innvl: {
 *     bookmark name 1, bookmark name 2
 * }
 *
 * outnvl: bookmark -> error code (int32)
 *
 */
static int
zfs_ioc_destroy_bookmarks(const char *poolname, nvlist_t *innvl,
    nvlist_t *outnvl)
{
	int error, poollen;
	nvpair_t *pair;

	poollen = strlen(poolname);
	for (pair = nvlist_next_nvpair(innvl, NULL);
	    pair != NULL; pair = nvlist_next_nvpair(innvl, pair)) {
>>>>>>> dea377c0
		const char *name = nvpair_name(pair);
		const char *cp = strchr(name, '#');

		/*
		 * The bookmark name must contain an #, and the part after it
		 * must contain only valid characters.
		 */
		if (cp == NULL ||
		    zfs_component_namecheck(cp + 1, NULL, NULL) != 0)
			return (SET_ERROR(EINVAL));

		/*
		 * The bookmark must be in the specified pool.
		 */
		if (strncmp(name, poolname, poollen) != 0 ||
		    (name[poollen] != '/' && name[poollen] != '#'))
			return (SET_ERROR(EXDEV));
	}

	error = dsl_bookmark_destroy(innvl, outnvl);
	return (error);
}

/*
 * inputs:
 * zc_name		name of dataset to destroy
 * zc_objset_type	type of objset
 * zc_defer_destroy	mark for deferred destroy
 *
 * outputs:		none
 */
static int
zfs_ioc_destroy(zfs_cmd_t *zc)
{
	int err;

	if (zc->zc_objset_type == DMU_OST_ZFS) {
		err = zfs_unmount_snap(zc->zc_name);
		if (err != 0)
			return (err);
	}

	if (strchr(zc->zc_name, '@'))
		err = dsl_destroy_snapshot(zc->zc_name, zc->zc_defer_destroy);
	else
		err = dsl_destroy_head(zc->zc_name);
	if (zc->zc_objset_type == DMU_OST_ZVOL && err == 0)
		(void) zvol_remove_minor(zc->zc_name);
	return (err);
}

/*
 * fsname is name of dataset to rollback (to most recent snapshot)
 *
 * innvl is not used.
 *
 * outnvl: "target" -> name of most recent snapshot
 * }
 */
/* ARGSUSED */
static int
zfs_ioc_rollback(const char *fsname, nvlist_t *args, nvlist_t *outnvl)
{
	zfsvfs_t *zsb;
	int error;

	if (getzfsvfs(fsname, &zsb) == 0) {
		error = zfs_suspend_fs(zsb);
		if (error == 0) {
			int resume_err;

			error = dsl_dataset_rollback(fsname, zsb, outnvl);
			resume_err = zfs_resume_fs(zsb, fsname);
			error = error ? error : resume_err;
		}
        VFS_RELE(zfsvfs->z_vfs);
	} else {
		error = dsl_dataset_rollback(fsname, NULL, outnvl);
	}
	return (error);
}

static int
recursive_unmount(const char *fsname, void *arg)
{
	const char *snapname = arg;
	char *fullname;
	int error;

	fullname = kmem_asprintf("%s@%s", fsname, snapname);
	error = zfs_unmount_snap(fullname);
	strfree(fullname);

	return (error);
}

/*
 * inputs:
 * zc_name	old name of dataset
 * zc_value	new name of dataset
 * zc_cookie	recursive flag (only valid for snapshots)
 *
 * outputs:	none
 */
static int
zfs_ioc_rename(zfs_cmd_t *zc)
{
	boolean_t recursive = zc->zc_cookie & 1;
	char *at;

	zc->zc_value[sizeof (zc->zc_value) - 1] = '\0';
	if (dataset_namecheck(zc->zc_value, NULL, NULL) != 0 ||
	    strchr(zc->zc_value, '%'))
		return (SET_ERROR(EINVAL));

	at = strchr(zc->zc_name, '@');
	if (at != NULL) {
		/* snaps must be in same fs */
		int error;

		if (strncmp(zc->zc_name, zc->zc_value, at - zc->zc_name + 1))
			return (SET_ERROR(EXDEV));
		*at = '\0';
		if (zc->zc_objset_type == DMU_OST_ZFS) {
			error = dmu_objset_find(zc->zc_name,
									recursive_unmount, at + 1,
									recursive ? DS_FIND_CHILDREN : 0);
			if (error != 0) {
				*at = '@';
				return (error);
			}
		}
		error = dsl_dataset_rename_snapshot(zc->zc_name,
											at + 1, strchr(zc->zc_value, '@') + 1, recursive);
		*at = '@';

		return (error);
	} else {
		return (dsl_dir_rename(zc->zc_name, zc->zc_value));
	}
}

static int
zfs_check_settable(const char *dsname, nvpair_t *pair, cred_t *cr)
{
	const char *propname = nvpair_name(pair);
	boolean_t issnap = (strchr(dsname, '@') != NULL);
	zfs_prop_t prop = zfs_name_to_prop(propname);
	uint64_t intval;
	int err;

	if (prop == ZPROP_INVAL) {
		if (zfs_prop_user(propname)) {
			if ((err = zfs_secpolicy_write_perms(dsname,
												 ZFS_DELEG_PERM_USERPROP, cr)))
				return (err);
			return (0);
		}

		if (!issnap && zfs_prop_userquota(propname)) {
			const char *perm = NULL;
			const char *uq_prefix =
			    zfs_userquota_prop_prefixes[ZFS_PROP_USERQUOTA];
			const char *gq_prefix =
			    zfs_userquota_prop_prefixes[ZFS_PROP_GROUPQUOTA];

			if (strncmp(propname, uq_prefix,
						strlen(uq_prefix)) == 0) {
				perm = ZFS_DELEG_PERM_USERQUOTA;
			} else if (strncmp(propname, gq_prefix,
							   strlen(gq_prefix)) == 0) {
				perm = ZFS_DELEG_PERM_GROUPQUOTA;
			} else {
				/* USERUSED and GROUPUSED are read-only */
				return (SET_ERROR(EINVAL));
			}

			if ((err = zfs_secpolicy_write_perms(dsname, perm, cr)))
				return (err);
			return (0);
		}

		return (SET_ERROR(EINVAL));
	}

	if (issnap)
		return (SET_ERROR(EINVAL));

	if (nvpair_type(pair) == DATA_TYPE_NVLIST) {
		/*
		 * dsl_prop_get_all_impl() returns properties in this
		 * format.
		 */
		nvlist_t *attrs;
		VERIFY(nvpair_value_nvlist(pair, &attrs) == 0);
		VERIFY(nvlist_lookup_nvpair(attrs, ZPROP_VALUE,
									&pair) == 0);
	}

	/*
	 * Check that this value is valid for this pool version
	 */
	switch (prop) {
	case ZFS_PROP_COMPRESSION:
		/*
		 * If the user specified gzip compression, make sure
		 * the SPA supports it. We ignore any errors here since
		 * we'll catch them later.
		 */
		if (nvpair_type(pair) == DATA_TYPE_UINT64 &&
		    nvpair_value_uint64(pair, &intval) == 0) {
			if (intval >= ZIO_COMPRESS_GZIP_1 &&
			    intval <= ZIO_COMPRESS_GZIP_9 &&
			    zfs_earlier_version(dsname,
									SPA_VERSION_GZIP_COMPRESSION)) {
				return (SET_ERROR(ENOTSUP));
			}

			if (intval == ZIO_COMPRESS_ZLE &&
			    zfs_earlier_version(dsname,
									SPA_VERSION_ZLE_COMPRESSION))
				return (SET_ERROR(ENOTSUP));

			if (intval == ZIO_COMPRESS_LZ4) {
<<<<<<< HEAD
				zfeature_info_t *feature =
				    &spa_feature_table[
									   SPA_FEATURE_LZ4_COMPRESS];
=======
>>>>>>> dea377c0
				spa_t *spa;

				if ((err = spa_open(dsname, &spa, FTAG)) != 0)
					return (err);

				if (!spa_feature_is_enabled(spa,
				    SPA_FEATURE_LZ4_COMPRESS)) {
					spa_close(spa, FTAG);
					return (SET_ERROR(ENOTSUP));
				}
				spa_close(spa, FTAG);
			}

			/*
			 * If this is a bootable dataset then
			 * verify that the compression algorithm
			 * is supported for booting. We must return
			 * something other than ENOTSUP since it
			 * implies a downrev pool version.
			 */
			if (zfs_is_bootfs(dsname) &&
			    !BOOTFS_COMPRESS_VALID(intval)) {
				return (SET_ERROR(ERANGE));
			}
		}
		break;

	case ZFS_PROP_COPIES:
		if (zfs_earlier_version(dsname, SPA_VERSION_DITTO_BLOCKS))
			return (SET_ERROR(ENOTSUP));
		break;

	case ZFS_PROP_DEDUP:
		if (zfs_earlier_version(dsname, SPA_VERSION_DEDUP))
			return (SET_ERROR(ENOTSUP));
		break;

	case ZFS_PROP_SHARESMB:
		if (zpl_earlier_version(dsname, ZPL_VERSION_FUID))
			return (SET_ERROR(ENOTSUP));
		break;

	case ZFS_PROP_ACLINHERIT:
		if (nvpair_type(pair) == DATA_TYPE_UINT64 &&
		    nvpair_value_uint64(pair, &intval) == 0) {
			if (intval == ZFS_ACL_PASSTHROUGH_X &&
			    zfs_earlier_version(dsname,
									SPA_VERSION_PASSTHROUGH_X))
				return (SET_ERROR(ENOTSUP));
		}
		break;
	default:
		break;
	}

	return (zfs_secpolicy_setprop(dsname, prop, pair, CRED()));
}

/*
 * Checks for a race condition to make sure we don't increment a feature flag
 * multiple times.
 */
static int
zfs_prop_activate_feature_check(void *arg, dmu_tx_t *tx)
{
	spa_t *spa = dmu_tx_pool(tx)->dp_spa;
	spa_feature_t *featurep = arg;

	if (!spa_feature_is_active(spa, *featurep))
		return (0);
	else
		return (SET_ERROR(EBUSY));
}

/*
 * The callback invoked on feature activation in the sync task caused by
 * zfs_prop_activate_feature.
 */
static void
zfs_prop_activate_feature_sync(void *arg, dmu_tx_t *tx)
{
	spa_t *spa = dmu_tx_pool(tx)->dp_spa;
	spa_feature_t *featurep = arg;

	spa_feature_incr(spa, *featurep, tx);
}

/*
 * Activates a feature on a pool in response to a property setting. This
 * creates a new sync task which modifies the pool to reflect the feature
 * as being active.
 */
static int
zfs_prop_activate_feature(spa_t *spa, spa_feature_t feature)
{
	int err;

	/* EBUSY here indicates that the feature is already active */
	err = dsl_sync_task(spa_name(spa),
<<<<<<< HEAD
						zfs_prop_activate_feature_check, zfs_prop_activate_feature_sync,
						feature, 2);
=======
	    zfs_prop_activate_feature_check, zfs_prop_activate_feature_sync,
	    &feature, 2);
>>>>>>> dea377c0

	if (err != 0 && err != EBUSY)
		return (err);
	else
		return (0);
}

/*
 * Removes properties from the given props list that fail permission checks
 * needed to clear them and to restore them in case of a receive error. For each
 * property, make sure we have both set and inherit permissions.
 *
 * Returns the first error encountered if any permission checks fail. If the
 * caller provides a non-NULL errlist, it also gives the complete list of names
 * of all the properties that failed a permission check along with the
 * corresponding error numbers. The caller is responsible for freeing the
 * returned errlist.
 *
 * If every property checks out successfully, zero is returned and the list
 * pointed at by errlist is NULL.
 */
static int
zfs_check_clearable(char *dataset, nvlist_t *props, nvlist_t **errlist)
{
	zfs_cmd_t *zc;
	nvpair_t *pair, *next_pair;
	nvlist_t *errors;
	int err, rv = 0;

	if (props == NULL)
		return (0);

	VERIFY(nvlist_alloc(&errors, NV_UNIQUE_NAME, KM_SLEEP) == 0);

	zc = kmem_alloc(sizeof (zfs_cmd_t), KM_SLEEP | KM_NODEBUG);
	(void) strlcpy(zc->zc_name, dataset, MAXPATHLEN);
	pair = nvlist_next_nvpair(props, NULL);
	while (pair != NULL) {
		next_pair = nvlist_next_nvpair(props, pair);

		(void) strlcpy(zc->zc_value, nvpair_name(pair), MAXPATHLEN * 2);
		if ((err = zfs_check_settable(dataset, pair, CRED())) != 0 ||
		    (err = zfs_secpolicy_inherit_prop(zc, NULL, CRED())) != 0) {
			VERIFY(nvlist_remove_nvpair(props, pair) == 0);
			VERIFY(nvlist_add_int32(errors,
									zc->zc_value, err) == 0);
		}
		pair = next_pair;
	}
	kmem_free(zc, sizeof (zfs_cmd_t));

	if ((pair = nvlist_next_nvpair(errors, NULL)) == NULL) {
		nvlist_free(errors);
		errors = NULL;
	} else {
		VERIFY(nvpair_value_int32(pair, &rv) == 0);
	}

	if (errlist == NULL)
		nvlist_free(errors);
	else
		*errlist = errors;

	return (rv);
}

static boolean_t
propval_equals(nvpair_t *p1, nvpair_t *p2)
{
	if (nvpair_type(p1) == DATA_TYPE_NVLIST) {
		/* dsl_prop_get_all_impl() format */
		nvlist_t *attrs;
		VERIFY(nvpair_value_nvlist(p1, &attrs) == 0);
		VERIFY(nvlist_lookup_nvpair(attrs, ZPROP_VALUE,
									&p1) == 0);
	}

	if (nvpair_type(p2) == DATA_TYPE_NVLIST) {
		nvlist_t *attrs;
		VERIFY(nvpair_value_nvlist(p2, &attrs) == 0);
		VERIFY(nvlist_lookup_nvpair(attrs, ZPROP_VALUE,
									&p2) == 0);
	}

	if (nvpair_type(p1) != nvpair_type(p2))
		return (B_FALSE);

	if (nvpair_type(p1) == DATA_TYPE_STRING) {
		char *valstr1, *valstr2;

		VERIFY(nvpair_value_string(p1, (char **)&valstr1) == 0);
		VERIFY(nvpair_value_string(p2, (char **)&valstr2) == 0);
		return (strcmp(valstr1, valstr2) == 0);
	} else {
		uint64_t intval1, intval2;

		VERIFY(nvpair_value_uint64(p1, &intval1) == 0);
		VERIFY(nvpair_value_uint64(p2, &intval2) == 0);
		return (intval1 == intval2);
	}
}

/*
 * Remove properties from props if they are not going to change (as determined
 * by comparison with origprops). Remove them from origprops as well, since we
 * do not need to clear or restore properties that won't change.
 */
static void
props_reduce(nvlist_t *props, nvlist_t *origprops)
{
	nvpair_t *pair, *next_pair;

	if (origprops == NULL)
		return; /* all props need to be received */

	pair = nvlist_next_nvpair(props, NULL);
	while (pair != NULL) {
		const char *propname = nvpair_name(pair);
		nvpair_t *match;

		next_pair = nvlist_next_nvpair(props, pair);

		if ((nvlist_lookup_nvpair(origprops, propname,
								  &match) != 0) || !propval_equals(pair, match))
			goto next; /* need to set received value */

		/* don't clear the existing received value */
		(void) nvlist_remove_nvpair(origprops, match);
		/* don't bother receiving the property */
		(void) nvlist_remove_nvpair(props, pair);
	next:
		pair = next_pair;
	}
}

#ifdef	DEBUG
static boolean_t zfs_ioc_recv_inject_err;
#endif


/*
 * inputs:
 * zc_name		name of containing filesystem
 * zc_nvlist_src{_size}	nvlist of properties to apply
 * zc_value		name of snapshot to create
 * zc_string		name of clone origin (if DRR_FLAG_CLONE)
 * zc_cookie		file descriptor to recv from
 * zc_begin_record	the BEGIN record of the stream (not byteswapped)
 * zc_guid		force flag
 * zc_cleanup_fd	cleanup-on-exit file descriptor
 * zc_action_handle	handle for this guid/ds mapping (or zero on first call)
 *
 * outputs:
 * zc_cookie		number of bytes read
 * zc_nvlist_dst{_size} error for each unapplied received property
 * zc_obj		zprop_errflags_t
 * zc_action_handle	handle for this guid/ds mapping
 */
static int
zfs_ioc_recv(zfs_cmd_t *zc)
{
    file_t *fp;
    dmu_recv_cookie_t drc;
    boolean_t force = (boolean_t)zc->zc_guid;
    int fd;
    int error = 0;
    int props_error = 0;
    nvlist_t *errors;
    offset_t off;
    nvlist_t *props = NULL; /* sent properties */
    nvlist_t *origprops = NULL; /* existing properties */
    char *origin = NULL;
    char *tosnap;
    char tofs[ZFS_MAXNAMELEN];
    boolean_t first_recvd_props = B_FALSE;

    if (dataset_namecheck(zc->zc_value, NULL, NULL) != 0 ||
        strchr(zc->zc_value, '@') == NULL ||
        strchr(zc->zc_value, '%'))
        return (EINVAL);

    (void) strlcpy(tofs, zc->zc_value, ZFS_MAXNAMELEN);
    tosnap = strchr(tofs, '@');
    *tosnap++ = '\0';

    if (zc->zc_nvlist_src != 0 &&
        (error = get_nvlist(zc->zc_nvlist_src, zc->zc_nvlist_src_size,
                            zc->zc_iflags, &props)) != 0)
        return (error);

    fd = zc->zc_cookie;
    fp = getf(fd);
    if (fp == NULL) {
        nvlist_free(props);
        return (EBADF);
    }

    VERIFY(nvlist_alloc(&errors, NV_UNIQUE_NAME, KM_SLEEP) == 0);

    if (zc->zc_string[0])
        origin = zc->zc_string;

    error = dmu_recv_begin(tofs, tosnap,
                           &zc->zc_begin_record, force, origin, &drc);
    if (error != 0)
        goto out;

    /*
     * Set properties before we receive the stream so that they are applied
     * to the new data. Note that we must call dmu_recv_stream() if
     * dmu_recv_begin() succeeds.
     */
    if (props != NULL && !drc.drc_newfs) {
        if (spa_version(dsl_dataset_get_spa(drc.drc_ds)) >=
			SPA_VERSION_RECVD_PROPS &&
            !dsl_prop_get_hasrecvd(tofs))
            first_recvd_props = B_TRUE;

        /*
         * If new received properties are supplied, they are to
         * completely replace the existing received properties, so stash
         * away the existing ones.
         */
        if (dsl_prop_get_received(tofs, &origprops) == 0) {
            nvlist_t *errlist = NULL;
            /*
             * Don't bother writing a property if its value won't
             * change (and avoid the unnecessary security checks).
             *
             * The first receive after SPA_VERSION_RECVD_PROPS is a
             * special case where we blow away all local properties
             * regardless.
             */
            if (!first_recvd_props)
                props_reduce(props, origprops);
            if (zfs_check_clearable(tofs, origprops, &errlist) != 0)
                (void) nvlist_merge(errors, errlist, 0);
            nvlist_free(errlist);

            if (clear_received_props(tofs, origprops,
                                     first_recvd_props ? NULL : props) != 0)
                zc->zc_obj |= ZPROP_ERR_NOCLEAR;
        } else {
            zc->zc_obj |= ZPROP_ERR_NOCLEAR;
        }
    }

    if (props != NULL) {
        props_error = dsl_prop_set_hasrecvd(tofs);

        if (props_error == 0) {
            (void) zfs_set_prop_nvlist(tofs, ZPROP_SRC_RECEIVED,
                                       props, errors);
        }
    }

    if (zc->zc_nvlist_dst_size != 0 &&
        (nvlist_smush(errors, zc->zc_nvlist_dst_size) != 0 ||
         put_nvlist(zc, errors) != 0)) {
        /*
         * Caller made zc->zc_nvlist_dst less than the minimum expected
         * size or supplied an invalid address.
         */
        props_error = EINVAL;
    }

    off = fp->f_offset;
    error = dmu_recv_stream(&drc, fp->f_vnode, &off, zc->zc_cleanup_fd,
                            &zc->zc_action_handle);

    if (error == 0) {
        zfsvfs_t *zsb = NULL;

        if (getzfsvfs(tofs, &zsb) == 0) {
            /* online recv */
            int end_err;

            error = zfs_suspend_fs(zsb);
            /*
             * If the suspend fails, then the recv_end will
             * likely also fail, and clean up after itself.
             */
            end_err = dmu_recv_end(&drc, zsb);
            if (error == 0)
                error = zfs_resume_fs(zsb, tofs);
            error = error ? error : end_err;
            //deactivate_super(zsb->z_sb);
        } else {
            error = dmu_recv_end(&drc, zsb);
        }
    }

    zc->zc_cookie = off - fp->f_offset;
    //if (VOP_SEEK(fp->f_vnode, fp->f_offset, &off, NULL) == 0)
    //  fp->f_offset = off;

#ifdef        DEBUG
    if (zfs_ioc_recv_inject_err) {
        zfs_ioc_recv_inject_err = B_FALSE;
        error = 1;
    }
#endif
    /*
     * On error, restore the original props.
     */
    if (error != 0 && props != NULL && !drc.drc_newfs) {
        if (clear_received_props(tofs, props, NULL) != 0) {
            /*
             * We failed to clear the received properties.
             * Since we may have left a $recvd value on the
             * system, we can't clear the $hasrecvd flag.
             */
            zc->zc_obj |= ZPROP_ERR_NORESTORE;
        } else if (first_recvd_props) {
            dsl_prop_unset_hasrecvd(tofs);
        }

        if (origprops == NULL && !drc.drc_newfs) {
            /* We failed to stash the original properties. */
            zc->zc_obj |= ZPROP_ERR_NORESTORE;
        }

        /*
         * dsl_props_set() will not convert RECEIVED to LOCAL on or
         * after SPA_VERSION_RECVD_PROPS, so we need to specify LOCAL
         * explictly if we're restoring local properties cleared in the
         * first new-style receive.
         */
        if (origprops != NULL &&
            zfs_set_prop_nvlist(tofs, (first_recvd_props ?
                                       ZPROP_SRC_LOCAL : ZPROP_SRC_RECEIVED),
                                origprops, NULL) != 0) {
            /*
             * We stashed the original properties but failed to
             * restore them.
             */
            zc->zc_obj |= ZPROP_ERR_NORESTORE;
        }
    }
 out:
    nvlist_free(props);
    nvlist_free(origprops);
    nvlist_free(errors);
    releasef(fd);

    if (error == 0)
        error = props_error;

    return (error);
}


/*
 * inputs:
 * zc_name	name of snapshot to send
 * zc_cookie	file descriptor to send stream to
 * zc_obj	fromorigin flag (mutually exclusive with zc_fromobj)
 * zc_sendobj	objsetid of snapshot to send
 * zc_fromobj	objsetid of incremental fromsnap (may be zero)
 * zc_guid	if set, estimate size of stream only.  zc_cookie is ignored.
 *		output size in zc_objset_type.
 * zc_flags	if =1, WRITE_EMBEDDED records are permitted
 *
 * outputs:
 * zc_objset_type	estimated size, if zc_guid is set
 */
static int
zfs_ioc_send(zfs_cmd_t *zc)
{
	int error;
	offset_t off;
	boolean_t estimate = (zc->zc_guid != 0);
	boolean_t embedok = (zc->zc_flags & 0x1);

	if (zc->zc_obj != 0) {
		dsl_pool_t *dp;
		dsl_dataset_t *tosnap;

		error = dsl_pool_hold(zc->zc_name, FTAG, &dp);
		if (error != 0)
			return (error);

		error = dsl_dataset_hold_obj(dp, zc->zc_sendobj, FTAG, &tosnap);
		if (error != 0) {
			dsl_pool_rele(dp, FTAG);
			return (error);
		}

		if (dsl_dir_is_clone(tosnap->ds_dir))
			zc->zc_fromobj = tosnap->ds_dir->dd_phys->dd_origin_obj;
		dsl_dataset_rele(tosnap, FTAG);
		dsl_pool_rele(dp, FTAG);
	}
	if (estimate) {
		dsl_pool_t *dp;
		dsl_dataset_t *tosnap;
		dsl_dataset_t *fromsnap = NULL;

		error = dsl_pool_hold(zc->zc_name, FTAG, &dp);
		if (error != 0)
			return (error);

		error = dsl_dataset_hold_obj(dp, zc->zc_sendobj, FTAG, &tosnap);
		if (error != 0) {
			dsl_pool_rele(dp, FTAG);
			return (error);
		}

		if (zc->zc_fromobj != 0) {
			error = dsl_dataset_hold_obj(dp, zc->zc_fromobj,
										 FTAG, &fromsnap);
			if (error != 0) {
				dsl_dataset_rele(tosnap, FTAG);
				dsl_pool_rele(dp, FTAG);
				return (error);
			}
		}

		error = dmu_send_estimate(tosnap, fromsnap,
								  &zc->zc_objset_type);

		if (fromsnap != NULL)
			dsl_dataset_rele(fromsnap, FTAG);
		dsl_dataset_rele(tosnap, FTAG);
		dsl_pool_rele(dp, FTAG);
	} else {
		file_t *fp = getf(zc->zc_cookie);
		if (fp == NULL)
			return EBADF;

		off = fp->f_offset;
		error = dmu_send_obj(zc->zc_name, zc->zc_sendobj,
<<<<<<< HEAD
							 zc->zc_fromobj, zc->zc_cookie, fp->f_vnode, &off);
=======
		    zc->zc_fromobj, embedok, zc->zc_cookie, fp->f_vnode, &off);
>>>>>>> dea377c0

		//if (VOP_SEEK(fp->f_vnode, fp->f_offset, &off, NULL) == 0)
		fp->f_offset = off;
		releasef(zc->zc_cookie);

	}
	return (error);
}



/*
 * inputs:
 * zc_name	name of snapshot on which to report progress
 * zc_cookie	file descriptor of send stream
 *
 * outputs:
 * zc_cookie	number of bytes written in send stream thus far
 */
static int
zfs_ioc_send_progress(zfs_cmd_t *zc)
{
	dsl_pool_t *dp;
	dsl_dataset_t *ds;
	dmu_sendarg_t *dsp = NULL;
	int error;

	error = dsl_pool_hold(zc->zc_name, FTAG, &dp);
	if (error != 0)
		return (error);

	error = dsl_dataset_hold(dp, zc->zc_name, FTAG, &ds);
	if (error != 0) {
		dsl_pool_rele(dp, FTAG);
		return (error);
	}

	mutex_enter(&ds->ds_sendstream_lock);

	/*
	 * Iterate over all the send streams currently active on this dataset.
	 * If there's one which matches the specified file descriptor _and_ the
	 * stream was started by the current process, return the progress of
	 * that stream.
	 */

	for (dsp = list_head(&ds->ds_sendstreams); dsp != NULL;
         dsp = list_next(&ds->ds_sendstreams, dsp)) {
		if (dsp->dsa_outfd == zc->zc_cookie &&
            dsp->dsa_proc == curproc)
            break;
    }

	if (dsp != NULL)
		zc->zc_cookie = *(dsp->dsa_off);
	else
		error = SET_ERROR(ENOENT);

	mutex_exit(&ds->ds_sendstream_lock);
	dsl_dataset_rele(ds, FTAG);
	dsl_pool_rele(dp, FTAG);
	return (error);
}

static int
zfs_ioc_inject_fault(zfs_cmd_t *zc)
{
	int id, error;

	error = zio_inject_fault(zc->zc_name, (int)zc->zc_guid, &id,
							 &zc->zc_inject_record);

	if (error == 0)
		zc->zc_guid = (uint64_t)id;

	return (error);
}

static int
zfs_ioc_clear_fault(zfs_cmd_t *zc)
{
	return (zio_clear_fault((int)zc->zc_guid));
}

static int
zfs_ioc_inject_list_next(zfs_cmd_t *zc)
{
	int id = (int)zc->zc_guid;
	int error;

	error = zio_inject_list_next(&id, zc->zc_name, sizeof (zc->zc_name),
								 &zc->zc_inject_record);

	zc->zc_guid = id;

	return (error);
}

static int
zfs_ioc_error_log(zfs_cmd_t *zc)
{
	spa_t *spa;
	int error;
	size_t count = (size_t)zc->zc_nvlist_dst_size;

	if ((error = spa_open(zc->zc_name, &spa, FTAG)) != 0)
		return (error);

	error = spa_get_errlog(spa, (void *)(uintptr_t)zc->zc_nvlist_dst,
						   &count);
	if (error == 0)
		zc->zc_nvlist_dst_size = count;
	else
		zc->zc_nvlist_dst_size = spa_get_errlog_size(spa);

	spa_close(spa, FTAG);

	return (error);
}

static int
zfs_ioc_clear(zfs_cmd_t *zc)
{
	spa_t *spa;
	vdev_t *vd;
	int error;

	/*
	 * On zpool clear we also fix up missing slogs
	 */
	mutex_enter(&spa_namespace_lock);
	spa = spa_lookup(zc->zc_name);
	if (spa == NULL) {
		mutex_exit(&spa_namespace_lock);
		return (SET_ERROR(EIO));
	}
	if (spa_get_log_state(spa) == SPA_LOG_MISSING) {
		/* we need to let spa_open/spa_load clear the chains */
		spa_set_log_state(spa, SPA_LOG_CLEAR);
	}
	spa->spa_last_open_failed = 0;
	mutex_exit(&spa_namespace_lock);

	if (zc->zc_cookie & ZPOOL_NO_REWIND) {
		error = spa_open(zc->zc_name, &spa, FTAG);
	} else {
		nvlist_t *policy;
		nvlist_t *config = NULL;

		if (zc->zc_nvlist_src == 0)
			return (SET_ERROR(EINVAL));

		if ((error = get_nvlist(zc->zc_nvlist_src,
								zc->zc_nvlist_src_size, zc->zc_iflags, &policy)) == 0) {
			error = spa_open_rewind(zc->zc_name, &spa, FTAG,
									policy, &config);
			if (config != NULL) {
				int err;

				if ((err = put_nvlist(zc, config)) != 0)
					error = err;
				nvlist_free(config);
			}
			nvlist_free(policy);
		}
	}

	if (error != 0)
		return (error);

	spa_vdev_state_enter(spa, SCL_NONE);

	if (zc->zc_guid == 0) {
		vd = NULL;
	} else {
		vd = spa_lookup_by_guid(spa, zc->zc_guid, B_TRUE);
		if (vd == NULL) {
			(void) spa_vdev_state_exit(spa, NULL, ENODEV);
			spa_close(spa, FTAG);
			return (SET_ERROR(ENODEV));
		}
	}

	vdev_clear(spa, vd);

	(void) spa_vdev_state_exit(spa, NULL, 0);

	/*
	 * Resume any suspended I/Os.
	 */
	if (zio_resume(spa) != 0)
		error = SET_ERROR(EIO);

	spa_close(spa, FTAG);

	return (error);
}

static int
zfs_ioc_pool_reopen(zfs_cmd_t *zc)
{
	spa_t *spa;
	int error;

	error = spa_open(zc->zc_name, &spa, FTAG);
	if (error != 0)
		return (error);

	spa_vdev_state_enter(spa, SCL_NONE);

	/*
	 * If a resilver is already in progress then set the
	 * spa_scrub_reopen flag to B_TRUE so that we don't restart
	 * the scan as a side effect of the reopen. Otherwise, let
	 * vdev_open() decided if a resilver is required.
	 */
	spa->spa_scrub_reopen = dsl_scan_resilvering(spa->spa_dsl_pool);
	vdev_reopen(spa->spa_root_vdev);
	spa->spa_scrub_reopen = B_FALSE;

	(void) spa_vdev_state_exit(spa, NULL, 0);
	spa_close(spa, FTAG);
	return (0);
}
/*
 * inputs:
 * zc_name	name of filesystem
 * zc_value	name of origin snapshot
 *
 * outputs:
 * zc_string	name of conflicting snapshot, if there is one
 */
static int
zfs_ioc_promote(zfs_cmd_t *zc)
{
	char *cp;

	/*
	 * We don't need to unmount *all* the origin fs's snapshots, but
	 * it's easier.
	 */
	cp = strchr(zc->zc_value, '@');
	if (cp)
		*cp = '\0';
	(void) dmu_objset_find(zc->zc_value,
						   zfs_unmount_snap_cb, NULL, DS_FIND_SNAPSHOTS);
	return (dsl_dataset_promote(zc->zc_name, zc->zc_string));
}

/*
 * Retrieve a single {user|group}{used|quota}@... property.
 *
 * inputs:
 * zc_name	name of filesystem
 * zc_objset_type zfs_userquota_prop_t
 * zc_value	domain name (eg. "S-1-234-567-89")
 * zc_guid	RID/UID/GID
 *
 * outputs:
 * zc_cookie	property value
 */
static int
zfs_ioc_userspace_one(zfs_cmd_t *zc)
{
	zfsvfs_t *zsb;
	int error;

	if (zc->zc_objset_type >= ZFS_NUM_USERQUOTA_PROPS)
		return (SET_ERROR(EINVAL));

	error = zfsvfs_hold(zc->zc_name, FTAG, &zsb, B_FALSE);
	if (error != 0)
		return (error);

	error = zfs_userspace_one(zsb,
							  zc->zc_objset_type, zc->zc_value, zc->zc_guid, &zc->zc_cookie);
	zfsvfs_rele(zsb, FTAG);

	return (error);
}

/*
 * inputs:
 * zc_name		name of filesystem
 * zc_cookie		zap cursor
 * zc_objset_type	zfs_userquota_prop_t
 * zc_nvlist_dst[_size] buffer to fill (not really an nvlist)
 *
 * outputs:
 * zc_nvlist_dst[_size]	data buffer (array of zfs_useracct_t)
 * zc_cookie	zap cursor
 */
static int
zfs_ioc_userspace_many(zfs_cmd_t *zc)
{
	zfsvfs_t *zsb;
	int bufsize = zc->zc_nvlist_dst_size;
	int error;
	void *buf;

	if (bufsize <= 0)
		return (SET_ERROR(ENOMEM));

	error = zfsvfs_hold(zc->zc_name, FTAG, &zsb, B_FALSE);
	if (error)
		return (error);

	buf = vmem_alloc(bufsize, KM_SLEEP);

	error = zfs_userspace_many(zsb, zc->zc_objset_type, &zc->zc_cookie,
							   buf, &zc->zc_nvlist_dst_size);

	if (error == 0) {
		error = xcopyout(buf,
						 (user_addr_t)(uintptr_t)zc->zc_nvlist_dst,
                         zc->zc_nvlist_dst_size, 0);
	}
	vmem_free(buf, bufsize);
	zfsvfs_rele(zsb, FTAG);

	return (error);
}

/*
 * inputs:
 * zc_name		name of filesystem
 *
 * outputs:
 * none
 */
static int
zfs_ioc_userspace_upgrade(zfs_cmd_t *zc)
{
	objset_t *os;
	int error = 0;
	zfsvfs_t *zsb;

	if (getzfsvfs(zc->zc_name, &zsb) == 0) {
		if (!dmu_objset_userused_enabled(zsb->z_os)) {
			/*
			 * If userused is not enabled, it may be because the
			 * objset needs to be closed & reopened (to grow the
			 * objset_phys_t).  Suspend/resume the fs will do that.
			 */
			error = zfs_suspend_fs(zsb);
			if (error == 0) {
				dmu_objset_refresh_ownership(zsb->z_os,
											 zsb);
				error = zfs_resume_fs(zsb, zc->zc_name);
			}
		}
		if (error == 0)
			error = dmu_objset_userspace_upgrade(zsb->z_os);
		//deactivate_super(zsb->z_sb);
	} else {
		/* XXX kind of reading contents without owning */
		error = dmu_objset_hold(zc->zc_name, FTAG, &os);
		if (error != 0)
			return (error);

		error = dmu_objset_userspace_upgrade(os);
		dmu_objset_rele(os, FTAG);
	}

	return (error);
}

static int
zfs_ioc_share(zfs_cmd_t *zc)
{
	return (SET_ERROR(ENOSYS));
}

ace_t full_access[] = {
	{(uid_t)-1, ACE_ALL_PERMS, ACE_EVERYONE, 0}
};

/*
 * inputs:
 * zc_name		name of containing filesystem
 * zc_obj		object # beyond which we want next in-use object #
 *
 * outputs:
 * zc_obj		next in-use object #
 */
static int
zfs_ioc_next_obj(zfs_cmd_t *zc)
{
	objset_t *os = NULL;
	int error;

	error = dmu_objset_hold(zc->zc_name, FTAG, &os);
	if (error != 0)
		return (error);

	error = dmu_object_next(os, &zc->zc_obj, B_FALSE,
							os->os_dsl_dataset->ds_phys->ds_prev_snap_txg);

	dmu_objset_rele(os, FTAG);
	return (error);
}

/*
 * inputs:
 * zc_name		name of filesystem
 * zc_value		prefix name for snapshot
 * zc_cleanup_fd	cleanup-on-exit file descriptor for calling process
 *
 * outputs:
 * zc_value		short name of new snapshot
 */
static int
zfs_ioc_tmp_snapshot(zfs_cmd_t *zc)
{
	char *snap_name;
	char *hold_name;
	int error;
	minor_t minor;

	error = zfs_onexit_fd_hold(zc->zc_cleanup_fd, &minor);
	if (error != 0)
		return (error);

	snap_name = kmem_asprintf("%s-%016llx", zc->zc_value,
							  (u_longlong_t)ddi_get_lbolt64());
	hold_name = kmem_asprintf("%%%s", zc->zc_value);

	error = dsl_dataset_snapshot_tmp(zc->zc_name, snap_name, minor,
									 hold_name);
	if (error == 0)
		(void) strlcpy(zc->zc_value, snap_name, MAXPATHLEN * 2);
	strfree(snap_name);
	strfree(hold_name);
	zfs_onexit_fd_rele(zc->zc_cleanup_fd);
	return (error);
}

/*
 * inputs:
 * zc_name		name of "to" snapshot
 * zc_value		name of "from" snapshot
 * zc_cookie		file descriptor to write diff data on
 *
 * outputs:
 * dmu_diff_record_t's to the file descriptor
 */
static int
zfs_ioc_diff(zfs_cmd_t *zc)
{
	file_t *fp;
	offset_t off;
	int error;

	fp = getf(zc->zc_cookie);
	if (fp == NULL)
		return (SET_ERROR(EBADF));

#ifndef __APPLE__
	off = fp->f_offset;
#endif

	error = dmu_diff(zc->zc_name, zc->zc_value, fp->f_vnode, &off);

#ifndef __APPLE__
	if (VOP_SEEK(fp->f_vnode, fp->f_offset, &off, NULL) == 0)
		fp->f_offset = off;
#endif
	releasef(zc->zc_cookie);

	return (error);
}

/*
 * Remove all ACL files in shares dir
 */
#ifdef HAVE_SMB_SHARE
static int
zfs_smb_acl_purge(znode_t *dzp)
{
	zap_cursor_t	zc;
	zap_attribute_t	zap;
	zfsvfs_t *zsb = ZTOZSB(dzp);
	int error;

	for (zap_cursor_init(&zc, zsb->z_os, dzp->z_id);
		 (error = zap_cursor_retrieve(&zc, &zap)) == 0;
		 zap_cursor_advance(&zc)) {
		if ((error = VOP_REMOVE(ZTOV(dzp), zap.za_name, kcred,
								NULL, 0)) != 0)
			break;
	}
	zap_cursor_fini(&zc);
	return (error);
}
#endif /* HAVE_SMB_SHARE */

static int
zfs_ioc_smb_acl(zfs_cmd_t *zc)
{
#ifdef HAVE_SMB_SHARE
	vnode_t *vp;
	znode_t *dzp;
	vnode_t *resourcevp = NULL;
	znode_t *sharedir;
	zfsvfs_t *zsb;
	nvlist_t *nvlist;
	char *src, *target;
	vattr_t vattr;
	vsecattr_t vsec;
	int error = 0;

	if ((error = lookupname(zc->zc_value, UIO_SYSSPACE,
							NO_FOLLOW, NULL, &vp)) != 0)
		return (error);

	/* Now make sure mntpnt and dataset are ZFS */

	if (vp->v_vfsp->vfs_fstype != zfsfstype ||
	    (strcmp((char *)refstr_value(vp->v_vfsp->vfs_resource),
				zc->zc_name) != 0)) {
		VN_RELE(vp);
		return (SET_ERROR(EINVAL));
	}

	dzp = VTOZ(vp);
	zsb = ZTOZSB(dzp);
	ZFS_ENTER(zsb);

	/*
	 * Create share dir if its missing.
	 */
	mutex_enter(&zsb->z_lock);
	if (zsb->z_shares_dir == 0) {
		dmu_tx_t *tx;

		tx = dmu_tx_create(zsb->z_os);
		dmu_tx_hold_zap(tx, MASTER_NODE_OBJ, TRUE,
						ZFS_SHARES_DIR);
		dmu_tx_hold_zap(tx, DMU_NEW_OBJECT, FALSE, NULL);
		error = dmu_tx_assign(tx, TXG_WAIT);
		if (error != 0) {
			dmu_tx_abort(tx);
		} else {
			error = zfs_create_share_dir(zsb, tx);
			dmu_tx_commit(tx);
		}
		if (error != 0) {
			mutex_exit(&zsb->z_lock);
			VN_RELE(vp);
			ZFS_EXIT(zsb);
			return (error);
		}
	}
	mutex_exit(&zsb->z_lock);

	ASSERT(zsb->z_shares_dir);
	if ((error = zfs_zget(zsb, zsb->z_shares_dir, &sharedir)) != 0) {
		VN_RELE(vp);
		ZFS_EXIT(zsb);
		return (error);
	}

	switch (zc->zc_cookie) {
	case ZFS_SMB_ACL_ADD:
		vattr.va_mask = AT_MODE|AT_UID|AT_GID|AT_TYPE;
		vattr.va_mode = S_IFREG|0777;
		vattr.va_uid = 0;
		vattr.va_gid = 0;

		vsec.vsa_mask = VSA_ACE;
		vsec.vsa_aclentp = &full_access;
		vsec.vsa_aclentsz = sizeof (full_access);
		vsec.vsa_aclcnt = 1;

		error = VOP_CREATE(ZTOV(sharedir), zc->zc_string,
						   &vattr, EXCL, 0, &resourcevp, kcred, 0, NULL, &vsec);
		if (resourcevp)
			VN_RELE(resourcevp);
		break;

	case ZFS_SMB_ACL_REMOVE:
		error = VOP_REMOVE(ZTOV(sharedir), zc->zc_string, kcred,
						   NULL, 0);
		break;

	case ZFS_SMB_ACL_RENAME:
		if ((error = get_nvlist(zc->zc_nvlist_src,
								zc->zc_nvlist_src_size, zc->zc_iflags, &nvlist)) != 0) {
			VN_RELE(vp);
			ZFS_EXIT(zsb);
			return (error);
		}
		if (nvlist_lookup_string(nvlist, ZFS_SMB_ACL_SRC, &src) ||
		    nvlist_lookup_string(nvlist, ZFS_SMB_ACL_TARGET,
								 &target)) {
			VN_RELE(vp);
			VN_RELE(ZTOV(sharedir));
			ZFS_EXIT(zsb);
			nvlist_free(nvlist);
			return (error);
		}
		error = VOP_RENAME(ZTOV(sharedir), src, ZTOV(sharedir), target,
						   kcred, NULL, 0);
		nvlist_free(nvlist);
		break;

	case ZFS_SMB_ACL_PURGE:
		error = zfs_smb_acl_purge(sharedir);
		break;

	default:
		error = SET_ERROR(EINVAL);
		break;
	}

	VN_RELE(vp);
	VN_RELE(ZTOV(sharedir));

	ZFS_EXIT(zsb);

	return (error);
#else
	return (SET_ERROR(ENOTSUP));
#endif /* HAVE_SMB_SHARE */
}

/*
 * innvl: {
 *     "holds" -> { snapname -> holdname (string), ... }
 *     (optional) "cleanup_fd" -> fd (int32)
 * }
 *
 * outnvl: {
 *     snapname -> error value (int32)
 *     ...
 * }
 */
/* ARGSUSED */
static int
zfs_ioc_hold(const char *pool, nvlist_t *args, nvlist_t *errlist)
{
	nvlist_t *holds;
	int cleanup_fd = -1;
	int error;
	minor_t minorx = 0;

	error = nvlist_lookup_nvlist(args, "holds", &holds);
	if (error != 0)
		return (SET_ERROR(EINVAL));

	if (nvlist_lookup_int32(args, "cleanup_fd", &cleanup_fd) == 0) {
		error = zfs_onexit_fd_hold(cleanup_fd, &minorx);
		if (error != 0)
			return (error);
	}

    error = dsl_dataset_user_hold(holds, minorx, errlist);
    if (minorx != 0)
        zfs_onexit_fd_rele(cleanup_fd);
	return (error);
}

/*
 * innvl is not used.
 *
 * outnvl: {
 *    holdname -> time added (uint64 seconds since epoch)
 *    ...
 * }
 */
/* ARGSUSED */
static int
zfs_ioc_get_holds(const char *snapname, nvlist_t *args, nvlist_t *outnvl)
{
	return (dsl_dataset_get_holds(snapname, outnvl));
}

/*
 * innvl: {
 *     snapname -> { holdname, ... }
 *     ...
 * }
 *
 * outnvl: {
 *     snapname -> error value (int32)
 *     ...
 * }
 */
/* ARGSUSED */
static int
zfs_ioc_release(const char *pool, nvlist_t *holds, nvlist_t *errlist)
{
	return (dsl_dataset_user_release(holds, errlist));
}

/*
 * inputs:
 * zc_guid		flags (ZEVENT_NONBLOCK)
 * zc_cleanup_fd	zevent file descriptor
 *
 * outputs:
 * zc_nvlist_dst	next nvlist event
 * zc_cookie		dropped events since last get
 */
static int
zfs_ioc_events_next(zfs_cmd_t *zc)
{
	zfs_zevent_t *ze = NULL;
	nvlist_t *event = NULL;
	minor_t minor;
	uint64_t dropped = 0;
	int error = 0;

	error = zfs_zevent_fd_hold(zc->zc_cleanup_fd, &minor, &ze);
	if (error != 0)
		return (error);

	do {
		error = zfs_zevent_next(ze, &event,
								&zc->zc_nvlist_dst_size, &dropped);
		if (event != NULL) {
			zc->zc_cookie = dropped;
			error = put_nvlist(zc, event);
			nvlist_free(event);
		}

		if (zc->zc_guid & ZEVENT_NONBLOCK)
			break;

		if ((error == 0) || (error != ENOENT))
			break;

		error = zfs_zevent_wait(ze);
		if (error != 0)
			break;
	} while (1);

	zfs_zevent_fd_rele(zc->zc_cleanup_fd);

	return (error);
}

/*
 * outputs:
 * zc_cookie		cleared events count
 */
static int
zfs_ioc_events_clear(zfs_cmd_t *zc)
{
	int count;

	zfs_zevent_drain_all(&count);
	zc->zc_cookie = count;

	return (0);
}

/*
 * inputs:
 * zc_guid		eid | ZEVENT_SEEK_START | ZEVENT_SEEK_END
 * zc_cleanup		zevent file descriptor
 */
static int
zfs_ioc_events_seek(zfs_cmd_t *zc)
{
	zfs_zevent_t *ze;
	minor_t minor;
	int error;

	error = zfs_zevent_fd_hold(zc->zc_cleanup_fd, &minor, &ze);
	if (error != 0)
		return (error);

	error = zfs_zevent_seek(ze, zc->zc_guid);
	zfs_zevent_fd_rele(zc->zc_cleanup_fd);

	return (error);
}

/*
 * inputs:
 * zc_name		name of new filesystem or snapshot
 * zc_value		full name of old snapshot
 *
 * outputs:
 * zc_cookie		space in bytes
 * zc_objset_type	compressed space in bytes
 * zc_perm_action	uncompressed space in bytes
 */
static int
zfs_ioc_space_written(zfs_cmd_t *zc)
{
	int error;
	dsl_pool_t *dp;
	dsl_dataset_t *new, *old;

	error = dsl_pool_hold(zc->zc_name, FTAG, &dp);
	if (error != 0)
		return (error);
	error = dsl_dataset_hold(dp, zc->zc_name, FTAG, &new);
	if (error != 0) {
		dsl_pool_rele(dp, FTAG);
		return (error);
	}
	error = dsl_dataset_hold(dp, zc->zc_value, FTAG, &old);
	if (error != 0) {
		dsl_dataset_rele(new, FTAG);
		dsl_pool_rele(dp, FTAG);
		return (error);
	}

	error = dsl_dataset_space_written(old, new, &zc->zc_cookie,
									  &zc->zc_objset_type, &zc->zc_perm_action);
	dsl_dataset_rele(old, FTAG);
	dsl_dataset_rele(new, FTAG);
	dsl_pool_rele(dp, FTAG);
	return (error);
}

/*
 * innvl: {
 *     "firstsnap" -> snapshot name
 * }
 *
 * outnvl: {
 *     "used" -> space in bytes
 *     "compressed" -> compressed space in bytes
 *     "uncompressed" -> uncompressed space in bytes
 * }
 */
static int
zfs_ioc_space_snaps(const char *lastsnap, nvlist_t *innvl, nvlist_t *outnvl)
{
	int error;
	dsl_pool_t *dp;
	dsl_dataset_t *new, *old;
	char *firstsnap;
	uint64_t used, comp, uncomp;

	if (nvlist_lookup_string(innvl, "firstsnap", &firstsnap) != 0)
		return (SET_ERROR(EINVAL));

	error = dsl_pool_hold(lastsnap, FTAG, &dp);
	if (error != 0)
		return (error);

	error = dsl_dataset_hold(dp, lastsnap, FTAG, &new);
	if (error != 0) {
		dsl_pool_rele(dp, FTAG);
		return (error);
	}
	error = dsl_dataset_hold(dp, firstsnap, FTAG, &old);
	if (error != 0) {
		dsl_dataset_rele(new, FTAG);
		dsl_pool_rele(dp, FTAG);
		return (error);
	}

	error = dsl_dataset_space_wouldfree(old, new, &used, &comp, &uncomp);
	dsl_dataset_rele(old, FTAG);
	dsl_dataset_rele(new, FTAG);
	dsl_pool_rele(dp, FTAG);
	fnvlist_add_uint64(outnvl, "used", used);
	fnvlist_add_uint64(outnvl, "compressed", comp);
	fnvlist_add_uint64(outnvl, "uncompressed", uncomp);
	return (error);
}

/*
 * innvl: {
 *     "fd" -> file descriptor to write stream to (int32)
 *     (optional) "fromsnap" -> full snap name to send an incremental from
 *     (optional) "embedok" -> (value ignored)
 *         presence indicates DRR_WRITE_EMBEDDED records are permitted
 * }
 *
 * outnvl is unused
 */
/* ARGSUSED */
static int
zfs_ioc_send_new(const char *snapname, nvlist_t *innvl, nvlist_t *outnvl)
{
	int error;
	offset_t off;
	char *fromname = NULL;
	int fd;
<<<<<<< HEAD
    file_t *fp;
=======
	file_t *fp;
	boolean_t embedok;
>>>>>>> dea377c0

	error = nvlist_lookup_int32(innvl, "fd", &fd);
	if (error != 0)
		return (SET_ERROR(EINVAL));

	(void) nvlist_lookup_string(innvl, "fromsnap", &fromname);

<<<<<<< HEAD
    fp = getf(fd);
    if (!fp)
=======
	embedok = nvlist_exists(innvl, "embedok");

	if ((fp = getf(fd)) == NULL)
>>>>>>> dea377c0
		return (SET_ERROR(EBADF));

#ifndef __APPLE__
	off = fp->f_offset;
<<<<<<< HEAD
#endif
	error = dmu_send(snapname, fromname, fd, fp->f_vnode, &off);
=======
	error = dmu_send(snapname, fromname, embedok, fd, fp->f_vnode, &off);
>>>>>>> dea377c0

#ifndef __APPLE__
	if (VOP_SEEK(fp->f_vnode, fp->f_offset, &off, NULL) == 0)
		fp->f_offset = off;
#endif

    releasef(fd);
	return (error);
}

/*
 * Determine approximately how large a zfs send stream will be -- the number
 * of bytes that will be written to the fd supplied to zfs_ioc_send_new().
 *
 * innvl: {
 *     (optional) "fromsnap" -> full snap name to send an incremental from
 * }
 *
 * outnvl: {
 *     "space" -> bytes of space (uint64)
 * }
 */
static int
zfs_ioc_send_space(const char *snapname, nvlist_t *innvl, nvlist_t *outnvl)
{
	dsl_pool_t *dp;
	dsl_dataset_t *fromsnap = NULL;
	dsl_dataset_t *tosnap;
	int error;
	char *fromname;
	uint64_t space;

	error = dsl_pool_hold(snapname, FTAG, &dp);
	if (error != 0)
		return (error);

	error = dsl_dataset_hold(dp, snapname, FTAG, &tosnap);
	if (error != 0) {
		dsl_pool_rele(dp, FTAG);
		return (error);
	}

	error = nvlist_lookup_string(innvl, "fromsnap", &fromname);
	if (error == 0) {
		error = dsl_dataset_hold(dp, fromname, FTAG, &fromsnap);
		if (error != 0) {
			dsl_dataset_rele(tosnap, FTAG);
			dsl_pool_rele(dp, FTAG);
			return (error);
		}
	}

	error = dmu_send_estimate(tosnap, fromsnap, &space);
	fnvlist_add_uint64(outnvl, "space", space);

	if (fromsnap != NULL)
		dsl_dataset_rele(fromsnap, FTAG);
	dsl_dataset_rele(tosnap, FTAG);
	dsl_pool_rele(dp, FTAG);
	return (error);
}


static zfs_ioc_vec_t zfs_ioc_vec[ZFS_IOC_LAST - ZFS_IOC_FIRST];

static void
zfs_ioctl_register_legacy(zfs_ioc_t ioc, zfs_ioc_legacy_func_t *func,
						  zfs_secpolicy_func_t *secpolicy, zfs_ioc_namecheck_t namecheck,
						  boolean_t log_history, zfs_ioc_poolcheck_t pool_check)
{
	zfs_ioc_vec_t *vec = &zfs_ioc_vec[ioc - ZFS_IOC_FIRST];

	ASSERT3U(ioc, >=, ZFS_IOC_FIRST);
	ASSERT3U(ioc, <, ZFS_IOC_LAST);
	ASSERT3P(vec->zvec_legacy_func, ==, NULL);
	ASSERT3P(vec->zvec_func, ==, NULL);

	vec->zvec_legacy_func = func;
	vec->zvec_secpolicy = secpolicy;
	vec->zvec_namecheck = namecheck;
	vec->zvec_allow_log = log_history;
	vec->zvec_pool_check = pool_check;
}

/*
 * See the block comment at the beginning of this file for details on
 * each argument to this function.
 */
static void
zfs_ioctl_register(const char *name, zfs_ioc_t ioc, zfs_ioc_func_t *func,
				   zfs_secpolicy_func_t *secpolicy, zfs_ioc_namecheck_t namecheck,
				   zfs_ioc_poolcheck_t pool_check, boolean_t smush_outnvlist,
				   boolean_t allow_log)
{
	zfs_ioc_vec_t *vec = &zfs_ioc_vec[ioc - ZFS_IOC_FIRST];

	ASSERT3U(ioc, >=, ZFS_IOC_FIRST);
	ASSERT3U(ioc, <, ZFS_IOC_LAST);
	ASSERT3P(vec->zvec_legacy_func, ==, NULL);
	ASSERT3P(vec->zvec_func, ==, NULL);

	/* if we are logging, the name must be valid */
	ASSERT(!allow_log || namecheck != NO_NAME);

	vec->zvec_name = name;
	vec->zvec_func = func;
	vec->zvec_secpolicy = secpolicy;
	vec->zvec_namecheck = namecheck;
	vec->zvec_pool_check = pool_check;
	vec->zvec_smush_outnvlist = smush_outnvlist;
	vec->zvec_allow_log = allow_log;
}

static void
zfs_ioctl_register_pool(zfs_ioc_t ioc, zfs_ioc_legacy_func_t *func,
						zfs_secpolicy_func_t *secpolicy, boolean_t log_history,
						zfs_ioc_poolcheck_t pool_check)
{
	zfs_ioctl_register_legacy(ioc, func, secpolicy,
							  POOL_NAME, log_history, pool_check);
}

static void
zfs_ioctl_register_dataset_nolog(zfs_ioc_t ioc, zfs_ioc_legacy_func_t *func,
								 zfs_secpolicy_func_t *secpolicy, zfs_ioc_poolcheck_t pool_check)
{
	zfs_ioctl_register_legacy(ioc, func, secpolicy,
							  DATASET_NAME, B_FALSE, pool_check);
}

static void
zfs_ioctl_register_pool_modify(zfs_ioc_t ioc, zfs_ioc_legacy_func_t *func)
{
	zfs_ioctl_register_legacy(ioc, func, zfs_secpolicy_config,
							  POOL_NAME, B_TRUE, POOL_CHECK_SUSPENDED | POOL_CHECK_READONLY);
}

static void
zfs_ioctl_register_pool_meta(zfs_ioc_t ioc, zfs_ioc_legacy_func_t *func,
							 zfs_secpolicy_func_t *secpolicy)
{
	zfs_ioctl_register_legacy(ioc, func, secpolicy,
							  NO_NAME, B_FALSE, POOL_CHECK_NONE);
}

static void
zfs_ioctl_register_dataset_read_secpolicy(zfs_ioc_t ioc,
										  zfs_ioc_legacy_func_t *func, zfs_secpolicy_func_t *secpolicy)
{
	zfs_ioctl_register_legacy(ioc, func, secpolicy,
							  DATASET_NAME, B_FALSE, POOL_CHECK_SUSPENDED);
}

static void
zfs_ioctl_register_dataset_read(zfs_ioc_t ioc, zfs_ioc_legacy_func_t *func)
{
	zfs_ioctl_register_dataset_read_secpolicy(ioc, func,
											  zfs_secpolicy_read);
}

static void
zfs_ioctl_register_dataset_modify(zfs_ioc_t ioc, zfs_ioc_legacy_func_t *func,
								  zfs_secpolicy_func_t *secpolicy)
{
	zfs_ioctl_register_legacy(ioc, func, secpolicy,
							  DATASET_NAME, B_TRUE, POOL_CHECK_SUSPENDED | POOL_CHECK_READONLY);
}

static void
zfs_ioctl_init(void)
{
	zfs_ioctl_register("snapshot", ZFS_IOC_SNAPSHOT,
					   zfs_ioc_snapshot, zfs_secpolicy_snapshot, POOL_NAME,
					   POOL_CHECK_SUSPENDED | POOL_CHECK_READONLY, B_TRUE, B_TRUE);

	zfs_ioctl_register("log_history", ZFS_IOC_LOG_HISTORY,
					   zfs_ioc_log_history, zfs_secpolicy_log_history, NO_NAME,
					   POOL_CHECK_SUSPENDED | POOL_CHECK_READONLY, B_FALSE, B_FALSE);

	zfs_ioctl_register("space_snaps", ZFS_IOC_SPACE_SNAPS,
					   zfs_ioc_space_snaps, zfs_secpolicy_read, DATASET_NAME,
					   POOL_CHECK_SUSPENDED, B_FALSE, B_FALSE);

	zfs_ioctl_register("send", ZFS_IOC_SEND_NEW,
					   zfs_ioc_send_new, zfs_secpolicy_send_new, DATASET_NAME,
					   POOL_CHECK_SUSPENDED, B_FALSE, B_FALSE);

	zfs_ioctl_register("send_space", ZFS_IOC_SEND_SPACE,
					   zfs_ioc_send_space, zfs_secpolicy_read, DATASET_NAME,
					   POOL_CHECK_SUSPENDED, B_FALSE, B_FALSE);

	zfs_ioctl_register("create", ZFS_IOC_CREATE,
					   zfs_ioc_create, zfs_secpolicy_create_clone, DATASET_NAME,
					   POOL_CHECK_SUSPENDED | POOL_CHECK_READONLY, B_TRUE, B_TRUE);

	zfs_ioctl_register("clone", ZFS_IOC_CLONE,
					   zfs_ioc_clone, zfs_secpolicy_create_clone, DATASET_NAME,
					   POOL_CHECK_SUSPENDED | POOL_CHECK_READONLY, B_TRUE, B_TRUE);

	zfs_ioctl_register("destroy_snaps", ZFS_IOC_DESTROY_SNAPS,
					   zfs_ioc_destroy_snaps, zfs_secpolicy_destroy_snaps, POOL_NAME,
					   POOL_CHECK_SUSPENDED | POOL_CHECK_READONLY, B_TRUE, B_TRUE);

	zfs_ioctl_register("hold", ZFS_IOC_HOLD,
					   zfs_ioc_hold, zfs_secpolicy_hold, POOL_NAME,
					   POOL_CHECK_SUSPENDED | POOL_CHECK_READONLY, B_TRUE, B_TRUE);
	zfs_ioctl_register("release", ZFS_IOC_RELEASE,
					   zfs_ioc_release, zfs_secpolicy_release, POOL_NAME,
					   POOL_CHECK_SUSPENDED | POOL_CHECK_READONLY, B_TRUE, B_TRUE);

	zfs_ioctl_register("get_holds", ZFS_IOC_GET_HOLDS,
					   zfs_ioc_get_holds, zfs_secpolicy_read, DATASET_NAME,
					   POOL_CHECK_SUSPENDED, B_FALSE, B_FALSE);

	zfs_ioctl_register("rollback", ZFS_IOC_ROLLBACK,
					   zfs_ioc_rollback, zfs_secpolicy_rollback, DATASET_NAME,
					   POOL_CHECK_SUSPENDED | POOL_CHECK_READONLY, B_FALSE, B_TRUE);

	zfs_ioctl_register("bookmark", ZFS_IOC_BOOKMARK,
	    zfs_ioc_bookmark, zfs_secpolicy_bookmark, POOL_NAME,
	    POOL_CHECK_SUSPENDED | POOL_CHECK_READONLY, B_TRUE, B_TRUE);

	zfs_ioctl_register("get_bookmarks", ZFS_IOC_GET_BOOKMARKS,
	    zfs_ioc_get_bookmarks, zfs_secpolicy_read, DATASET_NAME,
	    POOL_CHECK_SUSPENDED, B_FALSE, B_FALSE);

	zfs_ioctl_register("destroy_bookmarks", ZFS_IOC_DESTROY_BOOKMARKS,
	    zfs_ioc_destroy_bookmarks, zfs_secpolicy_destroy_bookmarks,
	    POOL_NAME,
	    POOL_CHECK_SUSPENDED | POOL_CHECK_READONLY, B_TRUE, B_TRUE);

	/* IOCTLS that use the legacy function signature */

	zfs_ioctl_register_legacy(ZFS_IOC_POOL_FREEZE, zfs_ioc_pool_freeze,
							  zfs_secpolicy_config, NO_NAME, B_FALSE, POOL_CHECK_READONLY);

	zfs_ioctl_register_pool(ZFS_IOC_POOL_CREATE, zfs_ioc_pool_create,
							zfs_secpolicy_config, B_TRUE, POOL_CHECK_NONE);
	zfs_ioctl_register_pool_modify(ZFS_IOC_POOL_SCAN,
								   zfs_ioc_pool_scan);
	zfs_ioctl_register_pool_modify(ZFS_IOC_POOL_UPGRADE,
								   zfs_ioc_pool_upgrade);
	zfs_ioctl_register_pool_modify(ZFS_IOC_VDEV_ADD,
								   zfs_ioc_vdev_add);
	zfs_ioctl_register_pool_modify(ZFS_IOC_VDEV_REMOVE,
								   zfs_ioc_vdev_remove);
	zfs_ioctl_register_pool_modify(ZFS_IOC_VDEV_SET_STATE,
								   zfs_ioc_vdev_set_state);
	zfs_ioctl_register_pool_modify(ZFS_IOC_VDEV_ATTACH,
								   zfs_ioc_vdev_attach);
	zfs_ioctl_register_pool_modify(ZFS_IOC_VDEV_DETACH,
								   zfs_ioc_vdev_detach);
	zfs_ioctl_register_pool_modify(ZFS_IOC_VDEV_SETPATH,
								   zfs_ioc_vdev_setpath);
	zfs_ioctl_register_pool_modify(ZFS_IOC_VDEV_SETFRU,
								   zfs_ioc_vdev_setfru);
	zfs_ioctl_register_pool_modify(ZFS_IOC_POOL_SET_PROPS,
								   zfs_ioc_pool_set_props);
	zfs_ioctl_register_pool_modify(ZFS_IOC_VDEV_SPLIT,
								   zfs_ioc_vdev_split);
	zfs_ioctl_register_pool_modify(ZFS_IOC_POOL_REGUID,
								   zfs_ioc_pool_reguid);

	zfs_ioctl_register_pool_meta(ZFS_IOC_POOL_CONFIGS,
								 zfs_ioc_pool_configs, zfs_secpolicy_none);
	zfs_ioctl_register_pool_meta(ZFS_IOC_POOL_TRYIMPORT,
								 zfs_ioc_pool_tryimport, zfs_secpolicy_config);
	zfs_ioctl_register_pool_meta(ZFS_IOC_INJECT_FAULT,
								 zfs_ioc_inject_fault, zfs_secpolicy_inject);
	zfs_ioctl_register_pool_meta(ZFS_IOC_CLEAR_FAULT,
								 zfs_ioc_clear_fault, zfs_secpolicy_inject);
	zfs_ioctl_register_pool_meta(ZFS_IOC_INJECT_LIST_NEXT,
								 zfs_ioc_inject_list_next, zfs_secpolicy_inject);

	/*
	 * pool destroy, and export don't log the history as part of
	 * zfsdev_ioctl, but rather zfs_ioc_pool_export
	 * does the logging of those commands.
	 */
	zfs_ioctl_register_pool(ZFS_IOC_POOL_DESTROY, zfs_ioc_pool_destroy,
							zfs_secpolicy_config, B_FALSE, POOL_CHECK_NONE);
	zfs_ioctl_register_pool(ZFS_IOC_POOL_EXPORT, zfs_ioc_pool_export,
							zfs_secpolicy_config, B_FALSE, POOL_CHECK_NONE);

	zfs_ioctl_register_pool(ZFS_IOC_POOL_STATS, zfs_ioc_pool_stats,
							zfs_secpolicy_read, B_FALSE, POOL_CHECK_NONE);
	zfs_ioctl_register_pool(ZFS_IOC_POOL_GET_PROPS, zfs_ioc_pool_get_props,
							zfs_secpolicy_read, B_FALSE, POOL_CHECK_NONE);

	zfs_ioctl_register_pool(ZFS_IOC_ERROR_LOG, zfs_ioc_error_log,
							zfs_secpolicy_inject, B_FALSE, POOL_CHECK_SUSPENDED);
	zfs_ioctl_register_pool(ZFS_IOC_DSOBJ_TO_DSNAME,
							zfs_ioc_dsobj_to_dsname,
							zfs_secpolicy_diff, B_FALSE, POOL_CHECK_SUSPENDED);
	zfs_ioctl_register_pool(ZFS_IOC_POOL_GET_HISTORY,
							zfs_ioc_pool_get_history,
							zfs_secpolicy_config, B_FALSE, POOL_CHECK_SUSPENDED);

	zfs_ioctl_register_pool(ZFS_IOC_POOL_IMPORT, zfs_ioc_pool_import,
							zfs_secpolicy_config, B_TRUE, POOL_CHECK_NONE);

	zfs_ioctl_register_pool(ZFS_IOC_CLEAR, zfs_ioc_clear,
							zfs_secpolicy_config, B_TRUE, POOL_CHECK_NONE);
	zfs_ioctl_register_pool(ZFS_IOC_POOL_REOPEN, zfs_ioc_pool_reopen,
							zfs_secpolicy_config, B_TRUE, POOL_CHECK_SUSPENDED);

	zfs_ioctl_register_dataset_read(ZFS_IOC_SPACE_WRITTEN,
									zfs_ioc_space_written);
	zfs_ioctl_register_dataset_read(ZFS_IOC_OBJSET_RECVD_PROPS,
									zfs_ioc_objset_recvd_props);
	zfs_ioctl_register_dataset_read(ZFS_IOC_NEXT_OBJ,
									zfs_ioc_next_obj);
	zfs_ioctl_register_dataset_read(ZFS_IOC_GET_FSACL,
									zfs_ioc_get_fsacl);
	zfs_ioctl_register_dataset_read(ZFS_IOC_OBJSET_STATS,
									zfs_ioc_objset_stats);
	zfs_ioctl_register_dataset_read(ZFS_IOC_OBJSET_ZPLPROPS,
									zfs_ioc_objset_zplprops);
	zfs_ioctl_register_dataset_read(ZFS_IOC_DATASET_LIST_NEXT,
									zfs_ioc_dataset_list_next);
	zfs_ioctl_register_dataset_read(ZFS_IOC_SNAPSHOT_LIST_NEXT,
									zfs_ioc_snapshot_list_next);
	zfs_ioctl_register_dataset_read(ZFS_IOC_SEND_PROGRESS,
									zfs_ioc_send_progress);

	zfs_ioctl_register_dataset_read_secpolicy(ZFS_IOC_DIFF,
											  zfs_ioc_diff, zfs_secpolicy_diff);
	zfs_ioctl_register_dataset_read_secpolicy(ZFS_IOC_OBJ_TO_STATS,
											  zfs_ioc_obj_to_stats, zfs_secpolicy_diff);
	zfs_ioctl_register_dataset_read_secpolicy(ZFS_IOC_OBJ_TO_PATH,
											  zfs_ioc_obj_to_path, zfs_secpolicy_diff);
	zfs_ioctl_register_dataset_read_secpolicy(ZFS_IOC_USERSPACE_ONE,
											  zfs_ioc_userspace_one, zfs_secpolicy_userspace_one);
	zfs_ioctl_register_dataset_read_secpolicy(ZFS_IOC_USERSPACE_MANY,
											  zfs_ioc_userspace_many, zfs_secpolicy_userspace_many);
	zfs_ioctl_register_dataset_read_secpolicy(ZFS_IOC_SEND,
											  zfs_ioc_send, zfs_secpolicy_send);

	zfs_ioctl_register_dataset_modify(ZFS_IOC_SET_PROP, zfs_ioc_set_prop,
									  zfs_secpolicy_none);
	zfs_ioctl_register_dataset_modify(ZFS_IOC_DESTROY, zfs_ioc_destroy,
									  zfs_secpolicy_destroy);
	zfs_ioctl_register_dataset_modify(ZFS_IOC_RENAME, zfs_ioc_rename,
									  zfs_secpolicy_rename);
	zfs_ioctl_register_dataset_modify(ZFS_IOC_RECV, zfs_ioc_recv,
									  zfs_secpolicy_recv);
	zfs_ioctl_register_dataset_modify(ZFS_IOC_PROMOTE, zfs_ioc_promote,
									  zfs_secpolicy_promote);
	zfs_ioctl_register_dataset_modify(ZFS_IOC_INHERIT_PROP,
									  zfs_ioc_inherit_prop, zfs_secpolicy_inherit_prop);
	zfs_ioctl_register_dataset_modify(ZFS_IOC_SET_FSACL, zfs_ioc_set_fsacl,
									  zfs_secpolicy_set_fsacl);

	zfs_ioctl_register_dataset_nolog(ZFS_IOC_SHARE, zfs_ioc_share,
									 zfs_secpolicy_share, POOL_CHECK_NONE);
	zfs_ioctl_register_dataset_nolog(ZFS_IOC_SMB_ACL, zfs_ioc_smb_acl,
									 zfs_secpolicy_smb_acl, POOL_CHECK_NONE);
	zfs_ioctl_register_dataset_nolog(ZFS_IOC_USERSPACE_UPGRADE,
									 zfs_ioc_userspace_upgrade, zfs_secpolicy_userspace_upgrade,
									 POOL_CHECK_SUSPENDED | POOL_CHECK_READONLY);
	zfs_ioctl_register_dataset_nolog(ZFS_IOC_TMP_SNAPSHOT,
									 zfs_ioc_tmp_snapshot, zfs_secpolicy_tmp_snapshot,
									 POOL_CHECK_SUSPENDED | POOL_CHECK_READONLY);

	/*
	 * ZoL functions
	 */
	zfs_ioctl_register_legacy(ZFS_IOC_EVENTS_NEXT, zfs_ioc_events_next,
							  zfs_secpolicy_config, NO_NAME, B_FALSE, POOL_CHECK_NONE);
	zfs_ioctl_register_legacy(ZFS_IOC_EVENTS_CLEAR, zfs_ioc_events_clear,
							  zfs_secpolicy_config, NO_NAME, B_FALSE, POOL_CHECK_NONE);
	zfs_ioctl_register_legacy(ZFS_IOC_EVENTS_SEEK, zfs_ioc_events_seek,
							  zfs_secpolicy_config, NO_NAME, B_FALSE, POOL_CHECK_NONE);
}


int
pool_status_check(const char *name, zfs_ioc_namecheck_t type,
				  zfs_ioc_poolcheck_t check)
{
	spa_t *spa;
	int error;

	ASSERT(type == POOL_NAME || type == DATASET_NAME);

	if (check & POOL_CHECK_NONE)
		return (0);

	error = spa_open(name, &spa, FTAG);
	if (error == 0) {
		if ((check & POOL_CHECK_SUSPENDED) && spa_suspended(spa))
			error = SET_ERROR(EAGAIN);
		else if ((check & POOL_CHECK_READONLY) && !spa_writeable(spa))
			error = SET_ERROR(EROFS);
		spa_close(spa, FTAG);
	}
	return (error);
}

static void *
zfsdev_get_state_impl(minor_t minor, enum zfsdev_state_type which)
{
	zfsdev_state_t *zs;

	for (zs = zfsdev_state_list; zs != NULL; zs = zs->zs_next) {
		if (zs->zs_minor == minor) {
			switch (which) {
			case ZST_ONEXIT:  return (zs->zs_onexit);
			case ZST_ZEVENT:  return (zs->zs_zevent);
			case ZST_ALL:     return (zs);
			}
		}
	}

	return (NULL);
}



void *
zfsdev_get_state(minor_t minor, enum zfsdev_state_type which)
{
	void *ptr;

	ptr = zfsdev_get_state_impl(minor, which);

	return (ptr);
}

minor_t
zfsdev_getminor(dev_t dev)
{
	zfsdev_state_t *zs = NULL;

#ifdef __APPLE__
	zs = zfsdev_get_state_impl(minor(dev), ZST_ALL);
	dprintf("Looking for dev %d/minor %d : %p\n", dev, minor(dev), zs);
	if (!zs) return -1;
#else
	ASSERT(filp != NULL);
	ASSERT(filp->private_data != NULL);
	zs = filp->private_data;
#endif

	return (zs->zs_minor);
}

/*
 * Find a free minor number.  The zfsdev_state_list is expected to
 * be short since it is only a list of currently open file handles.
 */
minor_t
zfsdev_minor_alloc(void)
{
	static minor_t last_minor = 0;
	minor_t m;

	ASSERT(MUTEX_HELD(&zfsdev_state_lock));

	for (m = last_minor + 1; m != last_minor; m++) {
		if (m > ZFSDEV_MAX_MINOR)
			m = 1;
		if (zfsdev_get_state_impl(m, ZST_ALL) == NULL) {
			last_minor = m;
			return (m);
		}
	}

	return (0);
}



/*
 * In apple we have to map the *filp to the ZFS "zs" node, in a list we
 * maintain in the kernel. This is due to the lack of "private_data" in the
 * filp structure.
 */

static int
zfsdev_state_init(dev_t dev)
{
	zfsdev_state_t *zs, *zsprev = NULL;
	minor_t minorx;
	boolean_t newzs = B_FALSE;

	ASSERT(MUTEX_HELD(&zfsdev_state_lock));

	/* zfsdev_minor_alloc is now handled in the devfs_clone callback */
	minorx = minor(dev);
	if (minorx == 0)
		return (SET_ERROR(ENXIO));

	for (zs = zfsdev_state_list; zs != NULL; zs = zs->zs_next) {
		if (zs->zs_minor == -1)
			break;
		zsprev = zs;
	}

	if (!zs) {
		zs = kmem_zalloc(sizeof (zfsdev_state_t), KM_SLEEP);
		newzs = B_TRUE;
	}

#ifdef __APPLE__
	zs->zs_dev = dev;
    dprintf("created zs %p for minor %d\n", zs, minorx);
#endif

#ifndef __APPLE__
	zs->zs_file = filp;
	filp->private_data = zs;
#endif

	zfs_onexit_init((zfs_onexit_t **)&zs->zs_onexit);
	zfs_zevent_init((zfs_zevent_t **)&zs->zs_zevent);


	/*
	 * In order to provide for lock-free concurrent read access
	 * to the minor list in zfsdev_get_state_impl(), new entries
	 * must be completely written before linking them into the
	 * list whereas existing entries are already linked; the last
	 * operation must be updating zs_minor (from -1 to the new
	 * value).
	 */
	if (newzs) {
		zs->zs_minor = minorx;
		zsprev->zs_next = zs;
	} else {
		zs->zs_minor = minorx;
	}

	return (0);
}

static int
zfsdev_state_destroy(dev_t dev)
{
	zfsdev_state_t *zs = NULL;

	ASSERT(MUTEX_HELD(&zfsdev_state_lock));
	//ASSERT(filp->private_data != NULL);

#ifdef __APPLE__
	zs = zfsdev_get_state_impl(minor(dev), ZST_ALL);
#else
	zs = filp->private_data;
#endif
	if (!zs)
		return (0);

	dprintf("destroying zs %p minor %d\n", zs, zs->zs_minor);

	if (zs->zs_minor != -1) {
		zs->zs_minor = -1;
		zfs_onexit_destroy(zs->zs_onexit);
		zfs_zevent_destroy(zs->zs_zevent);
	}

	return (0);
}

static int
zfsdev_open(dev_t dev, int flags, int devtype, struct proc *p)
//static int
//zfsdev_open(struct vnode *ino, struct file *filp)
{
	int error;

	dprintf("zfsdev_open, dev %d flag %02X devtype %d, proc is %p: thread %p\n",
			minor(dev), flags, devtype, p, current_thread());


	if (zfsdev_get_state_impl(minor(dev), ZST_ALL)) {
		dprintf("zs already exists\n");
		return (0);
	}

	mutex_enter(&zfsdev_state_lock);
	error = zfsdev_state_init(dev);
	mutex_exit(&zfsdev_state_lock);

	return (-error);
}

static int
zfsdev_release(dev_t dev, int flags, int devtype, struct proc *p)
//static int
//zfsdev_release(struct vnode *ino, struct file *filp)
{
	int error;

	dprintf("zfsdev_release, dev %d flag %02X devtype %d, dev is %p, thread %p\n",
		   minor(dev), flags, devtype, p, current_thread());
	mutex_enter(&zfsdev_state_lock);
	error = zfsdev_state_destroy(dev);
	mutex_exit(&zfsdev_state_lock);

	return (-error);
}

#define getminor(X) minor((X))
static int
zfsdev_ioctl(dev_t dev, u_long cmd, caddr_t arg,  __unused int xflag, struct proc *p)
{
	zfs_cmd_t *zc;
	uint_t vecnum;
	int error, rc, len = 0, flag = 0;
	minor_t minorx = getminor(dev);
	const zfs_ioc_vec_t *vec;
	char *saved_poolname = NULL;
	nvlist_t *innvl = NULL;
	vfs_context_t ctx = vfs_context_current();
	cred_t *cr = vfs_context_ucred(ctx);

	//printf("ioctl minor %d\n", minor);

#ifdef __OPPLE__
	error = proc_suser(p);			/* Are we superman? */
	if (error)
		return (error);			/* Nope... */
#endif /* __OPPLE__ */

	// If minor > 0 it is an ioctl for zvol!
#if 0
	if (minor != 0 &&
	    zfsdev_get_soft_state(minorx, ZSST_CTLDEV) == NULL) {
		printf("Calling zvol ioctl minor %d \n", minorx);
		return (zvol_ioctl(dev, cmd, arg, 0, NULL, NULL));
	}
#endif

	if (zfsdev_get_state_impl(minorx, ZST_ALL) == NULL) {
		printf("Calling zvol ioctl minor %d \n", minorx);
		return (zvol_ioctl(dev, cmd, arg, 0, NULL, NULL));
	}

	vecnum = cmd - ZFS_IOC_FIRST;
#ifdef illumos
	ASSERT3U(getmajor(dev), ==, ddi_driver_major(zfs_dip));
#endif
	dprintf("[zfs] got ioctl %lx (%lx)\n", vecnum, vecnum);

	if (vecnum >= sizeof (zfs_ioc_vec) / sizeof (zfs_ioc_vec[0])) {
		return (-SET_ERROR(EINVAL));
	}
	vec = &zfs_ioc_vec[vecnum];

	/*
	 * The registered ioctl list may be sparse. Verify that either
	 * a normal or legacy handler are registered.
	 */
	if (vec->zvec_func == NULL && vec->zvec_legacy_func == NULL)
		return (-SET_ERROR(EINVAL));

	zc = kmem_zalloc(sizeof (zfs_cmd_t), KM_SLEEP | KM_NODEBUG);

#ifdef __APPLE__
	flag |= FKIOCTL;
#endif

	error = ddi_copyin((void *)arg, zc, sizeof (zfs_cmd_t), flag);
	if (error != 0) {
		error = SET_ERROR(EFAULT);
		goto out;
	}

	zc->zc_dev = dev;

	zc->zc_iflags = flag & FKIOCTL;
	if (zc->zc_nvlist_src_size != 0) {
		error = get_nvlist(zc->zc_nvlist_src, zc->zc_nvlist_src_size,
		    zc->zc_iflags, &innvl);
		if (error != 0)
			goto out;
	}

	/*
	 * Ensure that all pool/dataset names are valid before we pass down to
	 * the lower layers.
	 */
	zc->zc_name[sizeof (zc->zc_name) - 1] = '\0';
	switch (vec->zvec_namecheck) {
	case POOL_NAME:
		if (pool_namecheck(zc->zc_name, NULL, NULL) != 0)
			error = SET_ERROR(EINVAL);
		else
			error = pool_status_check(zc->zc_name,
			    vec->zvec_namecheck, vec->zvec_pool_check);
		break;

	case DATASET_NAME:
		if (dataset_namecheck(zc->zc_name, NULL, NULL) != 0)
			error = SET_ERROR(EINVAL);
		else
			error = pool_status_check(zc->zc_name,
			    vec->zvec_namecheck, vec->zvec_pool_check);
		break;

	case NO_NAME:
		break;
	}

#ifdef __APPLE__
	if (error == 0)
		error = vec->zvec_secpolicy(zc, innvl, cr);
#else
	if (error == 0 && !(flag & FKIOCTL))
		error = vec->zvec_secpolicy(zc, innvl, cr);
#endif

	dprintf("ioctl secpolicy %d\n", error);

	if (error != 0)
		goto out;

	/* legacy ioctls can modify zc_name */
	len = strcspn(zc->zc_name, "/@#") + 1;
	saved_poolname = kmem_alloc(len, KM_SLEEP);
	(void) strlcpy(saved_poolname, zc->zc_name, len);

	if (vec->zvec_func != NULL) {
		nvlist_t *outnvl;
		int puterror = 0;
		spa_t *spa;
		nvlist_t *lognv = NULL;

		ASSERT(vec->zvec_legacy_func == NULL);

		dprintf("new-style '%s'\n", vec->zvec_name);
		/*
		 * Add the innvl to the lognv before calling the func,
		 * in case the func changes the innvl.
		 */
		if (vec->zvec_allow_log) {
			lognv = fnvlist_alloc();
			fnvlist_add_string(lognv, ZPOOL_HIST_IOCTL,
			    vec->zvec_name);
			if (!nvlist_empty(innvl)) {
				fnvlist_add_nvlist(lognv, ZPOOL_HIST_INPUT_NVL,
				    innvl);
			}
		}

		VERIFY0(nvlist_alloc(&outnvl, NV_UNIQUE_NAME, KM_PUSHPAGE));
		error = vec->zvec_func(zc->zc_name, innvl, outnvl);

		if (error == 0 && vec->zvec_allow_log &&
		    spa_open(zc->zc_name, &spa, FTAG) == 0) {
			if (!nvlist_empty(outnvl)) {
				fnvlist_add_nvlist(lognv, ZPOOL_HIST_OUTPUT_NVL,
				    outnvl);
			}
			(void) spa_history_log_nvl(spa, lognv);
			spa_close(spa, FTAG);
		}
		fnvlist_free(lognv);

		if (!nvlist_empty(outnvl) || zc->zc_nvlist_dst_size != 0) {
			int smusherror = 0;
			if (vec->zvec_smush_outnvlist) {
				smusherror = nvlist_smush(outnvl,
				    zc->zc_nvlist_dst_size);
			}
			if (smusherror == 0)
				puterror = put_nvlist(zc, outnvl);
		}


		if (puterror != 0)
			error = puterror;

		nvlist_free(outnvl);
	} else {
		dprintf("legacy: %p\n", vec->zvec_legacy_func);
		error = vec->zvec_legacy_func(zc);
	}

 out:
	nvlist_free(innvl);
	rc = ddi_copyout(zc, (void *)arg, sizeof (zfs_cmd_t), flag);
	if (error == 0 && rc != 0) {
		dprintf("ddi_copyout fault\n");
		error = SET_ERROR(EFAULT);
	}
	if (error == 0 && vec->zvec_allow_log) {
		char *s = tsd_get(zfs_allow_log_key);
		if (s != NULL)
			strfree(s);
		(void) tsd_set(zfs_allow_log_key, saved_poolname);
	} else {
		if (saved_poolname != NULL)
			kmem_free(saved_poolname, len);
	}

	kmem_free(zc, sizeof (zfs_cmd_t));
	zc = NULL;

#ifdef __APPLE__
	/*
	 * Return the real error in zc_ioc_error so the ioctl call always
	 * does a copyout of the zc data.
	 */
	/*
	 * This is a bit naughty. We need to set the return error code, but
	 * we have already called "ddi_copyout." Yet, we also know that in
	 * Darwin ioctl does the actual copyout, and that we use FKIOCTL here.
	 * So we can change it directly.
	 */
	((zfs_cmd_t *)arg)->zc_ioc_error = error;
#endif
	dprintf("ioctl out result %d\n", error);
	return (0);
}

#ifdef CONFIG_COMPAT
static long
zfsdev_compat_ioctl(struct file *filp, unsigned cmd, unsigned long arg)
{
	return (zfsdev_ioctl(filp, cmd, arg));
}
#else
#define	zfsdev_compat_ioctl	NULL
#endif

#ifdef LINUX
static const struct file_operations zfsdev_fops = {
	.open		= zfsdev_open,
	.release	= zfsdev_release,
	.unlocked_ioctl	= zfsdev_ioctl,
	.compat_ioctl	= zfsdev_compat_ioctl,
	.owner		= THIS_MODULE,
};

static struct miscdevice zfs_misc = {
	.minor		= MISC_DYNAMIC_MINOR,
	.name		= ZFS_DRIVER,
	.fops		= &zfsdev_fops,
};
#endif

/* ioctl handler for block device. Relay to zvol */
static int
zfsdev_bioctl(dev_t dev, u_long cmd, caddr_t data,  __unused int flag, struct proc *p)
{
#ifdef __OPPLE__
    int error;
    error = proc_suser(p);                  /* Are we superman? */
    if (error) return (error);              /* Nope... */
#endif /* __OPPLE__ */
    return (zvol_ioctl(dev, cmd, data, 1, NULL, NULL));
}

static struct bdevsw zfs_bdevsw = {
    /* open */      zvol_open,
    /* close */     zvol_close,
    /* strategy */  zvol_strategy,
    /* ioctl */     zfsdev_bioctl, /* block ioctl handler */
    /* dump */      eno_dump,
    /* psize */     zvol_get_volume_blocksize,
    /* flags */     D_DISK,
};

static struct cdevsw zfs_cdevsw =
	{
        zfsdev_open,            /* open */
        zfsdev_release,         /* close */
        zvol_read,              /* read */
        zvol_write,             /* write */
        zfsdev_ioctl,           /* ioctl */
        //(stop_fcn_t *)&nulldev, /* stop */
        //(reset_fcn_t *)&nulldev,/* reset */
        eno_stop,
        eno_reset,
        NULL,                   /* tty's */
        eno_select,             /* select */
        eno_mmap,               /* mmap */
        eno_strat,              /* strategy */
        eno_getc,               /* getc */
        eno_putc,               /* putc */
        D_DISK                  /* type */
	};


static int zfs_ioctl_installed = 0;
/*static*/ int zfs_major = 0; // Needed by zvol
int zfs_bmajor=0;
static void * zfs_devnode = NULL;

#define ZFS_MAJOR  -24

#ifdef __APPLE__
static int
mnttab_file_create(void)
{
	int error = 0;
	vnode_t *vp;
	int oflags = FCREAT;

	if ((error = vn_open(MNTTAB, UIO_SYSSPACE,
						 oflags, 0666, &vp, CRCREAT, 0)) == 0) {
		if ((error =VOP_FSYNC(vp, FSYNC, kcred,
							  NULL)) == 0) {
			error = VOP_CLOSE(vp, oflags, 1, 0,
							  kcred, NULL);
		}
	}
	if (error)
		printf("mnttab_file_create : error %d\n", error);
	return error;
}
#endif

static int
zfs_devfs_clone(__unused dev_t dev, int action)
{
	static minor_t minorx;
	dprintf("zfs_devfs_clone action %d\n", action);

	if (action == DEVFS_CLONE_ALLOC) {
		minorx = zfsdev_minor_alloc();
		dprintf("Returning minor %d\n");
		return minorx;
	}
	return -1;
}


static int
zfs_attach(void)
{
#ifdef linux
	int error;
#elif defined(__APPLE__)
	dev_t dev;
#endif

	mutex_init(&zfsdev_state_lock, NULL, MUTEX_DEFAULT, NULL);
	zfsdev_state_list = kmem_zalloc(sizeof (zfsdev_state_t), KM_SLEEP);
	zfsdev_state_list->zs_minor = -1;

#ifdef linux
	error = misc_register(&zfs_misc);

	if (error != 0) {
		printf(KERN_INFO "ZFS: misc_register() failed %d\n", error);
		return (error);
	}
#elif defined(__APPLE__)
	zfs_bmajor = bdevsw_add(-1, &zfs_bdevsw);
	zfs_major = cdevsw_add_with_bdev(-1, &zfs_cdevsw, zfs_bmajor);

	if (zfs_major < 0) {
		printf("ZFS: zfs_attach() failed to allocate a major number\n");
		return (-1);
	}

	dev = makedev(zfs_major, 0);/* Get the device number */
	zfs_devnode = devfs_make_node_clone(dev, DEVFS_CHAR, UID_ROOT, GID_WHEEL,
										0666, zfs_devfs_clone, "zfs", 0);

	if (!zfs_devnode) {
		printf("ZFS: devfs_make_node() failed\n");
		return (-1);
	}
#endif

	return (0);
}

static void
zfs_detach(void)
{
#ifdef linux
	int error;
#endif
	zfsdev_state_t *zs, *zsprev = NULL;

#ifdef linux
	error = misc_deregister(&zfs_misc);
	if (error != 0)
		printk(KERN_INFO "ZFS: misc_deregister() failed %d\n", error);
#elif defined(__APPLE__)
	if (zfs_devnode) {
		devfs_remove(zfs_devnode);
		zfs_devnode = NULL;
	}
	if (zfs_major) {
		(void) cdevsw_remove(zfs_major, &zfs_cdevsw);
		zfs_major = 0;
	}
#endif

	mutex_destroy(&zfsdev_state_lock);

	for (zs = zfsdev_state_list; zs != NULL; zs = zs->zs_next) {
		if (zsprev)
			kmem_free(zsprev, sizeof (zfsdev_state_t));
		zsprev = zs;
	}
	if (zsprev)
		kmem_free(zsprev, sizeof (zfsdev_state_t));
}

static void
zfs_allow_log_destroy(void *arg)
{
	char *poolname = arg;
	strfree(poolname);
}

#ifdef DEBUG
#define	ZFS_DEBUG_STR	" (DEBUG mode)"
#else
#define	ZFS_DEBUG_STR	""
#endif

int
zfs_ioctl_osx_init(void)
{
	int error;

#ifdef __APPLE__
	if (zfs_ioctl_installed)
		return (0);
#endif

	spa_init(FREAD | FWRITE);
#ifndef __APPLE__
	zfs_init();
#endif
#if defined(linux) || defined(__APPLE__)
	if ((error = zvol_init()) != 0)
		goto out1;
#else
	zvol_init();
#endif
	zfs_ioctl_init();

#ifdef illumos
	if ((error = mod_install(&modlinkage)) != 0) {
		zvol_fini();
		zfs_fini();
		spa_fini();
		return (error);
	}
#elif defined(linux) || defined(__APPLE__)
	if ((error = zfs_attach()) != 0)
		goto out2;
#endif

	tsd_create(&zfs_fsyncer_key, NULL);
	//tsd_create(&rrw_tsd_key, rrw_tsd_destroy);
	tsd_create(&zfs_allow_log_key, zfs_allow_log_destroy);

#ifdef illumos
	error = ldi_ident_from_mod(&modlinkage, &zfs_li);
	ASSERT(error == 0);
	mutex_init(&zfs_share_lock, NULL, MUTEX_DEFAULT, NULL);
#endif

#ifdef __APPLE__
	(void) mnttab_file_create();
	zfs_ioctl_installed = 1;
#endif
	printf("ZFS: Loaded module v%s-%s%s, "
	    "ZFS pool version %s, ZFS filesystem version %s\n",
	    ZFS_META_VERSION, ZFS_META_RELEASE, ZFS_DEBUG_STR,
	    SPA_VERSION_STRING, ZPL_VERSION_STRING);

	return (0);

#if defined(linux) || defined(__APPLE__)
out2:
	(void) zvol_fini();
out1:
	zfs_fini();
	spa_fini();

	printf("ZFS: Failed to Load ZFS Filesystem v%s-%s%s"
	    ", rc = %d\n", ZFS_META_VERSION, ZFS_META_RELEASE,
	    ZFS_DEBUG_STR, error);

	return (error);
#endif
}

int
zfs_ioctl_osx_fini(void)
{
	int error = 0;

#ifndef linux
	if (spa_busy() || zvol_busy() || zio_injection_enabled) {
		printf("zfs_ioctl_osx_fini: sorry we're busy\n");
		return (SET_ERROR(EBUSY));
	}
#endif

#ifdef illumos
	if ((error = mod_remove(&modlinkage)) != 0)
		return (error);
#elif defined(linux) || defined(__APPLE__)
	zfs_detach();
#endif
	zvol_fini();
#ifndef __APPLE__
	zfs_fini();
#endif
	spa_fini();
#ifdef illumos
	if (zfs_nfsshare_inited)
		(void) ddi_modclose(nfs_mod);
	if (zfs_smbshare_inited)
		(void) ddi_modclose(smbsrv_mod);
	if (zfs_nfsshare_inited || zfs_smbshare_inited)
		(void) ddi_modclose(sharefs_mod);
#endif

	tsd_destroy(&zfs_fsyncer_key);
#ifndef illumos
	//tsd_destroy(&rrw_tsd_key);
	tsd_destroy(&zfs_allow_log_key);
#endif

#ifdef illumos
	ldi_ident_release(zfs_li);
	zfs_li = NULL;
	mutex_destroy(&zfs_share_lock);
#endif
	printf("ZFS: Unloaded module v%s-%s%s\n", ZFS_META_VERSION,
	    ZFS_META_RELEASE, ZFS_DEBUG_STR);

	return (error);
}<|MERGE_RESOLUTION|>--- conflicted
+++ resolved
@@ -156,14 +156,10 @@
 int zfs_set_prop_nvlist(const char *, zprop_source_t, nvlist_t *, nvlist_t *);
 static int get_nvlist(uint64_t nvl, uint64_t size, int iflag, nvlist_t **nvp);
 
-<<<<<<< HEAD
 uint_t zfs_fsyncer_key;
-static int zfs_prop_activate_feature(spa_t *spa, zfeature_info_t *feature);
+static int zfs_prop_activate_feature(spa_t *spa, spa_feature_t feature);
 static int zfs_prop_activate_feature_check(void *arg1, dmu_tx_t *tx);
 static void zfs_prop_activate_feature_sync(void *arg1, dmu_tx_t *tx);
-=======
-static int zfs_prop_activate_feature(spa_t *spa, spa_feature_t feature);
->>>>>>> dea377c0
 
 static void
 history_str_free(char *buf)
@@ -731,30 +727,10 @@
 	if (nvlist_lookup_nvlist(innvl, "snaps", &snaps) != 0)
 		return (SET_ERROR(EINVAL));
 	for (pair = nvlist_next_nvpair(snaps, NULL); pair != NULL;
-<<<<<<< HEAD
-		 pair = nextpair) {
-		dsl_pool_t *dp;
-		dsl_dataset_t *ds;
-
-		error = dsl_pool_hold(nvpair_name(pair), FTAG, &dp);
-		if (error != 0)
-			break;
-		nextpair = nvlist_next_nvpair(snaps, pair);
-		error = dsl_dataset_hold(dp, nvpair_name(pair), FTAG, &ds);
-		if (error == 0)
-			dsl_dataset_rele(ds, FTAG);
-		dsl_pool_rele(dp, FTAG);
-
-		if (error == 0) {
-			error = zfs_secpolicy_destroy_perms(nvpair_name(pair),
-                                                cr);
-		} else if (error == ENOENT) {
-=======
 	    pair = nextpair) {
 		nextpair = nvlist_next_nvpair(snaps, pair);
 		error = zfs_secpolicy_destroy_perms(nvpair_name(pair), cr);
 		if (error == ENOENT) {
->>>>>>> dea377c0
 			/*
 			 * Ignore any snapshots that don't exist (we consider
 			 * them "already destroyed").  Remove the name from the
@@ -934,7 +910,6 @@
 	return (error);
 }
 
-<<<<<<< HEAD
 static int
 zfs_secpolicy_create(zfs_cmd_t *zc, nvlist_t *innvl, cred_t *cr)
 {
@@ -961,7 +936,6 @@
     return (error);
 }
 
-=======
 /*
  * Check for permission to create each snapshot in the nvlist.
  */
@@ -1031,7 +1005,6 @@
 
 	return (error);
 }
->>>>>>> dea377c0
 
 /* ARGSUSED */
 static int
@@ -2397,15 +2370,6 @@
 			break;
 		}
 	case ZFS_PROP_COMPRESSION:
-<<<<<<< HEAD
-		{
-			if (intval == ZIO_COMPRESS_LZ4) {
-				zfeature_info_t *feature =
-					&spa_feature_table[SPA_FEATURE_LZ4_COMPRESS];
-				spa_t *spa;
-
-				if ((err = spa_open(dsname, &spa, FTAG)) != 0)
-=======
 	{
 		if (intval == ZIO_COMPRESS_LZ4) {
 			spa_t *spa;
@@ -2422,30 +2386,19 @@
 				if ((err = zfs_prop_activate_feature(spa,
 				    SPA_FEATURE_LZ4_COMPRESS)) != 0) {
 					spa_close(spa, FTAG);
->>>>>>> dea377c0
 					return (err);
-
-				/*
-				 * Setting the LZ4 compression algorithm activates
-				 * the feature.
-				 */
-				if (!spa_feature_is_active(spa, feature)) {
-					if ((err = zfs_prop_activate_feature(spa,
-														 feature)) != 0) {
-						spa_close(spa, FTAG);
-						return (err);
-					}
 				}
-
-				spa_close(spa, FTAG);
 			}
-			/*
-			 * We still want the default set action to be performed in the
-			 * caller, we only performed zfeature settings here.
-			 */
-			err = -1;
-			break;
+
+			spa_close(spa, FTAG);
 		}
+		/*
+		 * We still want the default set action to be performed in the
+		 * caller, we only performed zfeature settings here.
+		 */
+		err = -1;
+		break;
+	}
 
 	default:
 		err = -1;
@@ -3558,9 +3511,6 @@
 	defer = nvlist_exists(innvl, "defer");
 
 	for (pair = nvlist_next_nvpair(snaps, NULL); pair != NULL;
-<<<<<<< HEAD
-		 pair = nvlist_next_nvpair(snaps, pair)) {
-=======
 	    pair = nvlist_next_nvpair(snaps, pair)) {
 		(void) zfs_unmount_snap(nvpair_name(pair));
 		(void) zvol_remove_minor(nvpair_name(pair));
@@ -3643,7 +3593,6 @@
 	poollen = strlen(poolname);
 	for (pair = nvlist_next_nvpair(innvl, NULL);
 	    pair != NULL; pair = nvlist_next_nvpair(innvl, pair)) {
->>>>>>> dea377c0
 		const char *name = nvpair_name(pair);
 		const char *cp = strchr(name, '#');
 
@@ -3868,12 +3817,6 @@
 				return (SET_ERROR(ENOTSUP));
 
 			if (intval == ZIO_COMPRESS_LZ4) {
-<<<<<<< HEAD
-				zfeature_info_t *feature =
-				    &spa_feature_table[
-									   SPA_FEATURE_LZ4_COMPRESS];
-=======
->>>>>>> dea377c0
 				spa_t *spa;
 
 				if ((err = spa_open(dsname, &spa, FTAG)) != 0)
@@ -3973,13 +3916,8 @@
 
 	/* EBUSY here indicates that the feature is already active */
 	err = dsl_sync_task(spa_name(spa),
-<<<<<<< HEAD
-						zfs_prop_activate_feature_check, zfs_prop_activate_feature_sync,
-						feature, 2);
-=======
 	    zfs_prop_activate_feature_check, zfs_prop_activate_feature_sync,
 	    &feature, 2);
->>>>>>> dea377c0
 
 	if (err != 0 && err != EBUSY)
 		return (err);
@@ -4412,11 +4350,7 @@
 
 		off = fp->f_offset;
 		error = dmu_send_obj(zc->zc_name, zc->zc_sendobj,
-<<<<<<< HEAD
-							 zc->zc_fromobj, zc->zc_cookie, fp->f_vnode, &off);
-=======
 		    zc->zc_fromobj, embedok, zc->zc_cookie, fp->f_vnode, &off);
->>>>>>> dea377c0
 
 		//if (VOP_SEEK(fp->f_vnode, fp->f_offset, &off, NULL) == 0)
 		fp->f_offset = off;
@@ -5303,12 +5237,8 @@
 	offset_t off;
 	char *fromname = NULL;
 	int fd;
-<<<<<<< HEAD
-    file_t *fp;
-=======
 	file_t *fp;
 	boolean_t embedok;
->>>>>>> dea377c0
 
 	error = nvlist_lookup_int32(innvl, "fd", &fd);
 	if (error != 0)
@@ -5316,24 +5246,15 @@
 
 	(void) nvlist_lookup_string(innvl, "fromsnap", &fromname);
 
-<<<<<<< HEAD
-    fp = getf(fd);
-    if (!fp)
-=======
 	embedok = nvlist_exists(innvl, "embedok");
 
 	if ((fp = getf(fd)) == NULL)
->>>>>>> dea377c0
 		return (SET_ERROR(EBADF));
 
 #ifndef __APPLE__
 	off = fp->f_offset;
-<<<<<<< HEAD
 #endif
-	error = dmu_send(snapname, fromname, fd, fp->f_vnode, &off);
-=======
 	error = dmu_send(snapname, fromname, embedok, fd, fp->f_vnode, &off);
->>>>>>> dea377c0
 
 #ifndef __APPLE__
 	if (VOP_SEEK(fp->f_vnode, fp->f_offset, &off, NULL) == 0)
