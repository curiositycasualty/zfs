--- conflicted
+++ resolved
@@ -28,112 +28,7 @@
  * Copyright (c) 2012 by Delphix. All rights reserved.
  * Copyright (c) 2012, Joyent, Inc. All rights reserved.
  * Copyright (c) 2013 by Saso Kiselkov. All rights reserved.
-<<<<<<< HEAD
  * Portions Copyright 2013 Jorgen Lundman <lundman@lundman.net>
-=======
- * Copyright (c) 2012 by Delphix. All rights reserved.
- */
-
-/*
- * ZFS ioctls.
- *
- * This file handles the ioctls to /dev/zfs, used for configuring ZFS storage
- * pools and filesystems, e.g. with /sbin/zfs and /sbin/zpool.
- *
- * There are two ways that we handle ioctls: the legacy way where almost
- * all of the logic is in the ioctl callback, and the new way where most
- * of the marshalling is handled in the common entry point, zfsdev_ioctl().
- *
- * Non-legacy ioctls should be registered by calling
- * zfs_ioctl_register() from zfs_ioctl_init().  The ioctl is invoked
- * from userland by lzc_ioctl().
- *
- * The registration arguments are as follows:
- *
- * const char *name
- *   The name of the ioctl.  This is used for history logging.  If the
- *   ioctl returns successfully (the callback returns 0), and allow_log
- *   is true, then a history log entry will be recorded with the input &
- *   output nvlists.  The log entry can be printed with "zpool history -i".
- *
- * zfs_ioc_t ioc
- *   The ioctl request number, which userland will pass to ioctl(2).
- *   The ioctl numbers can change from release to release, because
- *   the caller (libzfs) must be matched to the kernel.
- *
- * zfs_secpolicy_func_t *secpolicy
- *   This function will be called before the zfs_ioc_func_t, to
- *   determine if this operation is permitted.  It should return EPERM
- *   on failure, and 0 on success.  Checks include determining if the
- *   dataset is visible in this zone, and if the user has either all
- *   zfs privileges in the zone (SYS_MOUNT), or has been granted permission
- *   to do this operation on this dataset with "zfs allow".
- *
- * zfs_ioc_namecheck_t namecheck
- *   This specifies what to expect in the zfs_cmd_t:zc_name -- a pool
- *   name, a dataset name, or nothing.  If the name is not well-formed,
- *   the ioctl will fail and the callback will not be called.
- *   Therefore, the callback can assume that the name is well-formed
- *   (e.g. is null-terminated, doesn't have more than one '@' character,
- *   doesn't have invalid characters).
- *
- * zfs_ioc_poolcheck_t pool_check
- *   This specifies requirements on the pool state.  If the pool does
- *   not meet them (is suspended or is readonly), the ioctl will fail
- *   and the callback will not be called.  If any checks are specified
- *   (i.e. it is not POOL_CHECK_NONE), namecheck must not be NO_NAME.
- *   Multiple checks can be or-ed together (e.g. POOL_CHECK_SUSPENDED |
- *   POOL_CHECK_READONLY).
- *
- * boolean_t smush_outnvlist
- *   If smush_outnvlist is true, then the output is presumed to be a
- *   list of errors, and it will be "smushed" down to fit into the
- *   caller's buffer, by removing some entries and replacing them with a
- *   single "N_MORE_ERRORS" entry indicating how many were removed.  See
- *   nvlist_smush() for details.  If smush_outnvlist is false, and the
- *   outnvlist does not fit into the userland-provided buffer, then the
- *   ioctl will fail with ENOMEM.
- *
- * zfs_ioc_func_t *func
- *   The callback function that will perform the operation.
- *
- *   The callback should return 0 on success, or an error number on
- *   failure.  If the function fails, the userland ioctl will return -1,
- *   and errno will be set to the callback's return value.  The callback
- *   will be called with the following arguments:
- *
- *   const char *name
- *     The name of the pool or dataset to operate on, from
- *     zfs_cmd_t:zc_name.  The 'namecheck' argument specifies the
- *     expected type (pool, dataset, or none).
- *
- *   nvlist_t *innvl
- *     The input nvlist, deserialized from zfs_cmd_t:zc_nvlist_src.  Or
- *     NULL if no input nvlist was provided.  Changes to this nvlist are
- *     ignored.  If the input nvlist could not be deserialized, the
- *     ioctl will fail and the callback will not be called.
- *
- *   nvlist_t *outnvl
- *     The output nvlist, initially empty.  The callback can fill it in,
- *     and it will be returned to userland by serializing it into
- *     zfs_cmd_t:zc_nvlist_dst.  If it is non-empty, and serialization
- *     fails (e.g. because the caller didn't supply a large enough
- *     buffer), then the overall ioctl will fail.  See the
- *     'smush_nvlist' argument above for additional behaviors.
- *
- *     There are two typical uses of the output nvlist:
- *       - To return state, e.g. property values.  In this case,
- *         smush_outnvlist should be false.  If the buffer was not large
- *         enough, the caller will reallocate a larger buffer and try
- *         the ioctl again.
- *
- *       - To return multiple errors from an ioctl which makes on-disk
- *         changes.  In this case, smush_outnvlist should be true.
- *         Ioctls which make on-disk modifications should generally not
- *         use the outnvl if they succeed, because the caller can not
- *         distinguish between the operation failing, and
- *         deserialization failing.
->>>>>>> 36342b13
  */
 
 #define __APPLE_API_PRIVATE
@@ -208,7 +103,8 @@
 static uint_t zfs_allow_log_key;
 
 typedef int zfs_ioc_legacy_func_t(zfs_cmd_t *);
-typedef int zfs_ioc_func_t(const char *, nvlist_t *, nvlist_t *);
+typedef int zfs_ioc_func_t(zfs_cmd_t *);
+//typedef int zfs_ioc_func_t(const char *, nvlist_t *, nvlist_t *);
 typedef int zfs_secpolicy_func_t(zfs_cmd_t *, nvlist_t *, cred_t *);
 
 typedef enum {
@@ -224,15 +120,13 @@
 } zfs_ioc_poolcheck_t;
 
 typedef struct zfs_ioc_vec {
-	zfs_ioc_legacy_func_t	*zvec_legacy_func;
-	zfs_ioc_func_t		*zvec_func;
-	zfs_secpolicy_func_t	*zvec_secpolicy;
-	zfs_ioc_namecheck_t	zvec_namecheck;
-	boolean_t		zvec_allow_log;
-	zfs_ioc_poolcheck_t	zvec_pool_check;
-	boolean_t		zvec_smush_outnvlist;
-	const char		*zvec_name;
+    zfs_ioc_func_t	*zvec_func;
+    zfs_secpolicy_func_t	*zvec_secpolicy;
+    zfs_ioc_namecheck_t	zvec_namecheck;
+    boolean_t	zvec_his_log;
+    zfs_ioc_poolcheck_t	zvec_pool_check;
 } zfs_ioc_vec_t;
+
 
 /* This array is indexed by zfs_userquota_prop_t */
 static const char *userquota_perms[] = {
@@ -252,16 +146,10 @@
 int zfs_set_prop_nvlist(const char *, zprop_source_t, nvlist_t *, nvlist_t *);
 static int get_nvlist(uint64_t nvl, uint64_t size, int iflag, nvlist_t **nvp);
 
-<<<<<<< HEAD
 uint_t zfs_fsyncer_key;
-static int zfs_prop_activate_feature(dsl_pool_t *dp, zfeature_info_t *feature);
-static int zfs_prop_activate_feature_check(void *arg1, void *arg2,
-    dmu_tx_t *tx);
-static void zfs_prop_activate_feature_sync(void *arg1, void *arg2,
-    dmu_tx_t *tx);
-=======
 static int zfs_prop_activate_feature(spa_t *spa, zfeature_info_t *feature);
->>>>>>> 36342b13
+static int zfs_prop_activate_feature_check(void *arg1, dmu_tx_t *tx);
+static void zfs_prop_activate_feature_sync(void *arg1, dmu_tx_t *tx);
 
 static void
 history_str_free(char *buf)
@@ -800,7 +688,7 @@
 }
 
 int
-zfs_secpolicy_destroy_perms(const char *name, cred_t *cr)
+zfs_secpolicy_destroy_perms(const char *name, nvlist_t *innvl, cred_t *cr)
 {
 	int error;
 
@@ -815,7 +703,7 @@
 static int
 zfs_secpolicy_destroy(zfs_cmd_t *zc, nvlist_t *innvl, cred_t *cr)
 {
-	return (zfs_secpolicy_destroy_perms(zc->zc_name, cr));
+	return (zfs_secpolicy_destroy_perms(zc->zc_name, innvl, cr));
 }
 
 /*
@@ -848,7 +736,7 @@
 
 		if (error == 0) {
 			error = zfs_secpolicy_destroy_perms(nvpair_name(pair),
-			    cr);
+                                                innvl, cr);
 		} else if (error == ENOENT) {
 			/*
 			 * Ignore any snapshots that don't exist (we consider
@@ -868,6 +756,26 @@
 	return (error);
 }
 
+/*
+ * Destroying snapshots with delegated permissions requires
+ * descendent mount and destroy permissions.
+ */
+static int
+zfs_secpolicy_destroy_recursive(zfs_cmd_t *zc, nvlist_t *innvl, cred_t *cr)
+{
+    int error;
+    char *dsname;
+
+    dsname = kmem_asprintf("%s@", zc->zc_name);
+
+    error = zfs_secpolicy_destroy_perms(dsname, innvl, cr);
+    if (error == ENOENT)
+        error = zfs_secpolicy_destroy_perms(zc->zc_name, innvl, cr);
+
+    strfree(dsname);
+    return (error);
+}
+
 int
 zfs_secpolicy_rename_perms(const char *from, const char *to, cred_t *cr)
 {
@@ -970,8 +878,9 @@
 	    ZFS_DELEG_PERM_CREATE, cr));
 }
 
+
 int
-zfs_secpolicy_snapshot_perms(const char *name, cred_t *cr)
+zfs_secpolicy_snapshot_perms(const char *name, nvlist_t *innvl, cred_t *cr)
 {
 	return (zfs_secpolicy_write_perms(name,
 	    ZFS_DELEG_PERM_SNAPSHOT, cr));
@@ -1000,13 +909,40 @@
 			break;
 		}
 		*atp = '\0';
-		error = zfs_secpolicy_snapshot_perms(name, cr);
+		error = zfs_secpolicy_snapshot_perms(name, innvl, cr);
 		*atp = '@';
 		if (error != 0)
 			break;
 	}
 	return (error);
 }
+
+static int
+zfs_secpolicy_create(zfs_cmd_t *zc, nvlist_t *innvl, cred_t *cr)
+{
+    char	parentname[MAXNAMELEN];
+    int	error;
+
+    if ((error = zfs_get_parent(zc->zc_name, parentname,
+                                sizeof (parentname))) != 0)
+        return (error);
+
+    if (zc->zc_value[0] != '\0') {
+        if ((error = zfs_secpolicy_write_perms(zc->zc_value,
+                                               ZFS_DELEG_PERM_CLONE, cr)) != 0)
+            return (error);
+    }
+
+    if ((error = zfs_secpolicy_write_perms(parentname,
+                                           ZFS_DELEG_PERM_CREATE, cr)) != 0)
+        return (error);
+
+    error = zfs_secpolicy_write_perms(parentname,
+                                      ZFS_DELEG_PERM_MOUNT, cr);
+
+    return (error);
+}
+
 
 /* ARGSUSED */
 static int
@@ -1157,12 +1093,6 @@
 static int
 zfs_secpolicy_hold(zfs_cmd_t *zc, nvlist_t *innvl, cred_t *cr)
 {
-<<<<<<< HEAD
-    int error;
-    error = zfs_secpolicy_write_perms(zc->zc_name,
-                                      ZFS_DELEG_PERM_HOLD, cr);
-    return (error);
-=======
 	nvpair_t *pair;
 	nvlist_t *holds;
 	int error;
@@ -1183,7 +1113,6 @@
 			return (error);
 	}
 	return (0);
->>>>>>> 36342b13
 }
 
 /* ARGSUSED */
@@ -1224,7 +1153,7 @@
 	    ZFS_DELEG_PERM_DIFF, cr)) == 0)
 		return (0);
 
-	error = zfs_secpolicy_snapshot_perms(zc->zc_name, cr);
+	error = zfs_secpolicy_snapshot_perms(zc->zc_name, innvl, cr);
 	if (error == 0)
 		error = zfs_secpolicy_hold(zc, innvl, cr);
 	if (error == 0)
@@ -1320,15 +1249,8 @@
 	if (size > zc->zc_nvlist_dst_size) {
 		error = ENOMEM;
 	} else {
-<<<<<<< HEAD
-		packed = kmem_alloc(size, KM_SLEEP | KM_NODEBUG);
-		VERIFY(nvlist_pack(nvl, &packed, &size, NV_ENCODE_NATIVE,
-		    KM_SLEEP) == 0);
+		packed = fnvlist_pack(nvl, &size);
 		if (xcopyout(packed, (void *)(uintptr_t)zc->zc_nvlist_dst,
-=======
-		packed = fnvlist_pack(nvl, &size);
-		if (ddi_copyout(packed, (void *)(uintptr_t)zc->zc_nvlist_dst,
->>>>>>> 36342b13
 		    size, zc->zc_iflags) != 0)
 			error = EFAULT;
 		fnvlist_pack_free(packed, size);
@@ -1347,7 +1269,6 @@
     objset_t *os;
     int error;
 
-<<<<<<< HEAD
     error = dmu_objset_hold(dsname, FTAG, &os);
     if (error != 0)
         return (error);
@@ -1355,15 +1276,6 @@
         dmu_objset_rele(os, FTAG);
         return (EINVAL);
     }
-=======
-	error = dmu_objset_hold(dsname, FTAG, &os);
-	if (error != 0)
-		return (error);
-	if (dmu_objset_type(os) != DMU_OST_ZFS) {
-		dmu_objset_rele(os, FTAG);
-		return (EINVAL);
-	}
->>>>>>> 36342b13
 
     mutex_enter(&os->os_user_ptr_lock);
     *zfvp = dmu_objset_get_user(os);
@@ -3415,31 +3327,15 @@
 	char *dsname;
 	char *fullname;
 	char *ptr;
-
-<<<<<<< HEAD
-	if (arg) {
-		dsname = spa_strdup(name);
-		snapname = spa_strdup(arg);
-	} else {
-		ptr = strchr(name, '@');
-		if (ptr) {
-			dsname = spa_strdup(name);
-			dsname[ptr - name] = '\0';
-			snapname = spa_strdup(ptr + 1);
-		} else {
-			return (0);
-		}
-	}
-=======
-	if ((ptr = strchr(snapname, '@')) == NULL)
-		return;
->>>>>>> 36342b13
-
-	dsname = strdup(snapname);
+    int error;
+
+    if ((ptr = strchr(snapname, '@')) == NULL)
+        return;
+
+	dsname = spa_strdup(snapname);
 	dsname[ptr - snapname] = '\0';
-	snapname = strdup(ptr + 1);
+	snapname = spa_strdup(ptr + 1);
 	fullname = kmem_asprintf("%s@%s", dsname, snapname);
-<<<<<<< HEAD
 
 	error = zfsvfs_hold(dsname, FTAG, &zsb, B_FALSE);
 	if (error == 0) {
@@ -3449,12 +3345,6 @@
 		/* Allow ENOENT for consistency with upstream */
 		if (error == ENOENT)
 			error = 0;
-=======
-	if (zfs_sb_hold(dsname, FTAG, &zsb, B_FALSE) == 0) {
-		ASSERT(!dsl_pool_config_held(dmu_objset_pool(zsb->z_os)));
-		(void) zfsctl_unmount_snapshot(zsb, fullname, MNT_FORCE);
-		zfs_sb_rele(zsb, FTAG);
->>>>>>> 36342b13
 	}
 
 	strfree(dsname);
@@ -3498,6 +3388,54 @@
 }
 
 /*
+ * inputs:
+ * zc_name name of filesystem, snaps must be under it
+ * zc_nvlist_src[_size] full names of snapshots to destroy
+ * zc_defer_destroy mark for deferred destroy
+ *
+ * outputs:
+ * zc_name on failure, name of failed snapshot
+ */
+static int
+zfs_ioc_destroy_snaps_nvl(zfs_cmd_t *zc)
+{
+    int err, len;
+    nvlist_t *nvl;
+    nvpair_t *pair;
+
+    if ((err = get_nvlist(zc->zc_nvlist_src, zc->zc_nvlist_src_size,
+                          zc->zc_iflags, &nvl)) != 0)
+        return (err);
+
+    len = strlen(zc->zc_name);
+    for (pair = nvlist_next_nvpair(nvl, NULL); pair != NULL;
+         pair = nvlist_next_nvpair(nvl, pair)) {
+        const char *name = nvpair_name(pair);
+        /*
+         * The snap name must be underneath the zc_name. This ensures
+         * that our permission checks were legitimate.
+         */
+        if (strncmp(zc->zc_name, name, len) != 0 ||
+            (name[len] != '@' && name[len] != '/')) {
+            nvlist_free(nvl);
+            return (EINVAL);
+        }
+
+        (void) zfs_unmount_snap(name);
+        (void) zvol_remove_minor(name);
+    }
+
+    printf("dmu_snapshots_destroy_nvl was removed\n");
+    //err = dmu_snapshots_destroy_nvl(nvl, zc->zc_defer_destroy,
+    //                              zc->zc_name);
+    nvlist_free(nvl);
+    return (err);
+}
+
+
+
+
+/*
  * innvl: {
  *     "snaps" -> { snapshot1, snapshot2 }
  *     (optional boolean) "defer"
@@ -3569,50 +3507,10 @@
 static int
 zfs_ioc_rollback(zfs_cmd_t *zc)
 {
-<<<<<<< HEAD
-	dsl_dataset_t *ds, *clone;
-	int error;
 	zfsvfs_t *zsb;
-	char *clone_name;
-
-	error = dsl_dataset_hold(zc->zc_name, FTAG, &ds);
-	if (error)
-		return (error);
-
-	/* must not be a snapshot */
-	if (dsl_dataset_is_snapshot(ds)) {
-		dsl_dataset_rele(ds, FTAG);
-		return (EINVAL);
-	}
-
-	/* must have a most recent snapshot */
-	if (ds->ds_phys->ds_prev_snap_txg < TXG_INITIAL) {
-		dsl_dataset_rele(ds, FTAG);
-		return (EINVAL);
-	}
-
-	/*
-	 * Create clone of most recent snapshot.
-	 */
-	clone_name = kmem_asprintf("%s/%%rollback", zc->zc_name);
-	error = dmu_objset_clone(clone_name, ds->ds_prev, DS_FLAG_INCONSISTENT);
-	if (error)
-		goto out;
-
-	error = dsl_dataset_own(clone_name, B_TRUE, FTAG, &clone);
-	if (error)
-		goto out;
-
-	/*
-	 * Do clone swap.
-	 */
+	int error;
+
 	if (getzfsvfs(zc->zc_name, &zsb) == 0) {
-=======
-	zfs_sb_t *zsb;
-	int error;
-
-	if (get_zfs_sb(zc->zc_name, &zsb) == 0) {
->>>>>>> 36342b13
 		error = zfs_suspend_fs(zsb);
 		if (error == 0) {
 			int resume_err;
@@ -4039,12 +3937,7 @@
 static int
 zfs_ioc_recv(zfs_cmd_t *zc)
 {
-<<<<<<< HEAD
-    struct fileproc *fp = NULL;
 	objset_t *os;
-=======
-	file_t *fp;
->>>>>>> 36342b13
 	dmu_recv_cookie_t drc;
 	boolean_t force = (boolean_t)zc->zc_guid;
 	int fd;
@@ -4260,118 +4153,81 @@
 static int
 zfs_ioc_send(zfs_cmd_t *zc)
 {
-	int error;
-	offset_t off;
-	boolean_t estimate = (zc->zc_guid != 0);
-
-	if (zc->zc_obj != 0) {
-		dsl_pool_t *dp;
-		dsl_dataset_t *tosnap;
-
-		error = dsl_pool_hold(zc->zc_name, FTAG, &dp);
-		if (error != 0)
-			return (error);
-
-		error = dsl_dataset_hold_obj(dp, zc->zc_sendobj, FTAG, &tosnap);
-		if (error != 0) {
-			dsl_pool_rele(dp, FTAG);
-			return (error);
-		}
-
-		if (dsl_dir_is_clone(tosnap->ds_dir))
-			zc->zc_fromobj = tosnap->ds_dir->dd_phys->dd_origin_obj;
-		dsl_dataset_rele(tosnap, FTAG);
-		dsl_pool_rele(dp, FTAG);
-	}
-
-	if (estimate) {
-		dsl_pool_t *dp;
-		dsl_dataset_t *tosnap;
-		dsl_dataset_t *fromsnap = NULL;
-
-		error = dsl_pool_hold(zc->zc_name, FTAG, &dp);
-		if (error != 0)
-			return (error);
-
-		error = dsl_dataset_hold_obj(dp, zc->zc_sendobj, FTAG, &tosnap);
-		if (error != 0) {
-			dsl_pool_rele(dp, FTAG);
-			return (error);
-		}
-
-		if (zc->zc_fromobj != 0) {
-			error = dsl_dataset_hold_obj(dp, zc->zc_fromobj,
-			    FTAG, &fromsnap);
-			if (error != 0) {
-				dsl_dataset_rele(tosnap, FTAG);
-				dsl_pool_rele(dp, FTAG);
-				return (error);
-			}
-		}
-
-		error = dmu_send_estimate(tosnap, fromsnap,
-		    &zc->zc_objset_type);
-
-		if (fromsnap != NULL)
-			dsl_dataset_rele(fromsnap, FTAG);
-		dsl_dataset_rele(tosnap, FTAG);
-		dsl_pool_rele(dp, FTAG);
-	} else {
-<<<<<<< HEAD
-#ifndef __APPLE__ // Find solution
-		struct file *fp = getf(zc->zc_cookie);
-		if (fp == NULL) {
-			dsl_dataset_rele(ds, FTAG);
-			if (dsfrom)
-				dsl_dataset_rele(dsfrom, FTAG);
-=======
-		file_t *fp = getf(zc->zc_cookie);
-		if (fp == NULL)
->>>>>>> 36342b13
-			return (EBADF);
-
-		off = fp->f_offset;
-		error = dmu_send_obj(zc->zc_name, zc->zc_sendobj,
-		    zc->zc_fromobj, zc->zc_cookie, fp->f_vnode, &off);
-
-		if (VOP_SEEK(fp->f_vnode, fp->f_offset, &off, NULL) == 0)
-			fp->f_offset = off;
-		releasef(zc->zc_cookie);
-#else
-
-        struct vnode *vpp;
-        uint32_t vipd;
-
-        if (file_vnode_withvid(zc->zc_cookie, &vpp, &vipd)) {
-            dsl_dataset_rele(ds, FTAG);
-			if (dsfrom)
-				dsl_dataset_rele(dsfrom, FTAG);
-            printf("ZFS: Failed to call fp_lookup on fd %d\n", zc->zc_cookie);
-			return (EBADF);
+        int error;
+        offset_t off;
+        boolean_t estimate = (zc->zc_guid != 0);
+
+        if (zc->zc_obj != 0) {
+                dsl_pool_t *dp;
+                dsl_dataset_t *tosnap;
+
+                error = dsl_pool_hold(zc->zc_name, FTAG, &dp);
+                if (error != 0)
+                        return (error);
+
+                error = dsl_dataset_hold_obj(dp, zc->zc_sendobj, FTAG, &tosnap);
+                if (error != 0) {
+                        dsl_pool_rele(dp, FTAG);
+                        return (error);
+                }
+
+                if (dsl_dir_is_clone(tosnap->ds_dir))
+                        zc->zc_fromobj = tosnap->ds_dir->dd_phys->dd_origin_obj;
+                dsl_dataset_rele(tosnap, FTAG);
+                dsl_pool_rele(dp, FTAG);
         }
-
-        /* Can't lookup the offset in OS X, so userland passes it to
-         * us instead. */
-		off = zc->zc_history_offset;
-        off = 0; // well, it will eventually
-
-		error = dmu_send(tosnap, fromsnap, zc->zc_obj,
-		    zc->zc_cookie, vpp, &off);
-
-        /* This was implemented as VOP_SEEK but we don't support that
-         * and all the SEEK does is this boundry checking
-         */
-        if ((off < 0 || off > MAXOFFSET_T))
-            error = EINVAL;
-        else
-            zc->zc_history_offset = off;
-
-        file_drop(zc->zc_cookie);
-
-#endif
-	}
-	return (error);
-}
+        if (estimate) {
+                dsl_pool_t *dp;
+                dsl_dataset_t *tosnap;
+                dsl_dataset_t *fromsnap = NULL;
+
+                error = dsl_pool_hold(zc->zc_name, FTAG, &dp);
+                if (error != 0)
+                        return (error);
+
+                error = dsl_dataset_hold_obj(dp, zc->zc_sendobj, FTAG, &tosnap);
+                if (error != 0) {
+                        dsl_pool_rele(dp, FTAG);
+                        return (error);
+                }
+
+                if (zc->zc_fromobj != 0) {
+                        error = dsl_dataset_hold_obj(dp, zc->zc_fromobj,
+                            FTAG, &fromsnap);
+                        if (error != 0) {
+                                dsl_dataset_rele(tosnap, FTAG);
+                                dsl_pool_rele(dp, FTAG);
+                                return (error);
+                        }
+                }
+
+                error = dmu_send_estimate(tosnap, fromsnap,
+                    &zc->zc_objset_type);
+
+                if (fromsnap != NULL)
+                        dsl_dataset_rele(fromsnap, FTAG);
+                dsl_dataset_rele(tosnap, FTAG);
+                dsl_pool_rele(dp, FTAG);
+        } else {
+            struct vnode *vp;
+            uint32_t vipd;
+
+            if (file_vnode_withvid(zc->zc_cookie, &vp, &vipd))
+                return (EBADF);
+
+            //off = fp->f_offset;
+            error = dmu_send_obj(zc->zc_name, zc->zc_sendobj,
+                                 zc->zc_fromobj, zc->zc_cookie, vp, &off);
+
+            //if (VOP_SEEK(fp->f_vnode, fp->f_offset, &off, NULL) == 0)
+            //  fp->f_offset = off;
+            file_drop(zc->zc_cookie);
+        }
+        return (error);
+}
+
+
+
 
 /*
  * inputs:
@@ -4632,13 +4488,8 @@
 	if (zc->zc_objset_type >= ZFS_NUM_USERQUOTA_PROPS)
 		return (EINVAL);
 
-<<<<<<< HEAD
 	error = zfsvfs_hold(zc->zc_name, FTAG, &zsb, B_FALSE);
-	if (error)
-=======
-	error = zfs_sb_hold(zc->zc_name, FTAG, &zsb, B_FALSE);
 	if (error != 0)
->>>>>>> 36342b13
 		return (error);
 
 	error = zfs_userspace_one(zsb,
@@ -4670,13 +4521,8 @@
 	if (bufsize <= 0)
 		return (ENOMEM);
 
-<<<<<<< HEAD
 	error = zfsvfs_hold(zc->zc_name, FTAG, &zsb, B_FALSE);
 	if (error)
-=======
-	error = zfs_sb_hold(zc->zc_name, FTAG, &zsb, B_FALSE);
-	if (error != 0)
->>>>>>> 36342b13
 		return (error);
 
 	buf = vmem_alloc(bufsize, KM_SLEEP);
@@ -4818,30 +4664,28 @@
 static int
 zfs_ioc_diff(zfs_cmd_t *zc)
 {
-<<<<<<< HEAD
-#if 0
-	objset_t *fromsnap;
-	objset_t *tosnap;
-=======
->>>>>>> 36342b13
-	file_t *fp;
+    struct vnode *vp;
 	offset_t off;
 	int error;
-
-	fp = getf(zc->zc_cookie);
-	if (fp == NULL)
+    uint32_t vipd;
+
+    if (file_vnode_withvid(zc->zc_cookie, &vp, &vipd))
 		return (EBADF);
 
+#ifndef __APPLE__
 	off = fp->f_offset;
-
-	error = dmu_diff(zc->zc_name, zc->zc_value, fp->f_vnode, &off);
-
-	if (VOP_SEEK(fp->f_vnode, fp->f_offset, &off, NULL) == 0)
+#endif
+
+	error = dmu_diff(zc->zc_name, zc->zc_value, vp, &off);
+
+#ifndef __APPLE__
+	if (VOP_SEEK(vp, fp->f_offset, &off, NULL) == 0)
 		fp->f_offset = off;
 	releasef(zc->zc_cookie);
-
-	return (error);
 #endif
+    file_drop(zc->zc_cookie);
+
+	return (error);
 }
 
 /*
@@ -5027,14 +4871,10 @@
 		if (error != 0)
 			return (error);
 	}
-<<<<<<< HEAD
-	dsl_dataset_rele(ds, FTAG);
-=======
-
-	error = dsl_dataset_user_hold(holds, minor, errlist);
-	if (minor != 0)
-		zfs_onexit_fd_rele(cleanup_fd);
->>>>>>> 36342b13
+
+    error = dsl_dataset_user_hold(holds, minor, errlist);
+    if (minor != 0)
+        zfs_onexit_fd_rele(cleanup_fd);
 	return (error);
 }
 
@@ -5248,7 +5088,8 @@
 	offset_t off;
 	char *fromname = NULL;
 	int fd;
-	file_t *fp;
+    struct vnode *vp;
+    uint32_t vipd;
 
 	error = nvlist_lookup_int32(innvl, "fd", &fd);
 	if (error != 0)
@@ -5256,16 +5097,18 @@
 
 	(void) nvlist_lookup_string(innvl, "fromsnap", &fromname);
 
-	if ((fp = getf(fd)) == NULL)
+
+    if (file_vnode_withvid(fd, &vp, &vipd))
 		return (EBADF);
 
-	off = fp->f_offset;
-	error = dmu_send(snapname, fromname, fd, fp->f_vnode, &off);
-
-	if (VOP_SEEK(fp->f_vnode, fp->f_offset, &off, NULL) == 0)
-		fp->f_offset = off;
-
-	releasef(fd);
+	//off = fp->f_offset;
+	error = dmu_send(snapname, fromname, fd, vp, &off);
+
+	//if (VOP_SEEK(fp->f_vnode, fp->f_offset, &off, NULL) == 0)
+	//	fp->f_offset = off;
+
+    //	releasef(fd);
+    file_drop(fd);
 	return (error);
 }
 
@@ -5321,6 +5164,7 @@
 	return (error);
 }
 
+#ifdef __LINUX__
 
 static zfs_ioc_vec_t zfs_ioc_vec[ZFS_IOC_LAST - ZFS_IOC_FIRST];
 
@@ -5620,6 +5464,158 @@
 	zfs_ioctl_register_legacy(ZFS_IOC_EVENTS_CLEAR, zfs_ioc_events_clear,
 	    zfs_secpolicy_config, NO_NAME, B_FALSE, POOL_CHECK_NONE);
 }
+#endif
+
+
+
+static zfs_ioc_vec_t zfs_ioc_vec[] = {
+    { zfs_ioc_pool_create, zfs_secpolicy_config, POOL_NAME, B_FALSE,
+      POOL_CHECK_NONE },
+    { zfs_ioc_pool_destroy,	zfs_secpolicy_config, POOL_NAME, B_FALSE,
+      POOL_CHECK_NONE },
+    { zfs_ioc_pool_import, zfs_secpolicy_config, POOL_NAME, B_TRUE,
+      POOL_CHECK_NONE },
+    { zfs_ioc_pool_export, zfs_secpolicy_config, POOL_NAME, B_FALSE,
+      POOL_CHECK_NONE },
+    { zfs_ioc_pool_configs,	zfs_secpolicy_none, NO_NAME, B_FALSE,
+      POOL_CHECK_NONE },
+    { zfs_ioc_pool_stats, zfs_secpolicy_read, POOL_NAME, B_FALSE,
+      POOL_CHECK_NONE },
+    { zfs_ioc_pool_tryimport, zfs_secpolicy_config, NO_NAME, B_FALSE,
+      POOL_CHECK_NONE },
+    { zfs_ioc_pool_scan, zfs_secpolicy_config, POOL_NAME, B_TRUE,
+      POOL_CHECK_SUSPENDED | POOL_CHECK_READONLY },
+    { zfs_ioc_pool_freeze, zfs_secpolicy_config, NO_NAME, B_FALSE,
+      POOL_CHECK_READONLY },
+    { zfs_ioc_pool_upgrade,	zfs_secpolicy_config, POOL_NAME, B_TRUE,
+      POOL_CHECK_SUSPENDED | POOL_CHECK_READONLY },
+    { zfs_ioc_pool_get_history, zfs_secpolicy_config, POOL_NAME, B_FALSE,
+      POOL_CHECK_NONE },
+    { zfs_ioc_vdev_add, zfs_secpolicy_config, POOL_NAME, B_TRUE,
+      POOL_CHECK_SUSPENDED | POOL_CHECK_READONLY },
+    { zfs_ioc_vdev_remove, zfs_secpolicy_config, POOL_NAME, B_TRUE,
+      POOL_CHECK_SUSPENDED | POOL_CHECK_READONLY },
+    { zfs_ioc_vdev_set_state, zfs_secpolicy_config,	POOL_NAME, B_TRUE,
+      POOL_CHECK_SUSPENDED | POOL_CHECK_READONLY },
+    { zfs_ioc_vdev_attach, zfs_secpolicy_config, POOL_NAME, B_TRUE,
+      POOL_CHECK_SUSPENDED | POOL_CHECK_READONLY },
+    { zfs_ioc_vdev_detach, zfs_secpolicy_config, POOL_NAME, B_TRUE,
+      POOL_CHECK_SUSPENDED | POOL_CHECK_READONLY },
+    { zfs_ioc_vdev_setpath,	zfs_secpolicy_config, POOL_NAME, B_FALSE,
+      POOL_CHECK_SUSPENDED | POOL_CHECK_READONLY },
+    { zfs_ioc_vdev_setfru,	zfs_secpolicy_config, POOL_NAME, B_FALSE,
+      POOL_CHECK_SUSPENDED | POOL_CHECK_READONLY },
+    { zfs_ioc_objset_stats,	zfs_secpolicy_read, DATASET_NAME, B_FALSE,
+      POOL_CHECK_SUSPENDED },
+    { zfs_ioc_objset_zplprops, zfs_secpolicy_read, DATASET_NAME, B_FALSE,
+      POOL_CHECK_NONE },
+    { zfs_ioc_dataset_list_next, zfs_secpolicy_read, DATASET_NAME, B_FALSE,
+      POOL_CHECK_SUSPENDED },
+    { zfs_ioc_snapshot_list_next, zfs_secpolicy_read, DATASET_NAME, B_FALSE,
+      POOL_CHECK_SUSPENDED },
+    { zfs_ioc_set_prop, zfs_secpolicy_none, DATASET_NAME, B_TRUE,
+      POOL_CHECK_SUSPENDED | POOL_CHECK_READONLY },
+    { zfs_ioc_create_minor, zfs_secpolicy_config, DATASET_NAME, B_FALSE,
+      POOL_CHECK_NONE },
+    { zfs_ioc_remove_minor, zfs_secpolicy_config, DATASET_NAME, B_FALSE,
+      POOL_CHECK_NONE },
+    { zfs_ioc_create, zfs_secpolicy_create, DATASET_NAME, B_TRUE,
+      POOL_CHECK_SUSPENDED | POOL_CHECK_READONLY },
+    { zfs_ioc_destroy, zfs_secpolicy_destroy, DATASET_NAME, B_TRUE,
+      POOL_CHECK_SUSPENDED | POOL_CHECK_READONLY },
+    { zfs_ioc_rollback, zfs_secpolicy_rollback, DATASET_NAME, B_TRUE,
+      POOL_CHECK_SUSPENDED | POOL_CHECK_READONLY },
+    { zfs_ioc_rename, zfs_secpolicy_rename,	DATASET_NAME, B_TRUE,
+      POOL_CHECK_SUSPENDED | POOL_CHECK_READONLY },
+    { zfs_ioc_recv, zfs_secpolicy_recv, DATASET_NAME, B_TRUE,
+      POOL_CHECK_SUSPENDED | POOL_CHECK_READONLY },
+    { zfs_ioc_send, zfs_secpolicy_send, DATASET_NAME, B_FALSE,
+      POOL_CHECK_NONE },
+    { zfs_ioc_inject_fault,	zfs_secpolicy_inject, NO_NAME, B_FALSE,
+      POOL_CHECK_NONE },
+    { zfs_ioc_clear_fault, zfs_secpolicy_inject, NO_NAME, B_FALSE,
+      POOL_CHECK_NONE },
+    { zfs_ioc_inject_list_next, zfs_secpolicy_inject, NO_NAME, B_FALSE,
+      POOL_CHECK_NONE },
+    { zfs_ioc_error_log, zfs_secpolicy_inject, POOL_NAME, B_FALSE,
+      POOL_CHECK_NONE },
+    { zfs_ioc_clear, zfs_secpolicy_config, POOL_NAME, B_TRUE,
+      POOL_CHECK_NONE },
+    { zfs_ioc_promote, zfs_secpolicy_promote, DATASET_NAME, B_TRUE,
+      POOL_CHECK_SUSPENDED | POOL_CHECK_READONLY },
+    { zfs_ioc_destroy_snaps, zfs_secpolicy_destroy_recursive,
+      DATASET_NAME, B_TRUE, POOL_CHECK_SUSPENDED | POOL_CHECK_READONLY },
+    { zfs_ioc_destroy_snaps_nvl, zfs_secpolicy_destroy_recursive,
+      DATASET_NAME, B_TRUE, POOL_CHECK_SUSPENDED | POOL_CHECK_READONLY },
+    { zfs_ioc_snapshot, zfs_secpolicy_snapshot, DATASET_NAME, B_TRUE,
+      POOL_CHECK_SUSPENDED | POOL_CHECK_READONLY },
+    { zfs_ioc_dsobj_to_dsname, zfs_secpolicy_diff, POOL_NAME, B_FALSE,
+      POOL_CHECK_NONE },
+    { zfs_ioc_obj_to_path, zfs_secpolicy_diff, DATASET_NAME, B_FALSE,
+      POOL_CHECK_SUSPENDED },
+    { zfs_ioc_pool_set_props, zfs_secpolicy_config,	POOL_NAME, B_TRUE,
+      POOL_CHECK_SUSPENDED | POOL_CHECK_READONLY },
+    { zfs_ioc_pool_get_props, zfs_secpolicy_read, POOL_NAME, B_FALSE,
+      POOL_CHECK_NONE },
+    { zfs_ioc_set_fsacl, zfs_secpolicy_set_fsacl, DATASET_NAME, B_TRUE,
+      POOL_CHECK_SUSPENDED | POOL_CHECK_READONLY },
+    { zfs_ioc_get_fsacl, zfs_secpolicy_read, DATASET_NAME, B_FALSE,
+      POOL_CHECK_NONE },
+    { zfs_ioc_share, zfs_secpolicy_share, DATASET_NAME, B_FALSE,
+      POOL_CHECK_NONE },
+    { zfs_ioc_inherit_prop, zfs_secpolicy_inherit_prop, DATASET_NAME, B_TRUE,
+      POOL_CHECK_SUSPENDED | POOL_CHECK_READONLY },
+    { zfs_ioc_smb_acl, zfs_secpolicy_smb_acl, DATASET_NAME, B_FALSE,
+      POOL_CHECK_NONE },
+    { zfs_ioc_userspace_one, zfs_secpolicy_userspace_one, DATASET_NAME,
+      B_FALSE, POOL_CHECK_NONE },
+    { zfs_ioc_userspace_many, zfs_secpolicy_userspace_many, DATASET_NAME,
+      B_FALSE, POOL_CHECK_NONE },
+    { zfs_ioc_userspace_upgrade, zfs_secpolicy_userspace_upgrade,
+      DATASET_NAME, B_FALSE, POOL_CHECK_SUSPENDED | POOL_CHECK_READONLY },
+    { zfs_ioc_hold, zfs_secpolicy_hold, DATASET_NAME, B_TRUE,
+      POOL_CHECK_SUSPENDED | POOL_CHECK_READONLY },
+    { zfs_ioc_release, zfs_secpolicy_release, DATASET_NAME, B_TRUE,
+      POOL_CHECK_SUSPENDED | POOL_CHECK_READONLY },
+    { zfs_ioc_get_holds, zfs_secpolicy_read, DATASET_NAME, B_FALSE,
+      POOL_CHECK_SUSPENDED },
+    { zfs_ioc_objset_recvd_props, zfs_secpolicy_read, DATASET_NAME, B_FALSE,
+      POOL_CHECK_NONE },
+    { zfs_ioc_vdev_split, zfs_secpolicy_config, POOL_NAME, B_TRUE,
+      POOL_CHECK_SUSPENDED | POOL_CHECK_READONLY },
+    { zfs_ioc_next_obj, zfs_secpolicy_read, DATASET_NAME, B_FALSE,
+      POOL_CHECK_NONE },
+    { zfs_ioc_diff, zfs_secpolicy_diff, DATASET_NAME, B_FALSE,
+      POOL_CHECK_NONE },
+    { zfs_ioc_tmp_snapshot, zfs_secpolicy_tmp_snapshot, DATASET_NAME,
+      B_FALSE, POOL_CHECK_SUSPENDED | POOL_CHECK_READONLY },
+    { zfs_ioc_obj_to_stats, zfs_secpolicy_diff, DATASET_NAME, B_FALSE,
+      POOL_CHECK_SUSPENDED },
+    { zfs_ioc_events_next, zfs_secpolicy_config, NO_NAME, B_FALSE,
+      POOL_CHECK_NONE },
+    { zfs_ioc_events_clear, zfs_secpolicy_config, NO_NAME, B_FALSE,
+      POOL_CHECK_NONE },
+    { zfs_ioc_pool_reguid, zfs_secpolicy_config, POOL_NAME, B_TRUE,
+      POOL_CHECK_SUSPENDED | POOL_CHECK_READONLY },
+    { zfs_ioc_space_written, zfs_secpolicy_read, DATASET_NAME, B_FALSE,
+      POOL_CHECK_SUSPENDED },
+    { zfs_ioc_space_snaps, zfs_secpolicy_read, DATASET_NAME, B_FALSE,
+      POOL_CHECK_SUSPENDED },
+    { zfs_ioc_pool_reopen, zfs_secpolicy_config, POOL_NAME, B_TRUE,
+      POOL_CHECK_SUSPENDED },
+    { zfs_ioc_send_progress, zfs_secpolicy_read, DATASET_NAME, B_FALSE,
+      POOL_CHECK_NONE },
+
+    { zfs_ioc_log_history, zfs_secpolicy_log_history, NO_NAME, B_FALSE,
+      POOL_CHECK_READONLY },
+    { zfs_ioc_send_new, zfs_secpolicy_send_new, DATASET_NAME, B_FALSE,
+      POOL_CHECK_SUSPENDED },
+    { zfs_ioc_send_space, zfs_secpolicy_read, DATASET_NAME, B_FALSE,
+      POOL_CHECK_SUSPENDED },
+    { zfs_ioc_clone, zfs_secpolicy_create_clone, DATASET_NAME, B_TRUE,
+      POOL_CHECK_SUSPENDED },
+};
+
 
 int
 pool_status_check(const char *name, zfs_ioc_namecheck_t type,
@@ -5789,30 +5785,17 @@
 zfsdev_ioctl(dev_t dev, u_long cmd, caddr_t data,  __unused int flag, struct proc *p)
 {
 	zfs_cmd_t *zc;
-<<<<<<< HEAD
 	uint_t vec;
 	int error, rc;
 	cred_t *cr = vfs_context_current();
     minor_t minor = getminor(dev);
+    nvlist_t *innvl = NULL;
 
     //printf("ioctl minor %d\n", minor);
-=======
-	uint_t vecnum;
-	int error, rc, len, flag = 0;
-	const zfs_ioc_vec_t *vec;
-	char saved_poolname[MAXNAMELEN];
-	nvlist_t *innvl = NULL;
-
-	vecnum = cmd - ZFS_IOC_FIRST;
-	if (vecnum >= sizeof (zfs_ioc_vec) / sizeof (zfs_ioc_vec[0]))
-		return (-EINVAL);
-	vec = &zfs_ioc_vec[vecnum];
->>>>>>> 36342b13
 
     error = proc_suser(p);                  /* Are we superman? */
     if (error) return (error);              /* Nope... */
 
-<<<<<<< HEAD
     // If minor > 0 it is an ioctl for zvol!
     if (minor != 0 &&
                      zfsdev_get_soft_state(minor, ZSST_CTLDEV) == NULL)
@@ -5822,32 +5805,24 @@
 	if (vec >= sizeof(zfs_ioc_vec) / sizeof(zfs_ioc_vec[0]))
 		return (EINVAL);
 
+
+    if (zc->zc_nvlist_src_size != 0) {
+        error = get_nvlist(zc->zc_nvlist_src, zc->zc_nvlist_src_size,
+                           zc->zc_iflags, &innvl);
+        if (error != 0)
+            return EINVAL;
+    }
+
 	zc = (zfs_cmd_t *)data;
 	zc->zc_dev = dev;
-	error = zfs_ioc_vec[vec].zvec_secpolicy(zc, cr);
+	error = zfs_ioc_vec[vec].zvec_secpolicy(zc, innvl, cr);
 	//printf("[zfs] got ioctl %d (err %d)\n", vec, error);
 	//delay(hz);
-=======
-	error = ddi_copyin((void *)arg, zc, sizeof (zfs_cmd_t), flag);
-	if (error != 0) {
-		error = EFAULT;
-		goto out;
-	}
-
-	zc->zc_iflags = flag & FKIOCTL;
-	if (zc->zc_nvlist_src_size != 0) {
-		error = get_nvlist(zc->zc_nvlist_src, zc->zc_nvlist_src_size,
-		    zc->zc_iflags, &innvl);
-		if (error != 0)
-			goto out;
-	}
->>>>>>> 36342b13
 
 	/*
 	 * Ensure that all pool/dataset names are valid before we pass down to
 	 * the lower layers.
 	 */
-<<<<<<< HEAD
 	if (error == 0) {
 		zc->zc_name[sizeof (zc->zc_name) - 1] = '\0';
 		switch (zfs_ioc_vec[vec].zvec_namecheck) {
@@ -5870,112 +5845,11 @@
 		case NO_NAME:
 			break;
 		}
-=======
-	zc->zc_name[sizeof (zc->zc_name) - 1] = '\0';
-	switch (vec->zvec_namecheck) {
-	case POOL_NAME:
-		if (pool_namecheck(zc->zc_name, NULL, NULL) != 0)
-			error = EINVAL;
-		else
-			error = pool_status_check(zc->zc_name,
-			    vec->zvec_namecheck, vec->zvec_pool_check);
-		break;
-
-	case DATASET_NAME:
-		if (dataset_namecheck(zc->zc_name, NULL, NULL) != 0)
-			error = EINVAL;
-		else
-			error = pool_status_check(zc->zc_name,
-			    vec->zvec_namecheck, vec->zvec_pool_check);
-		break;
-
-	case NO_NAME:
-		break;
->>>>>>> 36342b13
-	}
-
-
-<<<<<<< HEAD
+	}
+
+
 	if (error == 0 && zfs_ioc_vec[vec].zvec_his_log == B_TRUE)
 		zfs_log_history(zc);
-=======
-	if (error == 0 && !(flag & FKIOCTL))
-		error = vec->zvec_secpolicy(zc, innvl, CRED());
-
-	if (error != 0)
-		goto out;
-
-	/* legacy ioctls can modify zc_name */
-	(void) strlcpy(saved_poolname, zc->zc_name, sizeof(saved_poolname));
-	len = strcspn(saved_poolname, "/@") + 1;
-	saved_poolname[len] = '\0';
-
-	if (vec->zvec_func != NULL) {
-		nvlist_t *outnvl;
-		int puterror = 0;
-		spa_t *spa;
-		nvlist_t *lognv = NULL;
-
-		ASSERT(vec->zvec_legacy_func == NULL);
-
-		/*
-		 * Add the innvl to the lognv before calling the func,
-		 * in case the func changes the innvl.
-		 */
-		if (vec->zvec_allow_log) {
-			lognv = fnvlist_alloc();
-			fnvlist_add_string(lognv, ZPOOL_HIST_IOCTL,
-			    vec->zvec_name);
-			if (!nvlist_empty(innvl)) {
-				fnvlist_add_nvlist(lognv, ZPOOL_HIST_INPUT_NVL,
-				    innvl);
-			}
-		}
-
-		VERIFY0(nvlist_alloc(&outnvl, NV_UNIQUE_NAME, KM_PUSHPAGE));
-		error = vec->zvec_func(zc->zc_name, innvl, outnvl);
-
-		if (error == 0 && vec->zvec_allow_log &&
-		    spa_open(zc->zc_name, &spa, FTAG) == 0) {
-			if (!nvlist_empty(outnvl)) {
-				fnvlist_add_nvlist(lognv, ZPOOL_HIST_OUTPUT_NVL,
-				    outnvl);
-			}
-			(void) spa_history_log_nvl(spa, lognv);
-			spa_close(spa, FTAG);
-		}
-		fnvlist_free(lognv);
-
-		if (!nvlist_empty(outnvl) || zc->zc_nvlist_dst_size != 0) {
-			int smusherror = 0;
-			if (vec->zvec_smush_outnvlist) {
-				smusherror = nvlist_smush(outnvl,
-				    zc->zc_nvlist_dst_size);
-			}
-			if (smusherror == 0)
-				puterror = put_nvlist(zc, outnvl);
-		}
-
-		if (puterror != 0)
-			error = puterror;
-
-		nvlist_free(outnvl);
-	} else {
-		error = vec->zvec_legacy_func(zc);
-	}
-
-out:
-	nvlist_free(innvl);
-	rc = ddi_copyout(zc, (void *)arg, sizeof (zfs_cmd_t), flag);
-	if (error == 0 && rc != 0)
-		error = EFAULT;
-	if (error == 0 && vec->zvec_allow_log) {
-		char *s = tsd_get(zfs_allow_log_key);
-		if (s != NULL)
-			strfree(s);
-		(void) tsd_set(zfs_allow_log_key, strdup(saved_poolname));
-	}
->>>>>>> 36342b13
 
 	/*
 	 * Return the real error in zc_ioc_error so the ioctl call always
@@ -5999,16 +5873,8 @@
 }
 
 
-<<<<<<< HEAD
 extern int zvol_strategy(buf_t *bp);
 extern int zvol_get_volume_blocksize(dev_t dev);
-=======
-	error = misc_register(&zfs_misc);
-        if (error != 0) {
-		printk(KERN_INFO "ZFS: misc_register() failed %d\n", error);
-		return (error);
-	}
->>>>>>> 36342b13
 
 static struct bdevsw zfs_bdevsw = {
     /* open */      zvol_open,
@@ -6040,28 +5906,12 @@
         D_DISK                  /* type */
 };
 
-<<<<<<< HEAD
-=======
-	error = misc_deregister(&zfs_misc);
-	if (error != 0)
-		printk(KERN_INFO "ZFS: misc_deregister() failed %d\n", error);
->>>>>>> 36342b13
-
-
-<<<<<<< HEAD
+
 static int zfs_ioctl_installed = 0;
 /*static*/ int zfs_major = 0; // Needed by zvol
 int zfs_bmajor=0;
 static void * zfs_devnode = NULL;
 u_int32_t k_maczfs_debug_stalk;
-=======
-static void
-zfs_allow_log_destroy(void *arg)
-{
-	char *poolname = arg;
-	strfree(poolname);
-}
->>>>>>> 36342b13
 
 #define ZFS_MAJOR  -24
 
@@ -6076,7 +5926,6 @@
     //zfs_major = cdevsw_add(ZFS_MAJOR, &zfs_cdevsw);
     //dev = zfs_major << 24;
 
-<<<<<<< HEAD
     //zfs_major = bdevsw_add(-1, &zfs_bdevsw);
     zfs_bmajor = bdevsw_add(-1, &zfs_bdevsw);
     zfs_major = cdevsw_add_with_bdev(-1, &zfs_cdevsw, zfs_bmajor);
@@ -6084,16 +5933,6 @@
 
     //printf("ZFS ioctl setup. major %d, bmajor %d, dev %d\n",
     //     zfs_major, zfs_bmajor, dev);
-=======
-	zfs_ioctl_init();
-
-	if ((error = zfs_attach()) != 0)
-		goto out2;
-
-	tsd_create(&zfs_fsyncer_key, NULL);
-	tsd_create(&rrw_tsd_key, rrw_tsd_destroy);
-	tsd_create(&zfs_allow_log_key, zfs_allow_log_destroy);
->>>>>>> 36342b13
 
     if (zfs_major < 0) {
         printf("zfs_ioctl_init: failed to allocate a major number!\n");
@@ -6124,14 +5963,8 @@
         return;
     }
 
-<<<<<<< HEAD
     zvol_fini(); // Removed in 10a286
     spa_fini();
-=======
-	tsd_destroy(&zfs_fsyncer_key);
-	tsd_destroy(&rrw_tsd_key);
-	tsd_destroy(&zfs_allow_log_key);
->>>>>>> 36342b13
 
     if (zfs_devnode) {
         devfs_remove(zfs_devnode);
