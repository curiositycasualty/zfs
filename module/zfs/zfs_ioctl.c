/*
 * CDDL HEADER START
 *
 * The contents of this file are subject to the terms of the
 * Common Development and Distribution License (the "License").
 * You may not use this file except in compliance with the License.
 *
 * You can obtain a copy of the license at usr/src/OPENSOLARIS.LICENSE
 * or http://www.opensolaris.org/os/licensing.
 * See the License for the specific language governing permissions
 * and limitations under the License.
 *
 * When distributing Covered Code, include this CDDL HEADER in each
 * file and include the License file at usr/src/OPENSOLARIS.LICENSE.
 * If applicable, add the following below this CDDL HEADER, with the
 * fields enclosed by brackets "[]" replaced with your own identifying
 * information: Portions Copyright [yyyy] [name of copyright owner]
 *
 * CDDL HEADER END
 */

/*
 * Copyright (c) 2005, 2010, Oracle and/or its affiliates. All rights reserved.
 * Portions Copyright 2011 Martin Matuska
 * Portions Copyright 2012 Pawel Jakub Dawidek <pawel@dawidek.net>
 * Copyright (c) 2012, Joyent, Inc. All rights reserved.
 * Copyright 2011 Nexenta Systems, Inc.  All rights reserved.
 * Copyright (c) 2012, Joyent, Inc. All rights reserved.
 * Copyright (c) 201i3 by Delphix. All rights reserved.
 * Copyright (c) 2013 by Saso Kiselkov. All rights reserved.
 * Portions Copyright 2013 Jorgen Lundman <lundman@lundman.net>
 */

#define __APPLE_API_PRIVATE

#include <sys/types.h>
#include <sys/param.h>
#include <sys/errno.h>
#include <sys/uio.h>
#include <sys/buf.h>
#include <sys/modctl.h>
#include <sys/open.h>
#include <sys/file.h>
#include <sys/kmem.h>
#include <sys/conf.h>
#include <sys/cmn_err.h>
#include <sys/stat.h>
#include <sys/zfs_ioctl.h>
#include <sys/zfs_vfsops.h>
#include <sys/zfs_znode.h>
#include <sys/zap.h>
#include <sys/spa.h>
#include <sys/spa_impl.h>
#include <sys/vdev.h>
#include <sys/priv_impl.h>
#include <sys/dmu.h>
#include <sys/dsl_dir.h>
#include <sys/dsl_dataset.h>
#include <sys/dsl_prop.h>
#include <sys/dsl_deleg.h>
#include <sys/dmu_objset.h>
#include <sys/dmu_impl.h>
#include <sys/dmu_tx.h>
#include <sys/ddi.h>
#include <sys/sunddi.h>
#include <sys/sunldi.h>
#include <sys/policy.h>
#include <sys/zone.h>
#include <sys/nvpair.h>
#include <sys/pathname.h>
#include <sys/mount.h>
#include <sys/sdt.h>
#include <sys/fs/zfs.h>
#include <sys/zfs_ctldir.h>
#include <sys/zfs_dir.h>
#include <sys/zfs_onexit.h>
#include <sys/zvol.h>
#include <sys/dsl_scan.h>
#include <sharefs/share.h>
#include <sys/fm/util.h>

#include <sys/dmu_send.h>
#include <sys/dsl_destroy.h>
#include <sys/dsl_bookmark.h>
#include <sys/dsl_userhold.h>
#include <sys/zfeature.h>

#include "zfs_namecheck.h"
#include "zfs_prop.h"
#include "zfs_deleg.h"
#include "zfs_comutil.h"

#ifdef __APPLE__
#define MNTTAB "/etc/mtab"

static int mnttab_file_create(void);
#endif

//#define dprintf printf

kmutex_t zfsdev_state_lock;
zfsdev_state_t *zfsdev_state_list;

extern void zfs_init(void);
extern void zfs_fini(void);

uint_t zfs_fsyncer_key;
extern uint_t rrw_tsd_key;
static uint_t zfs_allow_log_key;

typedef int zfs_ioc_legacy_func_t(zfs_cmd_t *);
typedef int zfs_ioc_func_t(const char *, nvlist_t *, nvlist_t *);
typedef int zfs_secpolicy_func_t(zfs_cmd_t *, nvlist_t *, cred_t *);

typedef enum {
	NO_NAME,
	POOL_NAME,
	DATASET_NAME
} zfs_ioc_namecheck_t;

typedef enum {
	POOL_CHECK_NONE		= 1 << 0,
	POOL_CHECK_SUSPENDED	= 1 << 1,
	POOL_CHECK_READONLY	= 1 << 2,
} zfs_ioc_poolcheck_t;

typedef struct zfs_ioc_vec {
    zfs_ioc_legacy_func_t	*zvec_legacy_func;
    zfs_ioc_func_t	*zvec_func;
    zfs_secpolicy_func_t	*zvec_secpolicy;
    zfs_ioc_namecheck_t	zvec_namecheck;
    boolean_t	zvec_allow_log;
    zfs_ioc_poolcheck_t	zvec_pool_check;
    boolean_t   zvec_smush_outnvlist;
	const char		*zvec_name;
} zfs_ioc_vec_t;


/* This array is indexed by zfs_userquota_prop_t */
static const char *userquota_perms[] = {
	ZFS_DELEG_PERM_USERUSED,
	ZFS_DELEG_PERM_USERQUOTA,
	ZFS_DELEG_PERM_GROUPUSED,
	ZFS_DELEG_PERM_GROUPQUOTA,
};

extern int getzfsvfs(const char *dsname, zfsvfs_t **zfvp);

static int zfs_ioc_userspace_upgrade(zfs_cmd_t *zc);
static int zfs_check_settable(const char *name, nvpair_t *property,
							  cred_t *cr);
static int zfs_check_clearable(char *dataset, nvlist_t *props,
							   nvlist_t **errors);
static int zfs_fill_zplprops_root(uint64_t, nvlist_t *, nvlist_t *,
								  boolean_t *);
int zfs_set_prop_nvlist(const char *, zprop_source_t, nvlist_t *, nvlist_t *);
static int get_nvlist(uint64_t nvl, uint64_t size, int iflag, nvlist_t **nvp);

<<<<<<< HEAD
uint_t zfs_fsyncer_key;
static int zfs_prop_activate_feature(spa_t *spa, zfeature_info_t *feature);
static int zfs_prop_activate_feature_check(void *arg1, dmu_tx_t *tx);
static void zfs_prop_activate_feature_sync(void *arg1, dmu_tx_t *tx);
=======
static int zfs_prop_activate_feature(spa_t *spa, spa_feature_t feature);
>>>>>>> fbeddd60

static void
history_str_free(char *buf)
{
	kmem_free(buf, HIS_MAX_RECORD_LEN);
}

static char *
history_str_get(zfs_cmd_t *zc)
{
	char *buf;
	//Darwin requires that the third argument to copyinstr not be NULL.
	size_t len = 0;

	if (zc->zc_history == 0)
		return (NULL);

	buf = kmem_alloc(HIS_MAX_RECORD_LEN, KM_SLEEP | KM_NODEBUG);
	if (copyinstr((user_addr_t)(uintptr_t)zc->zc_history,
				  buf, HIS_MAX_RECORD_LEN, &len) != 0) {
		history_str_free(buf);
		return (NULL);
	}

	buf[HIS_MAX_RECORD_LEN -1] = '\0';

	return (buf);
}

/*
 * Check to see if the named dataset is currently defined as bootable
 */
static boolean_t
zfs_is_bootfs(const char *name)
{
	objset_t *os;

	if (dmu_objset_hold(name, FTAG, &os) == 0) {
		boolean_t ret;
		ret = (dmu_objset_id(os) == spa_bootfs(dmu_objset_spa(os)));
		dmu_objset_rele(os, FTAG);
		return (ret);
	}
	return (B_FALSE);
}

/*
 * Return non-zero if the spa version is less than requested version.
 */
static int
zfs_earlier_version(const char *name, int version)
{
	spa_t *spa;

	if (spa_open(name, &spa, FTAG) == 0) {
		if (spa_version(spa) < version) {
			spa_close(spa, FTAG);
			return (1);
		}
		spa_close(spa, FTAG);
	}
	return (0);
}

/*
 * Return TRUE if the ZPL version is less than requested version.
 */
static boolean_t
zpl_earlier_version(const char *name, int version)
{
	objset_t *os;
	boolean_t rc = B_TRUE;

	if (dmu_objset_hold(name, FTAG, &os) == 0) {
		uint64_t zplversion;

		if (dmu_objset_type(os) != DMU_OST_ZFS) {
			dmu_objset_rele(os, FTAG);
			return (B_TRUE);
		}
		/* XXX reading from non-owned objset */
		if (zfs_get_zplprop(os, ZFS_PROP_VERSION, &zplversion) == 0)
			rc = zplversion < version;
		dmu_objset_rele(os, FTAG);
	}
	return (rc);
}

static void
zfs_log_history(zfs_cmd_t *zc)
{
	spa_t *spa;
	char *buf;

	if ((buf = history_str_get(zc)) == NULL)
		return;

	if (spa_open(zc->zc_name, &spa, FTAG) == 0) {
		if (spa_version(spa) >= SPA_VERSION_ZPOOL_HISTORY)
			(void) spa_history_log(spa, buf);
		spa_close(spa, FTAG);
	}
	history_str_free(buf);
}

/*
 * Policy for top-level read operations (list pools).  Requires no privileges,
 * and can be used in the local zone, as there is no associated dataset.
 */
/* ARGSUSED */
static int
zfs_secpolicy_none(zfs_cmd_t *zc, nvlist_t *innvl, cred_t *cr)
{
	return (0);
}

/*
 * Policy for dataset read operations (list children, get statistics).  Requires
 * no privileges, but must be visible in the local zone.
 */
/* ARGSUSED */
static int
zfs_secpolicy_read(zfs_cmd_t *zc, nvlist_t *innvl, cred_t *cr)
{
	if (INGLOBALZONE(curproc) ||
	    zone_dataset_visible(zc->zc_name, NULL))
		return (0);

	return (SET_ERROR(ENOENT));
}

static int
zfs_dozonecheck_impl(const char *dataset, uint64_t zoned, cred_t *cr)
{
	int writable = 1;

	/*
	 * The dataset must be visible by this zone -- check this first
	 * so they don't see EPERM on something they shouldn't know about.
	 */
	if (!INGLOBALZONE(curproc) &&
	    !zone_dataset_visible(dataset, &writable))
		return (SET_ERROR(ENOENT));

	if (INGLOBALZONE(curproc)) {
		/*
		 * If the fs is zoned, only root can access it from the
		 * global zone.
		 */
		if (secpolicy_zfs(cr) && zoned)
			return (SET_ERROR(EPERM));
	} else {
		/*
		 * If we are in a local zone, the 'zoned' property must be set.
		 */
		if (!zoned)
			return (SET_ERROR(EPERM));

		/* must be writable by this zone */
		if (!writable)
			return (SET_ERROR(EPERM));
	}
	return (0);
}

static int
zfs_dozonecheck(const char *dataset, cred_t *cr)
{
	uint64_t zoned;

	if (dsl_prop_get_integer(dataset, "zoned", &zoned, NULL))
		return (SET_ERROR(ENOENT));

	return (zfs_dozonecheck_impl(dataset, zoned, cr));
}

static int
zfs_dozonecheck_ds(const char *dataset, dsl_dataset_t *ds, cred_t *cr)
{
	uint64_t zoned;

	if (dsl_prop_get_int_ds(ds, "zoned", &zoned))
		return (SET_ERROR(ENOENT));

	return (zfs_dozonecheck_impl(dataset, zoned, cr));
}

static int
zfs_secpolicy_write_perms_ds(const char *name, dsl_dataset_t *ds,
							 const char *perm, cred_t *cr)
{
	int error;

	error = zfs_dozonecheck_ds(name, ds, cr);
	if (error == 0) {
		error = secpolicy_zfs(cr);
		if (error != 0)
			error = dsl_deleg_access_impl(ds, perm, cr);
	}
	return (error);
}

static int
zfs_secpolicy_write_perms(const char *name, const char *perm, cred_t *cr)
{
	int error;
	dsl_dataset_t *ds;
	dsl_pool_t *dp;

	error = dsl_pool_hold(name, FTAG, &dp);
	if (error != 0)
		return (error);

	error = dsl_dataset_hold(dp, name, FTAG, &ds);
	if (error != 0) {
		dsl_pool_rele(dp, FTAG);
		return (error);
	}

	error = zfs_secpolicy_write_perms_ds(name, ds, perm, cr);

	dsl_dataset_rele(ds, FTAG);
	dsl_pool_rele(dp, FTAG);
	return (error);
}

/*
 * Policy for setting the security label property.
 *
 * Returns 0 for success, non-zero for access and other errors.
 */
static int
zfs_set_slabel_policy(const char *name, char *strval, cred_t *cr)
{
#ifdef HAVE_MLSLABEL
	char		ds_hexsl[MAXNAMELEN];
	bslabel_t	ds_sl, new_sl;
	boolean_t	new_default = FALSE;
	uint64_t	zoned;
	int		needed_priv = -1;
	int		error;

	/* First get the existing dataset label. */
	error = dsl_prop_get(name, zfs_prop_to_name(ZFS_PROP_MLSLABEL),
						 1, sizeof (ds_hexsl), &ds_hexsl, NULL);
	if (error != 0)
		return (SET_ERROR(EPERM));

	if (strcasecmp(strval, ZFS_MLSLABEL_DEFAULT) == 0)
		new_default = TRUE;

	/* The label must be translatable */
	if (!new_default && (hexstr_to_label(strval, &new_sl) != 0))
		return (SET_ERROR(EINVAL));

	/*
	 * In a non-global zone, disallow attempts to set a label that
	 * doesn't match that of the zone; otherwise no other checks
	 * are needed.
	 */
	if (!INGLOBALZONE(curproc)) {
		if (new_default || !blequal(&new_sl, CR_SL(CRED())))
			return (SET_ERROR(EPERM));
		return (0);
	}

	/*
	 * For global-zone datasets (i.e., those whose zoned property is
	 * "off", verify that the specified new label is valid for the
	 * global zone.
	 */
	if (dsl_prop_get_integer(name,
							 zfs_prop_to_name(ZFS_PROP_ZONED), &zoned, NULL))
		return (SET_ERROR(EPERM));
	if (!zoned) {
		if (zfs_check_global_label(name, strval) != 0)
			return (SET_ERROR(EPERM));
	}

	/*
	 * If the existing dataset label is nondefault, check if the
	 * dataset is mounted (label cannot be changed while mounted).
	 * Get the zfs_sb_t; if there isn't one, then the dataset isn't
	 * mounted (or isn't a dataset, doesn't exist, ...).
	 */
	if (strcasecmp(ds_hexsl, ZFS_MLSLABEL_DEFAULT) != 0) {
		objset_t *os;
		static char *setsl_tag = "setsl_tag";

		/*
		 * Try to own the dataset; abort if there is any error,
		 * (e.g., already mounted, in use, or other error).
		 */
		error = dmu_objset_own(name, DMU_OST_ZFS, B_TRUE,
							   setsl_tag, &os);
		if (error != 0)
			return (SET_ERROR(EPERM));

		dmu_objset_disown(os, setsl_tag);

		if (new_default) {
			needed_priv = PRIV_FILE_DOWNGRADE_SL;
			goto out_check;
		}

		if (hexstr_to_label(strval, &new_sl) != 0)
			return (SET_ERROR(EPERM));

		if (blstrictdom(&ds_sl, &new_sl))
			needed_priv = PRIV_FILE_DOWNGRADE_SL;
		else if (blstrictdom(&new_sl, &ds_sl))
			needed_priv = PRIV_FILE_UPGRADE_SL;
	} else {
		/* dataset currently has a default label */
		if (!new_default)
			needed_priv = PRIV_FILE_UPGRADE_SL;
	}

 out_check:
	if (needed_priv != -1)
		return (PRIV_POLICY(cr, needed_priv, B_FALSE, EPERM, NULL));
	return (0);
#else
	return (ENOTSUP);
#endif /* HAVE_MLSLABEL */
}

static int
zfs_secpolicy_setprop(const char *dsname, zfs_prop_t prop, nvpair_t *propval,
					  cred_t *cr)
{
	char *strval;

	/*
	 * Check permissions for special properties.
	 */
	switch (prop) {
	default:
		break;
	case ZFS_PROP_ZONED:
		/*
		 * Disallow setting of 'zoned' from within a local zone.
		 */
		if (!INGLOBALZONE(curproc))
			return (SET_ERROR(EPERM));
		break;

	case ZFS_PROP_QUOTA:
		if (!INGLOBALZONE(curproc)) {
			uint64_t zoned;
			char setpoint[MAXNAMELEN];
			/*
			 * Unprivileged users are allowed to modify the
			 * quota on things *under* (ie. contained by)
			 * the thing they own.
			 */
			if (dsl_prop_get_integer(dsname, "zoned", &zoned,
									 setpoint))
				return (SET_ERROR(EPERM));
			if (!zoned || strlen(dsname) <= strlen(setpoint))
				return (SET_ERROR(EPERM));
		}
		break;

	case ZFS_PROP_MLSLABEL:
		if (!is_system_labeled())
			return (SET_ERROR(EPERM));

		if (nvpair_value_string(propval, &strval) == 0) {
			int err;

			err = zfs_set_slabel_policy(dsname, strval, CRED());
			if (err != 0)
				return (err);
		}
		break;
	}

	return (zfs_secpolicy_write_perms(dsname, zfs_prop_to_name(prop), cr));
}

/* ARGSUSED */
static int
zfs_secpolicy_set_fsacl(zfs_cmd_t *zc, nvlist_t *innvl, cred_t *cr)
{
	int error;

	error = zfs_dozonecheck(zc->zc_name, cr);
	if (error != 0)
		return (error);

	/*
	 * permission to set permissions will be evaluated later in
	 * dsl_deleg_can_allow()
	 */
	return (0);
}

/* ARGSUSED */
static int
zfs_secpolicy_rollback(zfs_cmd_t *zc, nvlist_t *innvl, cred_t *cr)
{
	return (zfs_secpolicy_write_perms(zc->zc_name,
									  ZFS_DELEG_PERM_ROLLBACK, cr));
}

/* ARGSUSED */
static int
zfs_secpolicy_send(zfs_cmd_t *zc, nvlist_t *innvl, cred_t *cr)
{
	dsl_pool_t *dp;
	dsl_dataset_t *ds;
	char *cp;
	int error;

	/*
	 * Generate the current snapshot name from the given objsetid, then
	 * use that name for the secpolicy/zone checks.
	 */
	cp = strchr(zc->zc_name, '@');
	if (cp == NULL)
		return (SET_ERROR(EINVAL));
	error = dsl_pool_hold(zc->zc_name, FTAG, &dp);
	if (error != 0)
		return (error);

	error = dsl_dataset_hold_obj(dp, zc->zc_sendobj, FTAG, &ds);
	if (error != 0) {
		dsl_pool_rele(dp, FTAG);
		return (error);
	}

	dsl_dataset_name(ds, zc->zc_name);

	error = zfs_secpolicy_write_perms_ds(zc->zc_name, ds,
										 ZFS_DELEG_PERM_SEND, cr);
	dsl_dataset_rele(ds, FTAG);
	dsl_pool_rele(dp, FTAG);

	return (error);
}

/* ARGSUSED */
static int
zfs_secpolicy_send_new(zfs_cmd_t *zc, nvlist_t *innvl, cred_t *cr)
{
	return (zfs_secpolicy_write_perms(zc->zc_name,
									  ZFS_DELEG_PERM_SEND, cr));
}

#ifdef HAVE_SMB_SHARE
/* ARGSUSED */
static int
zfs_secpolicy_deleg_share(zfs_cmd_t *zc, nvlist_t *innvl, cred_t *cr)
{
	vnode_t *vp;
	int error;

	if ((error = lookupname(zc->zc_value, UIO_SYSSPACE,
							NO_FOLLOW, NULL, &vp)) != 0)
		return (error);

	/* Now make sure mntpnt and dataset are ZFS */

	if (vp->v_vfsp->vfs_fstype != zfsfstype ||
	    (strcmp((char *)refstr_value(vp->v_vfsp->vfs_resource),
				zc->zc_name) != 0)) {
		VN_RELE(vp);
		return (SET_ERROR(EPERM));
	}

	VN_RELE(vp);
	return (dsl_deleg_access(zc->zc_name,
							 ZFS_DELEG_PERM_SHARE, cr));
}
#endif /* HAVE_SMB_SHARE */

int
zfs_secpolicy_share(zfs_cmd_t *zc, nvlist_t *innvl, cred_t *cr)
{
#ifdef HAVE_SMB_SHARE
	if (!INGLOBALZONE(curproc))
		return (SET_ERROR(EPERM));

	if (secpolicy_nfs(cr) == 0) {
		return (0);
	} else {
		return (zfs_secpolicy_deleg_share(zc, innvl, cr));
	}
#else
	return (SET_ERROR(ENOTSUP));
#endif /* HAVE_SMB_SHARE */
}

int
zfs_secpolicy_smb_acl(zfs_cmd_t *zc, nvlist_t *innvl, cred_t *cr)
{
#ifdef HAVE_SMB_SHARE
	if (!INGLOBALZONE(curproc))
		return (SET_ERROR(EPERM));

	if (secpolicy_smb(cr) == 0) {
		return (0);
	} else {
		return (zfs_secpolicy_deleg_share(zc, innvl, cr));
	}
#else
	return (SET_ERROR(ENOTSUP));
#endif /* HAVE_SMB_SHARE */
}

static int
zfs_get_parent(const char *datasetname, char *parent, int parentsize)
{
	char *cp;

	/*
	 * Remove the @bla or /bla from the end of the name to get the parent.
	 */
	(void) strncpy(parent, datasetname, parentsize);
	cp = strrchr(parent, '@');
	if (cp != NULL) {
		cp[0] = '\0';
	} else {
		cp = strrchr(parent, '/');
		if (cp == NULL)
			return (SET_ERROR(ENOENT));
		cp[0] = '\0';
	}

	return (0);
}

int
zfs_secpolicy_destroy_perms(const char *name, cred_t *cr)
{
	int error;

	if ((error = zfs_secpolicy_write_perms(name,
										   ZFS_DELEG_PERM_MOUNT, cr)) != 0)
		return (error);

	return (zfs_secpolicy_write_perms(name, ZFS_DELEG_PERM_DESTROY, cr));
}

/* ARGSUSED */
static int
zfs_secpolicy_destroy(zfs_cmd_t *zc, nvlist_t *innvl, cred_t *cr)
{
	return (zfs_secpolicy_destroy_perms(zc->zc_name, cr));
}

/*
 * Destroying snapshots with delegated permissions requires
 * descendant mount and destroy permissions.
 */
/* ARGSUSED */
static int
zfs_secpolicy_destroy_snaps(zfs_cmd_t *zc, nvlist_t *innvl, cred_t *cr)
{
	nvlist_t *snaps;
	nvpair_t *pair, *nextpair;
	int error = 0;

	if (nvlist_lookup_nvlist(innvl, "snaps", &snaps) != 0)
		return (SET_ERROR(EINVAL));
	for (pair = nvlist_next_nvpair(snaps, NULL); pair != NULL;
<<<<<<< HEAD
		 pair = nextpair) {
		dsl_pool_t *dp;
		dsl_dataset_t *ds;

		error = dsl_pool_hold(nvpair_name(pair), FTAG, &dp);
		if (error != 0)
			break;
		nextpair = nvlist_next_nvpair(snaps, pair);
		error = dsl_dataset_hold(dp, nvpair_name(pair), FTAG, &ds);
		if (error == 0)
			dsl_dataset_rele(ds, FTAG);
		dsl_pool_rele(dp, FTAG);

		if (error == 0) {
			error = zfs_secpolicy_destroy_perms(nvpair_name(pair),
                                                cr);
		} else if (error == ENOENT) {
=======
	    pair = nextpair) {
		nextpair = nvlist_next_nvpair(snaps, pair);
		error = zfs_secpolicy_destroy_perms(nvpair_name(pair), cr);
		if (error == ENOENT) {
>>>>>>> fbeddd60
			/*
			 * Ignore any snapshots that don't exist (we consider
			 * them "already destroyed").  Remove the name from the
			 * nvl here in case the snapshot is created between
			 * now and when we try to destroy it (in which case
			 * we don't want to destroy it since we haven't
			 * checked for permission).
			 */
			fnvlist_remove_nvpair(snaps, pair);
			error = 0;
		}
		if (error != 0)
			break;
	}

	return (error);
}

/*
 * Destroying snapshots with delegated permissions requires
 * descendent mount and destroy permissions.
 */
static int
zfs_secpolicy_destroy_recursive(zfs_cmd_t *zc, nvlist_t *innvl, cred_t *cr)
{
    int error;
    char *dsname;

    dsname = kmem_asprintf("%s@", zc->zc_name);

    error = zfs_secpolicy_destroy_perms(dsname, cr);
    if (error == ENOENT)
        error = zfs_secpolicy_destroy_perms(zc->zc_name, cr);

    strfree(dsname);
    return (error);
}

int
zfs_secpolicy_rename_perms(const char *from, const char *to, cred_t *cr)
{
	char	parentname[MAXNAMELEN];
	int	error;

	if ((error = zfs_secpolicy_write_perms(from,
										   ZFS_DELEG_PERM_RENAME, cr)) != 0)
		return (error);

	if ((error = zfs_secpolicy_write_perms(from,
										   ZFS_DELEG_PERM_MOUNT, cr)) != 0)
		return (error);

	if ((error = zfs_get_parent(to, parentname,
								sizeof (parentname))) != 0)
		return (error);

	if ((error = zfs_secpolicy_write_perms(parentname,
										   ZFS_DELEG_PERM_CREATE, cr)) != 0)
		return (error);

	if ((error = zfs_secpolicy_write_perms(parentname,
										   ZFS_DELEG_PERM_MOUNT, cr)) != 0)
		return (error);

	return (error);
}

/* ARGSUSED */
static int
zfs_secpolicy_rename(zfs_cmd_t *zc, nvlist_t *innvl, cred_t *cr)
{
	return (zfs_secpolicy_rename_perms(zc->zc_name, zc->zc_value, cr));
}

/* ARGSUSED */
static int
zfs_secpolicy_promote(zfs_cmd_t *zc, nvlist_t *innvl, cred_t *cr)
{
	dsl_pool_t *dp;
	dsl_dataset_t *clone;
	int error;

	error = zfs_secpolicy_write_perms(zc->zc_name,
									  ZFS_DELEG_PERM_PROMOTE, cr);
	if (error != 0)
		return (error);

	error = dsl_pool_hold(zc->zc_name, FTAG, &dp);
	if (error != 0)
		return (error);

	error = dsl_dataset_hold(dp, zc->zc_name, FTAG, &clone);

	if (error == 0) {
		char parentname[MAXNAMELEN];
		dsl_dataset_t *origin = NULL;
		dsl_dir_t *dd;
		dd = clone->ds_dir;

		error = dsl_dataset_hold_obj(dd->dd_pool,
									 dd->dd_phys->dd_origin_obj, FTAG, &origin);
		if (error != 0) {
			dsl_dataset_rele(clone, FTAG);
			dsl_pool_rele(dp, FTAG);
			return (error);
		}

		error = zfs_secpolicy_write_perms_ds(zc->zc_name, clone,
											 ZFS_DELEG_PERM_MOUNT, cr);

		dsl_dataset_name(origin, parentname);
		if (error == 0) {
			error = zfs_secpolicy_write_perms_ds(parentname, origin,
												 ZFS_DELEG_PERM_PROMOTE, cr);
		}
		dsl_dataset_rele(clone, FTAG);
		dsl_dataset_rele(origin, FTAG);
	}
	dsl_pool_rele(dp, FTAG);
	return (error);
}

/* ARGSUSED */
static int
zfs_secpolicy_recv(zfs_cmd_t *zc, nvlist_t *innvl, cred_t *cr)
{
	int error;

	if ((error = zfs_secpolicy_write_perms(zc->zc_name,
										   ZFS_DELEG_PERM_RECEIVE, cr)) != 0)
		return (error);

	if ((error = zfs_secpolicy_write_perms(zc->zc_name,
										   ZFS_DELEG_PERM_MOUNT, cr)) != 0)
		return (error);

	return (zfs_secpolicy_write_perms(zc->zc_name,
									  ZFS_DELEG_PERM_CREATE, cr));
}


int
zfs_secpolicy_snapshot_perms(const char *name, cred_t *cr)
{
	return (zfs_secpolicy_write_perms(name,
									  ZFS_DELEG_PERM_SNAPSHOT, cr));
}

/*
 * Check for permission to create each snapshot in the nvlist.
 */
/* ARGSUSED */
static int
zfs_secpolicy_snapshot(zfs_cmd_t *zc, nvlist_t *innvl, cred_t *cr)
{
	nvlist_t *snaps;
	int error = 0;
	nvpair_t *pair;

	if (nvlist_lookup_nvlist(innvl, "snaps", &snaps) != 0)
		return (SET_ERROR(EINVAL));
	for (pair = nvlist_next_nvpair(snaps, NULL); pair != NULL;
		 pair = nvlist_next_nvpair(snaps, pair)) {
		char *name = nvpair_name(pair);
		char *atp = strchr(name, '@');

		if (atp == NULL) {
			error = SET_ERROR(EINVAL);
			break;
		}
		*atp = '\0';
		error = zfs_secpolicy_snapshot_perms(name, cr);
		*atp = '@';
		if (error != 0)
			break;
	}
	return (error);
}

<<<<<<< HEAD
static int
zfs_secpolicy_create(zfs_cmd_t *zc, nvlist_t *innvl, cred_t *cr)
{
    char	parentname[MAXNAMELEN];
    int	error;

    if ((error = zfs_get_parent(zc->zc_name, parentname,
                                sizeof (parentname))) != 0)
        return (error);

    if (zc->zc_value[0] != '\0') {
        if ((error = zfs_secpolicy_write_perms(zc->zc_value,
                                               ZFS_DELEG_PERM_CLONE, cr)) != 0)
            return (error);
    }

    if ((error = zfs_secpolicy_write_perms(parentname,
                                           ZFS_DELEG_PERM_CREATE, cr)) != 0)
        return (error);

    error = zfs_secpolicy_write_perms(parentname,
                                      ZFS_DELEG_PERM_MOUNT, cr);

    return (error);
}

=======
/*
 * Check for permission to create each snapshot in the nvlist.
 */
/* ARGSUSED */
static int
zfs_secpolicy_bookmark(zfs_cmd_t *zc, nvlist_t *innvl, cred_t *cr)
{
	int error = 0;
	nvpair_t *pair;

	for (pair = nvlist_next_nvpair(innvl, NULL);
	    pair != NULL; pair = nvlist_next_nvpair(innvl, pair)) {
		char *name = nvpair_name(pair);
		char *hashp = strchr(name, '#');

		if (hashp == NULL) {
			error = SET_ERROR(EINVAL);
			break;
		}
		*hashp = '\0';
		error = zfs_secpolicy_write_perms(name,
		    ZFS_DELEG_PERM_BOOKMARK, cr);
		*hashp = '#';
		if (error != 0)
			break;
	}
	return (error);
}

/* ARGSUSED */
static int
zfs_secpolicy_destroy_bookmarks(zfs_cmd_t *zc, nvlist_t *innvl, cred_t *cr)
{
	nvpair_t *pair, *nextpair;
	int error = 0;

	for (pair = nvlist_next_nvpair(innvl, NULL); pair != NULL;
	    pair = nextpair) {
		char *name = nvpair_name(pair);
		char *hashp = strchr(name, '#');
		nextpair = nvlist_next_nvpair(innvl, pair);

		if (hashp == NULL) {
			error = SET_ERROR(EINVAL);
			break;
		}

		*hashp = '\0';
		error = zfs_secpolicy_write_perms(name,
		    ZFS_DELEG_PERM_DESTROY, cr);
		*hashp = '#';
		if (error == ENOENT) {
			/*
			 * Ignore any filesystems that don't exist (we consider
			 * their bookmarks "already destroyed").  Remove
			 * the name from the nvl here in case the filesystem
			 * is created between now and when we try to destroy
			 * the bookmark (in which case we don't want to
			 * destroy it since we haven't checked for permission).
			 */
			fnvlist_remove_nvpair(innvl, pair);
			error = 0;
		}
		if (error != 0)
			break;
	}

	return (error);
}
>>>>>>> fbeddd60

/* ARGSUSED */
static int
zfs_secpolicy_log_history(zfs_cmd_t *zc, nvlist_t *innvl, cred_t *cr)
{
	/*
	 * Even root must have a proper TSD so that we know what pool
	 * to log to.
	 */
	if (tsd_get(zfs_allow_log_key) == NULL)
		return (SET_ERROR(EPERM));
	return (0);
}

static int
zfs_secpolicy_create_clone(zfs_cmd_t *zc, nvlist_t *innvl, cred_t *cr)
{
	char	parentname[MAXNAMELEN];
	int	error;
	char	*origin;

	if ((error = zfs_get_parent(zc->zc_name, parentname,
								sizeof (parentname))) != 0)
		return (error);

	if (nvlist_lookup_string(innvl, "origin", &origin) == 0 &&
	    (error = zfs_secpolicy_write_perms(origin,
										   ZFS_DELEG_PERM_CLONE, cr)) != 0)
		return (error);

	if ((error = zfs_secpolicy_write_perms(parentname,
										   ZFS_DELEG_PERM_CREATE, cr)) != 0)
		return (error);

	return (zfs_secpolicy_write_perms(parentname,
									  ZFS_DELEG_PERM_MOUNT, cr));
}

/*
 * Policy for pool operations - create/destroy pools, add vdevs, etc.  Requires
 * SYS_CONFIG privilege, which is not available in a local zone.
 */
/* ARGSUSED */
static int
zfs_secpolicy_config(zfs_cmd_t *zc, nvlist_t *innvl, cred_t *cr)
{
	if (secpolicy_sys_config(cr, B_FALSE) != 0)
		return (SET_ERROR(EPERM));

	return (0);
}

/*
 * Policy for object to name lookups.
 */
/* ARGSUSED */
static int
zfs_secpolicy_diff(zfs_cmd_t *zc, nvlist_t *innvl, cred_t *cr)
{
	int error;

	if ((error = secpolicy_sys_config(cr, B_FALSE)) == 0)
		return (0);

	error = zfs_secpolicy_write_perms(zc->zc_name, ZFS_DELEG_PERM_DIFF, cr);
	return (error);
}

/*
 * Policy for fault injection.  Requires all privileges.
 */
/* ARGSUSED */
static int
zfs_secpolicy_inject(zfs_cmd_t *zc, nvlist_t *innvl, cred_t *cr)
{
	return (secpolicy_zinject(cr));
}

/* ARGSUSED */
static int
zfs_secpolicy_inherit_prop(zfs_cmd_t *zc, nvlist_t *innvl, cred_t *cr)
{
	zfs_prop_t prop = zfs_name_to_prop(zc->zc_value);

	if (prop == ZPROP_INVAL) {
		if (!zfs_prop_user(zc->zc_value))
			return (SET_ERROR(EINVAL));
		return (zfs_secpolicy_write_perms(zc->zc_name,
										  ZFS_DELEG_PERM_USERPROP, cr));
	} else {
		return (zfs_secpolicy_setprop(zc->zc_name, prop,
									  NULL, cr));
	}
}

static int
zfs_secpolicy_userspace_one(zfs_cmd_t *zc, nvlist_t *innvl, cred_t *cr)
{
	int err = zfs_secpolicy_read(zc, innvl, cr);
	if (err)
		return (err);

	if (zc->zc_objset_type >= ZFS_NUM_USERQUOTA_PROPS)
		return (SET_ERROR(EINVAL));

	if (zc->zc_value[0] == 0) {
		/*
		 * They are asking about a posix uid/gid.  If it's
		 * themself, allow it.
		 */
		if (zc->zc_objset_type == ZFS_PROP_USERUSED ||
		    zc->zc_objset_type == ZFS_PROP_USERQUOTA) {
			if (zc->zc_guid == crgetuid(cr))
				return (0);
		} else {
			if (groupmember(zc->zc_guid, cr))
				return (0);
		}
	}

	return (zfs_secpolicy_write_perms(zc->zc_name,
									  userquota_perms[zc->zc_objset_type], cr));
}

static int
zfs_secpolicy_userspace_many(zfs_cmd_t *zc, nvlist_t *innvl, cred_t *cr)
{
	int err = zfs_secpolicy_read(zc, innvl, cr);
	if (err)
		return (err);

	if (zc->zc_objset_type >= ZFS_NUM_USERQUOTA_PROPS)
		return (SET_ERROR(EINVAL));

	return (zfs_secpolicy_write_perms(zc->zc_name,
									  userquota_perms[zc->zc_objset_type], cr));
}

/* ARGSUSED */
static int
zfs_secpolicy_userspace_upgrade(zfs_cmd_t *zc, nvlist_t *innvl, cred_t *cr)
{
	return (zfs_secpolicy_setprop(zc->zc_name, ZFS_PROP_VERSION,
								  NULL, cr));
}

/* ARGSUSED */
static int
zfs_secpolicy_hold(zfs_cmd_t *zc, nvlist_t *innvl, cred_t *cr)
{
	nvpair_t *pair;
	nvlist_t *holds;
	int error;

	error = nvlist_lookup_nvlist(innvl, "holds", &holds);
	if (error != 0)
		return (SET_ERROR(EINVAL));

	for (pair = nvlist_next_nvpair(holds, NULL); pair != NULL;
		 pair = nvlist_next_nvpair(holds, pair)) {
		char fsname[MAXNAMELEN];
		error = dmu_fsname(nvpair_name(pair), fsname);
		if (error != 0)
			return (error);
		error = zfs_secpolicy_write_perms(fsname,
										  ZFS_DELEG_PERM_HOLD, cr);
		if (error != 0)
			return (error);
	}
	return (0);
}

/* ARGSUSED */
static int
zfs_secpolicy_release(zfs_cmd_t *zc, nvlist_t *innvl, cred_t *cr)
{
	nvpair_t *pair;
	int error;

	for (pair = nvlist_next_nvpair(innvl, NULL); pair != NULL;
		 pair = nvlist_next_nvpair(innvl, pair)) {
		char fsname[MAXNAMELEN];
		error = dmu_fsname(nvpair_name(pair), fsname);
		if (error != 0)
			return (error);
		error = zfs_secpolicy_write_perms(fsname,
										  ZFS_DELEG_PERM_RELEASE, cr);
		if (error != 0)
			return (error);
	}
	return (0);
}

/*
 * Policy for allowing temporary snapshots to be taken or released
 */
static int
zfs_secpolicy_tmp_snapshot(zfs_cmd_t *zc, nvlist_t *innvl, cred_t *cr)
{
	/*
	 * A temporary snapshot is the same as a snapshot,
	 * hold, destroy and release all rolled into one.
	 * Delegated diff alone is sufficient that we allow this.
	 */
	int error;

	if ((error = zfs_secpolicy_write_perms(zc->zc_name,
										   ZFS_DELEG_PERM_DIFF, cr)) == 0)
		return (0);

	error = zfs_secpolicy_snapshot_perms(zc->zc_name, cr);
	if (error == 0)
		error = zfs_secpolicy_hold(zc, innvl, cr);
	if (error == 0)
		error = zfs_secpolicy_release(zc, innvl, cr);
	if (error == 0)
		error = zfs_secpolicy_destroy(zc, innvl, cr);
	return (error);
}

/*
 * Returns the nvlist as specified by the user in the zfs_cmd_t.
 */
static int
get_nvlist(uint64_t nvl, uint64_t size, int iflag, nvlist_t **nvp)
{
	char *packed;
	int error;
	nvlist_t *list = NULL;

	/*
	 * Read in and unpack the user-supplied nvlist.
	 */
	if (size == 0)
		return (SET_ERROR(EINVAL));


	packed = kmem_alloc(size, KM_SLEEP | KM_NODEBUG);

	if ((error = ddi_copyin((void *)(uintptr_t)nvl, packed, size,
							iflag)) != 0) {
		kmem_free(packed, size);
		return (error);
	}

	if ((error = nvlist_unpack(packed, size, &list, 0)) != 0) {
		kmem_free(packed, size);
		return (error);
	}

	kmem_free(packed, size);

	*nvp = list;
	return (0);
}

/*
 * Reduce the size of this nvlist until it can be serialized in 'max' bytes.
 * Entries will be removed from the end of the nvlist, and one int32 entry
 * named "N_MORE_ERRORS" will be added indicating how many entries were
 * removed.
 */
static int
nvlist_smush(nvlist_t *errors, size_t max)
{
	size_t size;

	size = fnvlist_size(errors);

	if (size > max) {
		nvpair_t *more_errors;
		int n = 0;

		if (max < 1024)
			return (SET_ERROR(ENOMEM));

		fnvlist_add_int32(errors, ZPROP_N_MORE_ERRORS, 0);
		more_errors = nvlist_prev_nvpair(errors, NULL);

		do {
			nvpair_t *pair = nvlist_prev_nvpair(errors,
												more_errors);
			fnvlist_remove_nvpair(errors, pair);
			n++;
			size = fnvlist_size(errors);
		} while (size > max);

		fnvlist_remove_nvpair(errors, more_errors);
		fnvlist_add_int32(errors, ZPROP_N_MORE_ERRORS, n);
		ASSERT3U(fnvlist_size(errors), <=, max);
	}

	return (0);
}

static int
put_nvlist(zfs_cmd_t *zc, nvlist_t *nvl)
{
	char *packed = NULL;
	int error = 0;
	size_t size;

	size = fnvlist_size(nvl);

	if (size > zc->zc_nvlist_dst_size) {
		error = SET_ERROR(ENOMEM);
	} else {
		packed = fnvlist_pack(nvl, &size);
		if (ddi_copyout(packed, (void *)(uintptr_t)zc->zc_nvlist_dst,
						size, zc->zc_iflags) != 0)
			error = SET_ERROR(EFAULT);
		fnvlist_pack_free(packed, size);
	}

	zc->zc_nvlist_dst_size = size;
	zc->zc_nvlist_dst_filled = B_TRUE;
	return (error);
}



int
getzfsvfs(const char *dsname, zfsvfs_t **zfvp)
{
    objset_t *os;
    int error;

    error = dmu_objset_hold(dsname, FTAG, &os);
    if (error != 0)
        return (error);
    if (dmu_objset_type(os) != DMU_OST_ZFS) {
        dmu_objset_rele(os, FTAG);
		return (SET_ERROR(EINVAL));
    }

    mutex_enter(&os->os_user_ptr_lock);
    *zfvp = dmu_objset_get_user(os);
    if (*zfvp) {
        VFS_HOLD((*zfvp)->z_vfs);
    } else {
		error = SET_ERROR(ESRCH);
    }
    mutex_exit(&os->os_user_ptr_lock);
    dmu_objset_rele(os, FTAG);
    return (error);
}


/*
 * Find a zfsvfs_t for a mounted filesystem, or create our own, in which
 * case its z_vfs will be NULL, and it will be opened as the owner.
 * If 'writer' is set, the z_teardown_lock will be held for RW_WRITER,
 * which prevents all vnode ops from running.
 */
static int
zfsvfs_hold(const char *name, void *tag, zfsvfs_t **zfvp, boolean_t writer)
{
    int error = 0;

    if (getzfsvfs(name, zfvp) != 0)
        error = zfsvfs_create(name, zfvp);
    if (error == 0) {
        rrw_enter(&(*zfvp)->z_teardown_lock, (writer) ? RW_WRITER :
                  RW_READER, tag);
        if ((*zfvp)->z_unmounted) {
            /*
             * XXX we could probably try again, since the unmounting
             * thread should be just about to disassociate the
             * objset from the zfsvfs.
             */
            rrw_exit(&(*zfvp)->z_teardown_lock, tag);
			return (SET_ERROR(EBUSY));
        }
    }
    return (error);
}

static void
zfsvfs_rele(zfsvfs_t *zfsvfs, void *tag)
{
    rrw_exit(&zfsvfs->z_teardown_lock, tag);

    if (zfsvfs->z_vfs) {
        VFS_RELE(zfsvfs->z_vfs);
    } else {
        dmu_objset_disown(zfsvfs->z_os, zfsvfs);
        zfsvfs_free(zfsvfs);
    }
}



static int
zfs_ioc_pool_create(zfs_cmd_t *zc)
{
	int error;
	nvlist_t *config, *props = NULL;
	nvlist_t *rootprops = NULL;
	nvlist_t *zplprops = NULL;

	if ((error = get_nvlist(zc->zc_nvlist_conf, zc->zc_nvlist_conf_size,
							zc->zc_iflags, &config)))
		return (error);

	if (zc->zc_nvlist_src_size != 0 && (error =
										get_nvlist(zc->zc_nvlist_src, zc->zc_nvlist_src_size,
												   zc->zc_iflags, &props))) {
		nvlist_free(config);
		return (error);
	}

	if (props) {
		nvlist_t *nvl = NULL;
		uint64_t version = SPA_VERSION;

		(void) nvlist_lookup_uint64(props,
									zpool_prop_to_name(ZPOOL_PROP_VERSION), &version);
		if (!SPA_VERSION_IS_SUPPORTED(version)) {
			error = SET_ERROR(EINVAL);
			goto pool_props_bad;
		}
		(void) nvlist_lookup_nvlist(props, ZPOOL_ROOTFS_PROPS, &nvl);
		if (nvl) {
			error = nvlist_dup(nvl, &rootprops, KM_SLEEP);
			if (error != 0) {
				nvlist_free(config);
				nvlist_free(props);
				return (error);
			}
			(void) nvlist_remove_all(props, ZPOOL_ROOTFS_PROPS);
		}
		VERIFY(nvlist_alloc(&zplprops, NV_UNIQUE_NAME, KM_SLEEP) == 0);
		error = zfs_fill_zplprops_root(version, rootprops,
									   zplprops, NULL);
		if (error != 0)
			goto pool_props_bad;
	}

	error = spa_create(zc->zc_name, config, props, zplprops);

	/*
	 * Set the remaining root properties
	 */
	if (!error && (error = zfs_set_prop_nvlist(zc->zc_name,
											   ZPROP_SRC_LOCAL, rootprops, NULL)) != 0)
		(void) spa_destroy(zc->zc_name);

 pool_props_bad:
	nvlist_free(rootprops);
	nvlist_free(zplprops);
	nvlist_free(config);
	nvlist_free(props);

	return (error);
}

static int
zfs_ioc_pool_destroy(zfs_cmd_t *zc)
{
	int error;
	zfs_log_history(zc);
	error = spa_destroy(zc->zc_name);
	if (error == 0)
		zvol_remove_minors(zc->zc_name);
	return (error);
}

static int
zfs_ioc_pool_import(zfs_cmd_t *zc)
{
	nvlist_t *config, *props = NULL;
	uint64_t guid;
	int error;

	if ((error = get_nvlist(zc->zc_nvlist_conf, zc->zc_nvlist_conf_size,
							zc->zc_iflags, &config)) != 0)
		return (error);

	if (zc->zc_nvlist_src_size != 0 && (error =
										get_nvlist(zc->zc_nvlist_src, zc->zc_nvlist_src_size,
												   zc->zc_iflags, &props))) {
		nvlist_free(config);
		return (error);
	}

	if (nvlist_lookup_uint64(config, ZPOOL_CONFIG_POOL_GUID, &guid) != 0 ||
	    guid != zc->zc_guid)
		error = SET_ERROR(EINVAL);
	else
		error = spa_import(zc->zc_name, config, props, zc->zc_cookie);

	if (zc->zc_nvlist_dst != 0) {
		int err;

		if ((err = put_nvlist(zc, config)) != 0)
			error = err;
	}

	nvlist_free(config);

	if (props)
		nvlist_free(props);

	return (error);
}

static int
zfs_ioc_pool_export(zfs_cmd_t *zc)
{
	int error;
	boolean_t force = (boolean_t)zc->zc_cookie;
	boolean_t hardforce = (boolean_t)zc->zc_guid;

	zfs_log_history(zc);
	error = spa_export(zc->zc_name, NULL, force, hardforce);
	if (error == 0)
		zvol_remove_minors(zc->zc_name);
	return (error);
}

static int
zfs_ioc_pool_configs(zfs_cmd_t *zc)
{
	nvlist_t *configs;
	int error;

	if ((configs = spa_all_configs(&zc->zc_cookie)) == NULL)
		return (SET_ERROR(EEXIST));

	error = put_nvlist(zc, configs);

	nvlist_free(configs);

	return (error);
}

/*
 * inputs:
 * zc_name		name of the pool
 *
 * outputs:
 * zc_cookie		real errno
 * zc_nvlist_dst	config nvlist
 * zc_nvlist_dst_size	size of config nvlist
 */
static int
zfs_ioc_pool_stats(zfs_cmd_t *zc)
{
	nvlist_t *config;
	int error;
	int ret = 0;

	error = spa_get_stats(zc->zc_name, &config, zc->zc_value,
						  sizeof (zc->zc_value));
	if (config != NULL) {
		ret = put_nvlist(zc, config);
		nvlist_free(config);

		/*
		 * The config may be present even if 'error' is non-zero.
		 * In this case we return success, and preserve the real errno
		 * in 'zc_cookie'.
		 */
		zc->zc_cookie = error;
	} else {
		ret = error;
	}

	return (ret);
}

/*
 * Try to import the given pool, returning pool stats as appropriate so that
 * user land knows which devices are available and overall pool health.
 */
static int
zfs_ioc_pool_tryimport(zfs_cmd_t *zc)
{
	nvlist_t *tryconfig, *config;
	int error;

	if ((error = get_nvlist(zc->zc_nvlist_conf, zc->zc_nvlist_conf_size,
							zc->zc_iflags, &tryconfig)) != 0)
		return (error);

	config = spa_tryimport(tryconfig);

	nvlist_free(tryconfig);

	if (config == NULL)
		return (SET_ERROR(EINVAL));

	error = put_nvlist(zc, config);
	nvlist_free(config);

	return (error);
}

/*
 * inputs:
 * zc_name              name of the pool
 * zc_cookie            scan func (pool_scan_func_t)
 */
static int
zfs_ioc_pool_scan(zfs_cmd_t *zc)
{
	spa_t *spa;
	int error;

	if ((error = spa_open(zc->zc_name, &spa, FTAG)) != 0)
		return (error);

	if (zc->zc_cookie == POOL_SCAN_NONE)
		error = spa_scan_stop(spa);
	else
		error = spa_scan(spa, zc->zc_cookie);

	spa_close(spa, FTAG);

	return (error);
}

static int
zfs_ioc_pool_freeze(zfs_cmd_t *zc)
{
	spa_t *spa;
	int error;

	error = spa_open(zc->zc_name, &spa, FTAG);
	if (error == 0) {
		spa_freeze(spa);
		spa_close(spa, FTAG);
	}
	return (error);
}

static int
zfs_ioc_pool_upgrade(zfs_cmd_t *zc)
{
	spa_t *spa;
	int error;

	if ((error = spa_open(zc->zc_name, &spa, FTAG)) != 0)
		return (error);

	if (zc->zc_cookie < spa_version(spa) ||
	    !SPA_VERSION_IS_SUPPORTED(zc->zc_cookie)) {
		spa_close(spa, FTAG);
		return (SET_ERROR(EINVAL));
	}

	spa_upgrade(spa, zc->zc_cookie);
	spa_close(spa, FTAG);

	return (error);
}

static int
zfs_ioc_pool_get_history(zfs_cmd_t *zc)
{
	spa_t *spa;
	char *hist_buf;
	uint64_t size;
	int error;

	if ((size = zc->zc_history_len) == 0)
		return (SET_ERROR(EINVAL));

	if ((error = spa_open(zc->zc_name, &spa, FTAG)) != 0)
		return (error);

	if (spa_version(spa) < SPA_VERSION_ZPOOL_HISTORY) {
		spa_close(spa, FTAG);
		return (SET_ERROR(ENOTSUP));
	}

	hist_buf = vmem_alloc(size, KM_SLEEP);
	if ((error = spa_history_get(spa, &zc->zc_history_offset,
								 &zc->zc_history_len, hist_buf)) == 0) {
		error = ddi_copyout(hist_buf,
							(void *)(uintptr_t)zc->zc_history,
							zc->zc_history_len, zc->zc_iflags);
	}

	spa_close(spa, FTAG);
	vmem_free(hist_buf, size);
	return (error);
}

static int
zfs_ioc_pool_reguid(zfs_cmd_t *zc)
{
	spa_t *spa;
	int error;

	error = spa_open(zc->zc_name, &spa, FTAG);
	if (error == 0) {
		error = spa_change_guid(spa);
		spa_close(spa, FTAG);
	}
	return (error);
}

static int
zfs_ioc_dsobj_to_dsname(zfs_cmd_t *zc)
{
	return (dsl_dsobj_to_dsname(zc->zc_name, zc->zc_obj, zc->zc_value));
}

/*
 * inputs:
 * zc_name		name of filesystem
 * zc_obj		object to find
 *
 * outputs:
 * zc_value		name of object
 */
static int
zfs_ioc_obj_to_path(zfs_cmd_t *zc)
{
	objset_t *os;
	int error;

	/* XXX reading from objset not owned */
	if ((error = dmu_objset_hold(zc->zc_name, FTAG, &os)) != 0)
		return (error);
	if (dmu_objset_type(os) != DMU_OST_ZFS) {
		dmu_objset_rele(os, FTAG);
		return (SET_ERROR(EINVAL));
	}
	error = zfs_obj_to_path(os, zc->zc_obj, zc->zc_value,
							sizeof (zc->zc_value));
	dmu_objset_rele(os, FTAG);

	return (error);
}

/*
 * inputs:
 * zc_name		name of filesystem
 * zc_obj		object to find
 *
 * outputs:
 * zc_stat		stats on object
 * zc_value		path to object
 */
static int
zfs_ioc_obj_to_stats(zfs_cmd_t *zc)
{
	objset_t *os;
	int error;

	/* XXX reading from objset not owned */
	if ((error = dmu_objset_hold(zc->zc_name, FTAG, &os)) != 0)
		return (error);
	if (dmu_objset_type(os) != DMU_OST_ZFS) {
		dmu_objset_rele(os, FTAG);
		return (SET_ERROR(EINVAL));
	}
	error = zfs_obj_to_stats(os, zc->zc_obj, &zc->zc_stat, zc->zc_value,
							 sizeof (zc->zc_value));
	dmu_objset_rele(os, FTAG);

	return (error);
}

static int
zfs_ioc_vdev_add(zfs_cmd_t *zc)
{
	spa_t *spa;
	int error;
	nvlist_t *config;

	error = spa_open(zc->zc_name, &spa, FTAG);
	if (error != 0)
		return (error);

	error = get_nvlist(zc->zc_nvlist_conf, zc->zc_nvlist_conf_size,
					   zc->zc_iflags, &config);
	if (error == 0) {
		error = spa_vdev_add(spa, config);
		nvlist_free(config);
	}
	spa_close(spa, FTAG);
	return (error);
}

/*
 * inputs:
 * zc_name		name of the pool
 * zc_nvlist_conf	nvlist of devices to remove
 * zc_cookie		to stop the remove?
 */
static int
zfs_ioc_vdev_remove(zfs_cmd_t *zc)
{
	spa_t *spa;
	int error;

	error = spa_open(zc->zc_name, &spa, FTAG);
	if (error != 0)
		return (error);
	error = spa_vdev_remove(spa, zc->zc_guid, B_FALSE);
	spa_close(spa, FTAG);
	return (error);
}

static int
zfs_ioc_vdev_set_state(zfs_cmd_t *zc)
{
	spa_t *spa;
	int error;
	vdev_state_t newstate = VDEV_STATE_UNKNOWN;

	if ((error = spa_open(zc->zc_name, &spa, FTAG)) != 0)
		return (error);
	switch (zc->zc_cookie) {
	case VDEV_STATE_ONLINE:
		error = vdev_online(spa, zc->zc_guid, zc->zc_obj, &newstate);
		break;

	case VDEV_STATE_OFFLINE:
		error = vdev_offline(spa, zc->zc_guid, zc->zc_obj);
		break;

	case VDEV_STATE_FAULTED:
		if (zc->zc_obj != VDEV_AUX_ERR_EXCEEDED &&
		    zc->zc_obj != VDEV_AUX_EXTERNAL)
			zc->zc_obj = VDEV_AUX_ERR_EXCEEDED;

		error = vdev_fault(spa, zc->zc_guid, zc->zc_obj);
		break;

	case VDEV_STATE_DEGRADED:
		if (zc->zc_obj != VDEV_AUX_ERR_EXCEEDED &&
		    zc->zc_obj != VDEV_AUX_EXTERNAL)
			zc->zc_obj = VDEV_AUX_ERR_EXCEEDED;

		error = vdev_degrade(spa, zc->zc_guid, zc->zc_obj);
		break;

	default:
		error = SET_ERROR(EINVAL);
	}
	zc->zc_cookie = newstate;
	spa_close(spa, FTAG);
	return (error);
}

static int
zfs_ioc_vdev_attach(zfs_cmd_t *zc)
{
	spa_t *spa;
	int replacing = zc->zc_cookie;
	nvlist_t *config;
	int error;

	if ((error = spa_open(zc->zc_name, &spa, FTAG)) != 0)
		return (error);

	if ((error = get_nvlist(zc->zc_nvlist_conf, zc->zc_nvlist_conf_size,
							zc->zc_iflags, &config)) == 0) {
		error = spa_vdev_attach(spa, zc->zc_guid, config, replacing);
		nvlist_free(config);
	}

	spa_close(spa, FTAG);
	return (error);
}

static int
zfs_ioc_vdev_detach(zfs_cmd_t *zc)
{
	spa_t *spa;
	int error;

	if ((error = spa_open(zc->zc_name, &spa, FTAG)) != 0)
		return (error);

	error = spa_vdev_detach(spa, zc->zc_guid, 0, B_FALSE);

	spa_close(spa, FTAG);
	return (error);
}

static int
zfs_ioc_vdev_split(zfs_cmd_t *zc)
{
	spa_t *spa;
	nvlist_t *config, *props = NULL;
	int error;
	boolean_t exp = !!(zc->zc_cookie & ZPOOL_EXPORT_AFTER_SPLIT);

	if ((error = spa_open(zc->zc_name, &spa, FTAG)) != 0)
		return (error);

	if ((error = get_nvlist(zc->zc_nvlist_conf, zc->zc_nvlist_conf_size,
							zc->zc_iflags, &config))) {
		spa_close(spa, FTAG);
		return (error);
	}

	if (zc->zc_nvlist_src_size != 0 && (error =
										get_nvlist(zc->zc_nvlist_src, zc->zc_nvlist_src_size,
												   zc->zc_iflags, &props))) {
		spa_close(spa, FTAG);
		nvlist_free(config);
		return (error);
	}

	error = spa_vdev_split_mirror(spa, zc->zc_string, config, props, exp);

	spa_close(spa, FTAG);

	nvlist_free(config);
	nvlist_free(props);

	return (error);
}

static int
zfs_ioc_vdev_setpath(zfs_cmd_t *zc)
{
	spa_t *spa;
	char *path = zc->zc_value;
	uint64_t guid = zc->zc_guid;
	int error;

	error = spa_open(zc->zc_name, &spa, FTAG);
	if (error != 0)
		return (error);

	error = spa_vdev_setpath(spa, guid, path);
	spa_close(spa, FTAG);
	return (error);
}

static int
zfs_ioc_vdev_setfru(zfs_cmd_t *zc)
{
	spa_t *spa;
	char *fru = zc->zc_value;
	uint64_t guid = zc->zc_guid;
	int error;

	error = spa_open(zc->zc_name, &spa, FTAG);
	if (error != 0)
		return (error);

	error = spa_vdev_setfru(spa, guid, fru);
	spa_close(spa, FTAG);
	return (error);
}

static int
zfs_ioc_objset_stats_impl(zfs_cmd_t *zc, objset_t *os)
{
	int error = 0;
	nvlist_t *nv;

	dmu_objset_fast_stat(os, &zc->zc_objset_stats);

	if (zc->zc_nvlist_dst != 0 &&
	    (error = dsl_prop_get_all(os, &nv)) == 0) {
		dmu_objset_stats(os, nv);
		/*
		 * NB: zvol_get_stats() will read the objset contents,
		 * which we aren't supposed to do with a
		 * DS_MODE_USER hold, because it could be
		 * inconsistent.  So this is a bit of a workaround...
		 * XXX reading with out owning
		 */
		if (!zc->zc_objset_stats.dds_inconsistent &&
		    dmu_objset_type(os) == DMU_OST_ZVOL) {
			error = zvol_get_stats(os, nv);
			if (error == EIO)
				return (error);
			VERIFY0(error);
		}
		if (error == 0)
			error = put_nvlist(zc, nv);
		nvlist_free(nv);
	}

	return (error);
}

/*
 * inputs:
 * zc_name		name of filesystem
 * zc_nvlist_dst_size	size of buffer for property nvlist
 *
 * outputs:
 * zc_objset_stats	stats
 * zc_nvlist_dst	property nvlist
 * zc_nvlist_dst_size	size of property nvlist
 */
static int
zfs_ioc_objset_stats(zfs_cmd_t *zc)
{
	objset_t *os;
	int error;

	error = dmu_objset_hold(zc->zc_name, FTAG, &os);
	if (error == 0) {
		error = zfs_ioc_objset_stats_impl(zc, os);
		dmu_objset_rele(os, FTAG);
	}

	return (error);
}

/*
 * inputs:
 * zc_name		name of filesystem
 * zc_nvlist_dst_size	size of buffer for property nvlist
 *
 * outputs:
 * zc_nvlist_dst	received property nvlist
 * zc_nvlist_dst_size	size of received property nvlist
 *
 * Gets received properties (distinct from local properties on or after
 * SPA_VERSION_RECVD_PROPS) for callers who want to differentiate received from
 * local property values.
 */
static int
zfs_ioc_objset_recvd_props(zfs_cmd_t *zc)
{
	int error = 0;
	nvlist_t *nv;

	/*
	 * Without this check, we would return local property values if the
	 * caller has not already received properties on or after
	 * SPA_VERSION_RECVD_PROPS.
	 */
	if (!dsl_prop_get_hasrecvd(zc->zc_name))
		return (SET_ERROR(ENOTSUP));

	if (zc->zc_nvlist_dst != 0 &&
	    (error = dsl_prop_get_received(zc->zc_name, &nv)) == 0) {
		error = put_nvlist(zc, nv);
		nvlist_free(nv);
	}

	return (error);
}

static int
nvl_add_zplprop(objset_t *os, nvlist_t *props, zfs_prop_t prop)
{
	uint64_t value;
	int error;

	/*
	 * zfs_get_zplprop() will either find a value or give us
	 * the default value (if there is one).
	 */
	if ((error = zfs_get_zplprop(os, prop, &value)) != 0)
		return (error);
	VERIFY(nvlist_add_uint64(props, zfs_prop_to_name(prop), value) == 0);
	return (0);
}

/*
 * inputs:
 * zc_name		name of filesystem
 * zc_nvlist_dst_size	size of buffer for zpl property nvlist
 *
 * outputs:
 * zc_nvlist_dst	zpl property nvlist
 * zc_nvlist_dst_size	size of zpl property nvlist
 */
static int
zfs_ioc_objset_zplprops(zfs_cmd_t *zc)
{
	objset_t *os;
	int err;

	/* XXX reading without owning */
	if ((err = dmu_objset_hold(zc->zc_name, FTAG, &os)))
		return (err);

	dmu_objset_fast_stat(os, &zc->zc_objset_stats);

	/*
	 * NB: nvl_add_zplprop() will read the objset contents,
	 * which we aren't supposed to do with a DS_MODE_USER
	 * hold, because it could be inconsistent.
	 */
	if (zc->zc_nvlist_dst != 0 &&
	    !zc->zc_objset_stats.dds_inconsistent &&
	    dmu_objset_type(os) == DMU_OST_ZFS) {
		nvlist_t *nv;

		VERIFY(nvlist_alloc(&nv, NV_UNIQUE_NAME, KM_SLEEP) == 0);
		if ((err = nvl_add_zplprop(os, nv, ZFS_PROP_VERSION)) == 0 &&
		    (err = nvl_add_zplprop(os, nv, ZFS_PROP_NORMALIZE)) == 0 &&
		    (err = nvl_add_zplprop(os, nv, ZFS_PROP_UTF8ONLY)) == 0 &&
		    (err = nvl_add_zplprop(os, nv, ZFS_PROP_CASE)) == 0)
			err = put_nvlist(zc, nv);
		nvlist_free(nv);
	} else {
		err = SET_ERROR(ENOENT);
	}
	dmu_objset_rele(os, FTAG);
	return (err);
}

boolean_t
dataset_name_hidden(const char *name)
{
	/*
	 * Skip over datasets that are not visible in this zone,
	 * internal datasets (which have a $ in their name), and
	 * temporary datasets (which have a % in their name).
	 */
	if (strchr(name, '$') != NULL)
		return (B_TRUE);
	if (strchr(name, '%') != NULL)
		return (B_TRUE);
	if (!INGLOBALZONE(curproc) && !zone_dataset_visible(name, NULL))
		return (B_TRUE);
	return (B_FALSE);
}

/*
 * inputs:
 * zc_name		name of filesystem
 * zc_cookie		zap cursor
 * zc_nvlist_dst_size	size of buffer for property nvlist
 *
 * outputs:
 * zc_name		name of next filesystem
 * zc_cookie		zap cursor
 * zc_objset_stats	stats
 * zc_nvlist_dst	property nvlist
 * zc_nvlist_dst_size	size of property nvlist
 */
static int
zfs_ioc_dataset_list_next(zfs_cmd_t *zc)
{
	objset_t *os;
	int error = 0;
	char *p;
	size_t orig_len = strlen(zc->zc_name);

 top:
	if ((error = dmu_objset_hold(zc->zc_name, FTAG, &os))) {
		if (error == ENOENT)
			error = SET_ERROR(ESRCH);
		return (error);
	}

	p = strrchr(zc->zc_name, '/');
	if (p == NULL || p[1] != '\0')
		(void) strlcat(zc->zc_name, "/", sizeof (zc->zc_name));
	p = zc->zc_name + strlen(zc->zc_name);

	do {
		error = dmu_dir_list_next(os,
								  sizeof (zc->zc_name) - (p - zc->zc_name), p,
								  NULL, &zc->zc_cookie);
		if (error == ENOENT)
			error = SET_ERROR(ESRCH);
	} while (error == 0 && dataset_name_hidden(zc->zc_name));
	dmu_objset_rele(os, FTAG);

	/*
	 * If it's an internal dataset (ie. with a '$' in its name),
	 * don't try to get stats for it, otherwise we'll return ENOENT.
	 */
	if (error == 0 && strchr(zc->zc_name, '$') == NULL) {
		error = zfs_ioc_objset_stats(zc); /* fill in the stats */
		if (error == ENOENT) {
			/* We lost a race with destroy, get the next one. */
			zc->zc_name[orig_len] = '\0';
			goto top;
		}
	}
	return (error);
}

/*
 * inputs:
 * zc_name		name of filesystem
 * zc_cookie		zap cursor
 * zc_nvlist_dst_size	size of buffer for property nvlist
 *
 * outputs:
 * zc_name		name of next snapshot
 * zc_objset_stats	stats
 * zc_nvlist_dst	property nvlist
 * zc_nvlist_dst_size	size of property nvlist
 */
static int
zfs_ioc_snapshot_list_next(zfs_cmd_t *zc)
{
	objset_t *os;
	int error;

	error = dmu_objset_hold(zc->zc_name, FTAG, &os);
	if (error != 0) {
		return (error == ENOENT ? ESRCH : error);
	}

	/*
	 * A dataset name of maximum length cannot have any snapshots,
	 * so exit immediately.
	 */
	if (strlcat(zc->zc_name, "@", sizeof (zc->zc_name)) >= MAXNAMELEN) {
		dmu_objset_rele(os, FTAG);
		return (SET_ERROR(ESRCH));
	}

	error = dmu_snapshot_list_next(os,
								   sizeof (zc->zc_name) - strlen(zc->zc_name),
								   zc->zc_name + strlen(zc->zc_name), &zc->zc_obj, &zc->zc_cookie,
								   NULL);

	if (error == 0 && !zc->zc_simple) {
		dsl_dataset_t *ds;
		dsl_pool_t *dp = os->os_dsl_dataset->ds_dir->dd_pool;

		error = dsl_dataset_hold_obj(dp, zc->zc_obj, FTAG, &ds);
		if (error == 0) {
			objset_t *ossnap;

			error = dmu_objset_from_ds(ds, &ossnap);
			if (error == 0)
				error = zfs_ioc_objset_stats_impl(zc, ossnap);
			dsl_dataset_rele(ds, FTAG);
		}
	} else if (error == ENOENT) {
		error = SET_ERROR(ESRCH);
	}

	dmu_objset_rele(os, FTAG);
	/* if we failed, undo the @ that we tacked on to zc_name */
	if (error != 0)
		*strchr(zc->zc_name, '@') = '\0';
	return (error);
}

static int
zfs_prop_set_userquota(const char *dsname, nvpair_t *pair)
{
	const char *propname = nvpair_name(pair);
	uint64_t *valary;
	unsigned int vallen;
	const char *domain;
	char *dash;
	zfs_userquota_prop_t type;
	uint64_t rid;
	uint64_t quota;
	zfsvfs_t *zsb;
	int err;

	if (nvpair_type(pair) == DATA_TYPE_NVLIST) {
		nvlist_t *attrs;
		VERIFY(nvpair_value_nvlist(pair, &attrs) == 0);
		if (nvlist_lookup_nvpair(attrs, ZPROP_VALUE,
								 &pair) != 0)
			return (SET_ERROR(EINVAL));
	}

	/*
	 * A correctly constructed propname is encoded as
	 * userquota@<rid>-<domain>.
	 */
	if ((dash = strchr(propname, '-')) == NULL ||
	    nvpair_value_uint64_array(pair, &valary, &vallen) != 0 ||
	    vallen != 3)
		return (SET_ERROR(EINVAL));

	domain = dash + 1;
	type = valary[0];
	rid = valary[1];
	quota = valary[2];

	err = zfsvfs_hold(dsname, FTAG, &zsb, B_FALSE);
	if (err == 0) {
		err = zfs_set_userquota(zsb, type, domain, rid, quota);
		zfsvfs_rele(zsb, FTAG);
	}

	return (err);
}

/*
 * If the named property is one that has a special function to set its value,
 * return 0 on success and a positive error code on failure; otherwise if it is
 * not one of the special properties handled by this function, return -1.
 *
 * XXX: It would be better for callers of the property interface if we handled
 * these special cases in dsl_prop.c (in the dsl layer).
 */
static int
zfs_prop_set_special(const char *dsname, zprop_source_t source,
					 nvpair_t *pair)
{
	const char *propname = nvpair_name(pair);
	zfs_prop_t prop = zfs_name_to_prop(propname);
	uint64_t intval;
	int err;

	if (prop == ZPROP_INVAL) {
		if (zfs_prop_userquota(propname))
			return (zfs_prop_set_userquota(dsname, pair));
		return (-1);
	}

	if (nvpair_type(pair) == DATA_TYPE_NVLIST) {
		nvlist_t *attrs;
		VERIFY(nvpair_value_nvlist(pair, &attrs) == 0);
		VERIFY(nvlist_lookup_nvpair(attrs, ZPROP_VALUE,
									&pair) == 0);
	}

	if (zfs_prop_get_type(prop) == PROP_TYPE_STRING)
		return (-1);

	VERIFY(0 == nvpair_value_uint64(pair, &intval));

	switch (prop) {
	case ZFS_PROP_QUOTA:
		err = dsl_dir_set_quota(dsname, source, intval);
		break;
	case ZFS_PROP_REFQUOTA:
		err = dsl_dataset_set_refquota(dsname, source, intval);
		break;
	case ZFS_PROP_RESERVATION:
		err = dsl_dir_set_reservation(dsname, source, intval);
		break;
	case ZFS_PROP_REFRESERVATION:
		err = dsl_dataset_set_refreservation(dsname, source, intval);
		break;
	case ZFS_PROP_VOLSIZE:
		err = zvol_set_volsize(dsname, intval);
		break;
	case ZFS_PROP_SNAPDEV:
		err = zvol_set_snapdev(dsname, intval);
		break;
	case ZFS_PROP_VERSION:
		{
			zfsvfs_t *zsb;

			if ((err = zfsvfs_hold(dsname, FTAG, &zsb, B_TRUE)) != 0)
				break;

			err = zfs_set_version(zsb, intval);
			zfsvfs_rele(zsb, FTAG);

			if (err == 0 && intval >= ZPL_VERSION_USERSPACE) {
				zfs_cmd_t *zc;

				zc = kmem_zalloc(sizeof (zfs_cmd_t),
								 KM_SLEEP | KM_NODEBUG);
				(void) strlcpy(zc->zc_name, dsname, MAXPATHLEN);
				(void) zfs_ioc_userspace_upgrade(zc);
				kmem_free(zc, sizeof (zfs_cmd_t));
			}
			break;
		}
	case ZFS_PROP_COMPRESSION:
<<<<<<< HEAD
		{
			if (intval == ZIO_COMPRESS_LZ4) {
				zfeature_info_t *feature =
					&spa_feature_table[SPA_FEATURE_LZ4_COMPRESS];
				spa_t *spa;

				if ((err = spa_open(dsname, &spa, FTAG)) != 0)
=======
	{
		if (intval == ZIO_COMPRESS_LZ4) {
			spa_t *spa;

			if ((err = spa_open(dsname, &spa, FTAG)) != 0)
				return (err);

			/*
			 * Setting the LZ4 compression algorithm activates
			 * the feature.
			 */
			if (!spa_feature_is_active(spa,
			    SPA_FEATURE_LZ4_COMPRESS)) {
				if ((err = zfs_prop_activate_feature(spa,
				    SPA_FEATURE_LZ4_COMPRESS)) != 0) {
					spa_close(spa, FTAG);
>>>>>>> fbeddd60
					return (err);

				/*
				 * Setting the LZ4 compression algorithm activates
				 * the feature.
				 */
				if (!spa_feature_is_active(spa, feature)) {
					if ((err = zfs_prop_activate_feature(spa,
														 feature)) != 0) {
						spa_close(spa, FTAG);
						return (err);
					}
				}

				spa_close(spa, FTAG);
			}
			/*
			 * We still want the default set action to be performed in the
			 * caller, we only performed zfeature settings here.
			 */
			err = -1;
			break;
		}

	default:
		err = -1;
	}

	return (err);
}

/*
 * This function is best effort. If it fails to set any of the given properties,
 * it continues to set as many as it can and returns the last error
 * encountered. If the caller provides a non-NULL errlist, it will be filled in
 * with the list of names of all the properties that failed along with the
 * corresponding error numbers.
 *
 * If every property is set successfully, zero is returned and errlist is not
 * modified.
 */
int
zfs_set_prop_nvlist(const char *dsname, zprop_source_t source, nvlist_t *nvl,
					nvlist_t *errlist)
{
	nvpair_t *pair;
	nvpair_t *propval;
	int rv = 0;
	uint64_t intval;
	char *strval;

	nvlist_t *genericnvl = fnvlist_alloc();
	nvlist_t *retrynvl = fnvlist_alloc();
 retry:
	pair = NULL;
	while ((pair = nvlist_next_nvpair(nvl, pair)) != NULL) {
		const char *propname = nvpair_name(pair);
		zfs_prop_t prop = zfs_name_to_prop(propname);
		int err = 0;

		/* decode the property value */
		propval = pair;
		if (nvpair_type(pair) == DATA_TYPE_NVLIST) {
			nvlist_t *attrs;
			attrs = fnvpair_value_nvlist(pair);
			if (nvlist_lookup_nvpair(attrs, ZPROP_VALUE,
									 &propval) != 0)
				err = SET_ERROR(EINVAL);
		}

		/* Validate value type */
		if (err == 0 && prop == ZPROP_INVAL) {
			if (zfs_prop_user(propname)) {
				if (nvpair_type(propval) != DATA_TYPE_STRING)
					err = SET_ERROR(EINVAL);
			} else if (zfs_prop_userquota(propname)) {
				if (nvpair_type(propval) !=
				    DATA_TYPE_UINT64_ARRAY)
					err = SET_ERROR(EINVAL);
			} else {
				err = SET_ERROR(EINVAL);
			}
		} else if (err == 0) {
			if (nvpair_type(propval) == DATA_TYPE_STRING) {
				if (zfs_prop_get_type(prop) != PROP_TYPE_STRING)
					err = SET_ERROR(EINVAL);
			} else if (nvpair_type(propval) == DATA_TYPE_UINT64) {
				const char *unused;

				intval = fnvpair_value_uint64(propval);

				switch (zfs_prop_get_type(prop)) {
				case PROP_TYPE_NUMBER:
					break;
				case PROP_TYPE_STRING:
					err = SET_ERROR(EINVAL);
					break;
				case PROP_TYPE_INDEX:
					if (zfs_prop_index_to_string(prop,
												 intval, &unused) != 0)
						err = SET_ERROR(EINVAL);
					break;
				default:
					cmn_err(CE_PANIC,
							"unknown property type");
				}
			} else {
				err = SET_ERROR(EINVAL);
			}
		}

		/* Validate permissions */
		if (err == 0)
			err = zfs_check_settable(dsname, pair, CRED());

		if (err == 0) {
			err = zfs_prop_set_special(dsname, source, pair);
			if (err == -1) {
				/*
				 * For better performance we build up a list of
				 * properties to set in a single transaction.
				 */
				err = nvlist_add_nvpair(genericnvl, pair);
			} else if (err != 0 && nvl != retrynvl) {
				/*
				 * This may be a spurious error caused by
				 * receiving quota and reservation out of order.
				 * Try again in a second pass.
				 */
				err = nvlist_add_nvpair(retrynvl, pair);
			}
		}

		if (err != 0) {
			if (errlist != NULL)
				fnvlist_add_int32(errlist, propname, err);
			rv = err;
		}
	}

	if (nvl != retrynvl && !nvlist_empty(retrynvl)) {
		nvl = retrynvl;
		goto retry;
	}

	if (!nvlist_empty(genericnvl) &&
	    dsl_props_set(dsname, source, genericnvl) != 0) {
		/*
		 * If this fails, we still want to set as many properties as we
		 * can, so try setting them individually.
		 */
		pair = NULL;
		while ((pair = nvlist_next_nvpair(genericnvl, pair)) != NULL) {
			const char *propname = nvpair_name(pair);
			int err = 0;

			propval = pair;
			if (nvpair_type(pair) == DATA_TYPE_NVLIST) {
				nvlist_t *attrs;
				attrs = fnvpair_value_nvlist(pair);
				propval = fnvlist_lookup_nvpair(attrs,
												ZPROP_VALUE);
			}

			if (nvpair_type(propval) == DATA_TYPE_STRING) {
				strval = fnvpair_value_string(propval);
				err = dsl_prop_set_string(dsname, propname,
										  source, strval);
			} else {
				intval = fnvpair_value_uint64(propval);
				err = dsl_prop_set_int(dsname, propname, source,
									   intval);
			}

			if (err != 0) {
				if (errlist != NULL) {
					fnvlist_add_int32(errlist, propname,
									  err);
				}
				rv = err;
			}
		}
	}
	nvlist_free(genericnvl);
	nvlist_free(retrynvl);

	return (rv);
}

/*
 * Check that all the properties are valid user properties.
 */
static int
zfs_check_userprops(const char *fsname, nvlist_t *nvl)
{
	nvpair_t *pair = NULL;
	int error = 0;

	while ((pair = nvlist_next_nvpair(nvl, pair)) != NULL) {
		const char *propname = nvpair_name(pair);

		if (!zfs_prop_user(propname) ||
		    nvpair_type(pair) != DATA_TYPE_STRING)
			return (SET_ERROR(EINVAL));

		if ((error = zfs_secpolicy_write_perms(fsname,
											   ZFS_DELEG_PERM_USERPROP, CRED())))
			return (error);

		if (strlen(propname) >= ZAP_MAXNAMELEN)
			return (SET_ERROR(ENAMETOOLONG));

		if (strlen(fnvpair_value_string(pair)) >= ZAP_MAXVALUELEN)
			return (SET_ERROR(E2BIG));
	}
	return (0);
}

static void
props_skip(nvlist_t *props, nvlist_t *skipped, nvlist_t **newprops)
{
	nvpair_t *pair;

	VERIFY(nvlist_alloc(newprops, NV_UNIQUE_NAME, KM_SLEEP) == 0);

	pair = NULL;
	while ((pair = nvlist_next_nvpair(props, pair)) != NULL) {
		if (nvlist_exists(skipped, nvpair_name(pair)))
			continue;

		VERIFY(nvlist_add_nvpair(*newprops, pair) == 0);
	}
}

static int
clear_received_props(const char *dsname, nvlist_t *props,
					 nvlist_t *skipped)
{
	int err = 0;
	nvlist_t *cleared_props = NULL;
	props_skip(props, skipped, &cleared_props);
	if (!nvlist_empty(cleared_props)) {
		/*
		 * Acts on local properties until the dataset has received
		 * properties at least once on or after SPA_VERSION_RECVD_PROPS.
		 */
		zprop_source_t flags = (ZPROP_SRC_NONE |
								(dsl_prop_get_hasrecvd(dsname) ? ZPROP_SRC_RECEIVED : 0));
		err = zfs_set_prop_nvlist(dsname, flags, cleared_props, NULL);
	}
	nvlist_free(cleared_props);
	return (err);
}

/*
 * inputs:
 * zc_name		name of filesystem
 * zc_value		name of property to set
 * zc_nvlist_src{_size}	nvlist of properties to apply
 * zc_cookie		received properties flag
 *
 * outputs:
 * zc_nvlist_dst{_size} error for each unapplied received property
 */
static int
zfs_ioc_set_prop(zfs_cmd_t *zc)
{
	nvlist_t *nvl;
	boolean_t received = zc->zc_cookie;
	zprop_source_t source = (received ? ZPROP_SRC_RECEIVED :
							 ZPROP_SRC_LOCAL);
	nvlist_t *errors;
	int error;

	if ((error = get_nvlist(zc->zc_nvlist_src, zc->zc_nvlist_src_size,
							zc->zc_iflags, &nvl)) != 0)
		return (error);

	if (received) {
		nvlist_t *origprops;

		if (dsl_prop_get_received(zc->zc_name, &origprops) == 0) {
			(void) clear_received_props(zc->zc_name,
										origprops, nvl);
			nvlist_free(origprops);
		}

		error = dsl_prop_set_hasrecvd(zc->zc_name);
	}

	errors = fnvlist_alloc();
	if (error == 0)
		error = zfs_set_prop_nvlist(zc->zc_name, source, nvl, errors);

	if (zc->zc_nvlist_dst != 0 && errors != NULL) {
		(void) put_nvlist(zc, errors);
	}

	nvlist_free(errors);
	nvlist_free(nvl);
	return (error);
}

/*
 * inputs:
 * zc_name		name of filesystem
 * zc_value		name of property to inherit
 * zc_cookie		revert to received value if TRUE
 *
 * outputs:		none
 */
static int
zfs_ioc_inherit_prop(zfs_cmd_t *zc)
{
	const char *propname = zc->zc_value;
	zfs_prop_t prop = zfs_name_to_prop(propname);
	boolean_t received = zc->zc_cookie;
	zprop_source_t source = (received
							 ? ZPROP_SRC_NONE		/* revert to received value, if any */
							 : ZPROP_SRC_INHERITED);	/* explicitly inherit */

	if (received) {
		nvlist_t *dummy;
		nvpair_t *pair;
		zprop_type_t type;
		int err;

		/*
		 * zfs_prop_set_special() expects properties in the form of an
		 * nvpair with type info.
		 */
		if (prop == ZPROP_INVAL) {
			if (!zfs_prop_user(propname))
				return (SET_ERROR(EINVAL));

			type = PROP_TYPE_STRING;
		} else if (prop == ZFS_PROP_VOLSIZE ||
				   prop == ZFS_PROP_VERSION) {
			return (SET_ERROR(EINVAL));
		} else {
			type = zfs_prop_get_type(prop);
		}

		VERIFY(nvlist_alloc(&dummy, NV_UNIQUE_NAME, KM_SLEEP) == 0);

		switch (type) {
		case PROP_TYPE_STRING:
			VERIFY(0 == nvlist_add_string(dummy, propname, ""));
			break;
		case PROP_TYPE_NUMBER:
		case PROP_TYPE_INDEX:
			VERIFY(0 == nvlist_add_uint64(dummy, propname, 0));
			break;
		default:
			nvlist_free(dummy);
			return (SET_ERROR(EINVAL));
		}

		pair = nvlist_next_nvpair(dummy, NULL);
		err = zfs_prop_set_special(zc->zc_name, source, pair);
		nvlist_free(dummy);
		if (err != -1)
			return (err); /* special property already handled */
	} else {
		/*
		 * Only check this in the non-received case. We want to allow
		 * 'inherit -S' to revert non-inheritable properties like quota
		 * and reservation to the received or default values even though
		 * they are not considered inheritable.
		 */
		if (prop != ZPROP_INVAL && !zfs_prop_inheritable(prop))
			return (SET_ERROR(EINVAL));
	}

	/* property name has been validated by zfs_secpolicy_inherit_prop() */
	return (dsl_prop_inherit(zc->zc_name, zc->zc_value, source));
}

static int
zfs_ioc_pool_set_props(zfs_cmd_t *zc)
{
	nvlist_t *props;
	spa_t *spa;
	int error;
	nvpair_t *pair;

	if ((error = get_nvlist(zc->zc_nvlist_src, zc->zc_nvlist_src_size,
							zc->zc_iflags, &props)))
		return (error);

	/*
	 * If the only property is the configfile, then just do a spa_lookup()
	 * to handle the faulted case.
	 */
	pair = nvlist_next_nvpair(props, NULL);
	if (pair != NULL && strcmp(nvpair_name(pair),
							   zpool_prop_to_name(ZPOOL_PROP_CACHEFILE)) == 0 &&
	    nvlist_next_nvpair(props, pair) == NULL) {
		mutex_enter(&spa_namespace_lock);
		if ((spa = spa_lookup(zc->zc_name)) != NULL) {
			spa_configfile_set(spa, props, B_FALSE);
			spa_config_sync(spa, B_FALSE, B_TRUE);
		}
		mutex_exit(&spa_namespace_lock);
		if (spa != NULL) {
			nvlist_free(props);
			return (0);
		}
	}

	if ((error = spa_open(zc->zc_name, &spa, FTAG)) != 0) {
		nvlist_free(props);
		return (error);
	}

	error = spa_prop_set(spa, props);

	nvlist_free(props);
	spa_close(spa, FTAG);

	return (error);
}

static int
zfs_ioc_pool_get_props(zfs_cmd_t *zc)
{
	spa_t *spa;
	int error;
	nvlist_t *nvp = NULL;

	if ((error = spa_open(zc->zc_name, &spa, FTAG)) != 0) {
		/*
		 * If the pool is faulted, there may be properties we can still
		 * get (such as altroot and cachefile), so attempt to get them
		 * anyway.
		 */
		mutex_enter(&spa_namespace_lock);
		if ((spa = spa_lookup(zc->zc_name)) != NULL)
			error = spa_prop_get(spa, &nvp);
		mutex_exit(&spa_namespace_lock);
	} else {
		error = spa_prop_get(spa, &nvp);
		spa_close(spa, FTAG);
	}

	if (error == 0 && zc->zc_nvlist_dst != 0)
		error = put_nvlist(zc, nvp);
	else
		error = SET_ERROR(EFAULT);

	nvlist_free(nvp);
	return (error);
}

/*
 * inputs:
 * zc_name              name of volume
 *
 * outputs:             none
 */
static int
zfs_ioc_create_minor(zfs_cmd_t *zc)
{
    return (zvol_create_minor(zc->zc_name));
}

/*
 * inputs:
 * zc_name              name of volume
 *
 * outputs:             none
 */
static int
zfs_ioc_remove_minor(zfs_cmd_t *zc)
{
	return (zvol_remove_minor(zc->zc_name));
}

/*
 * inputs:
 * zc_name		name of filesystem
 * zc_nvlist_src{_size}	nvlist of delegated permissions
 * zc_perm_action	allow/unallow flag
 *
 * outputs:		none
 */
static int
zfs_ioc_set_fsacl(zfs_cmd_t *zc)
{
	int error;
	nvlist_t *fsaclnv = NULL;

	if ((error = get_nvlist(zc->zc_nvlist_src, zc->zc_nvlist_src_size,
							zc->zc_iflags, &fsaclnv)) != 0)
		return (error);

	/*
	 * Verify nvlist is constructed correctly
	 */
	if ((error = zfs_deleg_verify_nvlist(fsaclnv)) != 0) {
		nvlist_free(fsaclnv);
		return (SET_ERROR(EINVAL));
	}

	/*
	 * If we don't have PRIV_SYS_MOUNT, then validate
	 * that user is allowed to hand out each permission in
	 * the nvlist(s)
	 */

	error = secpolicy_zfs(CRED());
	if (error != 0) {
		if (zc->zc_perm_action == B_FALSE) {
			error = dsl_deleg_can_allow(zc->zc_name,
										fsaclnv, CRED());
		} else {
			error = dsl_deleg_can_unallow(zc->zc_name,
										  fsaclnv, CRED());
		}
	}

	if (error == 0)
		error = dsl_deleg_set(zc->zc_name, fsaclnv, zc->zc_perm_action);

	nvlist_free(fsaclnv);
	return (error);
}

/*
 * inputs:
 * zc_name		name of filesystem
 *
 * outputs:
 * zc_nvlist_src{_size}	nvlist of delegated permissions
 */
static int
zfs_ioc_get_fsacl(zfs_cmd_t *zc)
{
	nvlist_t *nvp;
	int error;

	if ((error = dsl_deleg_get(zc->zc_name, &nvp)) == 0) {
		error = put_nvlist(zc, nvp);
		nvlist_free(nvp);
	}

	return (error);
}

/* ARGSUSED */
static void
zfs_create_cb(objset_t *os, void *arg, cred_t *cr, dmu_tx_t *tx)
{
	zfs_creat_t *zct = arg;

	zfs_create_fs(os, cr, zct->zct_zplprops, tx);
}

#define	ZFS_PROP_UNDEFINED	((uint64_t)-1)

/*
 * inputs:
 * os			parent objset pointer (NULL if root fs)
 * fuids_ok		fuids allowed in this version of the spa?
 * sa_ok		SAs allowed in this version of the spa?
 * createprops		list of properties requested by creator
 *
 * outputs:
 * zplprops	values for the zplprops we attach to the master node object
 * is_ci	true if requested file system will be purely case-insensitive
 *
 * Determine the settings for utf8only, normalization and
 * casesensitivity.  Specific values may have been requested by the
 * creator and/or we can inherit values from the parent dataset.  If
 * the file system is of too early a vintage, a creator can not
 * request settings for these properties, even if the requested
 * setting is the default value.  We don't actually want to create dsl
 * properties for these, so remove them from the source nvlist after
 * processing.
 */
static int
zfs_fill_zplprops_impl(objset_t *os, uint64_t zplver,
					   boolean_t fuids_ok, boolean_t sa_ok, nvlist_t *createprops,
					   nvlist_t *zplprops, boolean_t *is_ci)
{
	uint64_t sense = ZFS_PROP_UNDEFINED;
	uint64_t norm = ZFS_PROP_UNDEFINED;
	uint64_t u8 = ZFS_PROP_UNDEFINED;
	int error;

	ASSERT(zplprops != NULL);

	/*
	 * Pull out creator prop choices, if any.
	 */
	if (createprops) {
		(void) nvlist_lookup_uint64(createprops,
									zfs_prop_to_name(ZFS_PROP_VERSION), &zplver);
		(void) nvlist_lookup_uint64(createprops,
									zfs_prop_to_name(ZFS_PROP_NORMALIZE), &norm);
		(void) nvlist_remove_all(createprops,
								 zfs_prop_to_name(ZFS_PROP_NORMALIZE));
		(void) nvlist_lookup_uint64(createprops,
									zfs_prop_to_name(ZFS_PROP_UTF8ONLY), &u8);
		(void) nvlist_remove_all(createprops,
								 zfs_prop_to_name(ZFS_PROP_UTF8ONLY));
		(void) nvlist_lookup_uint64(createprops,
									zfs_prop_to_name(ZFS_PROP_CASE), &sense);
		(void) nvlist_remove_all(createprops,
								 zfs_prop_to_name(ZFS_PROP_CASE));
	}

	/*
	 * If the zpl version requested is whacky or the file system
	 * or pool is version is too "young" to support normalization
	 * and the creator tried to set a value for one of the props,
	 * error out.
	 */
	if ((zplver < ZPL_VERSION_INITIAL || zplver > ZPL_VERSION) ||
	    (zplver >= ZPL_VERSION_FUID && !fuids_ok) ||
	    (zplver >= ZPL_VERSION_SA && !sa_ok) ||
	    (zplver < ZPL_VERSION_NORMALIZATION &&
		 (norm != ZFS_PROP_UNDEFINED || u8 != ZFS_PROP_UNDEFINED ||
		  sense != ZFS_PROP_UNDEFINED)))
		return (SET_ERROR(ENOTSUP));

	/*
	 * Put the version in the zplprops
	 */
	VERIFY(nvlist_add_uint64(zplprops,
							 zfs_prop_to_name(ZFS_PROP_VERSION), zplver) == 0);

	if (norm == ZFS_PROP_UNDEFINED &&
	    (error = zfs_get_zplprop(os, ZFS_PROP_NORMALIZE, &norm)) != 0)
		return (error);
	VERIFY(nvlist_add_uint64(zplprops,
							 zfs_prop_to_name(ZFS_PROP_NORMALIZE), norm) == 0);

	/*
	 * If we're normalizing, names must always be valid UTF-8 strings.
	 */
	if (norm)
		u8 = 1;
	if (u8 == ZFS_PROP_UNDEFINED &&
	    (error = zfs_get_zplprop(os, ZFS_PROP_UTF8ONLY, &u8)) != 0)
		return (error);
	VERIFY(nvlist_add_uint64(zplprops,
							 zfs_prop_to_name(ZFS_PROP_UTF8ONLY), u8) == 0);

	if (sense == ZFS_PROP_UNDEFINED &&
	    (error = zfs_get_zplprop(os, ZFS_PROP_CASE, &sense)) != 0)
		return (error);
	VERIFY(nvlist_add_uint64(zplprops,
							 zfs_prop_to_name(ZFS_PROP_CASE), sense) == 0);

	if (is_ci)
		*is_ci = (sense == ZFS_CASE_INSENSITIVE);

	return (0);
}

static int
zfs_fill_zplprops(const char *dataset, nvlist_t *createprops,
				  nvlist_t *zplprops, boolean_t *is_ci)
{
	boolean_t fuids_ok, sa_ok;
	uint64_t zplver = ZPL_VERSION;
	objset_t *os = NULL;
	char parentname[MAXNAMELEN];
	char *cp;
	spa_t *spa;
	uint64_t spa_vers;
	int error;

	(void) strlcpy(parentname, dataset, sizeof (parentname));
	cp = strrchr(parentname, '/');
	ASSERT(cp != NULL);
	cp[0] = '\0';

	if ((error = spa_open(dataset, &spa, FTAG)) != 0)
		return (error);

	spa_vers = spa_version(spa);
	spa_close(spa, FTAG);

	zplver = zfs_zpl_version_map(spa_vers);
	fuids_ok = (zplver >= ZPL_VERSION_FUID);
	sa_ok = (zplver >= ZPL_VERSION_SA);

	/*
	 * Open parent object set so we can inherit zplprop values.
	 */
	if ((error = dmu_objset_hold(parentname, FTAG, &os)) != 0)
		return (error);

	error = zfs_fill_zplprops_impl(os, zplver, fuids_ok, sa_ok, createprops,
								   zplprops, is_ci);
	dmu_objset_rele(os, FTAG);
	return (error);
}

static int
zfs_fill_zplprops_root(uint64_t spa_vers, nvlist_t *createprops,
					   nvlist_t *zplprops, boolean_t *is_ci)
{
	boolean_t fuids_ok;
	boolean_t sa_ok;
	uint64_t zplver = ZPL_VERSION;
	int error;

	zplver = zfs_zpl_version_map(spa_vers);
	fuids_ok = (zplver >= ZPL_VERSION_FUID);
	sa_ok = (zplver >= ZPL_VERSION_SA);

	error = zfs_fill_zplprops_impl(NULL, zplver, fuids_ok, sa_ok,
								   createprops, zplprops, is_ci);
	return (error);
}

/*
 * innvl: {
 *     "type" -> dmu_objset_type_t (int32)
 *     (optional) "props" -> { prop -> value }
 * }
 *
 * outnvl: propname -> error code (int32)
 */
static int
zfs_ioc_create(const char *fsname, nvlist_t *innvl, nvlist_t *outnvl)
{
	int error = 0;
	zfs_creat_t zct = { 0 };
	nvlist_t *nvprops = NULL;
	void (*cbfunc)(objset_t *os, void *arg, cred_t *cr, dmu_tx_t *tx);
	int32_t type32;
	dmu_objset_type_t type;
	boolean_t is_insensitive = B_FALSE;

	if (nvlist_lookup_int32(innvl, "type", &type32) != 0)
		return (SET_ERROR(EINVAL));
	type = type32;
	(void) nvlist_lookup_nvlist(innvl, "props", &nvprops);

	switch (type) {
	case DMU_OST_ZFS:
		cbfunc = zfs_create_cb;
		break;

	case DMU_OST_ZVOL:
		cbfunc = zvol_create_cb;
		break;

	default:
		cbfunc = NULL;
		break;
	}
	if (strchr(fsname, '@') ||
	    strchr(fsname, '%'))
		return (SET_ERROR(EINVAL));

	zct.zct_props = nvprops;

	if (cbfunc == NULL)
		return (SET_ERROR(EINVAL));

	if (type == DMU_OST_ZVOL) {
		uint64_t volsize, volblocksize;

		if (nvprops == NULL)
			return (SET_ERROR(EINVAL));
		if (nvlist_lookup_uint64(nvprops,
								 zfs_prop_to_name(ZFS_PROP_VOLSIZE), &volsize) != 0)
			return (SET_ERROR(EINVAL));

		if ((error = nvlist_lookup_uint64(nvprops,
										  zfs_prop_to_name(ZFS_PROP_VOLBLOCKSIZE),
										  &volblocksize)) != 0 && error != ENOENT)
			return (SET_ERROR(EINVAL));

		if (error != 0)
			volblocksize = zfs_prop_default_numeric(
													ZFS_PROP_VOLBLOCKSIZE);

		if ((error = zvol_check_volblocksize(
											 volblocksize)) != 0 ||
		    (error = zvol_check_volsize(volsize,
										volblocksize)) != 0)
			return (error);
	} else if (type == DMU_OST_ZFS) {
		int error;

		/*
		 * We have to have normalization and
		 * case-folding flags correct when we do the
		 * file system creation, so go figure them out
		 * now.
		 */
		VERIFY(nvlist_alloc(&zct.zct_zplprops,
							NV_UNIQUE_NAME, KM_SLEEP) == 0);
		error = zfs_fill_zplprops(fsname, nvprops,
								  zct.zct_zplprops, &is_insensitive);
		if (error != 0) {
			nvlist_free(zct.zct_zplprops);
			return (error);
		}
	}

	error = dmu_objset_create(fsname, type,
							  is_insensitive ? DS_FLAG_CI_DATASET : 0, cbfunc, &zct);
	nvlist_free(zct.zct_zplprops);

	/*
	 * It would be nice to do this atomically.
	 */
	if (error == 0) {
		error = zfs_set_prop_nvlist(fsname, ZPROP_SRC_LOCAL,
									nvprops, outnvl);
		if (error != 0)
			(void) dsl_destroy_head(fsname);
	}

#ifdef _KERNEL
	if (error == 0 && type == DMU_OST_ZVOL)
		zvol_create_minors(fsname);
#endif

	return (error);
}

/*
 * innvl: {
 *     "origin" -> name of origin snapshot
 *     (optional) "props" -> { prop -> value }
 * }
 *
 * outputs:
 * outnvl: propname -> error code (int32)
 */
static int
zfs_ioc_clone(const char *fsname, nvlist_t *innvl, nvlist_t *outnvl)
{
	int error = 0;
	nvlist_t *nvprops = NULL;
	char *origin_name;

	if (nvlist_lookup_string(innvl, "origin", &origin_name) != 0)
		return (SET_ERROR(EINVAL));
	(void) nvlist_lookup_nvlist(innvl, "props", &nvprops);

	if (strchr(fsname, '@') ||
	    strchr(fsname, '%'))
		return (SET_ERROR(EINVAL));

	if (dataset_namecheck(origin_name, NULL, NULL) != 0)
		return (SET_ERROR(EINVAL));
	error = dmu_objset_clone(fsname, origin_name);
	if (error != 0)
		return (error);

	/*
	 * It would be nice to do this atomically.
	 */
	if (error == 0) {
		error = zfs_set_prop_nvlist(fsname, ZPROP_SRC_LOCAL,
									nvprops, outnvl);
		if (error != 0)
			(void) dsl_destroy_head(fsname);
	}

#ifdef _KERNEL
	if (error == 0)
		zvol_create_minors(fsname);
#endif

	return (error);
}

/*
 * innvl: {
 *     "snaps" -> { snapshot1, snapshot2 }
 *     (optional) "props" -> { prop -> value (string) }
 * }
 *
 * outnvl: snapshot -> error code (int32)
 */
static int
zfs_ioc_snapshot(const char *poolname, nvlist_t *innvl, nvlist_t *outnvl)
{
	nvlist_t *snaps;
	nvlist_t *props = NULL;
	int error, poollen;
	nvpair_t *pair, *pair2;

	(void) nvlist_lookup_nvlist(innvl, "props", &props);
	if ((error = zfs_check_userprops(poolname, props)) != 0)
		return (error);

	if (!nvlist_empty(props) &&
	    zfs_earlier_version(poolname, SPA_VERSION_SNAP_PROPS))
		return (SET_ERROR(ENOTSUP));

	if (nvlist_lookup_nvlist(innvl, "snaps", &snaps) != 0)
		return (SET_ERROR(EINVAL));
	poollen = strlen(poolname);
	for (pair = nvlist_next_nvpair(snaps, NULL); pair != NULL;
		 pair = nvlist_next_nvpair(snaps, pair)) {
		const char *name = nvpair_name(pair);
		const char *cp = strchr(name, '@');

		/*
		 * The snap name must contain an @, and the part after it must
		 * contain only valid characters.
		 */
		if (cp == NULL ||
		    zfs_component_namecheck(cp + 1, NULL, NULL) != 0)
			return (SET_ERROR(EINVAL));

		/*
		 * The snap must be in the specified pool.
		 */
		if (strncmp(name, poolname, poollen) != 0 ||
		    (name[poollen] != '/' && name[poollen] != '@'))
			return (SET_ERROR(EXDEV));

		/* This must be the only snap of this fs. */
		for (pair2 = nvlist_next_nvpair(snaps, pair);
			 pair2 != NULL; pair2 = nvlist_next_nvpair(snaps, pair2)) {
			if (strncmp(name, nvpair_name(pair2), cp - name + 1)
			    == 0) {
				return (SET_ERROR(EXDEV));
			}
		}
	}

	error = dsl_dataset_snapshot(snaps, props, outnvl);

#ifdef _KERNEL
	if (error == 0)
		zvol_create_minors(poolname);
#endif

	return (error);
}

/*
 * innvl: "message" -> string
 */
/* ARGSUSED */
static int
zfs_ioc_log_history(const char *unused, nvlist_t *innvl, nvlist_t *outnvl)
{
	char *message;
	spa_t *spa;
	int error;
	char *poolname;

	/*
	 * The poolname in the ioctl is not set, we get it from the TSD,
	 * which was set at the end of the last successful ioctl that allows
	 * logging.  The secpolicy func already checked that it is set.
	 * Only one log ioctl is allowed after each successful ioctl, so
	 * we clear the TSD here.
	 */
	poolname = tsd_get(zfs_allow_log_key);
	(void) tsd_set(zfs_allow_log_key, NULL);
	if (!poolname) {
		dprintf("Would panic here as poolname is NULL\n");
		return 0;
	}
	error = spa_open(poolname, &spa, FTAG);
	strfree(poolname);
	if (error != 0)
		return (error);

	if (nvlist_lookup_string(innvl, "message", &message) != 0)  {
		spa_close(spa, FTAG);
		return (SET_ERROR(EINVAL));
	}

	if (spa_version(spa) < SPA_VERSION_ZPOOL_HISTORY) {
		spa_close(spa, FTAG);
		return (SET_ERROR(ENOTSUP));
	}

	error = spa_history_log(spa, message);
	spa_close(spa, FTAG);
	return (error);
}

/*
 * The dp_config_rwlock must not be held when calling this, because the
 * unmount may need to write out data.
 *
 * This function is best-effort.  Callers must deal gracefully if it
 * remains mounted (or is remounted after this call).
 *
 * XXX: This function should detect a failure to unmount a snapdir of a dataset
 * and return the appropriate error code when it is mounted. Its Illumos and
 * FreeBSD counterparts do this. We do not do this on Linux because there is no
 * clear way to access the mount information that FreeBSD and Illumos use to
 * distinguish between things with mounted snapshot directories, and things
 * without mounted snapshot directories, which include zvols. Returning a
 * failure for the latter causes `zfs destroy` to fail on zvol snapshots.
 */
int
zfs_unmount_snap(const char *snapname)
{
	zfsvfs_t *zsb = NULL;
	char *dsname;
	//char *fullname = NULL;
	char *ptr;
    int error;

    if ((ptr = strchr(snapname, '@')) == NULL)
        return 0;

    dsname = kmem_alloc(ptr - snapname + 1, KM_SLEEP);
    strlcpy(dsname, snapname, ptr - snapname + 1);

	error = zfsvfs_hold(dsname, FTAG, &zsb, B_FALSE);
	if (error == 0) {
		//error = zfsctl_unmount_snapshot(zsb, fullname, MNT_FORCE);
		zfsvfs_rele(zsb, FTAG);

		/* Allow ENOENT for consistency with upstream */
		if (error == ENOENT)
			error = 0;
	}

    kmem_free(dsname, ptr - snapname + 1);
	return 0;
}

/* ARGSUSED */
static int
zfs_unmount_snap_cb(const char *snapname, void *arg)
{
	return (zfs_unmount_snap(snapname));
}

/*
 * When a clone is destroyed, its origin may also need to be destroyed,
 * in which case it must be unmounted.  This routine will do that unmount
 * if necessary.
 */
void
zfs_destroy_unmount_origin(const char *fsname)
{
	int error;
	objset_t *os;
	dsl_dataset_t *ds;

	error = dmu_objset_hold(fsname, FTAG, &os);
	if (error != 0)
		return;
	ds = dmu_objset_ds(os);
	if (dsl_dir_is_clone(ds->ds_dir) && DS_IS_DEFER_DESTROY(ds->ds_prev)) {
		char originname[MAXNAMELEN];
		dsl_dataset_name(ds->ds_prev, originname);
		dmu_objset_rele(os, FTAG);
		(void) zfs_unmount_snap(originname);
	} else {
		dmu_objset_rele(os, FTAG);
	}
}

/*
 * inputs:
 * zc_name name of filesystem, snaps must be under it
 * zc_nvlist_src[_size] full names of snapshots to destroy
 * zc_defer_destroy mark for deferred destroy
 *
 * outputs:
 * zc_name on failure, name of failed snapshot
 */
static int
zfs_ioc_destroy_snaps_nvl(zfs_cmd_t *zc)
{
    int err, len;
    nvlist_t *nvl;
    nvpair_t *pair;

    if ((err = get_nvlist(zc->zc_nvlist_src, zc->zc_nvlist_src_size,
                          zc->zc_iflags, &nvl)) != 0)
        return (err);

    len = strlen(zc->zc_name);
    for (pair = nvlist_next_nvpair(nvl, NULL); pair != NULL;
         pair = nvlist_next_nvpair(nvl, pair)) {
        const char *name = nvpair_name(pair);
        /*
         * The snap name must be underneath the zc_name. This ensures
         * that our permission checks were legitimate.
         */
        if (strncmp(zc->zc_name, name, len) != 0 ||
            (name[len] != '@' && name[len] != '/')) {
            nvlist_free(nvl);
            return (EINVAL);
        }

        (void) zfs_unmount_snap(name);
        (void) zvol_remove_minor(name);
    }

    printf("dmu_snapshots_destroy_nvl was removed\n");
    //err = dmu_snapshots_destroy_nvl(nvl, zc->zc_defer_destroy,
    //                              zc->zc_name);
    nvlist_free(nvl);
    return (err);
}




/*
 * innvl: {
 *     "snaps" -> { snapshot1, snapshot2 }
 *     (optional boolean) "defer"
 * }
 *
 * outnvl: snapshot -> error code (int32)
 */
/* ARGSUSED */
static int
zfs_ioc_destroy_snaps(const char *poolname, nvlist_t *innvl, nvlist_t *outnvl)
{
	nvlist_t *snaps;
	nvpair_t *pair;
	boolean_t defer;

	if (nvlist_lookup_nvlist(innvl, "snaps", &snaps) != 0)
		return (SET_ERROR(EINVAL));
	defer = nvlist_exists(innvl, "defer");

	for (pair = nvlist_next_nvpair(snaps, NULL); pair != NULL;
<<<<<<< HEAD
		 pair = nvlist_next_nvpair(snaps, pair)) {
=======
	    pair = nvlist_next_nvpair(snaps, pair)) {
		(void) zfs_unmount_snap(nvpair_name(pair));
		(void) zvol_remove_minor(nvpair_name(pair));
	}

	return (dsl_destroy_snapshots_nvl(snaps, defer, outnvl));
}

/*
 * Create bookmarks.  Bookmark names are of the form <fs>#<bmark>.
 * All bookmarks must be in the same pool.
 *
 * innvl: {
 *     bookmark1 -> snapshot1, bookmark2 -> snapshot2
 * }
 *
 * outnvl: bookmark -> error code (int32)
 *
 */
/* ARGSUSED */
static int
zfs_ioc_bookmark(const char *poolname, nvlist_t *innvl, nvlist_t *outnvl)
{
	nvpair_t *pair, *pair2;

	for (pair = nvlist_next_nvpair(innvl, NULL);
	    pair != NULL; pair = nvlist_next_nvpair(innvl, pair)) {
		char *snap_name;

		/*
		 * Verify the snapshot argument.
		 */
		if (nvpair_value_string(pair, &snap_name) != 0)
			return (SET_ERROR(EINVAL));


		/* Verify that the keys (bookmarks) are unique */
		for (pair2 = nvlist_next_nvpair(innvl, pair);
		    pair2 != NULL; pair2 = nvlist_next_nvpair(innvl, pair2)) {
			if (strcmp(nvpair_name(pair), nvpair_name(pair2)) == 0)
				return (SET_ERROR(EINVAL));
		}
	}

	return (dsl_bookmark_create(innvl, outnvl));
}

/*
 * innvl: {
 *     property 1, property 2, ...
 * }
 *
 * outnvl: {
 *     bookmark name 1 -> { property 1, property 2, ... },
 *     bookmark name 2 -> { property 1, property 2, ... }
 * }
 *
 */
static int
zfs_ioc_get_bookmarks(const char *fsname, nvlist_t *innvl, nvlist_t *outnvl)
{
	return (dsl_get_bookmarks(fsname, innvl, outnvl));
}

/*
 * innvl: {
 *     bookmark name 1, bookmark name 2
 * }
 *
 * outnvl: bookmark -> error code (int32)
 *
 */
static int
zfs_ioc_destroy_bookmarks(const char *poolname, nvlist_t *innvl,
    nvlist_t *outnvl)
{
	int error, poollen;
	nvpair_t *pair;

	poollen = strlen(poolname);
	for (pair = nvlist_next_nvpair(innvl, NULL);
	    pair != NULL; pair = nvlist_next_nvpair(innvl, pair)) {
>>>>>>> fbeddd60
		const char *name = nvpair_name(pair);
		const char *cp = strchr(name, '#');

		/*
		 * The bookmark name must contain an #, and the part after it
		 * must contain only valid characters.
		 */
		if (cp == NULL ||
		    zfs_component_namecheck(cp + 1, NULL, NULL) != 0)
			return (SET_ERROR(EINVAL));

		/*
		 * The bookmark must be in the specified pool.
		 */
		if (strncmp(name, poolname, poollen) != 0 ||
		    (name[poollen] != '/' && name[poollen] != '#'))
			return (SET_ERROR(EXDEV));
	}

	error = dsl_bookmark_destroy(innvl, outnvl);
	return (error);
}

/*
 * inputs:
 * zc_name		name of dataset to destroy
 * zc_objset_type	type of objset
 * zc_defer_destroy	mark for deferred destroy
 *
 * outputs:		none
 */
static int
zfs_ioc_destroy(zfs_cmd_t *zc)
{
	int err;

	if (zc->zc_objset_type == DMU_OST_ZFS) {
		err = zfs_unmount_snap(zc->zc_name);
		if (err != 0)
			return (err);
	}

	if (strchr(zc->zc_name, '@'))
		err = dsl_destroy_snapshot(zc->zc_name, zc->zc_defer_destroy);
	else
		err = dsl_destroy_head(zc->zc_name);
	if (zc->zc_objset_type == DMU_OST_ZVOL && err == 0)
		(void) zvol_remove_minor(zc->zc_name);
	return (err);
}

/*
 * fsname is name of dataset to rollback (to most recent snapshot)
 *
 * innvl is not used.
 *
 * outnvl: "target" -> name of most recent snapshot
 * }
 */
/* ARGSUSED */
static int
zfs_ioc_rollback(const char *fsname, nvlist_t *args, nvlist_t *outnvl)
{
	zfsvfs_t *zsb;
	int error;

	if (getzfsvfs(fsname, &zsb) == 0) {
		error = zfs_suspend_fs(zsb);
		if (error == 0) {
			int resume_err;

			error = dsl_dataset_rollback(fsname, zsb, outnvl);
			resume_err = zfs_resume_fs(zsb, fsname);
			error = error ? error : resume_err;
		}
        VFS_RELE(zfsvfs->z_vfs);
	} else {
		error = dsl_dataset_rollback(fsname, NULL, outnvl);
	}
	return (error);
}

static int
recursive_unmount(const char *fsname, void *arg)
{
	const char *snapname = arg;
	char *fullname;
	int error;

	fullname = kmem_asprintf("%s@%s", fsname, snapname);
	error = zfs_unmount_snap(fullname);
	strfree(fullname);

	return (error);
}

/*
 * inputs:
 * zc_name	old name of dataset
 * zc_value	new name of dataset
 * zc_cookie	recursive flag (only valid for snapshots)
 *
 * outputs:	none
 */
static int
zfs_ioc_rename(zfs_cmd_t *zc)
{
	boolean_t recursive = zc->zc_cookie & 1;
	char *at;

	zc->zc_value[sizeof (zc->zc_value) - 1] = '\0';
	if (dataset_namecheck(zc->zc_value, NULL, NULL) != 0 ||
	    strchr(zc->zc_value, '%'))
		return (SET_ERROR(EINVAL));

	at = strchr(zc->zc_name, '@');
	if (at != NULL) {
		/* snaps must be in same fs */
		int error;

		if (strncmp(zc->zc_name, zc->zc_value, at - zc->zc_name + 1))
			return (SET_ERROR(EXDEV));
		*at = '\0';
		if (zc->zc_objset_type == DMU_OST_ZFS) {
			error = dmu_objset_find(zc->zc_name,
									recursive_unmount, at + 1,
									recursive ? DS_FIND_CHILDREN : 0);
			if (error != 0) {
				*at = '@';
				return (error);
			}
		}
		error = dsl_dataset_rename_snapshot(zc->zc_name,
											at + 1, strchr(zc->zc_value, '@') + 1, recursive);
		*at = '@';

		return (error);
	} else {
		return (dsl_dir_rename(zc->zc_name, zc->zc_value));
	}
}

static int
zfs_check_settable(const char *dsname, nvpair_t *pair, cred_t *cr)
{
	const char *propname = nvpair_name(pair);
	boolean_t issnap = (strchr(dsname, '@') != NULL);
	zfs_prop_t prop = zfs_name_to_prop(propname);
	uint64_t intval;
	int err;

	if (prop == ZPROP_INVAL) {
		if (zfs_prop_user(propname)) {
			if ((err = zfs_secpolicy_write_perms(dsname,
												 ZFS_DELEG_PERM_USERPROP, cr)))
				return (err);
			return (0);
		}

		if (!issnap && zfs_prop_userquota(propname)) {
			const char *perm = NULL;
			const char *uq_prefix =
			    zfs_userquota_prop_prefixes[ZFS_PROP_USERQUOTA];
			const char *gq_prefix =
			    zfs_userquota_prop_prefixes[ZFS_PROP_GROUPQUOTA];

			if (strncmp(propname, uq_prefix,
						strlen(uq_prefix)) == 0) {
				perm = ZFS_DELEG_PERM_USERQUOTA;
			} else if (strncmp(propname, gq_prefix,
							   strlen(gq_prefix)) == 0) {
				perm = ZFS_DELEG_PERM_GROUPQUOTA;
			} else {
				/* USERUSED and GROUPUSED are read-only */
				return (SET_ERROR(EINVAL));
			}

			if ((err = zfs_secpolicy_write_perms(dsname, perm, cr)))
				return (err);
			return (0);
		}

		return (SET_ERROR(EINVAL));
	}

	if (issnap)
		return (SET_ERROR(EINVAL));

	if (nvpair_type(pair) == DATA_TYPE_NVLIST) {
		/*
		 * dsl_prop_get_all_impl() returns properties in this
		 * format.
		 */
		nvlist_t *attrs;
		VERIFY(nvpair_value_nvlist(pair, &attrs) == 0);
		VERIFY(nvlist_lookup_nvpair(attrs, ZPROP_VALUE,
									&pair) == 0);
	}

	/*
	 * Check that this value is valid for this pool version
	 */
	switch (prop) {
	case ZFS_PROP_COMPRESSION:
		/*
		 * If the user specified gzip compression, make sure
		 * the SPA supports it. We ignore any errors here since
		 * we'll catch them later.
		 */
		if (nvpair_type(pair) == DATA_TYPE_UINT64 &&
		    nvpair_value_uint64(pair, &intval) == 0) {
			if (intval >= ZIO_COMPRESS_GZIP_1 &&
			    intval <= ZIO_COMPRESS_GZIP_9 &&
			    zfs_earlier_version(dsname,
									SPA_VERSION_GZIP_COMPRESSION)) {
				return (SET_ERROR(ENOTSUP));
			}

			if (intval == ZIO_COMPRESS_ZLE &&
			    zfs_earlier_version(dsname,
									SPA_VERSION_ZLE_COMPRESSION))
				return (SET_ERROR(ENOTSUP));

			if (intval == ZIO_COMPRESS_LZ4) {
<<<<<<< HEAD
				zfeature_info_t *feature =
				    &spa_feature_table[
									   SPA_FEATURE_LZ4_COMPRESS];
=======
>>>>>>> fbeddd60
				spa_t *spa;

				if ((err = spa_open(dsname, &spa, FTAG)) != 0)
					return (err);

				if (!spa_feature_is_enabled(spa,
				    SPA_FEATURE_LZ4_COMPRESS)) {
					spa_close(spa, FTAG);
					return (SET_ERROR(ENOTSUP));
				}
				spa_close(spa, FTAG);
			}

			/*
			 * If this is a bootable dataset then
			 * verify that the compression algorithm
			 * is supported for booting. We must return
			 * something other than ENOTSUP since it
			 * implies a downrev pool version.
			 */
			if (zfs_is_bootfs(dsname) &&
			    !BOOTFS_COMPRESS_VALID(intval)) {
				return (SET_ERROR(ERANGE));
			}
		}
		break;

	case ZFS_PROP_COPIES:
		if (zfs_earlier_version(dsname, SPA_VERSION_DITTO_BLOCKS))
			return (SET_ERROR(ENOTSUP));
		break;

	case ZFS_PROP_DEDUP:
		if (zfs_earlier_version(dsname, SPA_VERSION_DEDUP))
			return (SET_ERROR(ENOTSUP));
		break;

	case ZFS_PROP_SHARESMB:
		if (zpl_earlier_version(dsname, ZPL_VERSION_FUID))
			return (SET_ERROR(ENOTSUP));
		break;

	case ZFS_PROP_ACLINHERIT:
		if (nvpair_type(pair) == DATA_TYPE_UINT64 &&
		    nvpair_value_uint64(pair, &intval) == 0) {
			if (intval == ZFS_ACL_PASSTHROUGH_X &&
			    zfs_earlier_version(dsname,
									SPA_VERSION_PASSTHROUGH_X))
				return (SET_ERROR(ENOTSUP));
		}
		break;
	default:
		break;
	}

	return (zfs_secpolicy_setprop(dsname, prop, pair, CRED()));
}

/*
 * Checks for a race condition to make sure we don't increment a feature flag
 * multiple times.
 */
static int
zfs_prop_activate_feature_check(void *arg, dmu_tx_t *tx)
{
	spa_t *spa = dmu_tx_pool(tx)->dp_spa;
	spa_feature_t *featurep = arg;

	if (!spa_feature_is_active(spa, *featurep))
		return (0);
	else
		return (SET_ERROR(EBUSY));
}

/*
 * The callback invoked on feature activation in the sync task caused by
 * zfs_prop_activate_feature.
 */
static void
zfs_prop_activate_feature_sync(void *arg, dmu_tx_t *tx)
{
	spa_t *spa = dmu_tx_pool(tx)->dp_spa;
	spa_feature_t *featurep = arg;

	spa_feature_incr(spa, *featurep, tx);
}

/*
 * Activates a feature on a pool in response to a property setting. This
 * creates a new sync task which modifies the pool to reflect the feature
 * as being active.
 */
static int
zfs_prop_activate_feature(spa_t *spa, spa_feature_t feature)
{
	int err;

	/* EBUSY here indicates that the feature is already active */
	err = dsl_sync_task(spa_name(spa),
<<<<<<< HEAD
						zfs_prop_activate_feature_check, zfs_prop_activate_feature_sync,
						feature, 2);
=======
	    zfs_prop_activate_feature_check, zfs_prop_activate_feature_sync,
	    &feature, 2);
>>>>>>> fbeddd60

	if (err != 0 && err != EBUSY)
		return (err);
	else
		return (0);
}

/*
 * Removes properties from the given props list that fail permission checks
 * needed to clear them and to restore them in case of a receive error. For each
 * property, make sure we have both set and inherit permissions.
 *
 * Returns the first error encountered if any permission checks fail. If the
 * caller provides a non-NULL errlist, it also gives the complete list of names
 * of all the properties that failed a permission check along with the
 * corresponding error numbers. The caller is responsible for freeing the
 * returned errlist.
 *
 * If every property checks out successfully, zero is returned and the list
 * pointed at by errlist is NULL.
 */
static int
zfs_check_clearable(char *dataset, nvlist_t *props, nvlist_t **errlist)
{
	zfs_cmd_t *zc;
	nvpair_t *pair, *next_pair;
	nvlist_t *errors;
	int err, rv = 0;

	if (props == NULL)
		return (0);

	VERIFY(nvlist_alloc(&errors, NV_UNIQUE_NAME, KM_SLEEP) == 0);

	zc = kmem_alloc(sizeof (zfs_cmd_t), KM_SLEEP | KM_NODEBUG);
	(void) strlcpy(zc->zc_name, dataset, MAXPATHLEN);
	pair = nvlist_next_nvpair(props, NULL);
	while (pair != NULL) {
		next_pair = nvlist_next_nvpair(props, pair);

		(void) strlcpy(zc->zc_value, nvpair_name(pair), MAXPATHLEN * 2);
		if ((err = zfs_check_settable(dataset, pair, CRED())) != 0 ||
		    (err = zfs_secpolicy_inherit_prop(zc, NULL, CRED())) != 0) {
			VERIFY(nvlist_remove_nvpair(props, pair) == 0);
			VERIFY(nvlist_add_int32(errors,
									zc->zc_value, err) == 0);
		}
		pair = next_pair;
	}
	kmem_free(zc, sizeof (zfs_cmd_t));

	if ((pair = nvlist_next_nvpair(errors, NULL)) == NULL) {
		nvlist_free(errors);
		errors = NULL;
	} else {
		VERIFY(nvpair_value_int32(pair, &rv) == 0);
	}

	if (errlist == NULL)
		nvlist_free(errors);
	else
		*errlist = errors;

	return (rv);
}

static boolean_t
propval_equals(nvpair_t *p1, nvpair_t *p2)
{
	if (nvpair_type(p1) == DATA_TYPE_NVLIST) {
		/* dsl_prop_get_all_impl() format */
		nvlist_t *attrs;
		VERIFY(nvpair_value_nvlist(p1, &attrs) == 0);
		VERIFY(nvlist_lookup_nvpair(attrs, ZPROP_VALUE,
									&p1) == 0);
	}

	if (nvpair_type(p2) == DATA_TYPE_NVLIST) {
		nvlist_t *attrs;
		VERIFY(nvpair_value_nvlist(p2, &attrs) == 0);
		VERIFY(nvlist_lookup_nvpair(attrs, ZPROP_VALUE,
									&p2) == 0);
	}

	if (nvpair_type(p1) != nvpair_type(p2))
		return (B_FALSE);

	if (nvpair_type(p1) == DATA_TYPE_STRING) {
		char *valstr1, *valstr2;

		VERIFY(nvpair_value_string(p1, (char **)&valstr1) == 0);
		VERIFY(nvpair_value_string(p2, (char **)&valstr2) == 0);
		return (strcmp(valstr1, valstr2) == 0);
	} else {
		uint64_t intval1, intval2;

		VERIFY(nvpair_value_uint64(p1, &intval1) == 0);
		VERIFY(nvpair_value_uint64(p2, &intval2) == 0);
		return (intval1 == intval2);
	}
}

/*
 * Remove properties from props if they are not going to change (as determined
 * by comparison with origprops). Remove them from origprops as well, since we
 * do not need to clear or restore properties that won't change.
 */
static void
props_reduce(nvlist_t *props, nvlist_t *origprops)
{
	nvpair_t *pair, *next_pair;

	if (origprops == NULL)
		return; /* all props need to be received */

	pair = nvlist_next_nvpair(props, NULL);
	while (pair != NULL) {
		const char *propname = nvpair_name(pair);
		nvpair_t *match;

		next_pair = nvlist_next_nvpair(props, pair);

		if ((nvlist_lookup_nvpair(origprops, propname,
								  &match) != 0) || !propval_equals(pair, match))
			goto next; /* need to set received value */

		/* don't clear the existing received value */
		(void) nvlist_remove_nvpair(origprops, match);
		/* don't bother receiving the property */
		(void) nvlist_remove_nvpair(props, pair);
	next:
		pair = next_pair;
	}
}

#ifdef	DEBUG
static boolean_t zfs_ioc_recv_inject_err;
#endif


/*
 * inputs:
 * zc_name		name of containing filesystem
 * zc_nvlist_src{_size}	nvlist of properties to apply
 * zc_value		name of snapshot to create
 * zc_string		name of clone origin (if DRR_FLAG_CLONE)
 * zc_cookie		file descriptor to recv from
 * zc_begin_record	the BEGIN record of the stream (not byteswapped)
 * zc_guid		force flag
 * zc_cleanup_fd	cleanup-on-exit file descriptor
 * zc_action_handle	handle for this guid/ds mapping (or zero on first call)
 *
 * outputs:
 * zc_cookie		number of bytes read
 * zc_nvlist_dst{_size} error for each unapplied received property
 * zc_obj		zprop_errflags_t
 * zc_action_handle	handle for this guid/ds mapping
 */
static int
zfs_ioc_recv(zfs_cmd_t *zc)
{
    file_t *fp;
    dmu_recv_cookie_t drc;
    boolean_t force = (boolean_t)zc->zc_guid;
    int fd;
    int error = 0;
    int props_error = 0;
    nvlist_t *errors;
    offset_t off;
    nvlist_t *props = NULL; /* sent properties */
    nvlist_t *origprops = NULL; /* existing properties */
    char *origin = NULL;
    char *tosnap;
    char tofs[ZFS_MAXNAMELEN];
    boolean_t first_recvd_props = B_FALSE;

    if (dataset_namecheck(zc->zc_value, NULL, NULL) != 0 ||
        strchr(zc->zc_value, '@') == NULL ||
        strchr(zc->zc_value, '%'))
        return (EINVAL);

    (void) strlcpy(tofs, zc->zc_value, ZFS_MAXNAMELEN);
    tosnap = strchr(tofs, '@');
    *tosnap++ = '\0';

    if (zc->zc_nvlist_src != 0 &&
        (error = get_nvlist(zc->zc_nvlist_src, zc->zc_nvlist_src_size,
                            zc->zc_iflags, &props)) != 0)
        return (error);

    fd = zc->zc_cookie;
    fp = getf(fd);
    if (fp == NULL) {
        nvlist_free(props);
        return (EBADF);
    }

    VERIFY(nvlist_alloc(&errors, NV_UNIQUE_NAME, KM_SLEEP) == 0);

    if (zc->zc_string[0])
        origin = zc->zc_string;

    error = dmu_recv_begin(tofs, tosnap,
                           &zc->zc_begin_record, force, origin, &drc);
    if (error != 0)
        goto out;

    /*
     * Set properties before we receive the stream so that they are applied
     * to the new data. Note that we must call dmu_recv_stream() if
     * dmu_recv_begin() succeeds.
     */
    if (props != NULL && !drc.drc_newfs) {
        if (spa_version(dsl_dataset_get_spa(drc.drc_ds)) >=
			SPA_VERSION_RECVD_PROPS &&
            !dsl_prop_get_hasrecvd(tofs))
            first_recvd_props = B_TRUE;

        /*
         * If new received properties are supplied, they are to
         * completely replace the existing received properties, so stash
         * away the existing ones.
         */
        if (dsl_prop_get_received(tofs, &origprops) == 0) {
            nvlist_t *errlist = NULL;
            /*
             * Don't bother writing a property if its value won't
             * change (and avoid the unnecessary security checks).
             *
             * The first receive after SPA_VERSION_RECVD_PROPS is a
             * special case where we blow away all local properties
             * regardless.
             */
            if (!first_recvd_props)
                props_reduce(props, origprops);
            if (zfs_check_clearable(tofs, origprops, &errlist) != 0)
                (void) nvlist_merge(errors, errlist, 0);
            nvlist_free(errlist);

            if (clear_received_props(tofs, origprops,
                                     first_recvd_props ? NULL : props) != 0)
                zc->zc_obj |= ZPROP_ERR_NOCLEAR;
        } else {
            zc->zc_obj |= ZPROP_ERR_NOCLEAR;
        }
    }

    if (props != NULL) {
        props_error = dsl_prop_set_hasrecvd(tofs);

        if (props_error == 0) {
            (void) zfs_set_prop_nvlist(tofs, ZPROP_SRC_RECEIVED,
                                       props, errors);
        }
    }

    if (zc->zc_nvlist_dst_size != 0 &&
        (nvlist_smush(errors, zc->zc_nvlist_dst_size) != 0 ||
         put_nvlist(zc, errors) != 0)) {
        /*
         * Caller made zc->zc_nvlist_dst less than the minimum expected
         * size or supplied an invalid address.
         */
        props_error = EINVAL;
    }

    off = fp->f_offset;
    error = dmu_recv_stream(&drc, fp->f_vnode, &off, zc->zc_cleanup_fd,
                            &zc->zc_action_handle);

    if (error == 0) {
        zfsvfs_t *zsb = NULL;

        if (getzfsvfs(tofs, &zsb) == 0) {
            /* online recv */
            int end_err;

            error = zfs_suspend_fs(zsb);
            /*
             * If the suspend fails, then the recv_end will
             * likely also fail, and clean up after itself.
             */
            end_err = dmu_recv_end(&drc, zsb);
            if (error == 0)
                error = zfs_resume_fs(zsb, tofs);
            error = error ? error : end_err;
            //deactivate_super(zsb->z_sb);
        } else {
            error = dmu_recv_end(&drc, zsb);
        }
    }

    zc->zc_cookie = off - fp->f_offset;
    //if (VOP_SEEK(fp->f_vnode, fp->f_offset, &off, NULL) == 0)
    //  fp->f_offset = off;

#ifdef        DEBUG
    if (zfs_ioc_recv_inject_err) {
        zfs_ioc_recv_inject_err = B_FALSE;
        error = 1;
    }
#endif
    /*
     * On error, restore the original props.
     */
    if (error != 0 && props != NULL && !drc.drc_newfs) {
        if (clear_received_props(tofs, props, NULL) != 0) {
            /*
             * We failed to clear the received properties.
             * Since we may have left a $recvd value on the
             * system, we can't clear the $hasrecvd flag.
             */
            zc->zc_obj |= ZPROP_ERR_NORESTORE;
        } else if (first_recvd_props) {
            dsl_prop_unset_hasrecvd(tofs);
        }

        if (origprops == NULL && !drc.drc_newfs) {
            /* We failed to stash the original properties. */
            zc->zc_obj |= ZPROP_ERR_NORESTORE;
        }

        /*
         * dsl_props_set() will not convert RECEIVED to LOCAL on or
         * after SPA_VERSION_RECVD_PROPS, so we need to specify LOCAL
         * explictly if we're restoring local properties cleared in the
         * first new-style receive.
         */
        if (origprops != NULL &&
            zfs_set_prop_nvlist(tofs, (first_recvd_props ?
                                       ZPROP_SRC_LOCAL : ZPROP_SRC_RECEIVED),
                                origprops, NULL) != 0) {
            /*
             * We stashed the original properties but failed to
             * restore them.
             */
            zc->zc_obj |= ZPROP_ERR_NORESTORE;
        }
    }
 out:
    nvlist_free(props);
    nvlist_free(origprops);
    nvlist_free(errors);
    releasef(fd);

    if (error == 0)
        error = props_error;

    return (error);
}


/*
 * inputs:
 * zc_name	name of snapshot to send
 * zc_cookie	file descriptor to send stream to
 * zc_obj	fromorigin flag (mutually exclusive with zc_fromobj)
 * zc_sendobj	objsetid of snapshot to send
 * zc_fromobj	objsetid of incremental fromsnap (may be zero)
 * zc_guid	if set, estimate size of stream only.  zc_cookie is ignored.
 *		output size in zc_objset_type.
 * zc_flags	if =1, WRITE_EMBEDDED records are permitted
 *
 * outputs:
 * zc_objset_type	estimated size, if zc_guid is set
 */
static int
zfs_ioc_send(zfs_cmd_t *zc)
{
	int error;
	offset_t off;
	boolean_t estimate = (zc->zc_guid != 0);
	boolean_t embedok = (zc->zc_flags & 0x1);

	if (zc->zc_obj != 0) {
		dsl_pool_t *dp;
		dsl_dataset_t *tosnap;

		error = dsl_pool_hold(zc->zc_name, FTAG, &dp);
		if (error != 0)
			return (error);

		error = dsl_dataset_hold_obj(dp, zc->zc_sendobj, FTAG, &tosnap);
		if (error != 0) {
			dsl_pool_rele(dp, FTAG);
			return (error);
		}

		if (dsl_dir_is_clone(tosnap->ds_dir))
			zc->zc_fromobj = tosnap->ds_dir->dd_phys->dd_origin_obj;
		dsl_dataset_rele(tosnap, FTAG);
		dsl_pool_rele(dp, FTAG);
	}
	if (estimate) {
		dsl_pool_t *dp;
		dsl_dataset_t *tosnap;
		dsl_dataset_t *fromsnap = NULL;

		error = dsl_pool_hold(zc->zc_name, FTAG, &dp);
		if (error != 0)
			return (error);

		error = dsl_dataset_hold_obj(dp, zc->zc_sendobj, FTAG, &tosnap);
		if (error != 0) {
			dsl_pool_rele(dp, FTAG);
			return (error);
		}

		if (zc->zc_fromobj != 0) {
			error = dsl_dataset_hold_obj(dp, zc->zc_fromobj,
										 FTAG, &fromsnap);
			if (error != 0) {
				dsl_dataset_rele(tosnap, FTAG);
				dsl_pool_rele(dp, FTAG);
				return (error);
			}
		}

		error = dmu_send_estimate(tosnap, fromsnap,
								  &zc->zc_objset_type);

		if (fromsnap != NULL)
			dsl_dataset_rele(fromsnap, FTAG);
		dsl_dataset_rele(tosnap, FTAG);
		dsl_pool_rele(dp, FTAG);
	} else {
		file_t *fp = getf(zc->zc_cookie);
		if (fp == NULL)
			return EBADF;

		off = fp->f_offset;
		error = dmu_send_obj(zc->zc_name, zc->zc_sendobj,
<<<<<<< HEAD
							 zc->zc_fromobj, zc->zc_cookie, fp->f_vnode, &off);
=======
		    zc->zc_fromobj, embedok, zc->zc_cookie, fp->f_vnode, &off);
>>>>>>> fbeddd60

		//if (VOP_SEEK(fp->f_vnode, fp->f_offset, &off, NULL) == 0)
		fp->f_offset = off;
		releasef(zc->zc_cookie);

	}
	return (error);
}



/*
 * inputs:
 * zc_name	name of snapshot on which to report progress
 * zc_cookie	file descriptor of send stream
 *
 * outputs:
 * zc_cookie	number of bytes written in send stream thus far
 */
static int
zfs_ioc_send_progress(zfs_cmd_t *zc)
{
	dsl_pool_t *dp;
	dsl_dataset_t *ds;
	dmu_sendarg_t *dsp = NULL;
	int error;

	error = dsl_pool_hold(zc->zc_name, FTAG, &dp);
	if (error != 0)
		return (error);

	error = dsl_dataset_hold(dp, zc->zc_name, FTAG, &ds);
	if (error != 0) {
		dsl_pool_rele(dp, FTAG);
		return (error);
	}

	mutex_enter(&ds->ds_sendstream_lock);

	/*
	 * Iterate over all the send streams currently active on this dataset.
	 * If there's one which matches the specified file descriptor _and_ the
	 * stream was started by the current process, return the progress of
	 * that stream.
	 */

	for (dsp = list_head(&ds->ds_sendstreams); dsp != NULL;
         dsp = list_next(&ds->ds_sendstreams, dsp)) {
		if (dsp->dsa_outfd == zc->zc_cookie &&
            dsp->dsa_proc == curproc)
            break;
    }

	if (dsp != NULL)
		zc->zc_cookie = *(dsp->dsa_off);
	else
		error = SET_ERROR(ENOENT);

	mutex_exit(&ds->ds_sendstream_lock);
	dsl_dataset_rele(ds, FTAG);
	dsl_pool_rele(dp, FTAG);
	return (error);
}

static int
zfs_ioc_inject_fault(zfs_cmd_t *zc)
{
	int id, error;

	error = zio_inject_fault(zc->zc_name, (int)zc->zc_guid, &id,
							 &zc->zc_inject_record);

	if (error == 0)
		zc->zc_guid = (uint64_t)id;

	return (error);
}

static int
zfs_ioc_clear_fault(zfs_cmd_t *zc)
{
	return (zio_clear_fault((int)zc->zc_guid));
}

static int
zfs_ioc_inject_list_next(zfs_cmd_t *zc)
{
	int id = (int)zc->zc_guid;
	int error;

	error = zio_inject_list_next(&id, zc->zc_name, sizeof (zc->zc_name),
								 &zc->zc_inject_record);

	zc->zc_guid = id;

	return (error);
}

static int
zfs_ioc_error_log(zfs_cmd_t *zc)
{
	spa_t *spa;
	int error;
	size_t count = (size_t)zc->zc_nvlist_dst_size;

	if ((error = spa_open(zc->zc_name, &spa, FTAG)) != 0)
		return (error);

	error = spa_get_errlog(spa, (void *)(uintptr_t)zc->zc_nvlist_dst,
						   &count);
	if (error == 0)
		zc->zc_nvlist_dst_size = count;
	else
		zc->zc_nvlist_dst_size = spa_get_errlog_size(spa);

	spa_close(spa, FTAG);

	return (error);
}

static int
zfs_ioc_clear(zfs_cmd_t *zc)
{
	spa_t *spa;
	vdev_t *vd;
	int error;

	/*
	 * On zpool clear we also fix up missing slogs
	 */
	mutex_enter(&spa_namespace_lock);
	spa = spa_lookup(zc->zc_name);
	if (spa == NULL) {
		mutex_exit(&spa_namespace_lock);
		return (SET_ERROR(EIO));
	}
	if (spa_get_log_state(spa) == SPA_LOG_MISSING) {
		/* we need to let spa_open/spa_load clear the chains */
		spa_set_log_state(spa, SPA_LOG_CLEAR);
	}
	spa->spa_last_open_failed = 0;
	mutex_exit(&spa_namespace_lock);

	if (zc->zc_cookie & ZPOOL_NO_REWIND) {
		error = spa_open(zc->zc_name, &spa, FTAG);
	} else {
		nvlist_t *policy;
		nvlist_t *config = NULL;

		if (zc->zc_nvlist_src == 0)
			return (SET_ERROR(EINVAL));

		if ((error = get_nvlist(zc->zc_nvlist_src,
								zc->zc_nvlist_src_size, zc->zc_iflags, &policy)) == 0) {
			error = spa_open_rewind(zc->zc_name, &spa, FTAG,
									policy, &config);
			if (config != NULL) {
				int err;

				if ((err = put_nvlist(zc, config)) != 0)
					error = err;
				nvlist_free(config);
			}
			nvlist_free(policy);
		}
	}

	if (error != 0)
		return (error);

	spa_vdev_state_enter(spa, SCL_NONE);

	if (zc->zc_guid == 0) {
		vd = NULL;
	} else {
		vd = spa_lookup_by_guid(spa, zc->zc_guid, B_TRUE);
		if (vd == NULL) {
			(void) spa_vdev_state_exit(spa, NULL, ENODEV);
			spa_close(spa, FTAG);
			return (SET_ERROR(ENODEV));
		}
	}

	vdev_clear(spa, vd);

	(void) spa_vdev_state_exit(spa, NULL, 0);

	/*
	 * Resume any suspended I/Os.
	 */
	if (zio_resume(spa) != 0)
		error = SET_ERROR(EIO);

	spa_close(spa, FTAG);

	return (error);
}

static int
zfs_ioc_pool_reopen(zfs_cmd_t *zc)
{
	spa_t *spa;
	int error;

	error = spa_open(zc->zc_name, &spa, FTAG);
	if (error != 0)
		return (error);

	spa_vdev_state_enter(spa, SCL_NONE);

	/*
	 * If a resilver is already in progress then set the
	 * spa_scrub_reopen flag to B_TRUE so that we don't restart
	 * the scan as a side effect of the reopen. Otherwise, let
	 * vdev_open() decided if a resilver is required.
	 */
	spa->spa_scrub_reopen = dsl_scan_resilvering(spa->spa_dsl_pool);
	vdev_reopen(spa->spa_root_vdev);
	spa->spa_scrub_reopen = B_FALSE;

	(void) spa_vdev_state_exit(spa, NULL, 0);
	spa_close(spa, FTAG);
	return (0);
}
/*
 * inputs:
 * zc_name	name of filesystem
 * zc_value	name of origin snapshot
 *
 * outputs:
 * zc_string	name of conflicting snapshot, if there is one
 */
static int
zfs_ioc_promote(zfs_cmd_t *zc)
{
	char *cp;

	/*
	 * We don't need to unmount *all* the origin fs's snapshots, but
	 * it's easier.
	 */
	cp = strchr(zc->zc_value, '@');
	if (cp)
		*cp = '\0';
	(void) dmu_objset_find(zc->zc_value,
						   zfs_unmount_snap_cb, NULL, DS_FIND_SNAPSHOTS);
	return (dsl_dataset_promote(zc->zc_name, zc->zc_string));
}

/*
 * Retrieve a single {user|group}{used|quota}@... property.
 *
 * inputs:
 * zc_name	name of filesystem
 * zc_objset_type zfs_userquota_prop_t
 * zc_value	domain name (eg. "S-1-234-567-89")
 * zc_guid	RID/UID/GID
 *
 * outputs:
 * zc_cookie	property value
 */
static int
zfs_ioc_userspace_one(zfs_cmd_t *zc)
{
	zfsvfs_t *zsb;
	int error;

	if (zc->zc_objset_type >= ZFS_NUM_USERQUOTA_PROPS)
		return (SET_ERROR(EINVAL));

	error = zfsvfs_hold(zc->zc_name, FTAG, &zsb, B_FALSE);
	if (error != 0)
		return (error);

	error = zfs_userspace_one(zsb,
							  zc->zc_objset_type, zc->zc_value, zc->zc_guid, &zc->zc_cookie);
	zfsvfs_rele(zsb, FTAG);

	return (error);
}

/*
 * inputs:
 * zc_name		name of filesystem
 * zc_cookie		zap cursor
 * zc_objset_type	zfs_userquota_prop_t
 * zc_nvlist_dst[_size] buffer to fill (not really an nvlist)
 *
 * outputs:
 * zc_nvlist_dst[_size]	data buffer (array of zfs_useracct_t)
 * zc_cookie	zap cursor
 */
static int
zfs_ioc_userspace_many(zfs_cmd_t *zc)
{
	zfsvfs_t *zsb;
	int bufsize = zc->zc_nvlist_dst_size;
	int error;
	void *buf;

	if (bufsize <= 0)
		return (SET_ERROR(ENOMEM));

	error = zfsvfs_hold(zc->zc_name, FTAG, &zsb, B_FALSE);
	if (error)
		return (error);

	buf = vmem_alloc(bufsize, KM_SLEEP);

	error = zfs_userspace_many(zsb, zc->zc_objset_type, &zc->zc_cookie,
							   buf, &zc->zc_nvlist_dst_size);

	if (error == 0) {
		error = xcopyout(buf,
						 (user_addr_t)(uintptr_t)zc->zc_nvlist_dst,
                         zc->zc_nvlist_dst_size, 0);
	}
	vmem_free(buf, bufsize);
	zfsvfs_rele(zsb, FTAG);

	return (error);
}

/*
 * inputs:
 * zc_name		name of filesystem
 *
 * outputs:
 * none
 */
static int
zfs_ioc_userspace_upgrade(zfs_cmd_t *zc)
{
	objset_t *os;
	int error = 0;
	zfsvfs_t *zsb;

	if (getzfsvfs(zc->zc_name, &zsb) == 0) {
		if (!dmu_objset_userused_enabled(zsb->z_os)) {
			/*
			 * If userused is not enabled, it may be because the
			 * objset needs to be closed & reopened (to grow the
			 * objset_phys_t).  Suspend/resume the fs will do that.
			 */
			error = zfs_suspend_fs(zsb);
			if (error == 0) {
				dmu_objset_refresh_ownership(zsb->z_os,
											 zsb);
				error = zfs_resume_fs(zsb, zc->zc_name);
			}
		}
		if (error == 0)
			error = dmu_objset_userspace_upgrade(zsb->z_os);
		//deactivate_super(zsb->z_sb);
	} else {
		/* XXX kind of reading contents without owning */
		error = dmu_objset_hold(zc->zc_name, FTAG, &os);
		if (error != 0)
			return (error);

		error = dmu_objset_userspace_upgrade(os);
		dmu_objset_rele(os, FTAG);
	}

	return (error);
}

static int
zfs_ioc_share(zfs_cmd_t *zc)
{
	return (SET_ERROR(ENOSYS));
}

ace_t full_access[] = {
	{(uid_t)-1, ACE_ALL_PERMS, ACE_EVERYONE, 0}
};

/*
 * inputs:
 * zc_name		name of containing filesystem
 * zc_obj		object # beyond which we want next in-use object #
 *
 * outputs:
 * zc_obj		next in-use object #
 */
static int
zfs_ioc_next_obj(zfs_cmd_t *zc)
{
	objset_t *os = NULL;
	int error;

	error = dmu_objset_hold(zc->zc_name, FTAG, &os);
	if (error != 0)
		return (error);

	error = dmu_object_next(os, &zc->zc_obj, B_FALSE,
							os->os_dsl_dataset->ds_phys->ds_prev_snap_txg);

	dmu_objset_rele(os, FTAG);
	return (error);
}

/*
 * inputs:
 * zc_name		name of filesystem
 * zc_value		prefix name for snapshot
 * zc_cleanup_fd	cleanup-on-exit file descriptor for calling process
 *
 * outputs:
 * zc_value		short name of new snapshot
 */
static int
zfs_ioc_tmp_snapshot(zfs_cmd_t *zc)
{
	char *snap_name;
	char *hold_name;
	int error;
	minor_t minor;

	error = zfs_onexit_fd_hold(zc->zc_cleanup_fd, &minor);
	if (error != 0)
		return (error);

	snap_name = kmem_asprintf("%s-%016llx", zc->zc_value,
							  (u_longlong_t)ddi_get_lbolt64());
	hold_name = kmem_asprintf("%%%s", zc->zc_value);

	error = dsl_dataset_snapshot_tmp(zc->zc_name, snap_name, minor,
									 hold_name);
	if (error == 0)
		(void) strlcpy(zc->zc_value, snap_name, MAXPATHLEN * 2);
	strfree(snap_name);
	strfree(hold_name);
	zfs_onexit_fd_rele(zc->zc_cleanup_fd);
	return (error);
}

/*
 * inputs:
 * zc_name		name of "to" snapshot
 * zc_value		name of "from" snapshot
 * zc_cookie		file descriptor to write diff data on
 *
 * outputs:
 * dmu_diff_record_t's to the file descriptor
 */
static int
zfs_ioc_diff(zfs_cmd_t *zc)
{
	file_t *fp;
	offset_t off;
	int error;

	fp = getf(zc->zc_cookie);
	if (fp == NULL)
		return (SET_ERROR(EBADF));

#ifndef __APPLE__
	off = fp->f_offset;
#endif

	error = dmu_diff(zc->zc_name, zc->zc_value, fp->f_vnode, &off);

#ifndef __APPLE__
	if (VOP_SEEK(fp->f_vnode, fp->f_offset, &off, NULL) == 0)
		fp->f_offset = off;
#endif
	releasef(zc->zc_cookie);

	return (error);
}

/*
 * Remove all ACL files in shares dir
 */
#ifdef HAVE_SMB_SHARE
static int
zfs_smb_acl_purge(znode_t *dzp)
{
	zap_cursor_t	zc;
	zap_attribute_t	zap;
	zfsvfs_t *zsb = ZTOZSB(dzp);
	int error;

	for (zap_cursor_init(&zc, zsb->z_os, dzp->z_id);
		 (error = zap_cursor_retrieve(&zc, &zap)) == 0;
		 zap_cursor_advance(&zc)) {
		if ((error = VOP_REMOVE(ZTOV(dzp), zap.za_name, kcred,
								NULL, 0)) != 0)
			break;
	}
	zap_cursor_fini(&zc);
	return (error);
}
#endif /* HAVE_SMB_SHARE */

static int
zfs_ioc_smb_acl(zfs_cmd_t *zc)
{
#ifdef HAVE_SMB_SHARE
	vnode_t *vp;
	znode_t *dzp;
	vnode_t *resourcevp = NULL;
	znode_t *sharedir;
	zfsvfs_t *zsb;
	nvlist_t *nvlist;
	char *src, *target;
	vattr_t vattr;
	vsecattr_t vsec;
	int error = 0;

	if ((error = lookupname(zc->zc_value, UIO_SYSSPACE,
							NO_FOLLOW, NULL, &vp)) != 0)
		return (error);

	/* Now make sure mntpnt and dataset are ZFS */

	if (vp->v_vfsp->vfs_fstype != zfsfstype ||
	    (strcmp((char *)refstr_value(vp->v_vfsp->vfs_resource),
				zc->zc_name) != 0)) {
		VN_RELE(vp);
		return (SET_ERROR(EINVAL));
	}

	dzp = VTOZ(vp);
	zsb = ZTOZSB(dzp);
	ZFS_ENTER(zsb);

	/*
	 * Create share dir if its missing.
	 */
	mutex_enter(&zsb->z_lock);
	if (zsb->z_shares_dir == 0) {
		dmu_tx_t *tx;

		tx = dmu_tx_create(zsb->z_os);
		dmu_tx_hold_zap(tx, MASTER_NODE_OBJ, TRUE,
						ZFS_SHARES_DIR);
		dmu_tx_hold_zap(tx, DMU_NEW_OBJECT, FALSE, NULL);
		error = dmu_tx_assign(tx, TXG_WAIT);
		if (error != 0) {
			dmu_tx_abort(tx);
		} else {
			error = zfs_create_share_dir(zsb, tx);
			dmu_tx_commit(tx);
		}
		if (error != 0) {
			mutex_exit(&zsb->z_lock);
			VN_RELE(vp);
			ZFS_EXIT(zsb);
			return (error);
		}
	}
	mutex_exit(&zsb->z_lock);

	ASSERT(zsb->z_shares_dir);
	if ((error = zfs_zget(zsb, zsb->z_shares_dir, &sharedir)) != 0) {
		VN_RELE(vp);
		ZFS_EXIT(zsb);
		return (error);
	}

	switch (zc->zc_cookie) {
	case ZFS_SMB_ACL_ADD:
		vattr.va_mask = AT_MODE|AT_UID|AT_GID|AT_TYPE;
		vattr.va_mode = S_IFREG|0777;
		vattr.va_uid = 0;
		vattr.va_gid = 0;

		vsec.vsa_mask = VSA_ACE;
		vsec.vsa_aclentp = &full_access;
		vsec.vsa_aclentsz = sizeof (full_access);
		vsec.vsa_aclcnt = 1;

		error = VOP_CREATE(ZTOV(sharedir), zc->zc_string,
						   &vattr, EXCL, 0, &resourcevp, kcred, 0, NULL, &vsec);
		if (resourcevp)
			VN_RELE(resourcevp);
		break;

	case ZFS_SMB_ACL_REMOVE:
		error = VOP_REMOVE(ZTOV(sharedir), zc->zc_string, kcred,
						   NULL, 0);
		break;

	case ZFS_SMB_ACL_RENAME:
		if ((error = get_nvlist(zc->zc_nvlist_src,
								zc->zc_nvlist_src_size, zc->zc_iflags, &nvlist)) != 0) {
			VN_RELE(vp);
			ZFS_EXIT(zsb);
			return (error);
		}
		if (nvlist_lookup_string(nvlist, ZFS_SMB_ACL_SRC, &src) ||
		    nvlist_lookup_string(nvlist, ZFS_SMB_ACL_TARGET,
								 &target)) {
			VN_RELE(vp);
			VN_RELE(ZTOV(sharedir));
			ZFS_EXIT(zsb);
			nvlist_free(nvlist);
			return (error);
		}
		error = VOP_RENAME(ZTOV(sharedir), src, ZTOV(sharedir), target,
						   kcred, NULL, 0);
		nvlist_free(nvlist);
		break;

	case ZFS_SMB_ACL_PURGE:
		error = zfs_smb_acl_purge(sharedir);
		break;

	default:
		error = SET_ERROR(EINVAL);
		break;
	}

	VN_RELE(vp);
	VN_RELE(ZTOV(sharedir));

	ZFS_EXIT(zsb);

	return (error);
#else
	return (SET_ERROR(ENOTSUP));
#endif /* HAVE_SMB_SHARE */
}

/*
 * innvl: {
 *     "holds" -> { snapname -> holdname (string), ... }
 *     (optional) "cleanup_fd" -> fd (int32)
 * }
 *
 * outnvl: {
 *     snapname -> error value (int32)
 *     ...
 * }
 */
/* ARGSUSED */
static int
zfs_ioc_hold(const char *pool, nvlist_t *args, nvlist_t *errlist)
{
	nvlist_t *holds;
	int cleanup_fd = -1;
	int error;
	minor_t minorx = 0;

	error = nvlist_lookup_nvlist(args, "holds", &holds);
	if (error != 0)
		return (SET_ERROR(EINVAL));

	if (nvlist_lookup_int32(args, "cleanup_fd", &cleanup_fd) == 0) {
		error = zfs_onexit_fd_hold(cleanup_fd, &minorx);
		if (error != 0)
			return (error);
	}

    error = dsl_dataset_user_hold(holds, minorx, errlist);
    if (minorx != 0)
        zfs_onexit_fd_rele(cleanup_fd);
	return (error);
}

/*
 * innvl is not used.
 *
 * outnvl: {
 *    holdname -> time added (uint64 seconds since epoch)
 *    ...
 * }
 */
/* ARGSUSED */
static int
zfs_ioc_get_holds(const char *snapname, nvlist_t *args, nvlist_t *outnvl)
{
	return (dsl_dataset_get_holds(snapname, outnvl));
}

/*
 * innvl: {
 *     snapname -> { holdname, ... }
 *     ...
 * }
 *
 * outnvl: {
 *     snapname -> error value (int32)
 *     ...
 * }
 */
/* ARGSUSED */
static int
zfs_ioc_release(const char *pool, nvlist_t *holds, nvlist_t *errlist)
{
	return (dsl_dataset_user_release(holds, errlist));
}

/*
 * inputs:
 * zc_guid		flags (ZEVENT_NONBLOCK)
 * zc_cleanup_fd	zevent file descriptor
 *
 * outputs:
 * zc_nvlist_dst	next nvlist event
 * zc_cookie		dropped events since last get
 */
static int
zfs_ioc_events_next(zfs_cmd_t *zc)
{
	zfs_zevent_t *ze = NULL;
	nvlist_t *event = NULL;
	minor_t minor;
	uint64_t dropped = 0;
	int error = 0;

	error = zfs_zevent_fd_hold(zc->zc_cleanup_fd, &minor, &ze);
	if (error != 0)
		return (error);

	do {
		error = zfs_zevent_next(ze, &event,
								&zc->zc_nvlist_dst_size, &dropped);
		if (event != NULL) {
			zc->zc_cookie = dropped;
			error = put_nvlist(zc, event);
			nvlist_free(event);
		}

		if (zc->zc_guid & ZEVENT_NONBLOCK)
			break;

		if ((error == 0) || (error != ENOENT))
			break;

		error = zfs_zevent_wait(ze);
		if (error != 0)
			break;
	} while (1);

	zfs_zevent_fd_rele(zc->zc_cleanup_fd);

	return (error);
}

/*
 * outputs:
 * zc_cookie		cleared events count
 */
static int
zfs_ioc_events_clear(zfs_cmd_t *zc)
{
	int count;

	zfs_zevent_drain_all(&count);
	zc->zc_cookie = count;

	return (0);
}

/*
 * inputs:
 * zc_guid		eid | ZEVENT_SEEK_START | ZEVENT_SEEK_END
 * zc_cleanup		zevent file descriptor
 */
static int
zfs_ioc_events_seek(zfs_cmd_t *zc)
{
	zfs_zevent_t *ze;
	minor_t minor;
	int error;

	error = zfs_zevent_fd_hold(zc->zc_cleanup_fd, &minor, &ze);
	if (error != 0)
		return (error);

	error = zfs_zevent_seek(ze, zc->zc_guid);
	zfs_zevent_fd_rele(zc->zc_cleanup_fd);

	return (error);
}

/*
 * inputs:
 * zc_name		name of new filesystem or snapshot
 * zc_value		full name of old snapshot
 *
 * outputs:
 * zc_cookie		space in bytes
 * zc_objset_type	compressed space in bytes
 * zc_perm_action	uncompressed space in bytes
 */
static int
zfs_ioc_space_written(zfs_cmd_t *zc)
{
	int error;
	dsl_pool_t *dp;
	dsl_dataset_t *new, *old;

	error = dsl_pool_hold(zc->zc_name, FTAG, &dp);
	if (error != 0)
		return (error);
	error = dsl_dataset_hold(dp, zc->zc_name, FTAG, &new);
	if (error != 0) {
		dsl_pool_rele(dp, FTAG);
		return (error);
	}
	error = dsl_dataset_hold(dp, zc->zc_value, FTAG, &old);
	if (error != 0) {
		dsl_dataset_rele(new, FTAG);
		dsl_pool_rele(dp, FTAG);
		return (error);
	}

	error = dsl_dataset_space_written(old, new, &zc->zc_cookie,
									  &zc->zc_objset_type, &zc->zc_perm_action);
	dsl_dataset_rele(old, FTAG);
	dsl_dataset_rele(new, FTAG);
	dsl_pool_rele(dp, FTAG);
	return (error);
}

/*
 * innvl: {
 *     "firstsnap" -> snapshot name
 * }
 *
 * outnvl: {
 *     "used" -> space in bytes
 *     "compressed" -> compressed space in bytes
 *     "uncompressed" -> uncompressed space in bytes
 * }
 */
static int
zfs_ioc_space_snaps(const char *lastsnap, nvlist_t *innvl, nvlist_t *outnvl)
{
	int error;
	dsl_pool_t *dp;
	dsl_dataset_t *new, *old;
	char *firstsnap;
	uint64_t used, comp, uncomp;

	if (nvlist_lookup_string(innvl, "firstsnap", &firstsnap) != 0)
		return (SET_ERROR(EINVAL));

	error = dsl_pool_hold(lastsnap, FTAG, &dp);
	if (error != 0)
		return (error);

	error = dsl_dataset_hold(dp, lastsnap, FTAG, &new);
	if (error != 0) {
		dsl_pool_rele(dp, FTAG);
		return (error);
	}
	error = dsl_dataset_hold(dp, firstsnap, FTAG, &old);
	if (error != 0) {
		dsl_dataset_rele(new, FTAG);
		dsl_pool_rele(dp, FTAG);
		return (error);
	}

	error = dsl_dataset_space_wouldfree(old, new, &used, &comp, &uncomp);
	dsl_dataset_rele(old, FTAG);
	dsl_dataset_rele(new, FTAG);
	dsl_pool_rele(dp, FTAG);
	fnvlist_add_uint64(outnvl, "used", used);
	fnvlist_add_uint64(outnvl, "compressed", comp);
	fnvlist_add_uint64(outnvl, "uncompressed", uncomp);
	return (error);
}

/*
 * innvl: {
 *     "fd" -> file descriptor to write stream to (int32)
 *     (optional) "fromsnap" -> full snap name to send an incremental from
 *     (optional) "embedok" -> (value ignored)
 *         presence indicates DRR_WRITE_EMBEDDED records are permitted
 * }
 *
 * outnvl is unused
 */
/* ARGSUSED */
static int
zfs_ioc_send_new(const char *snapname, nvlist_t *innvl, nvlist_t *outnvl)
{
	int error;
	offset_t off;
	char *fromname = NULL;
	int fd;
<<<<<<< HEAD
    file_t *fp;
=======
	file_t *fp;
	boolean_t embedok;
>>>>>>> fbeddd60

	error = nvlist_lookup_int32(innvl, "fd", &fd);
	if (error != 0)
		return (SET_ERROR(EINVAL));

	(void) nvlist_lookup_string(innvl, "fromsnap", &fromname);

<<<<<<< HEAD
    fp = getf(fd);
    if (!fp)
=======
	embedok = nvlist_exists(innvl, "embedok");

	if ((fp = getf(fd)) == NULL)
>>>>>>> fbeddd60
		return (SET_ERROR(EBADF));

#ifndef __APPLE__
	off = fp->f_offset;
<<<<<<< HEAD
#endif
	error = dmu_send(snapname, fromname, fd, fp->f_vnode, &off);
=======
	error = dmu_send(snapname, fromname, embedok, fd, fp->f_vnode, &off);
>>>>>>> fbeddd60

#ifndef __APPLE__
	if (VOP_SEEK(fp->f_vnode, fp->f_offset, &off, NULL) == 0)
		fp->f_offset = off;
#endif

    releasef(fd);
	return (error);
}

/*
 * Determine approximately how large a zfs send stream will be -- the number
 * of bytes that will be written to the fd supplied to zfs_ioc_send_new().
 *
 * innvl: {
 *     (optional) "fromsnap" -> full snap name to send an incremental from
 * }
 *
 * outnvl: {
 *     "space" -> bytes of space (uint64)
 * }
 */
static int
zfs_ioc_send_space(const char *snapname, nvlist_t *innvl, nvlist_t *outnvl)
{
	dsl_pool_t *dp;
	dsl_dataset_t *fromsnap = NULL;
	dsl_dataset_t *tosnap;
	int error;
	char *fromname;
	uint64_t space;

	error = dsl_pool_hold(snapname, FTAG, &dp);
	if (error != 0)
		return (error);

	error = dsl_dataset_hold(dp, snapname, FTAG, &tosnap);
	if (error != 0) {
		dsl_pool_rele(dp, FTAG);
		return (error);
	}

	error = nvlist_lookup_string(innvl, "fromsnap", &fromname);
	if (error == 0) {
		error = dsl_dataset_hold(dp, fromname, FTAG, &fromsnap);
		if (error != 0) {
			dsl_dataset_rele(tosnap, FTAG);
			dsl_pool_rele(dp, FTAG);
			return (error);
		}
	}

	error = dmu_send_estimate(tosnap, fromsnap, &space);
	fnvlist_add_uint64(outnvl, "space", space);

	if (fromsnap != NULL)
		dsl_dataset_rele(fromsnap, FTAG);
	dsl_dataset_rele(tosnap, FTAG);
	dsl_pool_rele(dp, FTAG);
	return (error);
}


static zfs_ioc_vec_t zfs_ioc_vec[ZFS_IOC_LAST - ZFS_IOC_FIRST];

static void
zfs_ioctl_register_legacy(zfs_ioc_t ioc, zfs_ioc_legacy_func_t *func,
						  zfs_secpolicy_func_t *secpolicy, zfs_ioc_namecheck_t namecheck,
						  boolean_t log_history, zfs_ioc_poolcheck_t pool_check)
{
	zfs_ioc_vec_t *vec = &zfs_ioc_vec[ioc - ZFS_IOC_FIRST];

	ASSERT3U(ioc, >=, ZFS_IOC_FIRST);
	ASSERT3U(ioc, <, ZFS_IOC_LAST);
	ASSERT3P(vec->zvec_legacy_func, ==, NULL);
	ASSERT3P(vec->zvec_func, ==, NULL);

	vec->zvec_legacy_func = func;
	vec->zvec_secpolicy = secpolicy;
	vec->zvec_namecheck = namecheck;
	vec->zvec_allow_log = log_history;
	vec->zvec_pool_check = pool_check;
}

/*
 * See the block comment at the beginning of this file for details on
 * each argument to this function.
 */
static void
zfs_ioctl_register(const char *name, zfs_ioc_t ioc, zfs_ioc_func_t *func,
				   zfs_secpolicy_func_t *secpolicy, zfs_ioc_namecheck_t namecheck,
				   zfs_ioc_poolcheck_t pool_check, boolean_t smush_outnvlist,
				   boolean_t allow_log)
{
	zfs_ioc_vec_t *vec = &zfs_ioc_vec[ioc - ZFS_IOC_FIRST];

	ASSERT3U(ioc, >=, ZFS_IOC_FIRST);
	ASSERT3U(ioc, <, ZFS_IOC_LAST);
	ASSERT3P(vec->zvec_legacy_func, ==, NULL);
	ASSERT3P(vec->zvec_func, ==, NULL);

	/* if we are logging, the name must be valid */
	ASSERT(!allow_log || namecheck != NO_NAME);

	vec->zvec_name = name;
	vec->zvec_func = func;
	vec->zvec_secpolicy = secpolicy;
	vec->zvec_namecheck = namecheck;
	vec->zvec_pool_check = pool_check;
	vec->zvec_smush_outnvlist = smush_outnvlist;
	vec->zvec_allow_log = allow_log;
}

static void
zfs_ioctl_register_pool(zfs_ioc_t ioc, zfs_ioc_legacy_func_t *func,
						zfs_secpolicy_func_t *secpolicy, boolean_t log_history,
						zfs_ioc_poolcheck_t pool_check)
{
	zfs_ioctl_register_legacy(ioc, func, secpolicy,
							  POOL_NAME, log_history, pool_check);
}

static void
zfs_ioctl_register_dataset_nolog(zfs_ioc_t ioc, zfs_ioc_legacy_func_t *func,
								 zfs_secpolicy_func_t *secpolicy, zfs_ioc_poolcheck_t pool_check)
{
	zfs_ioctl_register_legacy(ioc, func, secpolicy,
							  DATASET_NAME, B_FALSE, pool_check);
}

static void
zfs_ioctl_register_pool_modify(zfs_ioc_t ioc, zfs_ioc_legacy_func_t *func)
{
	zfs_ioctl_register_legacy(ioc, func, zfs_secpolicy_config,
							  POOL_NAME, B_TRUE, POOL_CHECK_SUSPENDED | POOL_CHECK_READONLY);
}

static void
zfs_ioctl_register_pool_meta(zfs_ioc_t ioc, zfs_ioc_legacy_func_t *func,
							 zfs_secpolicy_func_t *secpolicy)
{
	zfs_ioctl_register_legacy(ioc, func, secpolicy,
							  NO_NAME, B_FALSE, POOL_CHECK_NONE);
}

static void
zfs_ioctl_register_dataset_read_secpolicy(zfs_ioc_t ioc,
										  zfs_ioc_legacy_func_t *func, zfs_secpolicy_func_t *secpolicy)
{
	zfs_ioctl_register_legacy(ioc, func, secpolicy,
							  DATASET_NAME, B_FALSE, POOL_CHECK_SUSPENDED);
}

static void
zfs_ioctl_register_dataset_read(zfs_ioc_t ioc, zfs_ioc_legacy_func_t *func)
{
	zfs_ioctl_register_dataset_read_secpolicy(ioc, func,
											  zfs_secpolicy_read);
}

static void
zfs_ioctl_register_dataset_modify(zfs_ioc_t ioc, zfs_ioc_legacy_func_t *func,
								  zfs_secpolicy_func_t *secpolicy)
{
	zfs_ioctl_register_legacy(ioc, func, secpolicy,
							  DATASET_NAME, B_TRUE, POOL_CHECK_SUSPENDED | POOL_CHECK_READONLY);
}

static void
zfs_ioctl_init(void)
{
	zfs_ioctl_register("snapshot", ZFS_IOC_SNAPSHOT,
					   zfs_ioc_snapshot, zfs_secpolicy_snapshot, POOL_NAME,
					   POOL_CHECK_SUSPENDED | POOL_CHECK_READONLY, B_TRUE, B_TRUE);

	zfs_ioctl_register("log_history", ZFS_IOC_LOG_HISTORY,
					   zfs_ioc_log_history, zfs_secpolicy_log_history, NO_NAME,
					   POOL_CHECK_SUSPENDED | POOL_CHECK_READONLY, B_FALSE, B_FALSE);

	zfs_ioctl_register("space_snaps", ZFS_IOC_SPACE_SNAPS,
					   zfs_ioc_space_snaps, zfs_secpolicy_read, DATASET_NAME,
					   POOL_CHECK_SUSPENDED, B_FALSE, B_FALSE);

	zfs_ioctl_register("send", ZFS_IOC_SEND_NEW,
					   zfs_ioc_send_new, zfs_secpolicy_send_new, DATASET_NAME,
					   POOL_CHECK_SUSPENDED, B_FALSE, B_FALSE);

	zfs_ioctl_register("send_space", ZFS_IOC_SEND_SPACE,
					   zfs_ioc_send_space, zfs_secpolicy_read, DATASET_NAME,
					   POOL_CHECK_SUSPENDED, B_FALSE, B_FALSE);

	zfs_ioctl_register("create", ZFS_IOC_CREATE,
					   zfs_ioc_create, zfs_secpolicy_create_clone, DATASET_NAME,
					   POOL_CHECK_SUSPENDED | POOL_CHECK_READONLY, B_TRUE, B_TRUE);

	zfs_ioctl_register("clone", ZFS_IOC_CLONE,
					   zfs_ioc_clone, zfs_secpolicy_create_clone, DATASET_NAME,
					   POOL_CHECK_SUSPENDED | POOL_CHECK_READONLY, B_TRUE, B_TRUE);

	zfs_ioctl_register("destroy_snaps", ZFS_IOC_DESTROY_SNAPS,
					   zfs_ioc_destroy_snaps, zfs_secpolicy_destroy_snaps, POOL_NAME,
					   POOL_CHECK_SUSPENDED | POOL_CHECK_READONLY, B_TRUE, B_TRUE);

	zfs_ioctl_register("hold", ZFS_IOC_HOLD,
					   zfs_ioc_hold, zfs_secpolicy_hold, POOL_NAME,
					   POOL_CHECK_SUSPENDED | POOL_CHECK_READONLY, B_TRUE, B_TRUE);
	zfs_ioctl_register("release", ZFS_IOC_RELEASE,
					   zfs_ioc_release, zfs_secpolicy_release, POOL_NAME,
					   POOL_CHECK_SUSPENDED | POOL_CHECK_READONLY, B_TRUE, B_TRUE);

	zfs_ioctl_register("get_holds", ZFS_IOC_GET_HOLDS,
					   zfs_ioc_get_holds, zfs_secpolicy_read, DATASET_NAME,
					   POOL_CHECK_SUSPENDED, B_FALSE, B_FALSE);

	zfs_ioctl_register("rollback", ZFS_IOC_ROLLBACK,
					   zfs_ioc_rollback, zfs_secpolicy_rollback, DATASET_NAME,
					   POOL_CHECK_SUSPENDED | POOL_CHECK_READONLY, B_FALSE, B_TRUE);

	zfs_ioctl_register("bookmark", ZFS_IOC_BOOKMARK,
	    zfs_ioc_bookmark, zfs_secpolicy_bookmark, POOL_NAME,
	    POOL_CHECK_SUSPENDED | POOL_CHECK_READONLY, B_TRUE, B_TRUE);

	zfs_ioctl_register("get_bookmarks", ZFS_IOC_GET_BOOKMARKS,
	    zfs_ioc_get_bookmarks, zfs_secpolicy_read, DATASET_NAME,
	    POOL_CHECK_SUSPENDED, B_FALSE, B_FALSE);

	zfs_ioctl_register("destroy_bookmarks", ZFS_IOC_DESTROY_BOOKMARKS,
	    zfs_ioc_destroy_bookmarks, zfs_secpolicy_destroy_bookmarks,
	    POOL_NAME,
	    POOL_CHECK_SUSPENDED | POOL_CHECK_READONLY, B_TRUE, B_TRUE);

	/* IOCTLS that use the legacy function signature */

	zfs_ioctl_register_legacy(ZFS_IOC_POOL_FREEZE, zfs_ioc_pool_freeze,
							  zfs_secpolicy_config, NO_NAME, B_FALSE, POOL_CHECK_READONLY);

	zfs_ioctl_register_pool(ZFS_IOC_POOL_CREATE, zfs_ioc_pool_create,
							zfs_secpolicy_config, B_TRUE, POOL_CHECK_NONE);
	zfs_ioctl_register_pool_modify(ZFS_IOC_POOL_SCAN,
								   zfs_ioc_pool_scan);
	zfs_ioctl_register_pool_modify(ZFS_IOC_POOL_UPGRADE,
								   zfs_ioc_pool_upgrade);
	zfs_ioctl_register_pool_modify(ZFS_IOC_VDEV_ADD,
								   zfs_ioc_vdev_add);
	zfs_ioctl_register_pool_modify(ZFS_IOC_VDEV_REMOVE,
								   zfs_ioc_vdev_remove);
	zfs_ioctl_register_pool_modify(ZFS_IOC_VDEV_SET_STATE,
								   zfs_ioc_vdev_set_state);
	zfs_ioctl_register_pool_modify(ZFS_IOC_VDEV_ATTACH,
								   zfs_ioc_vdev_attach);
	zfs_ioctl_register_pool_modify(ZFS_IOC_VDEV_DETACH,
								   zfs_ioc_vdev_detach);
	zfs_ioctl_register_pool_modify(ZFS_IOC_VDEV_SETPATH,
								   zfs_ioc_vdev_setpath);
	zfs_ioctl_register_pool_modify(ZFS_IOC_VDEV_SETFRU,
								   zfs_ioc_vdev_setfru);
	zfs_ioctl_register_pool_modify(ZFS_IOC_POOL_SET_PROPS,
								   zfs_ioc_pool_set_props);
	zfs_ioctl_register_pool_modify(ZFS_IOC_VDEV_SPLIT,
								   zfs_ioc_vdev_split);
	zfs_ioctl_register_pool_modify(ZFS_IOC_POOL_REGUID,
								   zfs_ioc_pool_reguid);

	zfs_ioctl_register_pool_meta(ZFS_IOC_POOL_CONFIGS,
								 zfs_ioc_pool_configs, zfs_secpolicy_none);
	zfs_ioctl_register_pool_meta(ZFS_IOC_POOL_TRYIMPORT,
								 zfs_ioc_pool_tryimport, zfs_secpolicy_config);
	zfs_ioctl_register_pool_meta(ZFS_IOC_INJECT_FAULT,
								 zfs_ioc_inject_fault, zfs_secpolicy_inject);
	zfs_ioctl_register_pool_meta(ZFS_IOC_CLEAR_FAULT,
								 zfs_ioc_clear_fault, zfs_secpolicy_inject);
	zfs_ioctl_register_pool_meta(ZFS_IOC_INJECT_LIST_NEXT,
								 zfs_ioc_inject_list_next, zfs_secpolicy_inject);

	/*
	 * pool destroy, and export don't log the history as part of
	 * zfsdev_ioctl, but rather zfs_ioc_pool_export
	 * does the logging of those commands.
	 */
	zfs_ioctl_register_pool(ZFS_IOC_POOL_DESTROY, zfs_ioc_pool_destroy,
							zfs_secpolicy_config, B_FALSE, POOL_CHECK_NONE);
	zfs_ioctl_register_pool(ZFS_IOC_POOL_EXPORT, zfs_ioc_pool_export,
							zfs_secpolicy_config, B_FALSE, POOL_CHECK_NONE);

	zfs_ioctl_register_pool(ZFS_IOC_POOL_STATS, zfs_ioc_pool_stats,
							zfs_secpolicy_read, B_FALSE, POOL_CHECK_NONE);
	zfs_ioctl_register_pool(ZFS_IOC_POOL_GET_PROPS, zfs_ioc_pool_get_props,
							zfs_secpolicy_read, B_FALSE, POOL_CHECK_NONE);

	zfs_ioctl_register_pool(ZFS_IOC_ERROR_LOG, zfs_ioc_error_log,
							zfs_secpolicy_inject, B_FALSE, POOL_CHECK_SUSPENDED);
	zfs_ioctl_register_pool(ZFS_IOC_DSOBJ_TO_DSNAME,
							zfs_ioc_dsobj_to_dsname,
							zfs_secpolicy_diff, B_FALSE, POOL_CHECK_SUSPENDED);
	zfs_ioctl_register_pool(ZFS_IOC_POOL_GET_HISTORY,
							zfs_ioc_pool_get_history,
							zfs_secpolicy_config, B_FALSE, POOL_CHECK_SUSPENDED);

	zfs_ioctl_register_pool(ZFS_IOC_POOL_IMPORT, zfs_ioc_pool_import,
							zfs_secpolicy_config, B_TRUE, POOL_CHECK_NONE);

	zfs_ioctl_register_pool(ZFS_IOC_CLEAR, zfs_ioc_clear,
							zfs_secpolicy_config, B_TRUE, POOL_CHECK_NONE);
	zfs_ioctl_register_pool(ZFS_IOC_POOL_REOPEN, zfs_ioc_pool_reopen,
							zfs_secpolicy_config, B_TRUE, POOL_CHECK_SUSPENDED);

	zfs_ioctl_register_dataset_read(ZFS_IOC_SPACE_WRITTEN,
									zfs_ioc_space_written);
	zfs_ioctl_register_dataset_read(ZFS_IOC_OBJSET_RECVD_PROPS,
									zfs_ioc_objset_recvd_props);
	zfs_ioctl_register_dataset_read(ZFS_IOC_NEXT_OBJ,
									zfs_ioc_next_obj);
	zfs_ioctl_register_dataset_read(ZFS_IOC_GET_FSACL,
									zfs_ioc_get_fsacl);
	zfs_ioctl_register_dataset_read(ZFS_IOC_OBJSET_STATS,
									zfs_ioc_objset_stats);
	zfs_ioctl_register_dataset_read(ZFS_IOC_OBJSET_ZPLPROPS,
									zfs_ioc_objset_zplprops);
	zfs_ioctl_register_dataset_read(ZFS_IOC_DATASET_LIST_NEXT,
									zfs_ioc_dataset_list_next);
	zfs_ioctl_register_dataset_read(ZFS_IOC_SNAPSHOT_LIST_NEXT,
									zfs_ioc_snapshot_list_next);
	zfs_ioctl_register_dataset_read(ZFS_IOC_SEND_PROGRESS,
									zfs_ioc_send_progress);

	zfs_ioctl_register_dataset_read_secpolicy(ZFS_IOC_DIFF,
											  zfs_ioc_diff, zfs_secpolicy_diff);
	zfs_ioctl_register_dataset_read_secpolicy(ZFS_IOC_OBJ_TO_STATS,
											  zfs_ioc_obj_to_stats, zfs_secpolicy_diff);
	zfs_ioctl_register_dataset_read_secpolicy(ZFS_IOC_OBJ_TO_PATH,
											  zfs_ioc_obj_to_path, zfs_secpolicy_diff);
	zfs_ioctl_register_dataset_read_secpolicy(ZFS_IOC_USERSPACE_ONE,
											  zfs_ioc_userspace_one, zfs_secpolicy_userspace_one);
	zfs_ioctl_register_dataset_read_secpolicy(ZFS_IOC_USERSPACE_MANY,
											  zfs_ioc_userspace_many, zfs_secpolicy_userspace_many);
	zfs_ioctl_register_dataset_read_secpolicy(ZFS_IOC_SEND,
											  zfs_ioc_send, zfs_secpolicy_send);

	zfs_ioctl_register_dataset_modify(ZFS_IOC_SET_PROP, zfs_ioc_set_prop,
									  zfs_secpolicy_none);
	zfs_ioctl_register_dataset_modify(ZFS_IOC_DESTROY, zfs_ioc_destroy,
									  zfs_secpolicy_destroy);
	zfs_ioctl_register_dataset_modify(ZFS_IOC_RENAME, zfs_ioc_rename,
									  zfs_secpolicy_rename);
	zfs_ioctl_register_dataset_modify(ZFS_IOC_RECV, zfs_ioc_recv,
									  zfs_secpolicy_recv);
	zfs_ioctl_register_dataset_modify(ZFS_IOC_PROMOTE, zfs_ioc_promote,
									  zfs_secpolicy_promote);
	zfs_ioctl_register_dataset_modify(ZFS_IOC_INHERIT_PROP,
									  zfs_ioc_inherit_prop, zfs_secpolicy_inherit_prop);
	zfs_ioctl_register_dataset_modify(ZFS_IOC_SET_FSACL, zfs_ioc_set_fsacl,
									  zfs_secpolicy_set_fsacl);

	zfs_ioctl_register_dataset_nolog(ZFS_IOC_SHARE, zfs_ioc_share,
									 zfs_secpolicy_share, POOL_CHECK_NONE);
	zfs_ioctl_register_dataset_nolog(ZFS_IOC_SMB_ACL, zfs_ioc_smb_acl,
									 zfs_secpolicy_smb_acl, POOL_CHECK_NONE);
	zfs_ioctl_register_dataset_nolog(ZFS_IOC_USERSPACE_UPGRADE,
									 zfs_ioc_userspace_upgrade, zfs_secpolicy_userspace_upgrade,
									 POOL_CHECK_SUSPENDED | POOL_CHECK_READONLY);
	zfs_ioctl_register_dataset_nolog(ZFS_IOC_TMP_SNAPSHOT,
									 zfs_ioc_tmp_snapshot, zfs_secpolicy_tmp_snapshot,
									 POOL_CHECK_SUSPENDED | POOL_CHECK_READONLY);

	/*
	 * ZoL functions
	 */
	zfs_ioctl_register_legacy(ZFS_IOC_EVENTS_NEXT, zfs_ioc_events_next,
							  zfs_secpolicy_config, NO_NAME, B_FALSE, POOL_CHECK_NONE);
	zfs_ioctl_register_legacy(ZFS_IOC_EVENTS_CLEAR, zfs_ioc_events_clear,
							  zfs_secpolicy_config, NO_NAME, B_FALSE, POOL_CHECK_NONE);
	zfs_ioctl_register_legacy(ZFS_IOC_EVENTS_SEEK, zfs_ioc_events_seek,
							  zfs_secpolicy_config, NO_NAME, B_FALSE, POOL_CHECK_NONE);
}


int
pool_status_check(const char *name, zfs_ioc_namecheck_t type,
				  zfs_ioc_poolcheck_t check)
{
	spa_t *spa;
	int error;

	ASSERT(type == POOL_NAME || type == DATASET_NAME);

	if (check & POOL_CHECK_NONE)
		return (0);

	error = spa_open(name, &spa, FTAG);
	if (error == 0) {
		if ((check & POOL_CHECK_SUSPENDED) && spa_suspended(spa))
			error = SET_ERROR(EAGAIN);
		else if ((check & POOL_CHECK_READONLY) && !spa_writeable(spa))
			error = SET_ERROR(EROFS);
		spa_close(spa, FTAG);
	}
	return (error);
}

static void *
zfsdev_get_state_impl(minor_t minor, enum zfsdev_state_type which)
{
	zfsdev_state_t *zs;

	for (zs = zfsdev_state_list; zs != NULL; zs = zs->zs_next) {
		if (zs->zs_minor == minor) {
			switch (which) {
			case ZST_ONEXIT:  return (zs->zs_onexit);
			case ZST_ZEVENT:  return (zs->zs_zevent);
			case ZST_ALL:     return (zs);
			}
		}
	}

	return (NULL);
}



void *
zfsdev_get_state(minor_t minor, enum zfsdev_state_type which)
{
	void *ptr;

	ptr = zfsdev_get_state_impl(minor, which);

	return (ptr);
}

minor_t
zfsdev_getminor(dev_t dev)
{
	zfsdev_state_t *zs = NULL;

#ifdef __APPLE__
	zs = zfsdev_get_state_impl(minor(dev), ZST_ALL);
	dprintf("Looking for dev %d/minor %d : %p\n", dev, minor(dev), zs);
	if (!zs) return -1;
#else
	ASSERT(filp != NULL);
	ASSERT(filp->private_data != NULL);
	zs = filp->private_data;
#endif

	return (zs->zs_minor);
}

/*
 * Find a free minor number.  The zfsdev_state_list is expected to
 * be short since it is only a list of currently open file handles.
 */
minor_t
zfsdev_minor_alloc(void)
{
	static minor_t last_minor = 0;
	minor_t m;

	ASSERT(MUTEX_HELD(&zfsdev_state_lock));

	for (m = last_minor + 1; m != last_minor; m++) {
		if (m > ZFSDEV_MAX_MINOR)
			m = 1;
		if (zfsdev_get_state_impl(m, ZST_ALL) == NULL) {
			last_minor = m;
			return (m);
		}
	}

	return (0);
}



/*
 * In apple we have to map the *filp to the ZFS "zs" node, in a list we
 * maintain in the kernel. This is due to the lack of "private_data" in the
 * filp structure.
 */

static int
zfsdev_state_init(dev_t dev)
{
	zfsdev_state_t *zs, *zsprev = NULL;
	minor_t minorx;
	boolean_t newzs = B_FALSE;

	ASSERT(MUTEX_HELD(&zfsdev_state_lock));

	/* zfsdev_minor_alloc is now handled in the devfs_clone callback */
	minorx = minor(dev);
	if (minorx == 0)
		return (SET_ERROR(ENXIO));

	for (zs = zfsdev_state_list; zs != NULL; zs = zs->zs_next) {
		if (zs->zs_minor == -1)
			break;
		zsprev = zs;
	}

	if (!zs) {
		zs = kmem_zalloc(sizeof (zfsdev_state_t), KM_SLEEP);
		newzs = B_TRUE;
	}

#ifdef __APPLE__
	zs->zs_dev = dev;
    dprintf("created zs %p for minor %d\n", zs, minorx);
#endif

#ifndef __APPLE__
	zs->zs_file = filp;
	filp->private_data = zs;
#endif

	zfs_onexit_init((zfs_onexit_t **)&zs->zs_onexit);
	zfs_zevent_init((zfs_zevent_t **)&zs->zs_zevent);


	/*
	 * In order to provide for lock-free concurrent read access
	 * to the minor list in zfsdev_get_state_impl(), new entries
	 * must be completely written before linking them into the
	 * list whereas existing entries are already linked; the last
	 * operation must be updating zs_minor (from -1 to the new
	 * value).
	 */
	if (newzs) {
		zs->zs_minor = minorx;
		zsprev->zs_next = zs;
	} else {
		zs->zs_minor = minorx;
	}

	return (0);
}

static int
zfsdev_state_destroy(dev_t dev)
{
	zfsdev_state_t *zs = NULL;

	ASSERT(MUTEX_HELD(&zfsdev_state_lock));
	//ASSERT(filp->private_data != NULL);

#ifdef __APPLE__
	zs = zfsdev_get_state_impl(minor(dev), ZST_ALL);
#else
	zs = filp->private_data;
#endif
	if (!zs)
		return (0);

	dprintf("destroying zs %p minor %d\n", zs, zs->zs_minor);

	if (zs->zs_minor != -1) {
		zs->zs_minor = -1;
		zfs_onexit_destroy(zs->zs_onexit);
		zfs_zevent_destroy(zs->zs_zevent);
	}

	return (0);
}

static int
zfsdev_open(dev_t dev, int flags, int devtype, struct proc *p)
//static int
//zfsdev_open(struct vnode *ino, struct file *filp)
{
	int error;

	dprintf("zfsdev_open, dev %d flag %02X devtype %d, proc is %p: thread %p\n",
			minor(dev), flags, devtype, p, current_thread());


	if (zfsdev_get_state_impl(minor(dev), ZST_ALL)) {
		dprintf("zs already exists\n");
		return (0);
	}

	mutex_enter(&zfsdev_state_lock);
	error = zfsdev_state_init(dev);
	mutex_exit(&zfsdev_state_lock);

	return (-error);
}

static int
zfsdev_release(dev_t dev, int flags, int devtype, struct proc *p)
//static int
//zfsdev_release(struct vnode *ino, struct file *filp)
{
	int error;

	dprintf("zfsdev_release, dev %d flag %02X devtype %d, dev is %p, thread %p\n",
		   minor(dev), flags, devtype, p, current_thread());
	mutex_enter(&zfsdev_state_lock);
	error = zfsdev_state_destroy(dev);
	mutex_exit(&zfsdev_state_lock);

	return (-error);
}

#define getminor(X) minor((X))
static int
zfsdev_ioctl(dev_t dev, u_long cmd, caddr_t arg,  __unused int xflag, struct proc *p)
{
	zfs_cmd_t *zc;
	uint_t vecnum;
	int error, rc, len = 0, flag = 0;
	minor_t minorx = getminor(dev);
	const zfs_ioc_vec_t *vec;
	char *saved_poolname = NULL;
	nvlist_t *innvl = NULL;
	cred_t *cr = vfs_context_current();

	//printf("ioctl minor %d\n", minor);

#ifdef __OPPLE__
	error = proc_suser(p);			/* Are we superman? */
	if (error)
		return (error);			/* Nope... */
#endif /* __OPPLE__ */

	// If minor > 0 it is an ioctl for zvol!
#if 0
	if (minor != 0 &&
	    zfsdev_get_soft_state(minorx, ZSST_CTLDEV) == NULL) {
		printf("Calling zvol ioctl minor %d \n", minorx);
		return (zvol_ioctl(dev, cmd, arg, 0, NULL, NULL));
	}
#endif

	if (zfsdev_get_state_impl(minorx, ZST_ALL) == NULL) {
		printf("Calling zvol ioctl minor %d \n", minorx);
		return (zvol_ioctl(dev, cmd, arg, 0, NULL, NULL));
	}

	vecnum = cmd - ZFS_IOC_FIRST;
#ifdef illumos
	ASSERT3U(getmajor(dev), ==, ddi_driver_major(zfs_dip));
#endif
	dprintf("[zfs] got ioctl %lx (%lx)\n", vecnum, vecnum);

	if (vecnum >= sizeof (zfs_ioc_vec) / sizeof (zfs_ioc_vec[0])) {
		return (-SET_ERROR(EINVAL));
	}
	vec = &zfs_ioc_vec[vecnum];

	/*
	 * The registered ioctl list may be sparse. Verify that either
	 * a normal or legacy handler are registered.
	 */
	if (vec->zvec_func == NULL && vec->zvec_legacy_func == NULL)
		return (-SET_ERROR(EINVAL));

	zc = kmem_zalloc(sizeof (zfs_cmd_t), KM_SLEEP | KM_NODEBUG);

#ifdef __APPLE__
	flag |= FKIOCTL;
#endif

	error = ddi_copyin((void *)arg, zc, sizeof (zfs_cmd_t), flag);
	if (error != 0) {
		error = SET_ERROR(EFAULT);
		goto out;
	}

	zc->zc_dev = dev;

	zc->zc_iflags = flag & FKIOCTL;
	if (zc->zc_nvlist_src_size != 0) {
		error = get_nvlist(zc->zc_nvlist_src, zc->zc_nvlist_src_size,
		    zc->zc_iflags, &innvl);
		if (error != 0)
			goto out;
	}

	/*
	 * Ensure that all pool/dataset names are valid before we pass down to
	 * the lower layers.
	 */
	zc->zc_name[sizeof (zc->zc_name) - 1] = '\0';
	switch (vec->zvec_namecheck) {
	case POOL_NAME:
		if (pool_namecheck(zc->zc_name, NULL, NULL) != 0)
			error = SET_ERROR(EINVAL);
		else
			error = pool_status_check(zc->zc_name,
			    vec->zvec_namecheck, vec->zvec_pool_check);
		break;

	case DATASET_NAME:
		if (dataset_namecheck(zc->zc_name, NULL, NULL) != 0)
			error = SET_ERROR(EINVAL);
		else
			error = pool_status_check(zc->zc_name,
			    vec->zvec_namecheck, vec->zvec_pool_check);
		break;

	case NO_NAME:
		break;
	}

#ifdef __APPLE__
	if (error == 0)
		error = vec->zvec_secpolicy(zc, innvl, cr);
#else
	if (error == 0 && !(flag & FKIOCTL))
		error = vec->zvec_secpolicy(zc, innvl, cr);
#endif

	dprintf("ioctl secpolicy %d\n", error);

	if (error != 0)
		goto out;

	/* legacy ioctls can modify zc_name */
	len = strcspn(zc->zc_name, "/@#") + 1;
	saved_poolname = kmem_alloc(len, KM_SLEEP);
	(void) strlcpy(saved_poolname, zc->zc_name, len);

	if (vec->zvec_func != NULL) {
		nvlist_t *outnvl;
		int puterror = 0;
		spa_t *spa;
		nvlist_t *lognv = NULL;

		ASSERT(vec->zvec_legacy_func == NULL);

		dprintf("new-style '%s'\n", vec->zvec_name);
		/*
		 * Add the innvl to the lognv before calling the func,
		 * in case the func changes the innvl.
		 */
		if (vec->zvec_allow_log) {
			lognv = fnvlist_alloc();
			fnvlist_add_string(lognv, ZPOOL_HIST_IOCTL,
			    vec->zvec_name);
			if (!nvlist_empty(innvl)) {
				fnvlist_add_nvlist(lognv, ZPOOL_HIST_INPUT_NVL,
				    innvl);
			}
		}

		VERIFY0(nvlist_alloc(&outnvl, NV_UNIQUE_NAME, KM_PUSHPAGE));
		error = vec->zvec_func(zc->zc_name, innvl, outnvl);

		if (error == 0 && vec->zvec_allow_log &&
		    spa_open(zc->zc_name, &spa, FTAG) == 0) {
			if (!nvlist_empty(outnvl)) {
				fnvlist_add_nvlist(lognv, ZPOOL_HIST_OUTPUT_NVL,
				    outnvl);
			}
			(void) spa_history_log_nvl(spa, lognv);
			spa_close(spa, FTAG);
		}
		fnvlist_free(lognv);

		if (!nvlist_empty(outnvl) || zc->zc_nvlist_dst_size != 0) {
			int smusherror = 0;
			if (vec->zvec_smush_outnvlist) {
				smusherror = nvlist_smush(outnvl,
				    zc->zc_nvlist_dst_size);
			}
			if (smusherror == 0)
				puterror = put_nvlist(zc, outnvl);
		}


		if (puterror != 0)
			error = puterror;

		nvlist_free(outnvl);
	} else {
		dprintf("legacy: %p\n", vec->zvec_legacy_func);
		error = vec->zvec_legacy_func(zc);
	}

 out:
	nvlist_free(innvl);
	rc = ddi_copyout(zc, (void *)arg, sizeof (zfs_cmd_t), flag);
	if (error == 0 && rc != 0) {
		dprintf("ddi_copyout fault\n");
		error = SET_ERROR(EFAULT);
	}
	if (error == 0 && vec->zvec_allow_log) {
		char *s = tsd_get(zfs_allow_log_key);
		if (s != NULL)
			strfree(s);
		(void) tsd_set(zfs_allow_log_key, saved_poolname);
	} else {
		if (saved_poolname != NULL)
			kmem_free(saved_poolname, len);
	}

	kmem_free(zc, sizeof (zfs_cmd_t));
	zc = NULL;

#ifdef __APPLE__
	/*
	 * Return the real error in zc_ioc_error so the ioctl call always
	 * does a copyout of the zc data.
	 */
	/*
	 * This is a bit naughty. We need to set the return error code, but
	 * we have already called "ddi_copyout." Yet, we also know that in
	 * Darwin ioctl does the actual copyout, and that we use FKIOCTL here.
	 * So we can change it directly.
	 */
	((zfs_cmd_t *)arg)->zc_ioc_error = error;
#endif
	dprintf("ioctl out result %d\n", error);
	return (0);
}

#ifdef CONFIG_COMPAT
static long
zfsdev_compat_ioctl(struct file *filp, unsigned cmd, unsigned long arg)
{
	return (zfsdev_ioctl(filp, cmd, arg));
}
#else
#define	zfsdev_compat_ioctl	NULL
#endif

#ifdef LINUX
static const struct file_operations zfsdev_fops = {
	.open		= zfsdev_open,
	.release	= zfsdev_release,
	.unlocked_ioctl	= zfsdev_ioctl,
	.compat_ioctl	= zfsdev_compat_ioctl,
	.owner		= THIS_MODULE,
};

static struct miscdevice zfs_misc = {
	.minor		= MISC_DYNAMIC_MINOR,
	.name		= ZFS_DRIVER,
	.fops		= &zfsdev_fops,
};
#endif

/* ioctl handler for block device. Relay to zvol */
static int
zfsdev_bioctl(dev_t dev, u_long cmd, caddr_t data,  __unused int flag, struct proc *p)
{
#ifdef __OPPLE__
    int error;
    error = proc_suser(p);                  /* Are we superman? */
    if (error) return (error);              /* Nope... */
#endif /* __OPPLE__ */
    return (zvol_ioctl(dev, cmd, data, 1, NULL, NULL));
}

static struct bdevsw zfs_bdevsw = {
    /* open */      zvol_open,
    /* close */     zvol_close,
    /* strategy */  zvol_strategy,
    /* ioctl */     zfsdev_bioctl, /* block ioctl handler */
    /* dump */      eno_dump,
    /* psize */     zvol_get_volume_blocksize,
    /* flags */     D_DISK,
};

static struct cdevsw zfs_cdevsw =
	{
        zfsdev_open,            /* open */
        zfsdev_release,         /* close */
        zvol_read,              /* read */
        zvol_write,             /* write */
        zfsdev_ioctl,           /* ioctl */
        //(stop_fcn_t *)&nulldev, /* stop */
        //(reset_fcn_t *)&nulldev,/* reset */
        eno_stop,
        eno_reset,
        NULL,                   /* tty's */
        eno_select,             /* select */
        eno_mmap,               /* mmap */
        eno_strat,              /* strategy */
        eno_getc,               /* getc */
        eno_putc,               /* putc */
        D_DISK                  /* type */
	};


static int zfs_ioctl_installed = 0;
/*static*/ int zfs_major = 0; // Needed by zvol
int zfs_bmajor=0;
static void * zfs_devnode = NULL;

#define ZFS_MAJOR  -24

#ifdef __APPLE__
static int
mnttab_file_create(void)
{
	int error = 0;
	vnode_t *vp;
	int oflags = FCREAT;

	if ((error = vn_open(MNTTAB, UIO_SYSSPACE,
						 oflags, 0666, &vp, CRCREAT, 0)) == 0) {
		if ((error =VOP_FSYNC(vp, FSYNC, kcred,
							  NULL)) == 0) {
			error = VOP_CLOSE(vp, oflags, 1, 0,
							  kcred, NULL);
		}
	}
	if (error)
		printf("mnttab_file_create : error %d\n", error);
	return error;
}
#endif

static int
zfs_devfs_clone(__unused dev_t dev, int action)
{
	static minor_t minorx;
	dprintf("zfs_devfs_clone action %d\n", action);

	if (action == DEVFS_CLONE_ALLOC) {
		minorx = zfsdev_minor_alloc();
		dprintf("Returning minor %d\n");
		return minorx;
	}
	return -1;
}


static int
zfs_attach(void)
{
#ifdef linux
	int error;
#elif defined(__APPLE__)
	dev_t dev;
#endif

	mutex_init(&zfsdev_state_lock, NULL, MUTEX_DEFAULT, NULL);
	zfsdev_state_list = kmem_zalloc(sizeof (zfsdev_state_t), KM_SLEEP);
	zfsdev_state_list->zs_minor = -1;

#ifdef linux
	error = misc_register(&zfs_misc);

	if (error != 0) {
		printf(KERN_INFO "ZFS: misc_register() failed %d\n", error);
		return (error);
	}
#elif defined(__APPLE__)
	zfs_bmajor = bdevsw_add(-1, &zfs_bdevsw);
	zfs_major = cdevsw_add_with_bdev(-1, &zfs_cdevsw, zfs_bmajor);

	if (zfs_major < 0) {
		printf("ZFS: zfs_attach() failed to allocate a major number\n");
		return (-1);
	}

	dev = makedev(zfs_major, 0);/* Get the device number */
	zfs_devnode = devfs_make_node_clone(dev, DEVFS_CHAR, UID_ROOT, GID_WHEEL,
										0666, zfs_devfs_clone, "zfs", 0);

	if (!zfs_devnode) {
		printf("ZFS: devfs_make_node() failed\n");
		return (-1);
	}
#endif

	return (0);
}

static void
zfs_detach(void)
{
#ifdef linux
	int error;
#endif
	zfsdev_state_t *zs, *zsprev = NULL;

#ifdef linux
	error = misc_deregister(&zfs_misc);
	if (error != 0)
		printk(KERN_INFO "ZFS: misc_deregister() failed %d\n", error);
#elif defined(__APPLE__)
	if (zfs_devnode) {
		devfs_remove(zfs_devnode);
		zfs_devnode = NULL;
	}
	if (zfs_major) {
		(void) cdevsw_remove(zfs_major, &zfs_cdevsw);
		zfs_major = 0;
	}
#endif

	mutex_destroy(&zfsdev_state_lock);

	for (zs = zfsdev_state_list; zs != NULL; zs = zs->zs_next) {
		if (zsprev)
			kmem_free(zsprev, sizeof (zfsdev_state_t));
		zsprev = zs;
	}
	if (zsprev)
		kmem_free(zsprev, sizeof (zfsdev_state_t));
}

static void
zfs_allow_log_destroy(void *arg)
{
	char *poolname = arg;
	strfree(poolname);
}

#ifdef DEBUG
#define	ZFS_DEBUG_STR	" (DEBUG mode)"
#else
#define	ZFS_DEBUG_STR	""
#endif

int
zfs_ioctl_osx_init(void)
{
	int error;

#ifdef __APPLE__
	if (zfs_ioctl_installed)
		return (0);
#endif

	spa_init(FREAD | FWRITE);
#ifndef __APPLE__
	zfs_init();
#endif
#if defined(linux) || defined(__APPLE__)
	if ((error = zvol_init()) != 0)
		goto out1;
#else
	zvol_init();
#endif
	zfs_ioctl_init();

#ifdef illumos
	if ((error = mod_install(&modlinkage)) != 0) {
		zvol_fini();
		zfs_fini();
		spa_fini();
		return (error);
	}
#elif defined(linux) || defined(__APPLE__)
	if ((error = zfs_attach()) != 0)
		goto out2;
#endif

	tsd_create(&zfs_fsyncer_key, NULL);
	//tsd_create(&rrw_tsd_key, rrw_tsd_destroy);
	tsd_create(&zfs_allow_log_key, zfs_allow_log_destroy);

#ifdef illumos
	error = ldi_ident_from_mod(&modlinkage, &zfs_li);
	ASSERT(error == 0);
	mutex_init(&zfs_share_lock, NULL, MUTEX_DEFAULT, NULL);
#endif

#ifdef __APPLE__
	(void) mnttab_file_create();
	zfs_ioctl_installed = 1;
#endif
	printf("ZFS: Loaded module v%s-%s%s, "
	    "ZFS pool version %s, ZFS filesystem version %s\n",
	    ZFS_META_VERSION, ZFS_META_RELEASE, ZFS_DEBUG_STR,
	    SPA_VERSION_STRING, ZPL_VERSION_STRING);

	return (0);

#if defined(linux) || defined(__APPLE__)
out2:
	(void) zvol_fini();
out1:
	zfs_fini();
	spa_fini();

	printf("ZFS: Failed to Load ZFS Filesystem v%s-%s%s"
	    ", rc = %d\n", ZFS_META_VERSION, ZFS_META_RELEASE,
	    ZFS_DEBUG_STR, error);

	return (error);
#endif
}

int
zfs_ioctl_osx_fini(void)
{
	int error = 0;

#ifndef linux
	if (spa_busy() || zvol_busy() || zio_injection_enabled) {
		printf("zfs_ioctl_osx_fini: sorry we're busy\n");
		return (SET_ERROR(EBUSY));
	}
#endif

#ifdef illumos
	if ((error = mod_remove(&modlinkage)) != 0)
		return (error);
#elif defined(linux) || defined(__APPLE__)
	zfs_detach();
#endif
	zvol_fini();
#ifndef __APPLE__
	zfs_fini();
#endif
	spa_fini();
#ifdef illumos
	if (zfs_nfsshare_inited)
		(void) ddi_modclose(nfs_mod);
	if (zfs_smbshare_inited)
		(void) ddi_modclose(smbsrv_mod);
	if (zfs_nfsshare_inited || zfs_smbshare_inited)
		(void) ddi_modclose(sharefs_mod);
#endif

	tsd_destroy(&zfs_fsyncer_key);
#ifndef illumos
	//tsd_destroy(&rrw_tsd_key);
	tsd_destroy(&zfs_allow_log_key);
#endif

#ifdef illumos
	ldi_ident_release(zfs_li);
	zfs_li = NULL;
	mutex_destroy(&zfs_share_lock);
#endif
	printf("ZFS: Unloaded module v%s-%s%s\n", ZFS_META_VERSION,
	    ZFS_META_RELEASE, ZFS_DEBUG_STR);

	return (error);
}<|MERGE_RESOLUTION|>--- conflicted
+++ resolved
@@ -156,14 +156,10 @@
 int zfs_set_prop_nvlist(const char *, zprop_source_t, nvlist_t *, nvlist_t *);
 static int get_nvlist(uint64_t nvl, uint64_t size, int iflag, nvlist_t **nvp);
 
-<<<<<<< HEAD
 uint_t zfs_fsyncer_key;
-static int zfs_prop_activate_feature(spa_t *spa, zfeature_info_t *feature);
+static int zfs_prop_activate_feature(spa_t *spa, spa_feature_t feature);
 static int zfs_prop_activate_feature_check(void *arg1, dmu_tx_t *tx);
 static void zfs_prop_activate_feature_sync(void *arg1, dmu_tx_t *tx);
-=======
-static int zfs_prop_activate_feature(spa_t *spa, spa_feature_t feature);
->>>>>>> fbeddd60
 
 static void
 history_str_free(char *buf)
@@ -731,30 +727,10 @@
 	if (nvlist_lookup_nvlist(innvl, "snaps", &snaps) != 0)
 		return (SET_ERROR(EINVAL));
 	for (pair = nvlist_next_nvpair(snaps, NULL); pair != NULL;
-<<<<<<< HEAD
-		 pair = nextpair) {
-		dsl_pool_t *dp;
-		dsl_dataset_t *ds;
-
-		error = dsl_pool_hold(nvpair_name(pair), FTAG, &dp);
-		if (error != 0)
-			break;
-		nextpair = nvlist_next_nvpair(snaps, pair);
-		error = dsl_dataset_hold(dp, nvpair_name(pair), FTAG, &ds);
-		if (error == 0)
-			dsl_dataset_rele(ds, FTAG);
-		dsl_pool_rele(dp, FTAG);
-
-		if (error == 0) {
-			error = zfs_secpolicy_destroy_perms(nvpair_name(pair),
-                                                cr);
-		} else if (error == ENOENT) {
-=======
 	    pair = nextpair) {
 		nextpair = nvlist_next_nvpair(snaps, pair);
 		error = zfs_secpolicy_destroy_perms(nvpair_name(pair), cr);
 		if (error == ENOENT) {
->>>>>>> fbeddd60
 			/*
 			 * Ignore any snapshots that don't exist (we consider
 			 * them "already destroyed").  Remove the name from the
@@ -934,34 +910,6 @@
 	return (error);
 }
 
-<<<<<<< HEAD
-static int
-zfs_secpolicy_create(zfs_cmd_t *zc, nvlist_t *innvl, cred_t *cr)
-{
-    char	parentname[MAXNAMELEN];
-    int	error;
-
-    if ((error = zfs_get_parent(zc->zc_name, parentname,
-                                sizeof (parentname))) != 0)
-        return (error);
-
-    if (zc->zc_value[0] != '\0') {
-        if ((error = zfs_secpolicy_write_perms(zc->zc_value,
-                                               ZFS_DELEG_PERM_CLONE, cr)) != 0)
-            return (error);
-    }
-
-    if ((error = zfs_secpolicy_write_perms(parentname,
-                                           ZFS_DELEG_PERM_CREATE, cr)) != 0)
-        return (error);
-
-    error = zfs_secpolicy_write_perms(parentname,
-                                      ZFS_DELEG_PERM_MOUNT, cr);
-
-    return (error);
-}
-
-=======
 /*
  * Check for permission to create each snapshot in the nvlist.
  */
@@ -1031,7 +979,6 @@
 
 	return (error);
 }
->>>>>>> fbeddd60
 
 /* ARGSUSED */
 static int
@@ -2396,42 +2343,22 @@
 			}
 			break;
 		}
-	case ZFS_PROP_COMPRESSION:
-<<<<<<< HEAD
+		case ZFS_PROP_COMPRESSION:
 		{
 			if (intval == ZIO_COMPRESS_LZ4) {
-				zfeature_info_t *feature =
-					&spa_feature_table[SPA_FEATURE_LZ4_COMPRESS];
 				spa_t *spa;
 
 				if ((err = spa_open(dsname, &spa, FTAG)) != 0)
-=======
-	{
-		if (intval == ZIO_COMPRESS_LZ4) {
-			spa_t *spa;
-
-			if ((err = spa_open(dsname, &spa, FTAG)) != 0)
-				return (err);
-
-			/*
-			 * Setting the LZ4 compression algorithm activates
-			 * the feature.
-			 */
-			if (!spa_feature_is_active(spa,
-			    SPA_FEATURE_LZ4_COMPRESS)) {
-				if ((err = zfs_prop_activate_feature(spa,
-				    SPA_FEATURE_LZ4_COMPRESS)) != 0) {
-					spa_close(spa, FTAG);
->>>>>>> fbeddd60
 					return (err);
 
 				/*
 				 * Setting the LZ4 compression algorithm activates
 				 * the feature.
 				 */
-				if (!spa_feature_is_active(spa, feature)) {
+				if (!spa_feature_is_active(spa,
+					SPA_FEATURE_LZ4_COMPRESS)) {
 					if ((err = zfs_prop_activate_feature(spa,
-														 feature)) != 0) {
+						SPA_FEATURE_LZ4_COMPRESS)) != 0) {
 						spa_close(spa, FTAG);
 						return (err);
 					}
@@ -2447,8 +2374,8 @@
 			break;
 		}
 
-	default:
-		err = -1;
+		default:
+			err = -1;
 	}
 
 	return (err);
@@ -3558,9 +3485,6 @@
 	defer = nvlist_exists(innvl, "defer");
 
 	for (pair = nvlist_next_nvpair(snaps, NULL); pair != NULL;
-<<<<<<< HEAD
-		 pair = nvlist_next_nvpair(snaps, pair)) {
-=======
 	    pair = nvlist_next_nvpair(snaps, pair)) {
 		(void) zfs_unmount_snap(nvpair_name(pair));
 		(void) zvol_remove_minor(nvpair_name(pair));
@@ -3643,7 +3567,6 @@
 	poollen = strlen(poolname);
 	for (pair = nvlist_next_nvpair(innvl, NULL);
 	    pair != NULL; pair = nvlist_next_nvpair(innvl, pair)) {
->>>>>>> fbeddd60
 		const char *name = nvpair_name(pair);
 		const char *cp = strchr(name, '#');
 
@@ -3868,12 +3791,6 @@
 				return (SET_ERROR(ENOTSUP));
 
 			if (intval == ZIO_COMPRESS_LZ4) {
-<<<<<<< HEAD
-				zfeature_info_t *feature =
-				    &spa_feature_table[
-									   SPA_FEATURE_LZ4_COMPRESS];
-=======
->>>>>>> fbeddd60
 				spa_t *spa;
 
 				if ((err = spa_open(dsname, &spa, FTAG)) != 0)
@@ -3973,13 +3890,8 @@
 
 	/* EBUSY here indicates that the feature is already active */
 	err = dsl_sync_task(spa_name(spa),
-<<<<<<< HEAD
-						zfs_prop_activate_feature_check, zfs_prop_activate_feature_sync,
-						feature, 2);
-=======
 	    zfs_prop_activate_feature_check, zfs_prop_activate_feature_sync,
 	    &feature, 2);
->>>>>>> fbeddd60
 
 	if (err != 0 && err != EBUSY)
 		return (err);
@@ -4412,11 +4324,7 @@
 
 		off = fp->f_offset;
 		error = dmu_send_obj(zc->zc_name, zc->zc_sendobj,
-<<<<<<< HEAD
-							 zc->zc_fromobj, zc->zc_cookie, fp->f_vnode, &off);
-=======
 		    zc->zc_fromobj, embedok, zc->zc_cookie, fp->f_vnode, &off);
->>>>>>> fbeddd60
 
 		//if (VOP_SEEK(fp->f_vnode, fp->f_offset, &off, NULL) == 0)
 		fp->f_offset = off;
@@ -5303,12 +5211,8 @@
 	offset_t off;
 	char *fromname = NULL;
 	int fd;
-<<<<<<< HEAD
-    file_t *fp;
-=======
 	file_t *fp;
 	boolean_t embedok;
->>>>>>> fbeddd60
 
 	error = nvlist_lookup_int32(innvl, "fd", &fd);
 	if (error != 0)
@@ -5316,24 +5220,15 @@
 
 	(void) nvlist_lookup_string(innvl, "fromsnap", &fromname);
 
-<<<<<<< HEAD
-    fp = getf(fd);
-    if (!fp)
-=======
 	embedok = nvlist_exists(innvl, "embedok");
 
 	if ((fp = getf(fd)) == NULL)
->>>>>>> fbeddd60
 		return (SET_ERROR(EBADF));
 
 #ifndef __APPLE__
 	off = fp->f_offset;
-<<<<<<< HEAD
 #endif
-	error = dmu_send(snapname, fromname, fd, fp->f_vnode, &off);
-=======
 	error = dmu_send(snapname, fromname, embedok, fd, fp->f_vnode, &off);
->>>>>>> fbeddd60
 
 #ifndef __APPLE__
 	if (VOP_SEEK(fp->f_vnode, fp->f_offset, &off, NULL) == 0)
