--- conflicted
+++ resolved
@@ -812,11 +812,7 @@
 		dd = clone->ds_dir;
 
 		error = dsl_dataset_hold_obj(dd->dd_pool,
-<<<<<<< HEAD
-									 dd->dd_phys->dd_origin_obj, FTAG, &origin);
-=======
 		    dsl_dir_phys(dd)->dd_origin_obj, FTAG, &origin);
->>>>>>> 6186e297
 		if (error != 0) {
 			dsl_dataset_rele(clone, FTAG);
 			dsl_pool_rele(dp, FTAG);
@@ -4582,11 +4578,7 @@
 		return (error);
 
 	error = dmu_object_next(os, &zc->zc_obj, B_FALSE,
-<<<<<<< HEAD
-							os->os_dsl_dataset->ds_phys->ds_prev_snap_txg);
-=======
 	    dsl_dataset_phys(os->os_dsl_dataset)->ds_prev_snap_txg);
->>>>>>> 6186e297
 
 	dmu_objset_rele(os, FTAG);
 	return (error);
@@ -6201,7 +6193,7 @@
 	int error = 0;
 
 #ifndef linux
-	if (spa_busy() || zvol_busy() || zio_injection_enabled) {
+	if (zvol_busy() || zio_injection_enabled) {
 		printf("zfs_ioctl_osx_fini: sorry we're busy\n");
 		return (SET_ERROR(EBUSY));
 	}
