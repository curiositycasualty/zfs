/*
 * CDDL HEADER START
 *
 * The contents of this file are subject to the terms of the
 * Common Development and Distribution License (the "License").
 * You may not use this file except in compliance with the License.
 *
 * You can obtain a copy of the license at usr/src/OPENSOLARIS.LICENSE
 * or http://www.opensolaris.org/os/licensing.
 * See the License for the specific language governing permissions
 * and limitations under the License.
 *
 * When distributing Covered Code, include this CDDL HEADER in each
 * file and include the License file at usr/src/OPENSOLARIS.LICENSE.
 * If applicable, add the following below this CDDL HEADER, with the
 * fields enclosed by brackets "[]" replaced with your own identifying
 * information: Portions Copyright [yyyy] [name of copyright owner]
 *
 * CDDL HEADER END
 */

/*
 * Copyright (c) 2005, 2010, Oracle and/or its affiliates. All rights reserved.
 * Portions Copyright 2011 Martin Matuska
 * Portions Copyright 2012 Pawel Jakub Dawidek <pawel@dawidek.net>
 * Copyright (c) 2012, Joyent, Inc. All rights reserved.
 * Copyright 2011 Nexenta Systems, Inc.  All rights reserved.
 * Copyright (c) 2014, Joyent, Inc. All rights reserved.
 * Copyright (c) 2011, 2014 by Delphix. All rights reserved.
 * Copyright (c) 2013 by Saso Kiselkov. All rights reserved.
 * Portions Copyright 2013 Jorgen Lundman <lundman@lundman.net>
 * Copyright (c) 2013 Steven Hartland. All rights reserved.
 * Copyright (c) 2014, Nexenta Systems, Inc. All rights reserved.
 */

#define __APPLE_API_PRIVATE

#include <sys/types.h>
#include <sys/param.h>
#include <sys/errno.h>
#include <sys/uio.h>
#include <sys/buf.h>
#include <sys/modctl.h>
#include <sys/open.h>
#include <sys/file.h>
#include <sys/kmem.h>
#include <sys/conf.h>
#include <sys/cmn_err.h>
#include <sys/stat.h>
#include <sys/zfs_ioctl.h>
#include <sys/zfs_vfsops.h>
#include <sys/zfs_znode.h>
#include <sys/zap.h>
#include <sys/spa.h>
#include <sys/spa_impl.h>
#include <sys/vdev.h>
#include <sys/priv_impl.h>
#include <sys/dmu.h>
#include <sys/dsl_dir.h>
#include <sys/dsl_dataset.h>
#include <sys/dsl_prop.h>
#include <sys/dsl_deleg.h>
#include <sys/dmu_objset.h>
#include <sys/dmu_impl.h>
#include <sys/dmu_tx.h>
#include <sys/ddi.h>
#include <sys/sunddi.h>
#include <sys/sunldi.h>
#include <sys/policy.h>
#include <sys/zone.h>
#include <sys/nvpair.h>
#include <sys/pathname.h>
#include <sys/mount.h>
#include <sys/sdt.h>
#include <sys/fs/zfs.h>
#include <sys/zfs_ctldir.h>
#include <sys/zfs_dir.h>
#include <sys/zfs_onexit.h>
#include <sys/zvol.h>
#include <sys/dsl_scan.h>
#include <sharefs/share.h>
#include <sys/fm/util.h>

#include <sys/dmu_send.h>
#include <sys/dsl_destroy.h>
#include <sys/dsl_bookmark.h>
#include <sys/dsl_userhold.h>
#include <sys/zfeature.h>

#include "zfs_namecheck.h"
#include "zfs_prop.h"
#include "zfs_deleg.h"
#include "zfs_comutil.h"

#ifdef __APPLE__
#include <sys/kstat_osx.h>

#define MNTTAB "/etc/mtab"

static int mnttab_file_create(void);
#endif

//#define dprintf printf

kmutex_t zfsdev_state_lock;
zfsdev_state_t *zfsdev_state_list;

extern void zfs_init(void);
extern void zfs_fini(void);

uint_t zfs_fsyncer_key;
extern uint_t rrw_tsd_key;
static uint_t zfs_allow_log_key;

typedef int zfs_ioc_legacy_func_t(zfs_cmd_t *);
typedef int zfs_ioc_func_t(const char *, nvlist_t *, nvlist_t *);
typedef int zfs_secpolicy_func_t(zfs_cmd_t *, nvlist_t *, cred_t *);

typedef enum {
	NO_NAME,
	POOL_NAME,
	DATASET_NAME
} zfs_ioc_namecheck_t;

typedef enum {
	POOL_CHECK_NONE		= 1 << 0,
	POOL_CHECK_SUSPENDED	= 1 << 1,
	POOL_CHECK_READONLY	= 1 << 2,
} zfs_ioc_poolcheck_t;

typedef struct zfs_ioc_vec {
    zfs_ioc_legacy_func_t	*zvec_legacy_func;
    zfs_ioc_func_t	*zvec_func;
    zfs_secpolicy_func_t	*zvec_secpolicy;
    zfs_ioc_namecheck_t	zvec_namecheck;
    boolean_t	zvec_allow_log;
    zfs_ioc_poolcheck_t	zvec_pool_check;
    boolean_t   zvec_smush_outnvlist;
	const char		*zvec_name;
} zfs_ioc_vec_t;


/* This array is indexed by zfs_userquota_prop_t */
static const char *userquota_perms[] = {
	ZFS_DELEG_PERM_USERUSED,
	ZFS_DELEG_PERM_USERQUOTA,
	ZFS_DELEG_PERM_GROUPUSED,
	ZFS_DELEG_PERM_GROUPQUOTA,
};

extern int getzfsvfs(const char *dsname, zfsvfs_t **zfvp);

static int zfs_ioc_userspace_upgrade(zfs_cmd_t *zc);
static int zfs_check_settable(const char *name, nvpair_t *property,
							  cred_t *cr);
static int zfs_check_clearable(char *dataset, nvlist_t *props,
							   nvlist_t **errors);
static int zfs_fill_zplprops_root(uint64_t, nvlist_t *, nvlist_t *,
								  boolean_t *);
int zfs_set_prop_nvlist(const char *, zprop_source_t, nvlist_t *, nvlist_t *);
static int get_nvlist(uint64_t nvl, uint64_t size, int iflag, nvlist_t **nvp);

static void
history_str_free(char *buf)
{
	kmem_free(buf, HIS_MAX_RECORD_LEN);
}

static char *
history_str_get(zfs_cmd_t *zc)
{
	char *buf;
	//Darwin requires that the third argument to copyinstr not be NULL.
	size_t len = 0;

	if (zc->zc_history == 0)
		return (NULL);

	buf = kmem_alloc(HIS_MAX_RECORD_LEN, KM_SLEEP | KM_NODEBUG);
	if (ddi_copyinstr((user_addr_t)(uintptr_t)zc->zc_history,
				  buf, HIS_MAX_RECORD_LEN, &len) != 0) {
		history_str_free(buf);
		return (NULL);
	}

	buf[HIS_MAX_RECORD_LEN -1] = '\0';

	return (buf);
}

/*
 * Check to see if the named dataset is currently defined as bootable
 */
static boolean_t
zfs_is_bootfs(const char *name)
{
	objset_t *os;

	if (dmu_objset_hold(name, FTAG, &os) == 0) {
		boolean_t ret;
		ret = (dmu_objset_id(os) == spa_bootfs(dmu_objset_spa(os)));
		dmu_objset_rele(os, FTAG);
		return (ret);
	}
	return (B_FALSE);
}

/*
 * Return non-zero if the spa version is less than requested version.
 */
static int
zfs_earlier_version(const char *name, int version)
{
	spa_t *spa;

	if (spa_open(name, &spa, FTAG) == 0) {
		if (spa_version(spa) < version) {
			spa_close(spa, FTAG);
			return (1);
		}
		spa_close(spa, FTAG);
	}
	return (0);
}

/*
 * Return TRUE if the ZPL version is less than requested version.
 */
static boolean_t
zpl_earlier_version(const char *name, int version)
{
	objset_t *os;
	boolean_t rc = B_TRUE;

	if (dmu_objset_hold(name, FTAG, &os) == 0) {
		uint64_t zplversion;

		if (dmu_objset_type(os) != DMU_OST_ZFS) {
			dmu_objset_rele(os, FTAG);
			return (B_TRUE);
		}
		/* XXX reading from non-owned objset */
		if (zfs_get_zplprop(os, ZFS_PROP_VERSION, &zplversion) == 0)
			rc = zplversion < version;
		dmu_objset_rele(os, FTAG);
	}
	return (rc);
}

static void
zfs_log_history(zfs_cmd_t *zc)
{
	spa_t *spa;
	char *buf;

	if ((buf = history_str_get(zc)) == NULL)
		return;

	if (spa_open(zc->zc_name, &spa, FTAG) == 0) {
		if (spa_version(spa) >= SPA_VERSION_ZPOOL_HISTORY)
			(void) spa_history_log(spa, buf);
		spa_close(spa, FTAG);
	}
	history_str_free(buf);
}

/*
 * Policy for top-level read operations (list pools).  Requires no privileges,
 * and can be used in the local zone, as there is no associated dataset.
 */
/* ARGSUSED */
static int
zfs_secpolicy_none(zfs_cmd_t *zc, nvlist_t *innvl, cred_t *cr)
{
	return (0);
}

/*
 * Policy for dataset read operations (list children, get statistics).  Requires
 * no privileges, but must be visible in the local zone.
 */
/* ARGSUSED */
static int
zfs_secpolicy_read(zfs_cmd_t *zc, nvlist_t *innvl, cred_t *cr)
{
	if (INGLOBALZONE(curproc) ||
	    zone_dataset_visible(zc->zc_name, NULL))
		return (0);

	return (SET_ERROR(ENOENT));
}

static int
zfs_dozonecheck_impl(const char *dataset, uint64_t zoned, cred_t *cr)
{
	int writable = 1;

	/*
	 * The dataset must be visible by this zone -- check this first
	 * so they don't see EPERM on something they shouldn't know about.
	 */
	if (!INGLOBALZONE(curproc) &&
	    !zone_dataset_visible(dataset, &writable))
		return (SET_ERROR(ENOENT));

	if (INGLOBALZONE(curproc)) {
		/*
		 * If the fs is zoned, only root can access it from the
		 * global zone.
		 */
		if (secpolicy_zfs(cr) && zoned)
			return (SET_ERROR(EPERM));
	} else {
		/*
		 * If we are in a local zone, the 'zoned' property must be set.
		 */
		if (!zoned)
			return (SET_ERROR(EPERM));

		/* must be writable by this zone */
		if (!writable)
			return (SET_ERROR(EPERM));
	}
	return (0);
}

static int
zfs_dozonecheck(const char *dataset, cred_t *cr)
{
	uint64_t zoned;

	if (dsl_prop_get_integer(dataset, "zoned", &zoned, NULL))
		return (SET_ERROR(ENOENT));

	return (zfs_dozonecheck_impl(dataset, zoned, cr));
}

static int
zfs_dozonecheck_ds(const char *dataset, dsl_dataset_t *ds, cred_t *cr)
{
	uint64_t zoned;

	if (dsl_prop_get_int_ds(ds, "zoned", &zoned))
		return (SET_ERROR(ENOENT));

	return (zfs_dozonecheck_impl(dataset, zoned, cr));
}

static int
zfs_secpolicy_write_perms_ds(const char *name, dsl_dataset_t *ds,
							 const char *perm, cred_t *cr)
{
	int error;

	error = zfs_dozonecheck_ds(name, ds, cr);
	if (error == 0) {
		error = secpolicy_zfs(cr);
		if (error != 0)
			error = dsl_deleg_access_impl(ds, perm, cr);
	}
	return (error);
}

static int
zfs_secpolicy_write_perms(const char *name, const char *perm, cred_t *cr)
{
	int error;
	dsl_dataset_t *ds;
	dsl_pool_t *dp;

	error = dsl_pool_hold(name, FTAG, &dp);
	if (error != 0)
		return (error);

	error = dsl_dataset_hold(dp, name, FTAG, &ds);
	if (error != 0) {
		dsl_pool_rele(dp, FTAG);
		return (error);
	}

	error = zfs_secpolicy_write_perms_ds(name, ds, perm, cr);

	dsl_dataset_rele(ds, FTAG);
	dsl_pool_rele(dp, FTAG);
	return (error);
}

/*
 * Policy for setting the security label property.
 *
 * Returns 0 for success, non-zero for access and other errors.
 */
static int
zfs_set_slabel_policy(const char *name, char *strval, cred_t *cr)
{
#ifdef HAVE_MLSLABEL
	char		ds_hexsl[MAXNAMELEN];
	bslabel_t	ds_sl, new_sl;
	boolean_t	new_default = FALSE;
	uint64_t	zoned;
	int		needed_priv = -1;
	int		error;

	/* First get the existing dataset label. */
	error = dsl_prop_get(name, zfs_prop_to_name(ZFS_PROP_MLSLABEL),
						 1, sizeof (ds_hexsl), &ds_hexsl, NULL);
	if (error != 0)
		return (SET_ERROR(EPERM));

	if (strcasecmp(strval, ZFS_MLSLABEL_DEFAULT) == 0)
		new_default = TRUE;

	/* The label must be translatable */
	if (!new_default && (hexstr_to_label(strval, &new_sl) != 0))
		return (SET_ERROR(EINVAL));

	/*
	 * In a non-global zone, disallow attempts to set a label that
	 * doesn't match that of the zone; otherwise no other checks
	 * are needed.
	 */
	if (!INGLOBALZONE(curproc)) {
		if (new_default || !blequal(&new_sl, CR_SL(CRED())))
			return (SET_ERROR(EPERM));
		return (0);
	}

	/*
	 * For global-zone datasets (i.e., those whose zoned property is
	 * "off", verify that the specified new label is valid for the
	 * global zone.
	 */
	if (dsl_prop_get_integer(name,
							 zfs_prop_to_name(ZFS_PROP_ZONED), &zoned, NULL))
		return (SET_ERROR(EPERM));
	if (!zoned) {
		if (zfs_check_global_label(name, strval) != 0)
			return (SET_ERROR(EPERM));
	}

	/*
	 * If the existing dataset label is nondefault, check if the
	 * dataset is mounted (label cannot be changed while mounted).
	 * Get the zfs_sb_t; if there isn't one, then the dataset isn't
	 * mounted (or isn't a dataset, doesn't exist, ...).
	 */
	if (strcasecmp(ds_hexsl, ZFS_MLSLABEL_DEFAULT) != 0) {
		objset_t *os;
		static char *setsl_tag = "setsl_tag";

		/*
		 * Try to own the dataset; abort if there is any error,
		 * (e.g., already mounted, in use, or other error).
		 */
		error = dmu_objset_own(name, DMU_OST_ZFS, B_TRUE,
							   setsl_tag, &os);
		if (error != 0)
			return (SET_ERROR(EPERM));

		dmu_objset_disown(os, setsl_tag);

		if (new_default) {
			needed_priv = PRIV_FILE_DOWNGRADE_SL;
			goto out_check;
		}

		if (hexstr_to_label(strval, &new_sl) != 0)
			return (SET_ERROR(EPERM));

		if (blstrictdom(&ds_sl, &new_sl))
			needed_priv = PRIV_FILE_DOWNGRADE_SL;
		else if (blstrictdom(&new_sl, &ds_sl))
			needed_priv = PRIV_FILE_UPGRADE_SL;
	} else {
		/* dataset currently has a default label */
		if (!new_default)
			needed_priv = PRIV_FILE_UPGRADE_SL;
	}

 out_check:
	if (needed_priv != -1)
		return (PRIV_POLICY(cr, needed_priv, B_FALSE, EPERM, NULL));
	return (0);
#else
	return (ENOTSUP);
#endif /* HAVE_MLSLABEL */
}

static int
zfs_secpolicy_setprop(const char *dsname, zfs_prop_t prop, nvpair_t *propval,
					  cred_t *cr)
{
	char *strval;

	/*
	 * Check permissions for special properties.
	 */
	switch (prop) {
	default:
		break;
	case ZFS_PROP_ZONED:
		/*
		 * Disallow setting of 'zoned' from within a local zone.
		 */
		if (!INGLOBALZONE(curproc))
			return (SET_ERROR(EPERM));
		break;

	case ZFS_PROP_QUOTA:
	case ZFS_PROP_FILESYSTEM_LIMIT:
	case ZFS_PROP_SNAPSHOT_LIMIT:
		if (!INGLOBALZONE(curproc)) {
			uint64_t zoned;
			char setpoint[MAXNAMELEN];
			/*
			 * Unprivileged users are allowed to modify the
			 * limit on things *under* (ie. contained by)
			 * the thing they own.
			 */
			if (dsl_prop_get_integer(dsname, "zoned", &zoned,
									 setpoint))
				return (SET_ERROR(EPERM));
			if (!zoned || strlen(dsname) <= strlen(setpoint))
				return (SET_ERROR(EPERM));
		}
		break;

	case ZFS_PROP_MLSLABEL:
		if (!is_system_labeled())
			return (SET_ERROR(EPERM));

		if (nvpair_value_string(propval, &strval) == 0) {
			int err;

			err = zfs_set_slabel_policy(dsname, strval, CRED());
			if (err != 0)
				return (err);
		}
		break;
	}

	return (zfs_secpolicy_write_perms(dsname, zfs_prop_to_name(prop), cr));
}

/* ARGSUSED */
static int
zfs_secpolicy_set_fsacl(zfs_cmd_t *zc, nvlist_t *innvl, cred_t *cr)
{
	int error;

	error = zfs_dozonecheck(zc->zc_name, cr);
	if (error != 0)
		return (error);

	/*
	 * permission to set permissions will be evaluated later in
	 * dsl_deleg_can_allow()
	 */
	return (0);
}

/* ARGSUSED */
static int
zfs_secpolicy_rollback(zfs_cmd_t *zc, nvlist_t *innvl, cred_t *cr)
{
	return (zfs_secpolicy_write_perms(zc->zc_name,
									  ZFS_DELEG_PERM_ROLLBACK, cr));
}

/* ARGSUSED */
static int
zfs_secpolicy_send(zfs_cmd_t *zc, nvlist_t *innvl, cred_t *cr)
{
	dsl_pool_t *dp;
	dsl_dataset_t *ds;
	char *cp;
	int error;

	/*
	 * Generate the current snapshot name from the given objsetid, then
	 * use that name for the secpolicy/zone checks.
	 */
	cp = strchr(zc->zc_name, '@');
	if (cp == NULL)
		return (SET_ERROR(EINVAL));
	error = dsl_pool_hold(zc->zc_name, FTAG, &dp);
	if (error != 0)
		return (error);

	error = dsl_dataset_hold_obj(dp, zc->zc_sendobj, FTAG, &ds);
	if (error != 0) {
		dsl_pool_rele(dp, FTAG);
		return (error);
	}

	dsl_dataset_name(ds, zc->zc_name);

	error = zfs_secpolicy_write_perms_ds(zc->zc_name, ds,
										 ZFS_DELEG_PERM_SEND, cr);
	dsl_dataset_rele(ds, FTAG);
	dsl_pool_rele(dp, FTAG);

	return (error);
}

/* ARGSUSED */
static int
zfs_secpolicy_send_new(zfs_cmd_t *zc, nvlist_t *innvl, cred_t *cr)
{
	return (zfs_secpolicy_write_perms(zc->zc_name,
									  ZFS_DELEG_PERM_SEND, cr));
}

#ifdef HAVE_SMB_SHARE
/* ARGSUSED */
static int
zfs_secpolicy_deleg_share(zfs_cmd_t *zc, nvlist_t *innvl, cred_t *cr)
{
	vnode_t *vp;
	int error;

	if ((error = lookupname(zc->zc_value, UIO_SYSSPACE,
							NO_FOLLOW, NULL, &vp)) != 0)
		return (error);

	/* Now make sure mntpnt and dataset are ZFS */

	if (vp->v_vfsp->vfs_fstype != zfsfstype ||
	    (strcmp((char *)refstr_value(vp->v_vfsp->vfs_resource),
				zc->zc_name) != 0)) {
		VN_RELE(vp);
		return (SET_ERROR(EPERM));
	}

	VN_RELE(vp);
	return (dsl_deleg_access(zc->zc_name,
							 ZFS_DELEG_PERM_SHARE, cr));
}
#endif /* HAVE_SMB_SHARE */

int
zfs_secpolicy_share(zfs_cmd_t *zc, nvlist_t *innvl, cred_t *cr)
{
#ifdef HAVE_SMB_SHARE
	if (!INGLOBALZONE(curproc))
		return (SET_ERROR(EPERM));

	if (secpolicy_nfs(cr) == 0) {
		return (0);
	} else {
		return (zfs_secpolicy_deleg_share(zc, innvl, cr));
	}
#else
	return (SET_ERROR(ENOTSUP));
#endif /* HAVE_SMB_SHARE */
}

int
zfs_secpolicy_smb_acl(zfs_cmd_t *zc, nvlist_t *innvl, cred_t *cr)
{
#ifdef HAVE_SMB_SHARE
	if (!INGLOBALZONE(curproc))
		return (SET_ERROR(EPERM));

	if (secpolicy_smb(cr) == 0) {
		return (0);
	} else {
		return (zfs_secpolicy_deleg_share(zc, innvl, cr));
	}
#else
	return (SET_ERROR(ENOTSUP));
#endif /* HAVE_SMB_SHARE */
}

static int
zfs_get_parent(const char *datasetname, char *parent, int parentsize)
{
	char *cp;

	/*
	 * Remove the @bla or /bla from the end of the name to get the parent.
	 */
	(void) strncpy(parent, datasetname, parentsize);
	cp = strrchr(parent, '@');
	if (cp != NULL) {
		cp[0] = '\0';
	} else {
		cp = strrchr(parent, '/');
		if (cp == NULL)
			return (SET_ERROR(ENOENT));
		cp[0] = '\0';
	}

	return (0);
}

int
zfs_secpolicy_destroy_perms(const char *name, cred_t *cr)
{
	int error;

	if ((error = zfs_secpolicy_write_perms(name,
										   ZFS_DELEG_PERM_MOUNT, cr)) != 0)
		return (error);

	return (zfs_secpolicy_write_perms(name, ZFS_DELEG_PERM_DESTROY, cr));
}

/* ARGSUSED */
static int
zfs_secpolicy_destroy(zfs_cmd_t *zc, nvlist_t *innvl, cred_t *cr)
{
	return (zfs_secpolicy_destroy_perms(zc->zc_name, cr));
}

/*
 * Destroying snapshots with delegated permissions requires
 * descendant mount and destroy permissions.
 */
/* ARGSUSED */
static int
zfs_secpolicy_destroy_snaps(zfs_cmd_t *zc, nvlist_t *innvl, cred_t *cr)
{
	nvlist_t *snaps;
	nvpair_t *pair, *nextpair;
	int error = 0;

	if (nvlist_lookup_nvlist(innvl, "snaps", &snaps) != 0)
		return (SET_ERROR(EINVAL));
	for (pair = nvlist_next_nvpair(snaps, NULL); pair != NULL;
	    pair = nextpair) {
		nextpair = nvlist_next_nvpair(snaps, pair);
		error = zfs_secpolicy_destroy_perms(nvpair_name(pair), cr);
		if (error == ENOENT) {
			/*
			 * Ignore any snapshots that don't exist (we consider
			 * them "already destroyed").  Remove the name from the
			 * nvl here in case the snapshot is created between
			 * now and when we try to destroy it (in which case
			 * we don't want to destroy it since we haven't
			 * checked for permission).
			 */
			fnvlist_remove_nvpair(snaps, pair);
			error = 0;
		}
		if (error != 0)
			break;
	}

	return (error);
}

int
zfs_secpolicy_rename_perms(const char *from, const char *to, cred_t *cr)
{
	char	parentname[MAXNAMELEN];
	int	error;

	if ((error = zfs_secpolicy_write_perms(from,
										   ZFS_DELEG_PERM_RENAME, cr)) != 0)
		return (error);

	if ((error = zfs_secpolicy_write_perms(from,
										   ZFS_DELEG_PERM_MOUNT, cr)) != 0)
		return (error);

	if ((error = zfs_get_parent(to, parentname,
								sizeof (parentname))) != 0)
		return (error);

	if ((error = zfs_secpolicy_write_perms(parentname,
										   ZFS_DELEG_PERM_CREATE, cr)) != 0)
		return (error);

	if ((error = zfs_secpolicy_write_perms(parentname,
										   ZFS_DELEG_PERM_MOUNT, cr)) != 0)
		return (error);

	return (error);
}

/* ARGSUSED */
static int
zfs_secpolicy_rename(zfs_cmd_t *zc, nvlist_t *innvl, cred_t *cr)
{
	return (zfs_secpolicy_rename_perms(zc->zc_name, zc->zc_value, cr));
}

/* ARGSUSED */
static int
zfs_secpolicy_promote(zfs_cmd_t *zc, nvlist_t *innvl, cred_t *cr)
{
	dsl_pool_t *dp;
	dsl_dataset_t *clone;
	int error;

	error = zfs_secpolicy_write_perms(zc->zc_name,
									  ZFS_DELEG_PERM_PROMOTE, cr);
	if (error != 0)
		return (error);

	error = dsl_pool_hold(zc->zc_name, FTAG, &dp);
	if (error != 0)
		return (error);

	error = dsl_dataset_hold(dp, zc->zc_name, FTAG, &clone);

	if (error == 0) {
		char parentname[MAXNAMELEN];
		dsl_dataset_t *origin = NULL;
		dsl_dir_t *dd;
		dd = clone->ds_dir;

		error = dsl_dataset_hold_obj(dd->dd_pool,
		    dsl_dir_phys(dd)->dd_origin_obj, FTAG, &origin);
		if (error != 0) {
			dsl_dataset_rele(clone, FTAG);
			dsl_pool_rele(dp, FTAG);
			return (error);
		}

		error = zfs_secpolicy_write_perms_ds(zc->zc_name, clone,
											 ZFS_DELEG_PERM_MOUNT, cr);

		dsl_dataset_name(origin, parentname);
		if (error == 0) {
			error = zfs_secpolicy_write_perms_ds(parentname, origin,
												 ZFS_DELEG_PERM_PROMOTE, cr);
		}
		dsl_dataset_rele(clone, FTAG);
		dsl_dataset_rele(origin, FTAG);
	}
	dsl_pool_rele(dp, FTAG);
	return (error);
}

/* ARGSUSED */
static int
zfs_secpolicy_recv(zfs_cmd_t *zc, nvlist_t *innvl, cred_t *cr)
{
	int error;

	if ((error = zfs_secpolicy_write_perms(zc->zc_name,
										   ZFS_DELEG_PERM_RECEIVE, cr)) != 0)
		return (error);

	if ((error = zfs_secpolicy_write_perms(zc->zc_name,
										   ZFS_DELEG_PERM_MOUNT, cr)) != 0)
		return (error);

	return (zfs_secpolicy_write_perms(zc->zc_name,
									  ZFS_DELEG_PERM_CREATE, cr));
}


int
zfs_secpolicy_snapshot_perms(const char *name, cred_t *cr)
{
	return (zfs_secpolicy_write_perms(name,
									  ZFS_DELEG_PERM_SNAPSHOT, cr));
}

/*
 * Check for permission to create each snapshot in the nvlist.
 */
/* ARGSUSED */
static int
zfs_secpolicy_snapshot(zfs_cmd_t *zc, nvlist_t *innvl, cred_t *cr)
{
	nvlist_t *snaps;
	int error = 0;
	nvpair_t *pair;

	if (nvlist_lookup_nvlist(innvl, "snaps", &snaps) != 0)
		return (SET_ERROR(EINVAL));
	for (pair = nvlist_next_nvpair(snaps, NULL); pair != NULL;
		 pair = nvlist_next_nvpair(snaps, pair)) {
		char *name = nvpair_name(pair);
		char *atp = strchr(name, '@');

		if (atp == NULL) {
			error = SET_ERROR(EINVAL);
			break;
		}
		*atp = '\0';
		error = zfs_secpolicy_snapshot_perms(name, cr);
		*atp = '@';
		if (error != 0)
			break;
	}
	return (error);
}


/*
 * Check for permission to create each snapshot in the nvlist.
 */
/* ARGSUSED */
static int
zfs_secpolicy_bookmark(zfs_cmd_t *zc, nvlist_t *innvl, cred_t *cr)
{
	int error = 0;
	nvpair_t *pair;

	for (pair = nvlist_next_nvpair(innvl, NULL);
	    pair != NULL; pair = nvlist_next_nvpair(innvl, pair)) {
		char *name = nvpair_name(pair);
		char *hashp = strchr(name, '#');

		if (hashp == NULL) {
			error = SET_ERROR(EINVAL);
			break;
		}
		*hashp = '\0';
		error = zfs_secpolicy_write_perms(name,
		    ZFS_DELEG_PERM_BOOKMARK, cr);
		*hashp = '#';
		if (error != 0)
			break;
	}
	return (error);
}

/* ARGSUSED */
static int
zfs_secpolicy_destroy_bookmarks(zfs_cmd_t *zc, nvlist_t *innvl, cred_t *cr)
{
	nvpair_t *pair, *nextpair;
	int error = 0;

	for (pair = nvlist_next_nvpair(innvl, NULL); pair != NULL;
	    pair = nextpair) {
		char *name = nvpair_name(pair);
		char *hashp = strchr(name, '#');
		nextpair = nvlist_next_nvpair(innvl, pair);

		if (hashp == NULL) {
			error = SET_ERROR(EINVAL);
			break;
		}

		*hashp = '\0';
		error = zfs_secpolicy_write_perms(name,
		    ZFS_DELEG_PERM_DESTROY, cr);
		*hashp = '#';
		if (error == ENOENT) {
			/*
			 * Ignore any filesystems that don't exist (we consider
			 * their bookmarks "already destroyed").  Remove
			 * the name from the nvl here in case the filesystem
			 * is created between now and when we try to destroy
			 * the bookmark (in which case we don't want to
			 * destroy it since we haven't checked for permission).
			 */
			fnvlist_remove_nvpair(innvl, pair);
			error = 0;
		}
		if (error != 0)
			break;
	}

	return (error);
}

/* ARGSUSED */
static int
zfs_secpolicy_log_history(zfs_cmd_t *zc, nvlist_t *innvl, cred_t *cr)
{
	/*
	 * Even root must have a proper TSD so that we know what pool
	 * to log to.
	 */
	if (tsd_get(zfs_allow_log_key) == NULL)
		return (SET_ERROR(EPERM));
	return (0);
}

static int
zfs_secpolicy_create_clone(zfs_cmd_t *zc, nvlist_t *innvl, cred_t *cr)
{
	char	parentname[MAXNAMELEN];
	int	error;
	char	*origin;

	if ((error = zfs_get_parent(zc->zc_name, parentname,
								sizeof (parentname))) != 0)
		return (error);

	if (nvlist_lookup_string(innvl, "origin", &origin) == 0 &&
	    (error = zfs_secpolicy_write_perms(origin,
										   ZFS_DELEG_PERM_CLONE, cr)) != 0)
		return (error);

	if ((error = zfs_secpolicy_write_perms(parentname,
										   ZFS_DELEG_PERM_CREATE, cr)) != 0)
		return (error);

	return (zfs_secpolicy_write_perms(parentname,
									  ZFS_DELEG_PERM_MOUNT, cr));
}

/*
 * Policy for pool operations - create/destroy pools, add vdevs, etc.  Requires
 * SYS_CONFIG privilege, which is not available in a local zone.
 */
/* ARGSUSED */
static int
zfs_secpolicy_config(zfs_cmd_t *zc, nvlist_t *innvl, cred_t *cr)
{
	if (secpolicy_sys_config(cr, B_FALSE) != 0)
		return (SET_ERROR(EPERM));

	return (0);
}

/*
 * Policy for object to name lookups.
 */
/* ARGSUSED */
static int
zfs_secpolicy_diff(zfs_cmd_t *zc, nvlist_t *innvl, cred_t *cr)
{
	int error;

	if ((error = secpolicy_sys_config(cr, B_FALSE)) == 0)
		return (0);

	error = zfs_secpolicy_write_perms(zc->zc_name, ZFS_DELEG_PERM_DIFF, cr);
	return (error);
}

/*
 * Policy for fault injection.  Requires all privileges.
 */
/* ARGSUSED */
static int
zfs_secpolicy_inject(zfs_cmd_t *zc, nvlist_t *innvl, cred_t *cr)
{
	return (secpolicy_zinject(cr));
}

/* ARGSUSED */
static int
zfs_secpolicy_inherit_prop(zfs_cmd_t *zc, nvlist_t *innvl, cred_t *cr)
{
	zfs_prop_t prop = zfs_name_to_prop(zc->zc_value);

	if (prop == ZPROP_INVAL) {
		if (!zfs_prop_user(zc->zc_value))
			return (SET_ERROR(EINVAL));
		return (zfs_secpolicy_write_perms(zc->zc_name,
										  ZFS_DELEG_PERM_USERPROP, cr));
	} else {
		return (zfs_secpolicy_setprop(zc->zc_name, prop,
									  NULL, cr));
	}
}

static int
zfs_secpolicy_userspace_one(zfs_cmd_t *zc, nvlist_t *innvl, cred_t *cr)
{
	int err = zfs_secpolicy_read(zc, innvl, cr);
	if (err)
		return (err);

	if (zc->zc_objset_type >= ZFS_NUM_USERQUOTA_PROPS)
		return (SET_ERROR(EINVAL));

	if (zc->zc_value[0] == 0) {
		/*
		 * They are asking about a posix uid/gid.  If it's
		 * themself, allow it.
		 */
		if (zc->zc_objset_type == ZFS_PROP_USERUSED ||
		    zc->zc_objset_type == ZFS_PROP_USERQUOTA) {
			if (zc->zc_guid == crgetuid(cr))
				return (0);
		} else {
			if (groupmember(zc->zc_guid, cr))
				return (0);
		}
	}

	return (zfs_secpolicy_write_perms(zc->zc_name,
									  userquota_perms[zc->zc_objset_type], cr));
}

static int
zfs_secpolicy_userspace_many(zfs_cmd_t *zc, nvlist_t *innvl, cred_t *cr)
{
	int err = zfs_secpolicy_read(zc, innvl, cr);
	if (err)
		return (err);

	if (zc->zc_objset_type >= ZFS_NUM_USERQUOTA_PROPS)
		return (SET_ERROR(EINVAL));

	return (zfs_secpolicy_write_perms(zc->zc_name,
									  userquota_perms[zc->zc_objset_type], cr));
}

/* ARGSUSED */
static int
zfs_secpolicy_userspace_upgrade(zfs_cmd_t *zc, nvlist_t *innvl, cred_t *cr)
{
	return (zfs_secpolicy_setprop(zc->zc_name, ZFS_PROP_VERSION,
								  NULL, cr));
}

/* ARGSUSED */
static int
zfs_secpolicy_hold(zfs_cmd_t *zc, nvlist_t *innvl, cred_t *cr)
{
	nvpair_t *pair;
	nvlist_t *holds;
	int error;

	error = nvlist_lookup_nvlist(innvl, "holds", &holds);
	if (error != 0)
		return (SET_ERROR(EINVAL));

	for (pair = nvlist_next_nvpair(holds, NULL); pair != NULL;
		 pair = nvlist_next_nvpair(holds, pair)) {
		char fsname[MAXNAMELEN];
		error = dmu_fsname(nvpair_name(pair), fsname);
		if (error != 0)
			return (error);
		error = zfs_secpolicy_write_perms(fsname,
										  ZFS_DELEG_PERM_HOLD, cr);
		if (error != 0)
			return (error);
	}
	return (0);
}

/* ARGSUSED */
static int
zfs_secpolicy_release(zfs_cmd_t *zc, nvlist_t *innvl, cred_t *cr)
{
	nvpair_t *pair;
	int error;

	for (pair = nvlist_next_nvpair(innvl, NULL); pair != NULL;
		 pair = nvlist_next_nvpair(innvl, pair)) {
		char fsname[MAXNAMELEN];
		error = dmu_fsname(nvpair_name(pair), fsname);
		if (error != 0)
			return (error);
		error = zfs_secpolicy_write_perms(fsname,
										  ZFS_DELEG_PERM_RELEASE, cr);
		if (error != 0)
			return (error);
	}
	return (0);
}

/*
 * Policy for allowing temporary snapshots to be taken or released
 */
static int
zfs_secpolicy_tmp_snapshot(zfs_cmd_t *zc, nvlist_t *innvl, cred_t *cr)
{
	/*
	 * A temporary snapshot is the same as a snapshot,
	 * hold, destroy and release all rolled into one.
	 * Delegated diff alone is sufficient that we allow this.
	 */
	int error;

	if ((error = zfs_secpolicy_write_perms(zc->zc_name,
										   ZFS_DELEG_PERM_DIFF, cr)) == 0)
		return (0);

	error = zfs_secpolicy_snapshot_perms(zc->zc_name, cr);
	if (error == 0)
		error = zfs_secpolicy_hold(zc, innvl, cr);
	if (error == 0)
		error = zfs_secpolicy_release(zc, innvl, cr);
	if (error == 0)
		error = zfs_secpolicy_destroy(zc, innvl, cr);
	return (error);
}

/*
 * Returns the nvlist as specified by the user in the zfs_cmd_t.
 */
static int
get_nvlist(uint64_t nvl, uint64_t size, int iflag, nvlist_t **nvp)
{
	char *packed;
	int error;
	nvlist_t *list = NULL;

	/*
	 * Read in and unpack the user-supplied nvlist.
	 */
	if (size == 0)
		return (SET_ERROR(EINVAL));


	packed = kmem_alloc(size, KM_SLEEP | KM_NODEBUG);

	if ((error = ddi_copyin((void *)(uintptr_t)nvl, packed, size,
							iflag)) != 0) {
		kmem_free(packed, size);
		return (error);
	}

	if ((error = nvlist_unpack(packed, size, &list, 0)) != 0) {
		kmem_free(packed, size);
		return (error);
	}

	kmem_free(packed, size);

	*nvp = list;
	return (0);
}

/*
 * Reduce the size of this nvlist until it can be serialized in 'max' bytes.
 * Entries will be removed from the end of the nvlist, and one int32 entry
 * named "N_MORE_ERRORS" will be added indicating how many entries were
 * removed.
 */
static int
nvlist_smush(nvlist_t *errors, size_t max)
{
	size_t size;

	size = fnvlist_size(errors);

	if (size > max) {
		nvpair_t *more_errors;
		int n = 0;

		if (max < 1024)
			return (SET_ERROR(ENOMEM));

		fnvlist_add_int32(errors, ZPROP_N_MORE_ERRORS, 0);
		more_errors = nvlist_prev_nvpair(errors, NULL);

		do {
			nvpair_t *pair = nvlist_prev_nvpair(errors,
												more_errors);
			fnvlist_remove_nvpair(errors, pair);
			n++;
			size = fnvlist_size(errors);
		} while (size > max);

		fnvlist_remove_nvpair(errors, more_errors);
		fnvlist_add_int32(errors, ZPROP_N_MORE_ERRORS, n);
		ASSERT3U(fnvlist_size(errors), <=, max);
	}

	return (0);
}

static int
put_nvlist(zfs_cmd_t *zc, nvlist_t *nvl)
{
	char *packed = NULL;
	int error = 0;
	size_t size;

	size = fnvlist_size(nvl);

	if (size > zc->zc_nvlist_dst_size) {
		error = SET_ERROR(ENOMEM);
	} else {
		packed = fnvlist_pack(nvl, &size);
		if (ddi_copyout(packed, (void *)(uintptr_t)zc->zc_nvlist_dst,
						size, zc->zc_iflags) != 0)
			error = SET_ERROR(EFAULT);
		fnvlist_pack_free(packed, size);
	}

	zc->zc_nvlist_dst_size = size;
	zc->zc_nvlist_dst_filled = B_TRUE;
	return (error);
}



int
getzfsvfs(const char *dsname, zfsvfs_t **zfvp)
{
    objset_t *os;
    int error;

    error = dmu_objset_hold(dsname, FTAG, &os);
    if (error != 0)
        return (error);
    if (dmu_objset_type(os) != DMU_OST_ZFS) {
        dmu_objset_rele(os, FTAG);
		return (SET_ERROR(EINVAL));
    }

    mutex_enter(&os->os_user_ptr_lock);
    *zfvp = dmu_objset_get_user(os);
    if (*zfvp) {
        VFS_HOLD((*zfvp)->z_vfs);
    } else {
		error = SET_ERROR(ESRCH);
    }
    mutex_exit(&os->os_user_ptr_lock);
    dmu_objset_rele(os, FTAG);
    return (error);
}


/*
 * Find a zfsvfs_t for a mounted filesystem, or create our own, in which
 * case its z_vfs will be NULL, and it will be opened as the owner.
 * If 'writer' is set, the z_teardown_lock will be held for RW_WRITER,
 * which prevents all vnode ops from running.
 */
static int
zfsvfs_hold(const char *name, void *tag, zfsvfs_t **zfvp, boolean_t writer)
{
    int error = 0;

    if (getzfsvfs(name, zfvp) != 0)
        error = zfsvfs_create(name, zfvp);
    if (error == 0) {
        rrw_enter(&(*zfvp)->z_teardown_lock, (writer) ? RW_WRITER :
                  RW_READER, tag);
        if ((*zfvp)->z_unmounted) {
            /*
             * XXX we could probably try again, since the unmounting
             * thread should be just about to disassociate the
             * objset from the zfsvfs.
             */
            rrw_exit(&(*zfvp)->z_teardown_lock, tag);
			return (SET_ERROR(EBUSY));
        }
    }
    return (error);
}

static void
zfsvfs_rele(zfsvfs_t *zfsvfs, void *tag)
{
    rrw_exit(&zfsvfs->z_teardown_lock, tag);

    if (zfsvfs->z_vfs) {
        VFS_RELE(zfsvfs->z_vfs);
    } else {
        dmu_objset_disown(zfsvfs->z_os, zfsvfs);
        zfsvfs_free(zfsvfs);
    }
}



static int
zfs_ioc_pool_create(zfs_cmd_t *zc)
{
	int error;
	nvlist_t *config, *props = NULL;
	nvlist_t *rootprops = NULL;
	nvlist_t *zplprops = NULL;

	if ((error = get_nvlist(zc->zc_nvlist_conf, zc->zc_nvlist_conf_size,
							zc->zc_iflags, &config)))
		return (error);

	if (zc->zc_nvlist_src_size != 0 && (error =
										get_nvlist(zc->zc_nvlist_src, zc->zc_nvlist_src_size,
												   zc->zc_iflags, &props))) {
		nvlist_free(config);
		return (error);
	}

	if (props) {
		nvlist_t *nvl = NULL;
		uint64_t version = SPA_VERSION;

		(void) nvlist_lookup_uint64(props,
									zpool_prop_to_name(ZPOOL_PROP_VERSION), &version);
		if (!SPA_VERSION_IS_SUPPORTED(version)) {
			error = SET_ERROR(EINVAL);
			goto pool_props_bad;
		}
		(void) nvlist_lookup_nvlist(props, ZPOOL_ROOTFS_PROPS, &nvl);
		if (nvl) {
			error = nvlist_dup(nvl, &rootprops, KM_SLEEP);
			if (error != 0) {
				nvlist_free(config);
				nvlist_free(props);
				return (error);
			}
			(void) nvlist_remove_all(props, ZPOOL_ROOTFS_PROPS);
		}
		VERIFY(nvlist_alloc(&zplprops, NV_UNIQUE_NAME, KM_SLEEP) == 0);
		error = zfs_fill_zplprops_root(version, rootprops,
									   zplprops, NULL);
		if (error != 0)
			goto pool_props_bad;
	}

	error = spa_create(zc->zc_name, config, props, zplprops);

	/*
	 * Set the remaining root properties
	 */
	if (!error && (error = zfs_set_prop_nvlist(zc->zc_name,
											   ZPROP_SRC_LOCAL, rootprops, NULL)) != 0)
		(void) spa_destroy(zc->zc_name);

 pool_props_bad:
	nvlist_free(rootprops);
	nvlist_free(zplprops);
	nvlist_free(config);
	nvlist_free(props);

	return (error);
}

static int
zfs_ioc_pool_destroy(zfs_cmd_t *zc)
{
	int error;
	zfs_log_history(zc);
	error = spa_destroy(zc->zc_name);
	if (error == 0)
		zvol_remove_minors(zc->zc_name);
	return (error);
}

static int
zfs_ioc_pool_import(zfs_cmd_t *zc)
{
	nvlist_t *config, *props = NULL;
	uint64_t guid;
	int error;

	if ((error = get_nvlist(zc->zc_nvlist_conf, zc->zc_nvlist_conf_size,
							zc->zc_iflags, &config)) != 0)
		return (error);

	if (zc->zc_nvlist_src_size != 0 && (error =
										get_nvlist(zc->zc_nvlist_src, zc->zc_nvlist_src_size,
												   zc->zc_iflags, &props))) {
		nvlist_free(config);
		return (error);
	}

	if (nvlist_lookup_uint64(config, ZPOOL_CONFIG_POOL_GUID, &guid) != 0 ||
	    guid != zc->zc_guid)
		error = SET_ERROR(EINVAL);
	else
		error = spa_import(zc->zc_name, config, props, zc->zc_cookie);

	if (zc->zc_nvlist_dst != 0) {
		int err;

		if ((err = put_nvlist(zc, config)) != 0)
			error = err;
	}

	nvlist_free(config);

	if (props)
		nvlist_free(props);

	return (error);
}

static int
zfs_ioc_pool_export(zfs_cmd_t *zc)
{
	int error;
	boolean_t force = (boolean_t)zc->zc_cookie;
	boolean_t hardforce = (boolean_t)zc->zc_guid;

	zfs_log_history(zc);
	error = spa_export(zc->zc_name, NULL, force, hardforce);
	if (error == 0)
		zvol_remove_minors(zc->zc_name);
	return (error);
}

static int
zfs_ioc_pool_configs(zfs_cmd_t *zc)
{
	nvlist_t *configs;
	int error;

	if ((configs = spa_all_configs(&zc->zc_cookie)) == NULL)
		return (SET_ERROR(EEXIST));

	error = put_nvlist(zc, configs);

	nvlist_free(configs);

	return (error);
}

/*
 * inputs:
 * zc_name		name of the pool
 *
 * outputs:
 * zc_cookie		real errno
 * zc_nvlist_dst	config nvlist
 * zc_nvlist_dst_size	size of config nvlist
 */
static int
zfs_ioc_pool_stats(zfs_cmd_t *zc)
{
	nvlist_t *config;
	int error;
	int ret = 0;

	error = spa_get_stats(zc->zc_name, &config, zc->zc_value,
						  sizeof (zc->zc_value));
	if (config != NULL) {
		ret = put_nvlist(zc, config);
		nvlist_free(config);

		/*
		 * The config may be present even if 'error' is non-zero.
		 * In this case we return success, and preserve the real errno
		 * in 'zc_cookie'.
		 */
		zc->zc_cookie = error;
	} else {
		ret = error;
	}

	return (ret);
}

/*
 * Try to import the given pool, returning pool stats as appropriate so that
 * user land knows which devices are available and overall pool health.
 */
static int
zfs_ioc_pool_tryimport(zfs_cmd_t *zc)
{
	nvlist_t *tryconfig, *config;
	int error;

	if ((error = get_nvlist(zc->zc_nvlist_conf, zc->zc_nvlist_conf_size,
							zc->zc_iflags, &tryconfig)) != 0)
		return (error);

	config = spa_tryimport(tryconfig);

	nvlist_free(tryconfig);

	if (config == NULL)
		return (SET_ERROR(EINVAL));

	error = put_nvlist(zc, config);
	nvlist_free(config);

	return (error);
}

/*
 * inputs:
 * zc_name              name of the pool
 * zc_cookie            scan func (pool_scan_func_t)
 */
static int
zfs_ioc_pool_scan(zfs_cmd_t *zc)
{
	spa_t *spa;
	int error;

	if ((error = spa_open(zc->zc_name, &spa, FTAG)) != 0)
		return (error);

	if (zc->zc_cookie == POOL_SCAN_NONE)
		error = spa_scan_stop(spa);
	else
		error = spa_scan(spa, zc->zc_cookie);

	spa_close(spa, FTAG);

	return (error);
}

static int
zfs_ioc_pool_freeze(zfs_cmd_t *zc)
{
	spa_t *spa;
	int error;

	error = spa_open(zc->zc_name, &spa, FTAG);
	if (error == 0) {
		spa_freeze(spa);
		spa_close(spa, FTAG);
	}
	return (error);
}

static int
zfs_ioc_pool_upgrade(zfs_cmd_t *zc)
{
	spa_t *spa;
	int error;

	if ((error = spa_open(zc->zc_name, &spa, FTAG)) != 0)
		return (error);

	if (zc->zc_cookie < spa_version(spa) ||
	    !SPA_VERSION_IS_SUPPORTED(zc->zc_cookie)) {
		spa_close(spa, FTAG);
		return (SET_ERROR(EINVAL));
	}

	spa_upgrade(spa, zc->zc_cookie);
	spa_close(spa, FTAG);

	return (error);
}

static int
zfs_ioc_pool_get_history(zfs_cmd_t *zc)
{
	spa_t *spa;
	char *hist_buf;
	uint64_t size;
	int error;

	if ((size = zc->zc_history_len) == 0)
		return (SET_ERROR(EINVAL));

	if ((error = spa_open(zc->zc_name, &spa, FTAG)) != 0)
		return (error);

	if (spa_version(spa) < SPA_VERSION_ZPOOL_HISTORY) {
		spa_close(spa, FTAG);
		return (SET_ERROR(ENOTSUP));
	}

	hist_buf = kmem_alloc(size, KM_SLEEP);
	if ((error = spa_history_get(spa, &zc->zc_history_offset,
								 &zc->zc_history_len, hist_buf)) == 0) {
		error = ddi_copyout(hist_buf,
							(void *)(uintptr_t)zc->zc_history,
							zc->zc_history_len, zc->zc_iflags);
	}

	spa_close(spa, FTAG);
	kmem_free(hist_buf, size);
	return (error);
}

static int
zfs_ioc_pool_reguid(zfs_cmd_t *zc)
{
	spa_t *spa;
	int error;

	error = spa_open(zc->zc_name, &spa, FTAG);
	if (error == 0) {
		error = spa_change_guid(spa);
		spa_close(spa, FTAG);
	}
	return (error);
}

static int
zfs_ioc_dsobj_to_dsname(zfs_cmd_t *zc)
{
	return (dsl_dsobj_to_dsname(zc->zc_name, zc->zc_obj, zc->zc_value));
}

/*
 * inputs:
 * zc_name		name of filesystem
 * zc_obj		object to find
 *
 * outputs:
 * zc_value		name of object
 */
static int
zfs_ioc_obj_to_path(zfs_cmd_t *zc)
{
	objset_t *os;
	int error;

	/* XXX reading from objset not owned */
	if ((error = dmu_objset_hold(zc->zc_name, FTAG, &os)) != 0)
		return (error);
	if (dmu_objset_type(os) != DMU_OST_ZFS) {
		dmu_objset_rele(os, FTAG);
		return (SET_ERROR(EINVAL));
	}
	error = zfs_obj_to_path(os, zc->zc_obj, zc->zc_value,
							sizeof (zc->zc_value));
	dmu_objset_rele(os, FTAG);

	return (error);
}

/*
 * inputs:
 * zc_name		name of filesystem
 * zc_obj		object to find
 *
 * outputs:
 * zc_stat		stats on object
 * zc_value		path to object
 */
static int
zfs_ioc_obj_to_stats(zfs_cmd_t *zc)
{
	objset_t *os;
	int error;

	/* XXX reading from objset not owned */
	if ((error = dmu_objset_hold(zc->zc_name, FTAG, &os)) != 0)
		return (error);
	if (dmu_objset_type(os) != DMU_OST_ZFS) {
		dmu_objset_rele(os, FTAG);
		return (SET_ERROR(EINVAL));
	}
	error = zfs_obj_to_stats(os, zc->zc_obj, &zc->zc_stat, zc->zc_value,
							 sizeof (zc->zc_value));
	dmu_objset_rele(os, FTAG);

	return (error);
}

static int
zfs_ioc_vdev_add(zfs_cmd_t *zc)
{
	spa_t *spa;
	int error;
	nvlist_t *config;

	error = spa_open(zc->zc_name, &spa, FTAG);
	if (error != 0)
		return (error);

	error = get_nvlist(zc->zc_nvlist_conf, zc->zc_nvlist_conf_size,
					   zc->zc_iflags, &config);
	if (error == 0) {
		error = spa_vdev_add(spa, config);
		nvlist_free(config);
	}
	spa_close(spa, FTAG);
	return (error);
}

/*
 * inputs:
 * zc_name		name of the pool
 * zc_nvlist_conf	nvlist of devices to remove
 * zc_cookie		to stop the remove?
 */
static int
zfs_ioc_vdev_remove(zfs_cmd_t *zc)
{
	spa_t *spa;
	int error;

	error = spa_open(zc->zc_name, &spa, FTAG);
	if (error != 0)
		return (error);
	error = spa_vdev_remove(spa, zc->zc_guid, B_FALSE);
	spa_close(spa, FTAG);
	return (error);
}

static int
zfs_ioc_vdev_set_state(zfs_cmd_t *zc)
{
	spa_t *spa;
	int error;
	vdev_state_t newstate = VDEV_STATE_UNKNOWN;

	if ((error = spa_open(zc->zc_name, &spa, FTAG)) != 0)
		return (error);
	switch (zc->zc_cookie) {
	case VDEV_STATE_ONLINE:
		error = vdev_online(spa, zc->zc_guid, zc->zc_obj, &newstate);
		break;

	case VDEV_STATE_OFFLINE:
		error = vdev_offline(spa, zc->zc_guid, zc->zc_obj);
		break;

	case VDEV_STATE_FAULTED:
		if (zc->zc_obj != VDEV_AUX_ERR_EXCEEDED &&
		    zc->zc_obj != VDEV_AUX_EXTERNAL)
			zc->zc_obj = VDEV_AUX_ERR_EXCEEDED;

		error = vdev_fault(spa, zc->zc_guid, zc->zc_obj);
		break;

	case VDEV_STATE_DEGRADED:
		if (zc->zc_obj != VDEV_AUX_ERR_EXCEEDED &&
		    zc->zc_obj != VDEV_AUX_EXTERNAL)
			zc->zc_obj = VDEV_AUX_ERR_EXCEEDED;

		error = vdev_degrade(spa, zc->zc_guid, zc->zc_obj);
		break;

	default:
		error = SET_ERROR(EINVAL);
	}
	zc->zc_cookie = newstate;
	spa_close(spa, FTAG);
	return (error);
}

static int
zfs_ioc_vdev_attach(zfs_cmd_t *zc)
{
	spa_t *spa;
	int replacing = zc->zc_cookie;
	nvlist_t *config;
	int error;

	if ((error = spa_open(zc->zc_name, &spa, FTAG)) != 0)
		return (error);

	if ((error = get_nvlist(zc->zc_nvlist_conf, zc->zc_nvlist_conf_size,
							zc->zc_iflags, &config)) == 0) {
		error = spa_vdev_attach(spa, zc->zc_guid, config, replacing);
		nvlist_free(config);
	}

	spa_close(spa, FTAG);
	return (error);
}

static int
zfs_ioc_vdev_detach(zfs_cmd_t *zc)
{
	spa_t *spa;
	int error;

	if ((error = spa_open(zc->zc_name, &spa, FTAG)) != 0)
		return (error);

	error = spa_vdev_detach(spa, zc->zc_guid, 0, B_FALSE);

	spa_close(spa, FTAG);
	return (error);
}

static int
zfs_ioc_vdev_split(zfs_cmd_t *zc)
{
	spa_t *spa;
	nvlist_t *config, *props = NULL;
	int error;
	boolean_t exp = !!(zc->zc_cookie & ZPOOL_EXPORT_AFTER_SPLIT);

	if ((error = spa_open(zc->zc_name, &spa, FTAG)) != 0)
		return (error);

	if ((error = get_nvlist(zc->zc_nvlist_conf, zc->zc_nvlist_conf_size,
							zc->zc_iflags, &config))) {
		spa_close(spa, FTAG);
		return (error);
	}

	if (zc->zc_nvlist_src_size != 0 && (error =
										get_nvlist(zc->zc_nvlist_src, zc->zc_nvlist_src_size,
												   zc->zc_iflags, &props))) {
		spa_close(spa, FTAG);
		nvlist_free(config);
		return (error);
	}

	error = spa_vdev_split_mirror(spa, zc->zc_string, config, props, exp);

	spa_close(spa, FTAG);

	nvlist_free(config);
	nvlist_free(props);

	return (error);
}

static int
zfs_ioc_vdev_setpath(zfs_cmd_t *zc)
{
	spa_t *spa;
	char *path = zc->zc_value;
	uint64_t guid = zc->zc_guid;
	int error;

	error = spa_open(zc->zc_name, &spa, FTAG);
	if (error != 0)
		return (error);

	error = spa_vdev_setpath(spa, guid, path);
	spa_close(spa, FTAG);
	return (error);
}

static int
zfs_ioc_vdev_setfru(zfs_cmd_t *zc)
{
	spa_t *spa;
	char *fru = zc->zc_value;
	uint64_t guid = zc->zc_guid;
	int error;

	error = spa_open(zc->zc_name, &spa, FTAG);
	if (error != 0)
		return (error);

	error = spa_vdev_setfru(spa, guid, fru);
	spa_close(spa, FTAG);
	return (error);
}

static int
zfs_ioc_objset_stats_impl(zfs_cmd_t *zc, objset_t *os)
{
	int error = 0;
	nvlist_t *nv;

	dmu_objset_fast_stat(os, &zc->zc_objset_stats);

	if (zc->zc_nvlist_dst != 0 &&
	    (error = dsl_prop_get_all(os, &nv)) == 0) {
		dmu_objset_stats(os, nv);
		/*
		 * NB: zvol_get_stats() will read the objset contents,
		 * which we aren't supposed to do with a
		 * DS_MODE_USER hold, because it could be
		 * inconsistent.  So this is a bit of a workaround...
		 * XXX reading with out owning
		 */
		if (!zc->zc_objset_stats.dds_inconsistent &&
		    dmu_objset_type(os) == DMU_OST_ZVOL) {
			error = zvol_get_stats(os, nv);
			if (error == EIO)
				return (error);
			VERIFY0(error);
		}
		if (error == 0)
			error = put_nvlist(zc, nv);
		nvlist_free(nv);
	}

	return (error);
}

/*
 * inputs:
 * zc_name		name of filesystem
 * zc_nvlist_dst_size	size of buffer for property nvlist
 *
 * outputs:
 * zc_objset_stats	stats
 * zc_nvlist_dst	property nvlist
 * zc_nvlist_dst_size	size of property nvlist
 */
static int
zfs_ioc_objset_stats(zfs_cmd_t *zc)
{
	objset_t *os;
	int error;

	error = dmu_objset_hold(zc->zc_name, FTAG, &os);
	if (error == 0) {
		error = zfs_ioc_objset_stats_impl(zc, os);
		dmu_objset_rele(os, FTAG);
	}

	return (error);
}

/*
 * inputs:
 * zc_name		name of filesystem
 * zc_nvlist_dst_size	size of buffer for property nvlist
 *
 * outputs:
 * zc_nvlist_dst	received property nvlist
 * zc_nvlist_dst_size	size of received property nvlist
 *
 * Gets received properties (distinct from local properties on or after
 * SPA_VERSION_RECVD_PROPS) for callers who want to differentiate received from
 * local property values.
 */
static int
zfs_ioc_objset_recvd_props(zfs_cmd_t *zc)
{
	int error = 0;
	nvlist_t *nv;

	/*
	 * Without this check, we would return local property values if the
	 * caller has not already received properties on or after
	 * SPA_VERSION_RECVD_PROPS.
	 */
	if (!dsl_prop_get_hasrecvd(zc->zc_name))
		return (SET_ERROR(ENOTSUP));

	if (zc->zc_nvlist_dst != 0 &&
	    (error = dsl_prop_get_received(zc->zc_name, &nv)) == 0) {
		error = put_nvlist(zc, nv);
		nvlist_free(nv);
	}

	return (error);
}

static int
nvl_add_zplprop(objset_t *os, nvlist_t *props, zfs_prop_t prop)
{
	uint64_t value;
	int error;

	/*
	 * zfs_get_zplprop() will either find a value or give us
	 * the default value (if there is one).
	 */
	if ((error = zfs_get_zplprop(os, prop, &value)) != 0)
		return (error);
	VERIFY(nvlist_add_uint64(props, zfs_prop_to_name(prop), value) == 0);
	return (0);
}

/*
 * inputs:
 * zc_name		name of filesystem
 * zc_nvlist_dst_size	size of buffer for zpl property nvlist
 *
 * outputs:
 * zc_nvlist_dst	zpl property nvlist
 * zc_nvlist_dst_size	size of zpl property nvlist
 */
static int
zfs_ioc_objset_zplprops(zfs_cmd_t *zc)
{
	objset_t *os;
	int err;

	/* XXX reading without owning */
	if ((err = dmu_objset_hold(zc->zc_name, FTAG, &os)))
		return (err);

	dmu_objset_fast_stat(os, &zc->zc_objset_stats);

	/*
	 * NB: nvl_add_zplprop() will read the objset contents,
	 * which we aren't supposed to do with a DS_MODE_USER
	 * hold, because it could be inconsistent.
	 */
	if (zc->zc_nvlist_dst != 0 &&
	    !zc->zc_objset_stats.dds_inconsistent &&
	    dmu_objset_type(os) == DMU_OST_ZFS) {
		nvlist_t *nv;

		VERIFY(nvlist_alloc(&nv, NV_UNIQUE_NAME, KM_SLEEP) == 0);
		if ((err = nvl_add_zplprop(os, nv, ZFS_PROP_VERSION)) == 0 &&
		    (err = nvl_add_zplprop(os, nv, ZFS_PROP_NORMALIZE)) == 0 &&
		    (err = nvl_add_zplprop(os, nv, ZFS_PROP_UTF8ONLY)) == 0 &&
		    (err = nvl_add_zplprop(os, nv, ZFS_PROP_CASE)) == 0)
			err = put_nvlist(zc, nv);
		nvlist_free(nv);
	} else {
		err = SET_ERROR(ENOENT);
	}
	dmu_objset_rele(os, FTAG);
	return (err);
}

boolean_t
dataset_name_hidden(const char *name)
{
	/*
	 * Skip over datasets that are not visible in this zone,
	 * internal datasets (which have a $ in their name), and
	 * temporary datasets (which have a % in their name).
	 */
	if (strchr(name, '$') != NULL)
		return (B_TRUE);
	if (strchr(name, '%') != NULL)
		return (B_TRUE);
	if (!INGLOBALZONE(curproc) && !zone_dataset_visible(name, NULL))
		return (B_TRUE);
	return (B_FALSE);
}

/*
 * inputs:
 * zc_name		name of filesystem
 * zc_cookie		zap cursor
 * zc_nvlist_dst_size	size of buffer for property nvlist
 *
 * outputs:
 * zc_name		name of next filesystem
 * zc_cookie		zap cursor
 * zc_objset_stats	stats
 * zc_nvlist_dst	property nvlist
 * zc_nvlist_dst_size	size of property nvlist
 */
static int
zfs_ioc_dataset_list_next(zfs_cmd_t *zc)
{
	objset_t *os;
	int error = 0;
	char *p;
	size_t orig_len = strlen(zc->zc_name);

 top:
	if ((error = dmu_objset_hold(zc->zc_name, FTAG, &os))) {
		if (error == ENOENT)
			error = SET_ERROR(ESRCH);
		return (error);
	}

	p = strrchr(zc->zc_name, '/');
	if (p == NULL || p[1] != '\0')
		(void) strlcat(zc->zc_name, "/", sizeof (zc->zc_name));
	p = zc->zc_name + strlen(zc->zc_name);

	do {
		error = dmu_dir_list_next(os,
								  sizeof (zc->zc_name) - (p - zc->zc_name), p,
								  NULL, &zc->zc_cookie);
		if (error == ENOENT)
			error = SET_ERROR(ESRCH);
	} while (error == 0 && dataset_name_hidden(zc->zc_name));
	dmu_objset_rele(os, FTAG);

	/*
	 * If it's an internal dataset (ie. with a '$' in its name),
	 * don't try to get stats for it, otherwise we'll return ENOENT.
	 */
	if (error == 0 && strchr(zc->zc_name, '$') == NULL) {
		error = zfs_ioc_objset_stats(zc); /* fill in the stats */
		if (error == ENOENT) {
			/* We lost a race with destroy, get the next one. */
			zc->zc_name[orig_len] = '\0';
			goto top;
		}
	}
	return (error);
}

/*
 * inputs:
 * zc_name		name of filesystem
 * zc_cookie		zap cursor
 * zc_nvlist_dst_size	size of buffer for property nvlist
 *
 * outputs:
 * zc_name		name of next snapshot
 * zc_objset_stats	stats
 * zc_nvlist_dst	property nvlist
 * zc_nvlist_dst_size	size of property nvlist
 */
static int
zfs_ioc_snapshot_list_next(zfs_cmd_t *zc)
{
	objset_t *os;
	int error;

	error = dmu_objset_hold(zc->zc_name, FTAG, &os);
	if (error != 0) {
		return (error == ENOENT ? ESRCH : error);
	}

	/*
	 * A dataset name of maximum length cannot have any snapshots,
	 * so exit immediately.
	 */
	if (strlcat(zc->zc_name, "@", sizeof (zc->zc_name)) >= MAXNAMELEN) {
		dmu_objset_rele(os, FTAG);
		return (SET_ERROR(ESRCH));
	}

	error = dmu_snapshot_list_next(os,
								   sizeof (zc->zc_name) - strlen(zc->zc_name),
								   zc->zc_name + strlen(zc->zc_name), &zc->zc_obj, &zc->zc_cookie,
								   NULL);

	if (error == 0 && !zc->zc_simple) {
		dsl_dataset_t *ds;
		dsl_pool_t *dp = os->os_dsl_dataset->ds_dir->dd_pool;

		error = dsl_dataset_hold_obj(dp, zc->zc_obj, FTAG, &ds);
		if (error == 0) {
			objset_t *ossnap;

			error = dmu_objset_from_ds(ds, &ossnap);
			if (error == 0)
				error = zfs_ioc_objset_stats_impl(zc, ossnap);
			dsl_dataset_rele(ds, FTAG);
		}
	} else if (error == ENOENT) {
		error = SET_ERROR(ESRCH);
	}

	dmu_objset_rele(os, FTAG);
	/* if we failed, undo the @ that we tacked on to zc_name */
	if (error != 0)
		*strchr(zc->zc_name, '@') = '\0';
	return (error);
}

static int
zfs_prop_set_userquota(const char *dsname, nvpair_t *pair)
{
	const char *propname = nvpair_name(pair);
	uint64_t *valary;
	unsigned int vallen;
	const char *domain;
	char *dash;
	zfs_userquota_prop_t type;
	uint64_t rid;
	uint64_t quota;
	zfsvfs_t *zsb;
	int err;

	if (nvpair_type(pair) == DATA_TYPE_NVLIST) {
		nvlist_t *attrs;
		VERIFY(nvpair_value_nvlist(pair, &attrs) == 0);
		if (nvlist_lookup_nvpair(attrs, ZPROP_VALUE,
								 &pair) != 0)
			return (SET_ERROR(EINVAL));
	}

	/*
	 * A correctly constructed propname is encoded as
	 * userquota@<rid>-<domain>.
	 */
	if ((dash = strchr(propname, '-')) == NULL ||
	    nvpair_value_uint64_array(pair, &valary, &vallen) != 0 ||
	    vallen != 3)
		return (SET_ERROR(EINVAL));

	domain = dash + 1;
	type = valary[0];
	rid = valary[1];
	quota = valary[2];

	err = zfsvfs_hold(dsname, FTAG, &zsb, B_FALSE);
	if (err == 0) {
		err = zfs_set_userquota(zsb, type, domain, rid, quota);
		zfsvfs_rele(zsb, FTAG);
	}

	return (err);
}

/*
 * If the named property is one that has a special function to set its value,
 * return 0 on success and a positive error code on failure; otherwise if it is
 * not one of the special properties handled by this function, return -1.
 *
 * XXX: It would be better for callers of the property interface if we handled
 * these special cases in dsl_prop.c (in the dsl layer).
 */
static int
zfs_prop_set_special(const char *dsname, zprop_source_t source,
					 nvpair_t *pair)
{
	const char *propname = nvpair_name(pair);
	zfs_prop_t prop = zfs_name_to_prop(propname);
	uint64_t intval;
	int err = -1;

	if (prop == ZPROP_INVAL) {
		if (zfs_prop_userquota(propname))
			return (zfs_prop_set_userquota(dsname, pair));
		return (-1);
	}

	if (nvpair_type(pair) == DATA_TYPE_NVLIST) {
		nvlist_t *attrs;
		VERIFY(nvpair_value_nvlist(pair, &attrs) == 0);
		VERIFY(nvlist_lookup_nvpair(attrs, ZPROP_VALUE,
									&pair) == 0);
	}

	if (zfs_prop_get_type(prop) == PROP_TYPE_STRING)
		return (-1);

	VERIFY(0 == nvpair_value_uint64(pair, &intval));

	switch (prop) {
	case ZFS_PROP_QUOTA:
		err = dsl_dir_set_quota(dsname, source, intval);
		break;
	case ZFS_PROP_REFQUOTA:
		err = dsl_dataset_set_refquota(dsname, source, intval);
		break;
	case ZFS_PROP_FILESYSTEM_LIMIT:
	case ZFS_PROP_SNAPSHOT_LIMIT:
		if (intval == UINT64_MAX) {
			/* clearing the limit, just do it */
			err = 0;
		} else {
			err = dsl_dir_activate_fs_ss_limit(dsname);
		}
		/*
		 * Set err to -1 to force the zfs_set_prop_nvlist code down the
		 * default path to set the value in the nvlist.
		 */
		if (err == 0)
			err = -1;
		break;
	case ZFS_PROP_RESERVATION:
		err = dsl_dir_set_reservation(dsname, source, intval);
		break;
	case ZFS_PROP_REFRESERVATION:
		err = dsl_dataset_set_refreservation(dsname, source, intval);
		break;
	case ZFS_PROP_VOLSIZE:
		err = zvol_set_volsize(dsname, intval);
		break;
	case ZFS_PROP_SNAPDEV:
		err = zvol_set_snapdev(dsname, intval);
		break;
	case ZFS_PROP_VERSION:
		{
			zfsvfs_t *zsb;

			if ((err = zfsvfs_hold(dsname, FTAG, &zsb, B_TRUE)) != 0)
				break;

			err = zfs_set_version(zsb, intval);
			zfsvfs_rele(zsb, FTAG);

			if (err == 0 && intval >= ZPL_VERSION_USERSPACE) {
				zfs_cmd_t *zc;

				zc = kmem_zalloc(sizeof (zfs_cmd_t),
								 KM_SLEEP | KM_NODEBUG);
				(void) strlcpy(zc->zc_name, dsname, MAXPATHLEN);
				(void) zfs_ioc_userspace_upgrade(zc);
				kmem_free(zc, sizeof (zfs_cmd_t));
			}
			break;
		}

	default:
		err = -1;
	}

	return (err);
}

/*
 * This function is best effort. If it fails to set any of the given properties,
 * it continues to set as many as it can and returns the last error
 * encountered. If the caller provides a non-NULL errlist, it will be filled in
 * with the list of names of all the properties that failed along with the
 * corresponding error numbers.
 *
 * If every property is set successfully, zero is returned and errlist is not
 * modified.
 */
int
zfs_set_prop_nvlist(const char *dsname, zprop_source_t source, nvlist_t *nvl,
					nvlist_t *errlist)
{
	nvpair_t *pair;
	nvpair_t *propval;
	int rv = 0;
	uint64_t intval;
	char *strval;

	nvlist_t *genericnvl = fnvlist_alloc();
	nvlist_t *retrynvl = fnvlist_alloc();
 retry:
	pair = NULL;
	while ((pair = nvlist_next_nvpair(nvl, pair)) != NULL) {
		const char *propname = nvpair_name(pair);
		zfs_prop_t prop = zfs_name_to_prop(propname);
		int err = 0;

		/* decode the property value */
		propval = pair;
		if (nvpair_type(pair) == DATA_TYPE_NVLIST) {
			nvlist_t *attrs;
			attrs = fnvpair_value_nvlist(pair);
			if (nvlist_lookup_nvpair(attrs, ZPROP_VALUE,
									 &propval) != 0)
				err = SET_ERROR(EINVAL);
		}

		/* Validate value type */
		if (err == 0 && prop == ZPROP_INVAL) {
			if (zfs_prop_user(propname)) {
				if (nvpair_type(propval) != DATA_TYPE_STRING)
					err = SET_ERROR(EINVAL);
			} else if (zfs_prop_userquota(propname)) {
				if (nvpair_type(propval) !=
				    DATA_TYPE_UINT64_ARRAY)
					err = SET_ERROR(EINVAL);
			} else {
				err = SET_ERROR(EINVAL);
			}
		} else if (err == 0) {
			if (nvpair_type(propval) == DATA_TYPE_STRING) {
				if (zfs_prop_get_type(prop) != PROP_TYPE_STRING)
					err = SET_ERROR(EINVAL);
			} else if (nvpair_type(propval) == DATA_TYPE_UINT64) {
				const char *unused;

				intval = fnvpair_value_uint64(propval);

				switch (zfs_prop_get_type(prop)) {
				case PROP_TYPE_NUMBER:
					break;
				case PROP_TYPE_STRING:
					err = SET_ERROR(EINVAL);
					break;
				case PROP_TYPE_INDEX:
					if (zfs_prop_index_to_string(prop,
												 intval, &unused) != 0)
						err = SET_ERROR(EINVAL);
					break;
				default:
					cmn_err(CE_PANIC,
							"unknown property type");
				}
			} else {
				err = SET_ERROR(EINVAL);
			}
		}

		/* Validate permissions */
		if (err == 0)
			err = zfs_check_settable(dsname, pair, CRED());

		if (err == 0) {
			err = zfs_prop_set_special(dsname, source, pair);
			if (err == -1) {
				/*
				 * For better performance we build up a list of
				 * properties to set in a single transaction.
				 */
				err = nvlist_add_nvpair(genericnvl, pair);
			} else if (err != 0 && nvl != retrynvl) {
				/*
				 * This may be a spurious error caused by
				 * receiving quota and reservation out of order.
				 * Try again in a second pass.
				 */
				err = nvlist_add_nvpair(retrynvl, pair);
			}
		}

		if (err != 0) {
			if (errlist != NULL)
				fnvlist_add_int32(errlist, propname, err);
			rv = err;
		}
	}

	if (nvl != retrynvl && !nvlist_empty(retrynvl)) {
		nvl = retrynvl;
		goto retry;
	}

	if (!nvlist_empty(genericnvl) &&
	    dsl_props_set(dsname, source, genericnvl) != 0) {
		/*
		 * If this fails, we still want to set as many properties as we
		 * can, so try setting them individually.
		 */
		pair = NULL;
		while ((pair = nvlist_next_nvpair(genericnvl, pair)) != NULL) {
			const char *propname = nvpair_name(pair);
			int err = 0;

			propval = pair;
			if (nvpair_type(pair) == DATA_TYPE_NVLIST) {
				nvlist_t *attrs;
				attrs = fnvpair_value_nvlist(pair);
				propval = fnvlist_lookup_nvpair(attrs,
												ZPROP_VALUE);
			}

			if (nvpair_type(propval) == DATA_TYPE_STRING) {
				strval = fnvpair_value_string(propval);
				err = dsl_prop_set_string(dsname, propname,
										  source, strval);
			} else {
				intval = fnvpair_value_uint64(propval);
				err = dsl_prop_set_int(dsname, propname, source,
									   intval);
			}

			if (err != 0) {
				if (errlist != NULL) {
					fnvlist_add_int32(errlist, propname,
									  err);
				}
				rv = err;
			}
		}
	}
	nvlist_free(genericnvl);
	nvlist_free(retrynvl);

	return (rv);
}

/*
 * Check that all the properties are valid user properties.
 */
static int
zfs_check_userprops(const char *fsname, nvlist_t *nvl)
{
	nvpair_t *pair = NULL;
	int error = 0;

	while ((pair = nvlist_next_nvpair(nvl, pair)) != NULL) {
		const char *propname = nvpair_name(pair);

		if (!zfs_prop_user(propname) ||
		    nvpair_type(pair) != DATA_TYPE_STRING)
			return (SET_ERROR(EINVAL));

		if ((error = zfs_secpolicy_write_perms(fsname,
											   ZFS_DELEG_PERM_USERPROP, CRED())))
			return (error);

		if (strlen(propname) >= ZAP_MAXNAMELEN)
			return (SET_ERROR(ENAMETOOLONG));

		if (strlen(fnvpair_value_string(pair)) >= ZAP_MAXVALUELEN)
			return (SET_ERROR(E2BIG));
	}
	return (0);
}

static void
props_skip(nvlist_t *props, nvlist_t *skipped, nvlist_t **newprops)
{
	nvpair_t *pair;

	VERIFY(nvlist_alloc(newprops, NV_UNIQUE_NAME, KM_SLEEP) == 0);

	pair = NULL;
	while ((pair = nvlist_next_nvpair(props, pair)) != NULL) {
		if (nvlist_exists(skipped, nvpair_name(pair)))
			continue;

		VERIFY(nvlist_add_nvpair(*newprops, pair) == 0);
	}
}

static int
clear_received_props(const char *dsname, nvlist_t *props,
					 nvlist_t *skipped)
{
	int err = 0;
	nvlist_t *cleared_props = NULL;
	props_skip(props, skipped, &cleared_props);
	if (!nvlist_empty(cleared_props)) {
		/*
		 * Acts on local properties until the dataset has received
		 * properties at least once on or after SPA_VERSION_RECVD_PROPS.
		 */
		zprop_source_t flags = (ZPROP_SRC_NONE |
								(dsl_prop_get_hasrecvd(dsname) ? ZPROP_SRC_RECEIVED : 0));
		err = zfs_set_prop_nvlist(dsname, flags, cleared_props, NULL);
	}
	nvlist_free(cleared_props);
	return (err);
}

/*
 * inputs:
 * zc_name		name of filesystem
 * zc_value		name of property to set
 * zc_nvlist_src{_size}	nvlist of properties to apply
 * zc_cookie		received properties flag
 *
 * outputs:
 * zc_nvlist_dst{_size} error for each unapplied received property
 */
static int
zfs_ioc_set_prop(zfs_cmd_t *zc)
{
	nvlist_t *nvl;
	boolean_t received = zc->zc_cookie;
	zprop_source_t source = (received ? ZPROP_SRC_RECEIVED :
							 ZPROP_SRC_LOCAL);
	nvlist_t *errors;
	int error;

	if ((error = get_nvlist(zc->zc_nvlist_src, zc->zc_nvlist_src_size,
							zc->zc_iflags, &nvl)) != 0)
		return (error);

	if (received) {
		nvlist_t *origprops;

		if (dsl_prop_get_received(zc->zc_name, &origprops) == 0) {
			(void) clear_received_props(zc->zc_name,
										origprops, nvl);
			nvlist_free(origprops);
		}

		error = dsl_prop_set_hasrecvd(zc->zc_name);
	}

	errors = fnvlist_alloc();
	if (error == 0)
		error = zfs_set_prop_nvlist(zc->zc_name, source, nvl, errors);

	if (zc->zc_nvlist_dst != 0 && errors != NULL) {
		(void) put_nvlist(zc, errors);
	}

	nvlist_free(errors);
	nvlist_free(nvl);
	return (error);
}

/*
 * inputs:
 * zc_name		name of filesystem
 * zc_value		name of property to inherit
 * zc_cookie		revert to received value if TRUE
 *
 * outputs:		none
 */
static int
zfs_ioc_inherit_prop(zfs_cmd_t *zc)
{
	const char *propname = zc->zc_value;
	zfs_prop_t prop = zfs_name_to_prop(propname);
	boolean_t received = zc->zc_cookie;
	zprop_source_t source = (received
							 ? ZPROP_SRC_NONE		/* revert to received value, if any */
							 : ZPROP_SRC_INHERITED);	/* explicitly inherit */

	if (received) {
		nvlist_t *dummy;
		nvpair_t *pair;
		zprop_type_t type;
		int err;

		/*
		 * zfs_prop_set_special() expects properties in the form of an
		 * nvpair with type info.
		 */
		if (prop == ZPROP_INVAL) {
			if (!zfs_prop_user(propname))
				return (SET_ERROR(EINVAL));

			type = PROP_TYPE_STRING;
		} else if (prop == ZFS_PROP_VOLSIZE ||
				   prop == ZFS_PROP_VERSION) {
			return (SET_ERROR(EINVAL));
		} else {
			type = zfs_prop_get_type(prop);
		}

		VERIFY(nvlist_alloc(&dummy, NV_UNIQUE_NAME, KM_SLEEP) == 0);

		switch (type) {
		case PROP_TYPE_STRING:
			VERIFY(0 == nvlist_add_string(dummy, propname, ""));
			break;
		case PROP_TYPE_NUMBER:
		case PROP_TYPE_INDEX:
			VERIFY(0 == nvlist_add_uint64(dummy, propname, 0));
			break;
		default:
			nvlist_free(dummy);
			return (SET_ERROR(EINVAL));
		}

		pair = nvlist_next_nvpair(dummy, NULL);
		err = zfs_prop_set_special(zc->zc_name, source, pair);
		nvlist_free(dummy);
		if (err != -1)
			return (err); /* special property already handled */
	} else {
		/*
		 * Only check this in the non-received case. We want to allow
		 * 'inherit -S' to revert non-inheritable properties like quota
		 * and reservation to the received or default values even though
		 * they are not considered inheritable.
		 */
		if (prop != ZPROP_INVAL && !zfs_prop_inheritable(prop))
			return (SET_ERROR(EINVAL));
	}

	/* property name has been validated by zfs_secpolicy_inherit_prop() */
	return (dsl_prop_inherit(zc->zc_name, zc->zc_value, source));
}

static int
zfs_ioc_pool_set_props(zfs_cmd_t *zc)
{
	nvlist_t *props;
	spa_t *spa;
	int error;
	nvpair_t *pair;

	if ((error = get_nvlist(zc->zc_nvlist_src, zc->zc_nvlist_src_size,
							zc->zc_iflags, &props)))
		return (error);

	/*
	 * If the only property is the configfile, then just do a spa_lookup()
	 * to handle the faulted case.
	 */
	pair = nvlist_next_nvpair(props, NULL);
	if (pair != NULL && strcmp(nvpair_name(pair),
							   zpool_prop_to_name(ZPOOL_PROP_CACHEFILE)) == 0 &&
	    nvlist_next_nvpair(props, pair) == NULL) {
		mutex_enter(&spa_namespace_lock);
		if ((spa = spa_lookup(zc->zc_name)) != NULL) {
			spa_configfile_set(spa, props, B_FALSE);
			spa_config_sync(spa, B_FALSE, B_TRUE);
		}
		mutex_exit(&spa_namespace_lock);
		if (spa != NULL) {
			nvlist_free(props);
			return (0);
		}
	}

	if ((error = spa_open(zc->zc_name, &spa, FTAG)) != 0) {
		nvlist_free(props);
		return (error);
	}

	error = spa_prop_set(spa, props);

	nvlist_free(props);
	spa_close(spa, FTAG);

	return (error);
}

static int
zfs_ioc_pool_get_props(zfs_cmd_t *zc)
{
	spa_t *spa;
	int error;
	nvlist_t *nvp = NULL;

	if ((error = spa_open(zc->zc_name, &spa, FTAG)) != 0) {
		/*
		 * If the pool is faulted, there may be properties we can still
		 * get (such as altroot and cachefile), so attempt to get them
		 * anyway.
		 */
		mutex_enter(&spa_namespace_lock);
		if ((spa = spa_lookup(zc->zc_name)) != NULL)
			error = spa_prop_get(spa, &nvp);
		mutex_exit(&spa_namespace_lock);
	} else {
		error = spa_prop_get(spa, &nvp);
		spa_close(spa, FTAG);
	}

	if (error == 0 && zc->zc_nvlist_dst != 0)
		error = put_nvlist(zc, nvp);
	else
		error = SET_ERROR(EFAULT);

	nvlist_free(nvp);
	return (error);
}


/*
 * inputs:
 * zc_name		name of filesystem
 * zc_nvlist_src{_size}	nvlist of delegated permissions
 * zc_perm_action	allow/unallow flag
 *
 * outputs:		none
 */
static int
zfs_ioc_set_fsacl(zfs_cmd_t *zc)
{
	int error;
	nvlist_t *fsaclnv = NULL;

	if ((error = get_nvlist(zc->zc_nvlist_src, zc->zc_nvlist_src_size,
							zc->zc_iflags, &fsaclnv)) != 0)
		return (error);

	/*
	 * Verify nvlist is constructed correctly
	 */
	if ((error = zfs_deleg_verify_nvlist(fsaclnv)) != 0) {
		nvlist_free(fsaclnv);
		return (SET_ERROR(EINVAL));
	}

	/*
	 * If we don't have PRIV_SYS_MOUNT, then validate
	 * that user is allowed to hand out each permission in
	 * the nvlist(s)
	 */

	error = secpolicy_zfs(CRED());
	if (error != 0) {
		if (zc->zc_perm_action == B_FALSE) {
			error = dsl_deleg_can_allow(zc->zc_name,
										fsaclnv, CRED());
		} else {
			error = dsl_deleg_can_unallow(zc->zc_name,
										  fsaclnv, CRED());
		}
	}

	if (error == 0)
		error = dsl_deleg_set(zc->zc_name, fsaclnv, zc->zc_perm_action);

	nvlist_free(fsaclnv);
	return (error);
}

/*
 * inputs:
 * zc_name		name of filesystem
 *
 * outputs:
 * zc_nvlist_src{_size}	nvlist of delegated permissions
 */
static int
zfs_ioc_get_fsacl(zfs_cmd_t *zc)
{
	nvlist_t *nvp;
	int error;

	if ((error = dsl_deleg_get(zc->zc_name, &nvp)) == 0) {
		error = put_nvlist(zc, nvp);
		nvlist_free(nvp);
	}

	return (error);
}

/* ARGSUSED */
static void
zfs_create_cb(objset_t *os, void *arg, cred_t *cr, dmu_tx_t *tx)
{
	zfs_creat_t *zct = arg;

	zfs_create_fs(os, cr, zct->zct_zplprops, tx);
}

#define	ZFS_PROP_UNDEFINED	((uint64_t)-1)

/*
 * inputs:
 * os			parent objset pointer (NULL if root fs)
 * fuids_ok		fuids allowed in this version of the spa?
 * sa_ok		SAs allowed in this version of the spa?
 * createprops		list of properties requested by creator
 *
 * outputs:
 * zplprops	values for the zplprops we attach to the master node object
 * is_ci	true if requested file system will be purely case-insensitive
 *
 * Determine the settings for utf8only, normalization and
 * casesensitivity.  Specific values may have been requested by the
 * creator and/or we can inherit values from the parent dataset.  If
 * the file system is of too early a vintage, a creator can not
 * request settings for these properties, even if the requested
 * setting is the default value.  We don't actually want to create dsl
 * properties for these, so remove them from the source nvlist after
 * processing.
 */
static int
zfs_fill_zplprops_impl(objset_t *os, uint64_t zplver,
					   boolean_t fuids_ok, boolean_t sa_ok, nvlist_t *createprops,
					   nvlist_t *zplprops, boolean_t *is_ci)
{
	uint64_t sense = ZFS_PROP_UNDEFINED;
	uint64_t norm = ZFS_PROP_UNDEFINED;
	uint64_t u8 = ZFS_PROP_UNDEFINED;
	int error;

	ASSERT(zplprops != NULL);

	/*
	 * Pull out creator prop choices, if any.
	 */
	if (createprops) {
		(void) nvlist_lookup_uint64(createprops,
									zfs_prop_to_name(ZFS_PROP_VERSION), &zplver);
		(void) nvlist_lookup_uint64(createprops,
									zfs_prop_to_name(ZFS_PROP_NORMALIZE), &norm);
		(void) nvlist_remove_all(createprops,
								 zfs_prop_to_name(ZFS_PROP_NORMALIZE));
		(void) nvlist_lookup_uint64(createprops,
									zfs_prop_to_name(ZFS_PROP_UTF8ONLY), &u8);
		(void) nvlist_remove_all(createprops,
								 zfs_prop_to_name(ZFS_PROP_UTF8ONLY));
		(void) nvlist_lookup_uint64(createprops,
									zfs_prop_to_name(ZFS_PROP_CASE), &sense);
		(void) nvlist_remove_all(createprops,
								 zfs_prop_to_name(ZFS_PROP_CASE));
	}

	/*
	 * If the zpl version requested is whacky or the file system
	 * or pool is version is too "young" to support normalization
	 * and the creator tried to set a value for one of the props,
	 * error out.
	 */
	if ((zplver < ZPL_VERSION_INITIAL || zplver > ZPL_VERSION) ||
	    (zplver >= ZPL_VERSION_FUID && !fuids_ok) ||
	    (zplver >= ZPL_VERSION_SA && !sa_ok) ||
	    (zplver < ZPL_VERSION_NORMALIZATION &&
		 (norm != ZFS_PROP_UNDEFINED || u8 != ZFS_PROP_UNDEFINED ||
		  sense != ZFS_PROP_UNDEFINED)))
		return (SET_ERROR(ENOTSUP));

	/*
	 * Put the version in the zplprops
	 */
	VERIFY(nvlist_add_uint64(zplprops,
							 zfs_prop_to_name(ZFS_PROP_VERSION), zplver) == 0);

	if (norm == ZFS_PROP_UNDEFINED &&
	    (error = zfs_get_zplprop(os, ZFS_PROP_NORMALIZE, &norm)) != 0)
		return (error);
	VERIFY(nvlist_add_uint64(zplprops,
							 zfs_prop_to_name(ZFS_PROP_NORMALIZE), norm) == 0);

	/*
	 * If we're normalizing, names must always be valid UTF-8 strings.
	 */
	if (norm)
		u8 = 1;
	if (u8 == ZFS_PROP_UNDEFINED &&
	    (error = zfs_get_zplprop(os, ZFS_PROP_UTF8ONLY, &u8)) != 0)
		return (error);
	VERIFY(nvlist_add_uint64(zplprops,
							 zfs_prop_to_name(ZFS_PROP_UTF8ONLY), u8) == 0);

	if (sense == ZFS_PROP_UNDEFINED &&
	    (error = zfs_get_zplprop(os, ZFS_PROP_CASE, &sense)) != 0)
		return (error);
	VERIFY(nvlist_add_uint64(zplprops,
							 zfs_prop_to_name(ZFS_PROP_CASE), sense) == 0);

	if (is_ci)
		*is_ci = (sense == ZFS_CASE_INSENSITIVE);

	return (0);
}

static int
zfs_fill_zplprops(const char *dataset, nvlist_t *createprops,
				  nvlist_t *zplprops, boolean_t *is_ci)
{
	boolean_t fuids_ok, sa_ok;
	uint64_t zplver = ZPL_VERSION;
	objset_t *os = NULL;
	char parentname[MAXNAMELEN];
	char *cp;
	spa_t *spa;
	uint64_t spa_vers;
	int error;

	(void) strlcpy(parentname, dataset, sizeof (parentname));
	cp = strrchr(parentname, '/');
	ASSERT(cp != NULL);
	cp[0] = '\0';

	if ((error = spa_open(dataset, &spa, FTAG)) != 0)
		return (error);

	spa_vers = spa_version(spa);
	spa_close(spa, FTAG);

	zplver = zfs_zpl_version_map(spa_vers);
	fuids_ok = (zplver >= ZPL_VERSION_FUID);
	sa_ok = (zplver >= ZPL_VERSION_SA);

	/*
	 * Open parent object set so we can inherit zplprop values.
	 */
	if ((error = dmu_objset_hold(parentname, FTAG, &os)) != 0)
		return (error);

	error = zfs_fill_zplprops_impl(os, zplver, fuids_ok, sa_ok, createprops,
								   zplprops, is_ci);
	dmu_objset_rele(os, FTAG);
	return (error);
}

static int
zfs_fill_zplprops_root(uint64_t spa_vers, nvlist_t *createprops,
					   nvlist_t *zplprops, boolean_t *is_ci)
{
	boolean_t fuids_ok;
	boolean_t sa_ok;
	uint64_t zplver = ZPL_VERSION;
	int error;

	zplver = zfs_zpl_version_map(spa_vers);
	fuids_ok = (zplver >= ZPL_VERSION_FUID);
	sa_ok = (zplver >= ZPL_VERSION_SA);

	error = zfs_fill_zplprops_impl(NULL, zplver, fuids_ok, sa_ok,
								   createprops, zplprops, is_ci);
	return (error);
}

/*
 * innvl: {
 *     "type" -> dmu_objset_type_t (int32)
 *     (optional) "props" -> { prop -> value }
 * }
 *
 * outnvl: propname -> error code (int32)
 */
static int
zfs_ioc_create(const char *fsname, nvlist_t *innvl, nvlist_t *outnvl)
{
	int error = 0;
	zfs_creat_t zct = { 0 };
	nvlist_t *nvprops = NULL;
	void (*cbfunc)(objset_t *os, void *arg, cred_t *cr, dmu_tx_t *tx);
	int32_t type32;
	dmu_objset_type_t type;
	boolean_t is_insensitive = B_FALSE;

	if (nvlist_lookup_int32(innvl, "type", &type32) != 0)
		return (SET_ERROR(EINVAL));
	type = type32;
	(void) nvlist_lookup_nvlist(innvl, "props", &nvprops);

	switch (type) {
	case DMU_OST_ZFS:
		cbfunc = zfs_create_cb;
		break;

	case DMU_OST_ZVOL:
		cbfunc = zvol_create_cb;
		break;

	default:
		cbfunc = NULL;
		break;
	}
	if (strchr(fsname, '@') ||
	    strchr(fsname, '%'))
		return (SET_ERROR(EINVAL));

	zct.zct_props = nvprops;

	if (cbfunc == NULL)
		return (SET_ERROR(EINVAL));

	if (type == DMU_OST_ZVOL) {
		uint64_t volsize, volblocksize;

		if (nvprops == NULL)
			return (SET_ERROR(EINVAL));
		if (nvlist_lookup_uint64(nvprops,
								 zfs_prop_to_name(ZFS_PROP_VOLSIZE), &volsize) != 0)
			return (SET_ERROR(EINVAL));

		if ((error = nvlist_lookup_uint64(nvprops,
										  zfs_prop_to_name(ZFS_PROP_VOLBLOCKSIZE),
										  &volblocksize)) != 0 && error != ENOENT)
			return (SET_ERROR(EINVAL));

		if (error != 0)
			volblocksize = zfs_prop_default_numeric(
													ZFS_PROP_VOLBLOCKSIZE);

		if ((error = zvol_check_volblocksize(
											 volblocksize)) != 0 ||
		    (error = zvol_check_volsize(volsize,
										volblocksize)) != 0)
			return (error);
	} else if (type == DMU_OST_ZFS) {
		int error;

		/*
		 * We have to have normalization and
		 * case-folding flags correct when we do the
		 * file system creation, so go figure them out
		 * now.
		 */
		VERIFY(nvlist_alloc(&zct.zct_zplprops,
							NV_UNIQUE_NAME, KM_SLEEP) == 0);
		error = zfs_fill_zplprops(fsname, nvprops,
								  zct.zct_zplprops, &is_insensitive);
		if (error != 0) {
			nvlist_free(zct.zct_zplprops);
			return (error);
		}
	}

	error = dmu_objset_create(fsname, type,
							  is_insensitive ? DS_FLAG_CI_DATASET : 0, cbfunc, &zct);
	nvlist_free(zct.zct_zplprops);

	/*
	 * It would be nice to do this atomically.
	 */
	if (error == 0) {
		error = zfs_set_prop_nvlist(fsname, ZPROP_SRC_LOCAL,
									nvprops, outnvl);
		if (error != 0)
			(void) dsl_destroy_head(fsname);
	}

#ifdef _KERNEL
	if (error == 0 && type == DMU_OST_ZVOL)
		zvol_create_minors(fsname);
#endif

	return (error);
}

/*
 * innvl: {
 *     "origin" -> name of origin snapshot
 *     (optional) "props" -> { prop -> value }
 * }
 *
 * outputs:
 * outnvl: propname -> error code (int32)
 */
static int
zfs_ioc_clone(const char *fsname, nvlist_t *innvl, nvlist_t *outnvl)
{
	int error = 0;
	nvlist_t *nvprops = NULL;
	char *origin_name;

	if (nvlist_lookup_string(innvl, "origin", &origin_name) != 0)
		return (SET_ERROR(EINVAL));
	(void) nvlist_lookup_nvlist(innvl, "props", &nvprops);

	if (strchr(fsname, '@') ||
	    strchr(fsname, '%'))
		return (SET_ERROR(EINVAL));

	if (dataset_namecheck(origin_name, NULL, NULL) != 0)
		return (SET_ERROR(EINVAL));
	error = dmu_objset_clone(fsname, origin_name);
	if (error != 0)
		return (error);

	/*
	 * It would be nice to do this atomically.
	 */
	if (error == 0) {
		error = zfs_set_prop_nvlist(fsname, ZPROP_SRC_LOCAL,
									nvprops, outnvl);
		if (error != 0)
			(void) dsl_destroy_head(fsname);
	}

#ifdef _KERNEL
	if (error == 0)
		zvol_create_minors(fsname);
#endif

	return (error);
}

/*
 * innvl: {
 *     "snaps" -> { snapshot1, snapshot2 }
 *     (optional) "props" -> { prop -> value (string) }
 * }
 *
 * outnvl: snapshot -> error code (int32)
 */
static int
zfs_ioc_snapshot(const char *poolname, nvlist_t *innvl, nvlist_t *outnvl)
{
	nvlist_t *snaps;
	nvlist_t *props = NULL;
	int error, poollen;
	nvpair_t *pair, *pair2;

	(void) nvlist_lookup_nvlist(innvl, "props", &props);
	if ((error = zfs_check_userprops(poolname, props)) != 0)
		return (error);

	if (!nvlist_empty(props) &&
	    zfs_earlier_version(poolname, SPA_VERSION_SNAP_PROPS))
		return (SET_ERROR(ENOTSUP));

	if (nvlist_lookup_nvlist(innvl, "snaps", &snaps) != 0)
		return (SET_ERROR(EINVAL));
	poollen = strlen(poolname);
	for (pair = nvlist_next_nvpair(snaps, NULL); pair != NULL;
		 pair = nvlist_next_nvpair(snaps, pair)) {
		const char *name = nvpair_name(pair);
		const char *cp = strchr(name, '@');

		/*
		 * The snap name must contain an @, and the part after it must
		 * contain only valid characters.
		 */
		if (cp == NULL ||
		    zfs_component_namecheck(cp + 1, NULL, NULL) != 0)
			return (SET_ERROR(EINVAL));

		/*
		 * The snap must be in the specified pool.
		 */
		if (strncmp(name, poolname, poollen) != 0 ||
		    (name[poollen] != '/' && name[poollen] != '@'))
			return (SET_ERROR(EXDEV));

		/* This must be the only snap of this fs. */
		for (pair2 = nvlist_next_nvpair(snaps, pair);
			 pair2 != NULL; pair2 = nvlist_next_nvpair(snaps, pair2)) {
			if (strncmp(name, nvpair_name(pair2), cp - name + 1)
			    == 0) {
				return (SET_ERROR(EXDEV));
			}
		}
	}

	error = dsl_dataset_snapshot(snaps, props, outnvl);

#ifdef _KERNEL
	if (error == 0)
		zvol_create_minors(poolname);
#endif

	return (error);
}

/*
 * innvl: "message" -> string
 */
/* ARGSUSED */
static int
zfs_ioc_log_history(const char *unused, nvlist_t *innvl, nvlist_t *outnvl)
{
	char *message;
	spa_t *spa;
	int error;
	char *poolname;

	/*
	 * The poolname in the ioctl is not set, we get it from the TSD,
	 * which was set at the end of the last successful ioctl that allows
	 * logging.  The secpolicy func already checked that it is set.
	 * Only one log ioctl is allowed after each successful ioctl, so
	 * we clear the TSD here.
	 */
	poolname = tsd_get(zfs_allow_log_key);
	(void) tsd_set(zfs_allow_log_key, NULL);
	if (!poolname) {
		dprintf("Would panic here as poolname is NULL\n");
		return 0;
	}
	error = spa_open(poolname, &spa, FTAG);
	kmem_free(poolname, strlen(poolname)+1);
	//strfree(poolname);
	if (error != 0)
		return (error);

	if (nvlist_lookup_string(innvl, "message", &message) != 0)  {
		spa_close(spa, FTAG);
		return (SET_ERROR(EINVAL));
	}

	if (spa_version(spa) < SPA_VERSION_ZPOOL_HISTORY) {
		spa_close(spa, FTAG);
		return (SET_ERROR(ENOTSUP));
	}

	error = spa_history_log(spa, message);
	spa_close(spa, FTAG);
	return (error);
}

/*
 * The dp_config_rwlock must not be held when calling this, because the
 * unmount may need to write out data.
 *
 * This function is best-effort.  Callers must deal gracefully if it
 * remains mounted (or is remounted after this call).
 *
 * XXX: This function should detect a failure to unmount a snapdir of a dataset
 * and return the appropriate error code when it is mounted. Its Illumos and
 * FreeBSD counterparts do this. We do not do this on Linux because there is no
 * clear way to access the mount information that FreeBSD and Illumos use to
 * distinguish between things with mounted snapshot directories, and things
 * without mounted snapshot directories, which include zvols. Returning a
 * failure for the latter causes `zfs destroy` to fail on zvol snapshots.
 */
int
zfs_unmount_snap(const char *snapname)
{
	zfsvfs_t *zsb = NULL;
	char *dsname;
	//char *fullname = NULL;
	char *ptr;
    int error;

    if ((ptr = strchr(snapname, '@')) == NULL)
        return 0;

    dsname = kmem_alloc(ptr - snapname + 1, KM_SLEEP);
    strlcpy(dsname, snapname, ptr - snapname + 1);

	error = zfsvfs_hold(dsname, FTAG, &zsb, B_FALSE);
	if (error == 0) {
		//error = zfsctl_unmount_snapshot(zsb, fullname, MNT_FORCE);
		zfsvfs_rele(zsb, FTAG);

		/* Allow ENOENT for consistency with upstream */
		if (error == ENOENT)
			error = 0;
	}

    kmem_free(dsname, ptr - snapname + 1);
	return 0;
}

/* ARGSUSED */
static int
zfs_unmount_snap_cb(const char *snapname, void *arg)
{
	return (zfs_unmount_snap(snapname));
}

/*
 * When a clone is destroyed, its origin may also need to be destroyed,
 * in which case it must be unmounted.  This routine will do that unmount
 * if necessary.
 */
void
zfs_destroy_unmount_origin(const char *fsname)
{
	int error;
	objset_t *os;
	dsl_dataset_t *ds;

	error = dmu_objset_hold(fsname, FTAG, &os);
	if (error != 0)
		return;
	ds = dmu_objset_ds(os);
	if (dsl_dir_is_clone(ds->ds_dir) && DS_IS_DEFER_DESTROY(ds->ds_prev)) {
		char originname[MAXNAMELEN];
		dsl_dataset_name(ds->ds_prev, originname);
		dmu_objset_rele(os, FTAG);
		(void) zfs_unmount_snap(originname);
	} else {
		dmu_objset_rele(os, FTAG);
	}
}




/*
 * innvl: {
 *     "snaps" -> { snapshot1, snapshot2 }
 *     (optional boolean) "defer"
 * }
 *
 * outnvl: snapshot -> error code (int32)
 */
/* ARGSUSED */
static int
zfs_ioc_destroy_snaps(const char *poolname, nvlist_t *innvl, nvlist_t *outnvl)
{
	nvlist_t *snaps;
	nvpair_t *pair;
	boolean_t defer;

	if (nvlist_lookup_nvlist(innvl, "snaps", &snaps) != 0)
		return (SET_ERROR(EINVAL));
	defer = nvlist_exists(innvl, "defer");

	for (pair = nvlist_next_nvpair(snaps, NULL); pair != NULL;
	    pair = nvlist_next_nvpair(snaps, pair)) {
		(void) zfs_unmount_snap(nvpair_name(pair));
		(void) zvol_remove_minor(nvpair_name(pair));
	}

	return (dsl_destroy_snapshots_nvl(snaps, defer, outnvl));
}

/*
 * Create bookmarks.  Bookmark names are of the form <fs>#<bmark>.
 * All bookmarks must be in the same pool.
 *
 * innvl: {
 *     bookmark1 -> snapshot1, bookmark2 -> snapshot2
 * }
 *
 * outnvl: bookmark -> error code (int32)
 *
 */
/* ARGSUSED */
static int
zfs_ioc_bookmark(const char *poolname, nvlist_t *innvl, nvlist_t *outnvl)
{
	nvpair_t *pair, *pair2;

	for (pair = nvlist_next_nvpair(innvl, NULL);
	    pair != NULL; pair = nvlist_next_nvpair(innvl, pair)) {
		char *snap_name;

		/*
		 * Verify the snapshot argument.
		 */
		if (nvpair_value_string(pair, &snap_name) != 0)
			return (SET_ERROR(EINVAL));


		/* Verify that the keys (bookmarks) are unique */
		for (pair2 = nvlist_next_nvpair(innvl, pair);
		    pair2 != NULL; pair2 = nvlist_next_nvpair(innvl, pair2)) {
			if (strcmp(nvpair_name(pair), nvpair_name(pair2)) == 0)
				return (SET_ERROR(EINVAL));
		}
	}

	return (dsl_bookmark_create(innvl, outnvl));
}

/*
 * innvl: {
 *     property 1, property 2, ...
 * }
 *
 * outnvl: {
 *     bookmark name 1 -> { property 1, property 2, ... },
 *     bookmark name 2 -> { property 1, property 2, ... }
 * }
 *
 */
static int
zfs_ioc_get_bookmarks(const char *fsname, nvlist_t *innvl, nvlist_t *outnvl)
{
	return (dsl_get_bookmarks(fsname, innvl, outnvl));
}

/*
 * innvl: {
 *     bookmark name 1, bookmark name 2
 * }
 *
 * outnvl: bookmark -> error code (int32)
 *
 */
static int
zfs_ioc_destroy_bookmarks(const char *poolname, nvlist_t *innvl,
    nvlist_t *outnvl)
{
	int error, poollen;
	nvpair_t *pair;

	poollen = strlen(poolname);
	for (pair = nvlist_next_nvpair(innvl, NULL);
	    pair != NULL; pair = nvlist_next_nvpair(innvl, pair)) {
		const char *name = nvpair_name(pair);
		const char *cp = strchr(name, '#');

		/*
		 * The bookmark name must contain an #, and the part after it
		 * must contain only valid characters.
		 */
		if (cp == NULL ||
		    zfs_component_namecheck(cp + 1, NULL, NULL) != 0)
			return (SET_ERROR(EINVAL));

		/*
		 * The bookmark must be in the specified pool.
		 */
		if (strncmp(name, poolname, poollen) != 0 ||
		    (name[poollen] != '/' && name[poollen] != '#'))
			return (SET_ERROR(EXDEV));
	}

	error = dsl_bookmark_destroy(innvl, outnvl);
	return (error);
}

/*
 * inputs:
 * zc_name		name of dataset to destroy
 * zc_objset_type	type of objset
 * zc_defer_destroy	mark for deferred destroy
 *
 * outputs:		none
 */
static int
zfs_ioc_destroy(zfs_cmd_t *zc)
{
	int err;

	if (zc->zc_objset_type == DMU_OST_ZFS) {
		err = zfs_unmount_snap(zc->zc_name);
		if (err != 0)
			return (err);
	}

	if (strchr(zc->zc_name, '@'))
		err = dsl_destroy_snapshot(zc->zc_name, zc->zc_defer_destroy);
	else
		err = dsl_destroy_head(zc->zc_name);
	if (zc->zc_objset_type == DMU_OST_ZVOL && err == 0)
		(void) zvol_remove_minor(zc->zc_name);
	return (err);
}

/*
 * fsname is name of dataset to rollback (to most recent snapshot)
 *
 * innvl is not used.
 *
 * outnvl: "target" -> name of most recent snapshot
 * }
 */
/* ARGSUSED */
static int
zfs_ioc_rollback(const char *fsname, nvlist_t *args, nvlist_t *outnvl)
{
	zfsvfs_t *zsb;
	int error;

	if (getzfsvfs(fsname, &zsb) == 0) {
		error = zfs_suspend_fs(zsb);
		if (error == 0) {
			int resume_err;

			error = dsl_dataset_rollback(fsname, zsb, outnvl);
			resume_err = zfs_resume_fs(zsb, fsname);
			error = error ? error : resume_err;
		}
        VFS_RELE(zfsvfs->z_vfs);
	} else {
		error = dsl_dataset_rollback(fsname, NULL, outnvl);
	}
	return (error);
}

static int
recursive_unmount(const char *fsname, void *arg)
{
	const char *snapname = arg;
	char *fullname;
	int error;

	fullname = kmem_asprintf("%s@%s", fsname, snapname);
	error = zfs_unmount_snap(fullname);
	strfree(fullname);

	return (error);
}

/*
 * inputs:
 * zc_name	old name of dataset
 * zc_value	new name of dataset
 * zc_cookie	recursive flag (only valid for snapshots)
 *
 * outputs:	none
 */
static int
zfs_ioc_rename(zfs_cmd_t *zc)
{
	boolean_t recursive = zc->zc_cookie & 1;
	char *at;

	zc->zc_value[sizeof (zc->zc_value) - 1] = '\0';
	if (dataset_namecheck(zc->zc_value, NULL, NULL) != 0 ||
	    strchr(zc->zc_value, '%'))
		return (SET_ERROR(EINVAL));

	at = strchr(zc->zc_name, '@');
	if (at != NULL) {
		/* snaps must be in same fs */
		int error;

		if (strncmp(zc->zc_name, zc->zc_value, at - zc->zc_name + 1))
			return (SET_ERROR(EXDEV));
		*at = '\0';
		if (zc->zc_objset_type == DMU_OST_ZFS) {
			error = dmu_objset_find(zc->zc_name,
									recursive_unmount, at + 1,
									recursive ? DS_FIND_CHILDREN : 0);
			if (error != 0) {
				*at = '@';
				return (error);
			}
		}
		error = dsl_dataset_rename_snapshot(zc->zc_name,
											at + 1, strchr(zc->zc_value, '@') + 1, recursive);
		*at = '@';

		return (error);
	} else {
		return (dsl_dir_rename(zc->zc_name, zc->zc_value));
	}
}

static int
zfs_check_settable(const char *dsname, nvpair_t *pair, cred_t *cr)
{
	const char *propname = nvpair_name(pair);
	boolean_t issnap = (strchr(dsname, '@') != NULL);
	zfs_prop_t prop = zfs_name_to_prop(propname);
	uint64_t intval;
	int err;

	if (prop == ZPROP_INVAL) {
		if (zfs_prop_user(propname)) {
			if ((err = zfs_secpolicy_write_perms(dsname,
												 ZFS_DELEG_PERM_USERPROP, cr)))
				return (err);
			return (0);
		}

		if (!issnap && zfs_prop_userquota(propname)) {
			const char *perm = NULL;
			const char *uq_prefix =
			    zfs_userquota_prop_prefixes[ZFS_PROP_USERQUOTA];
			const char *gq_prefix =
			    zfs_userquota_prop_prefixes[ZFS_PROP_GROUPQUOTA];

			if (strncmp(propname, uq_prefix,
						strlen(uq_prefix)) == 0) {
				perm = ZFS_DELEG_PERM_USERQUOTA;
			} else if (strncmp(propname, gq_prefix,
							   strlen(gq_prefix)) == 0) {
				perm = ZFS_DELEG_PERM_GROUPQUOTA;
			} else {
				/* USERUSED and GROUPUSED are read-only */
				return (SET_ERROR(EINVAL));
			}

			if ((err = zfs_secpolicy_write_perms(dsname, perm, cr)))
				return (err);
			return (0);
		}

		return (SET_ERROR(EINVAL));
	}

	if (issnap)
		return (SET_ERROR(EINVAL));

	if (nvpair_type(pair) == DATA_TYPE_NVLIST) {
		/*
		 * dsl_prop_get_all_impl() returns properties in this
		 * format.
		 */
		nvlist_t *attrs;
		VERIFY(nvpair_value_nvlist(pair, &attrs) == 0);
		VERIFY(nvlist_lookup_nvpair(attrs, ZPROP_VALUE,
									&pair) == 0);
	}

	/*
	 * Check that this value is valid for this pool version
	 */
	switch (prop) {
	case ZFS_PROP_COMPRESSION:
		/*
		 * If the user specified gzip compression, make sure
		 * the SPA supports it. We ignore any errors here since
		 * we'll catch them later.
		 */
		if (nvpair_value_uint64(pair, &intval) == 0) {
			if (intval >= ZIO_COMPRESS_GZIP_1 &&
			    intval <= ZIO_COMPRESS_GZIP_9 &&
			    zfs_earlier_version(dsname,
									SPA_VERSION_GZIP_COMPRESSION)) {
				return (SET_ERROR(ENOTSUP));
			}

			if (intval == ZIO_COMPRESS_ZLE &&
			    zfs_earlier_version(dsname,
									SPA_VERSION_ZLE_COMPRESSION))
				return (SET_ERROR(ENOTSUP));

			if (intval == ZIO_COMPRESS_LZ4) {
				spa_t *spa;

				if ((err = spa_open(dsname, &spa, FTAG)) != 0)
					return (err);

				if (!spa_feature_is_enabled(spa,
				    SPA_FEATURE_LZ4_COMPRESS)) {
					spa_close(spa, FTAG);
					return (SET_ERROR(ENOTSUP));
				}
				spa_close(spa, FTAG);
			}

			/*
			 * If this is a bootable dataset then
			 * verify that the compression algorithm
			 * is supported for booting. We must return
			 * something other than ENOTSUP since it
			 * implies a downrev pool version.
			 */
			if (zfs_is_bootfs(dsname) &&
			    !BOOTFS_COMPRESS_VALID(intval)) {
				return (SET_ERROR(ERANGE));
			}
		}
		break;

	case ZFS_PROP_COPIES:
		if (zfs_earlier_version(dsname, SPA_VERSION_DITTO_BLOCKS))
			return (SET_ERROR(ENOTSUP));
		break;

	case ZFS_PROP_DEDUP:
		if (zfs_earlier_version(dsname, SPA_VERSION_DEDUP))
			return (SET_ERROR(ENOTSUP));
		break;

	case ZFS_PROP_RECORDSIZE:
		/* Record sizes above 128k need the feature to be enabled */
		if (nvpair_value_uint64(pair, &intval) == 0 &&
		    intval > SPA_OLD_MAXBLOCKSIZE) {
			spa_t *spa;

			/*
			 * If this is a bootable dataset then
			 * the we don't allow large (>128K) blocks,
			 * because GRUB doesn't support them.
			 */
			if (zfs_is_bootfs(dsname) &&
			    intval > SPA_OLD_MAXBLOCKSIZE) {
				return (SET_ERROR(EDOM));
			}

			/*
			 * We don't allow setting the property above 1MB,
			 * unless the tunable has been changed.
			 */
			if (intval > zfs_max_recordsize ||
			    intval > SPA_MAXBLOCKSIZE)
				return (SET_ERROR(EDOM));

			if ((err = spa_open(dsname, &spa, FTAG)) != 0)
				return (err);

			if (!spa_feature_is_enabled(spa,
			    SPA_FEATURE_LARGE_BLOCKS)) {
				spa_close(spa, FTAG);
				return (SET_ERROR(ENOTSUP));
			}
			spa_close(spa, FTAG);
		}
		break;

	case ZFS_PROP_SHARESMB:
		if (zpl_earlier_version(dsname, ZPL_VERSION_FUID))
			return (SET_ERROR(ENOTSUP));
		break;

	case ZFS_PROP_ACLINHERIT:
		if (nvpair_type(pair) == DATA_TYPE_UINT64 &&
		    nvpair_value_uint64(pair, &intval) == 0) {
			if (intval == ZFS_ACL_PASSTHROUGH_X &&
			    zfs_earlier_version(dsname,
									SPA_VERSION_PASSTHROUGH_X))
				return (SET_ERROR(ENOTSUP));
		}
		break;
	default:
		break;
	}

	return (zfs_secpolicy_setprop(dsname, prop, pair, CRED()));
}

/*
 * Removes properties from the given props list that fail permission checks
 * needed to clear them and to restore them in case of a receive error. For each
 * property, make sure we have both set and inherit permissions.
 *
 * Returns the first error encountered if any permission checks fail. If the
 * caller provides a non-NULL errlist, it also gives the complete list of names
 * of all the properties that failed a permission check along with the
 * corresponding error numbers. The caller is responsible for freeing the
 * returned errlist.
 *
 * If every property checks out successfully, zero is returned and the list
 * pointed at by errlist is NULL.
 */
static int
zfs_check_clearable(char *dataset, nvlist_t *props, nvlist_t **errlist)
{
	zfs_cmd_t *zc;
	nvpair_t *pair, *next_pair;
	nvlist_t *errors;
	int err, rv = 0;

	if (props == NULL)
		return (0);

	VERIFY(nvlist_alloc(&errors, NV_UNIQUE_NAME, KM_SLEEP) == 0);

	zc = kmem_alloc(sizeof (zfs_cmd_t), KM_SLEEP | KM_NODEBUG);
	(void) strlcpy(zc->zc_name, dataset, MAXPATHLEN);
	pair = nvlist_next_nvpair(props, NULL);
	while (pair != NULL) {
		next_pair = nvlist_next_nvpair(props, pair);

		(void) strlcpy(zc->zc_value, nvpair_name(pair), MAXPATHLEN * 2);
		if ((err = zfs_check_settable(dataset, pair, CRED())) != 0 ||
		    (err = zfs_secpolicy_inherit_prop(zc, NULL, CRED())) != 0) {
			VERIFY(nvlist_remove_nvpair(props, pair) == 0);
			VERIFY(nvlist_add_int32(errors,
									zc->zc_value, err) == 0);
		}
		pair = next_pair;
	}
	kmem_free(zc, sizeof (zfs_cmd_t));

	if ((pair = nvlist_next_nvpair(errors, NULL)) == NULL) {
		nvlist_free(errors);
		errors = NULL;
	} else {
		VERIFY(nvpair_value_int32(pair, &rv) == 0);
	}

	if (errlist == NULL)
		nvlist_free(errors);
	else
		*errlist = errors;

	return (rv);
}

static boolean_t
propval_equals(nvpair_t *p1, nvpair_t *p2)
{
	if (nvpair_type(p1) == DATA_TYPE_NVLIST) {
		/* dsl_prop_get_all_impl() format */
		nvlist_t *attrs;
		VERIFY(nvpair_value_nvlist(p1, &attrs) == 0);
		VERIFY(nvlist_lookup_nvpair(attrs, ZPROP_VALUE,
									&p1) == 0);
	}

	if (nvpair_type(p2) == DATA_TYPE_NVLIST) {
		nvlist_t *attrs;
		VERIFY(nvpair_value_nvlist(p2, &attrs) == 0);
		VERIFY(nvlist_lookup_nvpair(attrs, ZPROP_VALUE,
									&p2) == 0);
	}

	if (nvpair_type(p1) != nvpair_type(p2))
		return (B_FALSE);

	if (nvpair_type(p1) == DATA_TYPE_STRING) {
		char *valstr1, *valstr2;

		VERIFY(nvpair_value_string(p1, (char **)&valstr1) == 0);
		VERIFY(nvpair_value_string(p2, (char **)&valstr2) == 0);
		return (strcmp(valstr1, valstr2) == 0);
	} else {
		uint64_t intval1, intval2;

		VERIFY(nvpair_value_uint64(p1, &intval1) == 0);
		VERIFY(nvpair_value_uint64(p2, &intval2) == 0);
		return (intval1 == intval2);
	}
}

/*
 * Remove properties from props if they are not going to change (as determined
 * by comparison with origprops). Remove them from origprops as well, since we
 * do not need to clear or restore properties that won't change.
 */
static void
props_reduce(nvlist_t *props, nvlist_t *origprops)
{
	nvpair_t *pair, *next_pair;

	if (origprops == NULL)
		return; /* all props need to be received */

	pair = nvlist_next_nvpair(props, NULL);
	while (pair != NULL) {
		const char *propname = nvpair_name(pair);
		nvpair_t *match;

		next_pair = nvlist_next_nvpair(props, pair);

		if ((nvlist_lookup_nvpair(origprops, propname,
								  &match) != 0) || !propval_equals(pair, match))
			goto next; /* need to set received value */

		/* don't clear the existing received value */
		(void) nvlist_remove_nvpair(origprops, match);
		/* don't bother receiving the property */
		(void) nvlist_remove_nvpair(props, pair);
	next:
		pair = next_pair;
	}
}

#ifdef	DEBUG
static boolean_t zfs_ioc_recv_inject_err;
#endif


/*
 * inputs:
 * zc_name		name of containing filesystem
 * zc_nvlist_src{_size}	nvlist of properties to apply
 * zc_value		name of snapshot to create
 * zc_string		name of clone origin (if DRR_FLAG_CLONE)
 * zc_cookie		file descriptor to recv from
 * zc_begin_record	the BEGIN record of the stream (not byteswapped)
 * zc_guid		force flag
 * zc_cleanup_fd	cleanup-on-exit file descriptor
 * zc_action_handle	handle for this guid/ds mapping (or zero on first call)
 *
 * outputs:
 * zc_cookie		number of bytes read
 * zc_nvlist_dst{_size} error for each unapplied received property
 * zc_obj		zprop_errflags_t
 * zc_action_handle	handle for this guid/ds mapping
 */
static int
zfs_ioc_recv(zfs_cmd_t *zc)
{
    file_t *fp;
    dmu_recv_cookie_t drc;
    boolean_t force = (boolean_t)zc->zc_guid;
    int fd;
    int error = 0;
    int props_error = 0;
    nvlist_t *errors;
    offset_t off;
    nvlist_t *props = NULL; /* sent properties */
    nvlist_t *origprops = NULL; /* existing properties */
    char *origin = NULL;
    char *tosnap;
    char tofs[ZFS_MAXNAMELEN];
    boolean_t first_recvd_props = B_FALSE;

    if (dataset_namecheck(zc->zc_value, NULL, NULL) != 0 ||
        strchr(zc->zc_value, '@') == NULL ||
        strchr(zc->zc_value, '%'))
        return (EINVAL);

    (void) strlcpy(tofs, zc->zc_value, ZFS_MAXNAMELEN);
    tosnap = strchr(tofs, '@');
    *tosnap++ = '\0';

    if (zc->zc_nvlist_src != 0 &&
        (error = get_nvlist(zc->zc_nvlist_src, zc->zc_nvlist_src_size,
                            zc->zc_iflags, &props)) != 0)
        return (error);

    fd = zc->zc_cookie;
    fp = getf(fd);
    if (fp == NULL) {
        nvlist_free(props);
        return (EBADF);
    }

    VERIFY(nvlist_alloc(&errors, NV_UNIQUE_NAME, KM_SLEEP) == 0);

    if (zc->zc_string[0])
        origin = zc->zc_string;

    error = dmu_recv_begin(tofs, tosnap,
                           &zc->zc_begin_record, force, origin, &drc);
    if (error != 0)
        goto out;

    /*
     * Set properties before we receive the stream so that they are applied
     * to the new data. Note that we must call dmu_recv_stream() if
     * dmu_recv_begin() succeeds.
     */
    if (props != NULL && !drc.drc_newfs) {
        if (spa_version(dsl_dataset_get_spa(drc.drc_ds)) >=
			SPA_VERSION_RECVD_PROPS &&
            !dsl_prop_get_hasrecvd(tofs))
            first_recvd_props = B_TRUE;

        /*
         * If new received properties are supplied, they are to
         * completely replace the existing received properties, so stash
         * away the existing ones.
         */
        if (dsl_prop_get_received(tofs, &origprops) == 0) {
            nvlist_t *errlist = NULL;
            /*
             * Don't bother writing a property if its value won't
             * change (and avoid the unnecessary security checks).
             *
             * The first receive after SPA_VERSION_RECVD_PROPS is a
             * special case where we blow away all local properties
             * regardless.
             */
            if (!first_recvd_props)
                props_reduce(props, origprops);
            if (zfs_check_clearable(tofs, origprops, &errlist) != 0)
                (void) nvlist_merge(errors, errlist, 0);
            nvlist_free(errlist);

            if (clear_received_props(tofs, origprops,
                                     first_recvd_props ? NULL : props) != 0)
                zc->zc_obj |= ZPROP_ERR_NOCLEAR;
        } else {
            zc->zc_obj |= ZPROP_ERR_NOCLEAR;
        }
    }

    if (props != NULL) {
        props_error = dsl_prop_set_hasrecvd(tofs);

        if (props_error == 0) {
            (void) zfs_set_prop_nvlist(tofs, ZPROP_SRC_RECEIVED,
                                       props, errors);
        }
    }

    if (zc->zc_nvlist_dst_size != 0 &&
        (nvlist_smush(errors, zc->zc_nvlist_dst_size) != 0 ||
         put_nvlist(zc, errors) != 0)) {
        /*
         * Caller made zc->zc_nvlist_dst less than the minimum expected
         * size or supplied an invalid address.
         */
        props_error = EINVAL;
    }

    off = fp->f_offset;
    error = dmu_recv_stream(&drc, fp->f_vnode, &off, zc->zc_cleanup_fd,
                            &zc->zc_action_handle);

    if (error == 0) {
        zfsvfs_t *zsb = NULL;

        if (getzfsvfs(tofs, &zsb) == 0) {
            /* online recv */
            int end_err;

            error = zfs_suspend_fs(zsb);
            /*
             * If the suspend fails, then the recv_end will
             * likely also fail, and clean up after itself.
             */
            end_err = dmu_recv_end(&drc, zsb);
            if (error == 0)
                error = zfs_resume_fs(zsb, tofs);
            error = error ? error : end_err;
            //deactivate_super(zsb->z_sb);
        } else {
            error = dmu_recv_end(&drc, zsb);
        }
    }

    zc->zc_cookie = off - fp->f_offset;
    //if (VOP_SEEK(fp->f_vnode, fp->f_offset, &off, NULL) == 0)
    //  fp->f_offset = off;

#ifdef        DEBUG
    if (zfs_ioc_recv_inject_err) {
        zfs_ioc_recv_inject_err = B_FALSE;
        error = 1;
    }
#endif

#ifdef _KERNEL
	if (error == 0)
		zvol_create_minors(tofs);
#endif

    /*
     * On error, restore the original props.
     */
    if (error != 0 && props != NULL && !drc.drc_newfs) {
        if (clear_received_props(tofs, props, NULL) != 0) {
            /*
             * We failed to clear the received properties.
             * Since we may have left a $recvd value on the
             * system, we can't clear the $hasrecvd flag.
             */
            zc->zc_obj |= ZPROP_ERR_NORESTORE;
        } else if (first_recvd_props) {
            dsl_prop_unset_hasrecvd(tofs);
        }

        if (origprops == NULL && !drc.drc_newfs) {
            /* We failed to stash the original properties. */
            zc->zc_obj |= ZPROP_ERR_NORESTORE;
        }

        /*
         * dsl_props_set() will not convert RECEIVED to LOCAL on or
         * after SPA_VERSION_RECVD_PROPS, so we need to specify LOCAL
         * explictly if we're restoring local properties cleared in the
         * first new-style receive.
         */
        if (origprops != NULL &&
            zfs_set_prop_nvlist(tofs, (first_recvd_props ?
                                       ZPROP_SRC_LOCAL : ZPROP_SRC_RECEIVED),
                                origprops, NULL) != 0) {
            /*
             * We stashed the original properties but failed to
             * restore them.
             */
            zc->zc_obj |= ZPROP_ERR_NORESTORE;
        }
    }
 out:
    nvlist_free(props);
    nvlist_free(origprops);
    nvlist_free(errors);
    releasef(fd);

    if (error == 0)
        error = props_error;

    return (error);
}


/*
 * inputs:
 * zc_name	name of snapshot to send
 * zc_cookie	file descriptor to send stream to
 * zc_obj	fromorigin flag (mutually exclusive with zc_fromobj)
 * zc_sendobj	objsetid of snapshot to send
 * zc_fromobj	objsetid of incremental fromsnap (may be zero)
 * zc_guid	if set, estimate size of stream only.  zc_cookie is ignored.
 *		output size in zc_objset_type.
 * zc_flags	lzc_send_flags
 *
 * outputs:
 * zc_objset_type	estimated size, if zc_guid is set
 */
static int
zfs_ioc_send(zfs_cmd_t *zc)
{
	int error;
	offset_t off;
	boolean_t estimate = (zc->zc_guid != 0);
	boolean_t embedok = (zc->zc_flags & 0x1);
	boolean_t large_block_ok = (zc->zc_flags & 0x2);

	if (zc->zc_obj != 0) {
		dsl_pool_t *dp;
		dsl_dataset_t *tosnap;

		error = dsl_pool_hold(zc->zc_name, FTAG, &dp);
		if (error != 0)
			return (error);

		error = dsl_dataset_hold_obj(dp, zc->zc_sendobj, FTAG, &tosnap);
		if (error != 0) {
			dsl_pool_rele(dp, FTAG);
			return (error);
		}

		if (dsl_dir_is_clone(tosnap->ds_dir))
			zc->zc_fromobj =
			    dsl_dir_phys(tosnap->ds_dir)->dd_origin_obj;
		dsl_dataset_rele(tosnap, FTAG);
		dsl_pool_rele(dp, FTAG);
	}
	if (estimate) {
		dsl_pool_t *dp;
		dsl_dataset_t *tosnap;
		dsl_dataset_t *fromsnap = NULL;

		error = dsl_pool_hold(zc->zc_name, FTAG, &dp);
		if (error != 0)
			return (error);

		error = dsl_dataset_hold_obj(dp, zc->zc_sendobj, FTAG, &tosnap);
		if (error != 0) {
			dsl_pool_rele(dp, FTAG);
			return (error);
		}

		if (zc->zc_fromobj != 0) {
			error = dsl_dataset_hold_obj(dp, zc->zc_fromobj,
										 FTAG, &fromsnap);
			if (error != 0) {
				dsl_dataset_rele(tosnap, FTAG);
				dsl_pool_rele(dp, FTAG);
				return (error);
			}
		}

		error = dmu_send_estimate(tosnap, fromsnap,
								  &zc->zc_objset_type);

		if (fromsnap != NULL)
			dsl_dataset_rele(fromsnap, FTAG);
		dsl_dataset_rele(tosnap, FTAG);
		dsl_pool_rele(dp, FTAG);
	} else {
		file_t *fp = getf(zc->zc_cookie);
		if (fp == NULL)
			return EBADF;

		off = fp->f_offset;
		error = dmu_send_obj(zc->zc_name, zc->zc_sendobj,
		    zc->zc_fromobj, embedok, large_block_ok,
		    zc->zc_cookie, fp->f_vnode, &off);

		//if (VOP_SEEK(fp->f_vnode, fp->f_offset, &off, NULL) == 0)
		fp->f_offset = off;
		releasef(zc->zc_cookie);

	}
	return (error);
}



/*
 * inputs:
 * zc_name	name of snapshot on which to report progress
 * zc_cookie	file descriptor of send stream
 *
 * outputs:
 * zc_cookie	number of bytes written in send stream thus far
 */
static int
zfs_ioc_send_progress(zfs_cmd_t *zc)
{
	dsl_pool_t *dp;
	dsl_dataset_t *ds;
	dmu_sendarg_t *dsp = NULL;
	int error;

	error = dsl_pool_hold(zc->zc_name, FTAG, &dp);
	if (error != 0)
		return (error);

	error = dsl_dataset_hold(dp, zc->zc_name, FTAG, &ds);
	if (error != 0) {
		dsl_pool_rele(dp, FTAG);
		return (error);
	}

	mutex_enter(&ds->ds_sendstream_lock);

	/*
	 * Iterate over all the send streams currently active on this dataset.
	 * If there's one which matches the specified file descriptor _and_ the
	 * stream was started by the current process, return the progress of
	 * that stream.
	 */

	for (dsp = list_head(&ds->ds_sendstreams); dsp != NULL;
         dsp = list_next(&ds->ds_sendstreams, dsp)) {
		if (dsp->dsa_outfd == zc->zc_cookie &&
            dsp->dsa_proc == curproc)
            break;
    }

	if (dsp != NULL)
		zc->zc_cookie = *(dsp->dsa_off);
	else
		error = SET_ERROR(ENOENT);

	mutex_exit(&ds->ds_sendstream_lock);
	dsl_dataset_rele(ds, FTAG);
	dsl_pool_rele(dp, FTAG);
	return (error);
}

static int
zfs_ioc_inject_fault(zfs_cmd_t *zc)
{
	int id, error;

	error = zio_inject_fault(zc->zc_name, (int)zc->zc_guid, &id,
							 &zc->zc_inject_record);

	if (error == 0)
		zc->zc_guid = (uint64_t)id;

	return (error);
}

static int
zfs_ioc_clear_fault(zfs_cmd_t *zc)
{
	return (zio_clear_fault((int)zc->zc_guid));
}

static int
zfs_ioc_inject_list_next(zfs_cmd_t *zc)
{
	int id = (int)zc->zc_guid;
	int error;

	error = zio_inject_list_next(&id, zc->zc_name, sizeof (zc->zc_name),
								 &zc->zc_inject_record);

	zc->zc_guid = id;

	return (error);
}

static int
zfs_ioc_error_log(zfs_cmd_t *zc)
{
	spa_t *spa;
	int error;
	size_t count = (size_t)zc->zc_nvlist_dst_size;

	if ((error = spa_open(zc->zc_name, &spa, FTAG)) != 0)
		return (error);

	error = spa_get_errlog(spa, (void *)(uintptr_t)zc->zc_nvlist_dst,
						   &count);
	if (error == 0)
		zc->zc_nvlist_dst_size = count;
	else
		zc->zc_nvlist_dst_size = spa_get_errlog_size(spa);

	spa_close(spa, FTAG);

	return (error);
}

static int
zfs_ioc_clear(zfs_cmd_t *zc)
{
	spa_t *spa;
	vdev_t *vd;
	int error;

	/*
	 * On zpool clear we also fix up missing slogs
	 */
	mutex_enter(&spa_namespace_lock);
	spa = spa_lookup(zc->zc_name);
	if (spa == NULL) {
		mutex_exit(&spa_namespace_lock);
		return (SET_ERROR(EIO));
	}
	if (spa_get_log_state(spa) == SPA_LOG_MISSING) {
		/* we need to let spa_open/spa_load clear the chains */
		spa_set_log_state(spa, SPA_LOG_CLEAR);
	}
	spa->spa_last_open_failed = 0;
	mutex_exit(&spa_namespace_lock);

	if (zc->zc_cookie & ZPOOL_NO_REWIND) {
		error = spa_open(zc->zc_name, &spa, FTAG);
	} else {
		nvlist_t *policy;
		nvlist_t *config = NULL;

		if (zc->zc_nvlist_src == 0)
			return (SET_ERROR(EINVAL));

		if ((error = get_nvlist(zc->zc_nvlist_src,
								zc->zc_nvlist_src_size, zc->zc_iflags, &policy)) == 0) {
			error = spa_open_rewind(zc->zc_name, &spa, FTAG,
									policy, &config);
			if (config != NULL) {
				int err;

				if ((err = put_nvlist(zc, config)) != 0)
					error = err;
				nvlist_free(config);
			}
			nvlist_free(policy);
		}
	}

	if (error != 0)
		return (error);

	spa_vdev_state_enter(spa, SCL_NONE);

	if (zc->zc_guid == 0) {
		vd = NULL;
	} else {
		vd = spa_lookup_by_guid(spa, zc->zc_guid, B_TRUE);
		if (vd == NULL) {
			(void) spa_vdev_state_exit(spa, NULL, ENODEV);
			spa_close(spa, FTAG);
			return (SET_ERROR(ENODEV));
		}
	}

	vdev_clear(spa, vd);

	(void) spa_vdev_state_exit(spa, NULL, 0);

	/*
	 * Resume any suspended I/Os.
	 */
	if (zio_resume(spa) != 0) {
		error = SET_ERROR(EIO);
	}
	spa_close(spa, FTAG);

	return (error);
}

static int
zfs_ioc_pool_reopen(zfs_cmd_t *zc)
{
	spa_t *spa;
	int error;

	error = spa_open(zc->zc_name, &spa, FTAG);
	if (error != 0)
		return (error);

	spa_vdev_state_enter(spa, SCL_NONE);

	/*
	 * If a resilver is already in progress then set the
	 * spa_scrub_reopen flag to B_TRUE so that we don't restart
	 * the scan as a side effect of the reopen. Otherwise, let
	 * vdev_open() decided if a resilver is required.
	 */
	spa->spa_scrub_reopen = dsl_scan_resilvering(spa->spa_dsl_pool);
	vdev_reopen(spa->spa_root_vdev);
	spa->spa_scrub_reopen = B_FALSE;

	(void) spa_vdev_state_exit(spa, NULL, 0);
	spa_close(spa, FTAG);
	return (0);
}
/*
 * inputs:
 * zc_name	name of filesystem
 * zc_value	name of origin snapshot
 *
 * outputs:
 * zc_string	name of conflicting snapshot, if there is one
 */
static int
zfs_ioc_promote(zfs_cmd_t *zc)
{
	char *cp;

	/*
	 * We don't need to unmount *all* the origin fs's snapshots, but
	 * it's easier.
	 */
	cp = strchr(zc->zc_value, '@');
	if (cp)
		*cp = '\0';
	(void) dmu_objset_find(zc->zc_value,
						   zfs_unmount_snap_cb, NULL, DS_FIND_SNAPSHOTS);
	return (dsl_dataset_promote(zc->zc_name, zc->zc_string));
}

/*
 * Retrieve a single {user|group}{used|quota}@... property.
 *
 * inputs:
 * zc_name	name of filesystem
 * zc_objset_type zfs_userquota_prop_t
 * zc_value	domain name (eg. "S-1-234-567-89")
 * zc_guid	RID/UID/GID
 *
 * outputs:
 * zc_cookie	property value
 */
static int
zfs_ioc_userspace_one(zfs_cmd_t *zc)
{
	zfsvfs_t *zsb;
	int error;

	if (zc->zc_objset_type >= ZFS_NUM_USERQUOTA_PROPS)
		return (SET_ERROR(EINVAL));

	error = zfsvfs_hold(zc->zc_name, FTAG, &zsb, B_FALSE);
	if (error != 0)
		return (error);

	error = zfs_userspace_one(zsb,
							  zc->zc_objset_type, zc->zc_value, zc->zc_guid, &zc->zc_cookie);
	zfsvfs_rele(zsb, FTAG);

	return (error);
}

/*
 * inputs:
 * zc_name		name of filesystem
 * zc_cookie		zap cursor
 * zc_objset_type	zfs_userquota_prop_t
 * zc_nvlist_dst[_size] buffer to fill (not really an nvlist)
 *
 * outputs:
 * zc_nvlist_dst[_size]	data buffer (array of zfs_useracct_t)
 * zc_cookie	zap cursor
 */
static int
zfs_ioc_userspace_many(zfs_cmd_t *zc)
{
	zfsvfs_t *zsb;
	int bufsize = zc->zc_nvlist_dst_size;
	int error;
	void *buf;

	if (bufsize <= 0)
		return (SET_ERROR(ENOMEM));

	error = zfsvfs_hold(zc->zc_name, FTAG, &zsb, B_FALSE);
	if (error)
		return (error);

	buf = kmem_alloc(bufsize, KM_SLEEP);

	error = zfs_userspace_many(zsb, zc->zc_objset_type, &zc->zc_cookie,
							   buf, &zc->zc_nvlist_dst_size);

	if (error == 0) {
		error = ddi_copyout(buf,
						 (user_addr_t)(uintptr_t)zc->zc_nvlist_dst,
                         zc->zc_nvlist_dst_size, 0);
	}
	kmem_free(buf, bufsize);
	zfsvfs_rele(zsb, FTAG);

	return (error);
}

/*
 * inputs:
 * zc_name		name of filesystem
 *
 * outputs:
 * none
 */
static int
zfs_ioc_userspace_upgrade(zfs_cmd_t *zc)
{
	objset_t *os;
	int error = 0;
	zfsvfs_t *zsb;

	if (getzfsvfs(zc->zc_name, &zsb) == 0) {
		if (!dmu_objset_userused_enabled(zsb->z_os)) {
			/*
			 * If userused is not enabled, it may be because the
			 * objset needs to be closed & reopened (to grow the
			 * objset_phys_t).  Suspend/resume the fs will do that.
			 */
			error = zfs_suspend_fs(zsb);
			if (error == 0) {
				dmu_objset_refresh_ownership(zsb->z_os,
											 zsb);
				error = zfs_resume_fs(zsb, zc->zc_name);
			}
		}
		if (error == 0)
			error = dmu_objset_userspace_upgrade(zsb->z_os);
		//deactivate_super(zsb->z_sb);
	} else {
		/* XXX kind of reading contents without owning */
		error = dmu_objset_hold(zc->zc_name, FTAG, &os);
		if (error != 0)
			return (error);

		error = dmu_objset_userspace_upgrade(os);
		dmu_objset_rele(os, FTAG);
	}

	return (error);
}

static int
zfs_ioc_share(zfs_cmd_t *zc)
{
	return (SET_ERROR(ENOSYS));
}

ace_t full_access[] = {
	{(uid_t)-1, ACE_ALL_PERMS, ACE_EVERYONE, 0}
};

/*
 * inputs:
 * zc_name		name of containing filesystem
 * zc_obj		object # beyond which we want next in-use object #
 *
 * outputs:
 * zc_obj		next in-use object #
 */
static int
zfs_ioc_next_obj(zfs_cmd_t *zc)
{
	objset_t *os = NULL;
	int error;

	error = dmu_objset_hold(zc->zc_name, FTAG, &os);
	if (error != 0)
		return (error);

	error = dmu_object_next(os, &zc->zc_obj, B_FALSE, 0);

	dmu_objset_rele(os, FTAG);
	return (error);
}

/*
 * inputs:
 * zc_name		name of filesystem
 * zc_value		prefix name for snapshot
 * zc_cleanup_fd	cleanup-on-exit file descriptor for calling process
 *
 * outputs:
 * zc_value		short name of new snapshot
 */
static int
zfs_ioc_tmp_snapshot(zfs_cmd_t *zc)
{
	char *snap_name;
	char *hold_name;
	int error;
	minor_t minor;

	error = zfs_onexit_fd_hold(zc->zc_cleanup_fd, &minor);
	if (error != 0)
		return (error);

	snap_name = kmem_asprintf("%s-%016llx", zc->zc_value,
							  (u_longlong_t)ddi_get_lbolt64());
	hold_name = kmem_asprintf("%%%s", zc->zc_value);

	error = dsl_dataset_snapshot_tmp(zc->zc_name, snap_name, minor,
									 hold_name);
	if (error == 0)
		(void) strlcpy(zc->zc_value, snap_name, MAXPATHLEN * 2);
	strfree(snap_name);
	strfree(hold_name);
	zfs_onexit_fd_rele(zc->zc_cleanup_fd);
	return (error);
}

/*
 * inputs:
 * zc_name		name of "to" snapshot
 * zc_value		name of "from" snapshot
 * zc_cookie		file descriptor to write diff data on
 *
 * outputs:
 * dmu_diff_record_t's to the file descriptor
 */
static int
zfs_ioc_diff(zfs_cmd_t *zc)
{
	file_t *fp;
	offset_t off;
	int error;

	fp = getf(zc->zc_cookie);
	if (fp == NULL)
		return (SET_ERROR(EBADF));

#ifndef __APPLE__
	off = fp->f_offset;
#endif

	error = dmu_diff(zc->zc_name, zc->zc_value, fp->f_vnode, &off);

#ifndef __APPLE__
	if (VOP_SEEK(fp->f_vnode, fp->f_offset, &off, NULL) == 0)
		fp->f_offset = off;
#endif
	releasef(zc->zc_cookie);

	return (error);
}

/*
 * Remove all ACL files in shares dir
 */
#ifdef HAVE_SMB_SHARE
static int
zfs_smb_acl_purge(znode_t *dzp)
{
	zap_cursor_t	zc;
	zap_attribute_t	zap;
	zfsvfs_t *zsb = ZTOZSB(dzp);
	int error;

	for (zap_cursor_init(&zc, zsb->z_os, dzp->z_id);
		 (error = zap_cursor_retrieve(&zc, &zap)) == 0;
		 zap_cursor_advance(&zc)) {
		if ((error = VOP_REMOVE(ZTOV(dzp), zap.za_name, kcred,
								NULL, 0)) != 0)
			break;
	}
	zap_cursor_fini(&zc);
	return (error);
}
#endif /* HAVE_SMB_SHARE */

static int
zfs_ioc_smb_acl(zfs_cmd_t *zc)
{
#ifdef HAVE_SMB_SHARE
	vnode_t *vp;
	znode_t *dzp;
	vnode_t *resourcevp = NULL;
	znode_t *sharedir;
	zfsvfs_t *zsb;
	nvlist_t *nvlist;
	char *src, *target;
	vattr_t vattr;
	vsecattr_t vsec;
	int error = 0;

	if ((error = lookupname(zc->zc_value, UIO_SYSSPACE,
							NO_FOLLOW, NULL, &vp)) != 0)
		return (error);

	/* Now make sure mntpnt and dataset are ZFS */

	if (vp->v_vfsp->vfs_fstype != zfsfstype ||
	    (strcmp((char *)refstr_value(vp->v_vfsp->vfs_resource),
				zc->zc_name) != 0)) {
		VN_RELE(vp);
		return (SET_ERROR(EINVAL));
	}

	dzp = VTOZ(vp);
	zsb = ZTOZSB(dzp);
	ZFS_ENTER(zsb);

	/*
	 * Create share dir if its missing.
	 */
	mutex_enter(&zsb->z_lock);
	if (zsb->z_shares_dir == 0) {
		dmu_tx_t *tx;

		tx = dmu_tx_create(zsb->z_os);
		dmu_tx_hold_zap(tx, MASTER_NODE_OBJ, TRUE,
						ZFS_SHARES_DIR);
		dmu_tx_hold_zap(tx, DMU_NEW_OBJECT, FALSE, NULL);
		error = dmu_tx_assign(tx, TXG_WAIT);
		if (error != 0) {
			dmu_tx_abort(tx);
		} else {
			error = zfs_create_share_dir(zsb, tx);
			dmu_tx_commit(tx);
		}
		if (error != 0) {
			mutex_exit(&zsb->z_lock);
			VN_RELE(vp);
			ZFS_EXIT(zsb);
			return (error);
		}
	}
	mutex_exit(&zsb->z_lock);

	ASSERT(zsb->z_shares_dir);
	if ((error = zfs_zget(zsb, zsb->z_shares_dir, &sharedir)) != 0) {
		VN_RELE(vp);
		ZFS_EXIT(zsb);
		return (error);
	}

	switch (zc->zc_cookie) {
	case ZFS_SMB_ACL_ADD:
		vattr.va_mask = AT_MODE|AT_UID|AT_GID|AT_TYPE;
		vattr.va_mode = S_IFREG|0777;
		vattr.va_uid = 0;
		vattr.va_gid = 0;

		vsec.vsa_mask = VSA_ACE;
		vsec.vsa_aclentp = &full_access;
		vsec.vsa_aclentsz = sizeof (full_access);
		vsec.vsa_aclcnt = 1;

		error = VOP_CREATE(ZTOV(sharedir), zc->zc_string,
						   &vattr, EXCL, 0, &resourcevp, kcred, 0, NULL, &vsec);
		if (resourcevp)
			VN_RELE(resourcevp);
		break;

	case ZFS_SMB_ACL_REMOVE:
		error = VOP_REMOVE(ZTOV(sharedir), zc->zc_string, kcred,
						   NULL, 0);
		break;

	case ZFS_SMB_ACL_RENAME:
		if ((error = get_nvlist(zc->zc_nvlist_src,
								zc->zc_nvlist_src_size, zc->zc_iflags, &nvlist)) != 0) {
			VN_RELE(vp);
			ZFS_EXIT(zsb);
			return (error);
		}
		if (nvlist_lookup_string(nvlist, ZFS_SMB_ACL_SRC, &src) ||
		    nvlist_lookup_string(nvlist, ZFS_SMB_ACL_TARGET,
								 &target)) {
			VN_RELE(vp);
			VN_RELE(ZTOV(sharedir));
			ZFS_EXIT(zsb);
			nvlist_free(nvlist);
			return (error);
		}
		error = VOP_RENAME(ZTOV(sharedir), src, ZTOV(sharedir), target,
						   kcred, NULL, 0);
		nvlist_free(nvlist);
		break;

	case ZFS_SMB_ACL_PURGE:
		error = zfs_smb_acl_purge(sharedir);
		break;

	default:
		error = SET_ERROR(EINVAL);
		break;
	}

	VN_RELE(vp);
	VN_RELE(ZTOV(sharedir));

	ZFS_EXIT(zsb);

	return (error);
#else
	return (SET_ERROR(ENOTSUP));
#endif /* HAVE_SMB_SHARE */
}

/*
 * innvl: {
 *     "holds" -> { snapname -> holdname (string), ... }
 *     (optional) "cleanup_fd" -> fd (int32)
 * }
 *
 * outnvl: {
 *     snapname -> error value (int32)
 *     ...
 * }
 */
/* ARGSUSED */
static int
zfs_ioc_hold(const char *pool, nvlist_t *args, nvlist_t *errlist)
{
	nvlist_t *holds;
	int cleanup_fd = -1;
	int error;
	minor_t minorx = 0;

	error = nvlist_lookup_nvlist(args, "holds", &holds);
	if (error != 0)
		return (SET_ERROR(EINVAL));

	if (nvlist_lookup_int32(args, "cleanup_fd", &cleanup_fd) == 0) {
		error = zfs_onexit_fd_hold(cleanup_fd, &minorx);
		if (error != 0)
			return (error);
	}

    error = dsl_dataset_user_hold(holds, minorx, errlist);
    if (minorx != 0)
        zfs_onexit_fd_rele(cleanup_fd);
	return (error);
}

/*
 * innvl is not used.
 *
 * outnvl: {
 *    holdname -> time added (uint64 seconds since epoch)
 *    ...
 * }
 */
/* ARGSUSED */
static int
zfs_ioc_get_holds(const char *snapname, nvlist_t *args, nvlist_t *outnvl)
{
	return (dsl_dataset_get_holds(snapname, outnvl));
}

/*
 * innvl: {
 *     snapname -> { holdname, ... }
 *     ...
 * }
 *
 * outnvl: {
 *     snapname -> error value (int32)
 *     ...
 * }
 */
/* ARGSUSED */
static int
zfs_ioc_release(const char *pool, nvlist_t *holds, nvlist_t *errlist)
{
	return (dsl_dataset_user_release(holds, errlist));
}

/*
 * inputs:
 * zc_guid		flags (ZEVENT_NONBLOCK)
 * zc_cleanup_fd	zevent file descriptor
 *
 * outputs:
 * zc_nvlist_dst	next nvlist event
 * zc_cookie		dropped events since last get
 */
static int
zfs_ioc_events_next(zfs_cmd_t *zc)
{
	zfs_zevent_t *ze = NULL;
	nvlist_t *event = NULL;
	minor_t minor;
	uint64_t dropped = 0;
	int error = 0;

	error = zfs_zevent_fd_hold(zc->zc_cleanup_fd, &minor, &ze);
	if (error != 0)
		return (error);

	do {
		error = zfs_zevent_next(ze, &event,
								&zc->zc_nvlist_dst_size, &dropped);
		if (event != NULL) {
			zc->zc_cookie = dropped;
			error = put_nvlist(zc, event);
			nvlist_free(event);
		}

		if (zc->zc_guid & ZEVENT_NONBLOCK)
			break;

		if ((error == 0) || (error != ENOENT))
			break;

		error = zfs_zevent_wait(ze);
		if (error != 0)
			break;
	} while (1);

	zfs_zevent_fd_rele(zc->zc_cleanup_fd);

	return (error);
}

/*
 * outputs:
 * zc_cookie		cleared events count
 */
static int
zfs_ioc_events_clear(zfs_cmd_t *zc)
{
	int count;

	zfs_zevent_drain_all(&count);
	zc->zc_cookie = count;

	return (0);
}

/*
 * inputs:
 * zc_guid		eid | ZEVENT_SEEK_START | ZEVENT_SEEK_END
 * zc_cleanup		zevent file descriptor
 */
static int
zfs_ioc_events_seek(zfs_cmd_t *zc)
{
	zfs_zevent_t *ze;
	minor_t minor;
	int error;

	error = zfs_zevent_fd_hold(zc->zc_cleanup_fd, &minor, &ze);
	if (error != 0)
		return (error);

	error = zfs_zevent_seek(ze, zc->zc_guid);
	zfs_zevent_fd_rele(zc->zc_cleanup_fd);

	return (error);
}

/*
 * inputs:
 * zc_name		name of new filesystem or snapshot
 * zc_value		full name of old snapshot
 *
 * outputs:
 * zc_cookie		space in bytes
 * zc_objset_type	compressed space in bytes
 * zc_perm_action	uncompressed space in bytes
 */
static int
zfs_ioc_space_written(zfs_cmd_t *zc)
{
	int error;
	dsl_pool_t *dp;
	dsl_dataset_t *new, *old;

	error = dsl_pool_hold(zc->zc_name, FTAG, &dp);
	if (error != 0)
		return (error);
	error = dsl_dataset_hold(dp, zc->zc_name, FTAG, &new);
	if (error != 0) {
		dsl_pool_rele(dp, FTAG);
		return (error);
	}
	error = dsl_dataset_hold(dp, zc->zc_value, FTAG, &old);
	if (error != 0) {
		dsl_dataset_rele(new, FTAG);
		dsl_pool_rele(dp, FTAG);
		return (error);
	}

	error = dsl_dataset_space_written(old, new, &zc->zc_cookie,
									  &zc->zc_objset_type, &zc->zc_perm_action);
	dsl_dataset_rele(old, FTAG);
	dsl_dataset_rele(new, FTAG);
	dsl_pool_rele(dp, FTAG);
	return (error);
}

/*
 * innvl: {
 *     "firstsnap" -> snapshot name
 * }
 *
 * outnvl: {
 *     "used" -> space in bytes
 *     "compressed" -> compressed space in bytes
 *     "uncompressed" -> uncompressed space in bytes
 * }
 */
static int
zfs_ioc_space_snaps(const char *lastsnap, nvlist_t *innvl, nvlist_t *outnvl)
{
	int error;
	dsl_pool_t *dp;
	dsl_dataset_t *new, *old;
	char *firstsnap;
	uint64_t used, comp, uncomp;

	if (nvlist_lookup_string(innvl, "firstsnap", &firstsnap) != 0)
		return (SET_ERROR(EINVAL));

	error = dsl_pool_hold(lastsnap, FTAG, &dp);
	if (error != 0)
		return (error);

	error = dsl_dataset_hold(dp, lastsnap, FTAG, &new);
	if (error != 0) {
		dsl_pool_rele(dp, FTAG);
		return (error);
	}
	error = dsl_dataset_hold(dp, firstsnap, FTAG, &old);
	if (error != 0) {
		dsl_dataset_rele(new, FTAG);
		dsl_pool_rele(dp, FTAG);
		return (error);
	}

	error = dsl_dataset_space_wouldfree(old, new, &used, &comp, &uncomp);
	dsl_dataset_rele(old, FTAG);
	dsl_dataset_rele(new, FTAG);
	dsl_pool_rele(dp, FTAG);
	fnvlist_add_uint64(outnvl, "used", used);
	fnvlist_add_uint64(outnvl, "compressed", comp);
	fnvlist_add_uint64(outnvl, "uncompressed", uncomp);
	return (error);
}

/*
 * innvl: {
 *     "fd" -> file descriptor to write stream to (int32)
 *     (optional) "fromsnap" -> full snap name to send an incremental from
 *     (optional) "largeblockok" -> (value ignored)
 *         indicates that blocks > 128KB are permitted
 *     (optional) "embedok" -> (value ignored)
 *         presence indicates DRR_WRITE_EMBEDDED records are permitted
 * }
 *
 * outnvl is unused
 */
/* ARGSUSED */
static int
zfs_ioc_send_new(const char *snapname, nvlist_t *innvl, nvlist_t *outnvl)
{
	int error;
	offset_t off;
	char *fromname = NULL;
	int fd;
	file_t *fp;
	boolean_t largeblockok;
	boolean_t embedok;

	error = nvlist_lookup_int32(innvl, "fd", &fd);
	if (error != 0)
		return (SET_ERROR(EINVAL));

	(void) nvlist_lookup_string(innvl, "fromsnap", &fromname);

	largeblockok = nvlist_exists(innvl, "largeblockok");
	embedok = nvlist_exists(innvl, "embedok");

	if ((fp = getf(fd)) == NULL)
		return (SET_ERROR(EBADF));

#ifndef __APPLE__
	off = fp->f_offset;
<<<<<<< HEAD
#endif
	error = dmu_send(snapname, fromname, embedok, fd, fp->f_vnode, &off);
=======
	error = dmu_send(snapname, fromname, embedok, largeblockok,
	    fd, fp->f_vnode, &off);
>>>>>>> 141b6381

#ifndef __APPLE__
	if (VOP_SEEK(fp->f_vnode, fp->f_offset, &off, NULL) == 0)
		fp->f_offset = off;
#endif

    releasef(fd);
	return (error);
}

/*
 * Determine approximately how large a zfs send stream will be -- the number
 * of bytes that will be written to the fd supplied to zfs_ioc_send_new().
 *
 * innvl: {
 *     (optional) "from" -> full snap or bookmark name to send an incremental
 *                          from
 * }
 *
 * outnvl: {
 *     "space" -> bytes of space (uint64)
 * }
 */
static int
zfs_ioc_send_space(const char *snapname, nvlist_t *innvl, nvlist_t *outnvl)
{
	dsl_pool_t *dp;
	dsl_dataset_t *tosnap;
	int error;
	char *fromname;
	uint64_t space;

	error = dsl_pool_hold(snapname, FTAG, &dp);
	if (error != 0)
		return (error);

	error = dsl_dataset_hold(dp, snapname, FTAG, &tosnap);
	if (error != 0) {
		dsl_pool_rele(dp, FTAG);
		return (error);
	}

	error = nvlist_lookup_string(innvl, "from", &fromname);
	if (error == 0) {
		if (strchr(fromname, '@') != NULL) {
			/*
			 * If from is a snapshot, hold it and use the more
			 * efficient dmu_send_estimate to estimate send space
			 * size using deadlists.
			 */
			dsl_dataset_t *fromsnap;
			error = dsl_dataset_hold(dp, fromname, FTAG, &fromsnap);
			if (error != 0)
				goto out;
			error = dmu_send_estimate(tosnap, fromsnap, &space);
			dsl_dataset_rele(fromsnap, FTAG);
		} else if (strchr(fromname, '#') != NULL) {
			/*
			 * If from is a bookmark, fetch the creation TXG of the
			 * snapshot it was created from and use that to find
			 * blocks that were born after it.
			 */
			zfs_bookmark_phys_t frombm;

			error = dsl_bookmark_lookup(dp, fromname, tosnap,
			    &frombm);
			if (error != 0)
				goto out;
			error = dmu_send_estimate_from_txg(tosnap,
			    frombm.zbm_creation_txg, &space);
		} else {
			/*
			 * from is not properly formatted as a snapshot or
			 * bookmark
			 */
			error = SET_ERROR(EINVAL);
			goto out;
		}
	} else {
		// If estimating the size of a full send, use dmu_send_estimate
		error = dmu_send_estimate(tosnap, NULL, &space);
	}

	fnvlist_add_uint64(outnvl, "space", space);

out:
	dsl_dataset_rele(tosnap, FTAG);
	dsl_pool_rele(dp, FTAG);
	return (error);
}

static zfs_ioc_vec_t zfs_ioc_vec[ZFS_IOC_LAST - ZFS_IOC_FIRST];

static void
zfs_ioctl_register_legacy(zfs_ioc_t ioc, zfs_ioc_legacy_func_t *func,
						  zfs_secpolicy_func_t *secpolicy, zfs_ioc_namecheck_t namecheck,
						  boolean_t log_history, zfs_ioc_poolcheck_t pool_check)
{
	zfs_ioc_vec_t *vec = &zfs_ioc_vec[ioc - ZFS_IOC_FIRST];

	ASSERT3U(ioc, >=, ZFS_IOC_FIRST);
	ASSERT3U(ioc, <, ZFS_IOC_LAST);
	ASSERT3P(vec->zvec_legacy_func, ==, NULL);
	ASSERT3P(vec->zvec_func, ==, NULL);

	vec->zvec_legacy_func = func;
	vec->zvec_secpolicy = secpolicy;
	vec->zvec_namecheck = namecheck;
	vec->zvec_allow_log = log_history;
	vec->zvec_pool_check = pool_check;
}

/*
 * See the block comment at the beginning of this file for details on
 * each argument to this function.
 */
static void
zfs_ioctl_register(const char *name, zfs_ioc_t ioc, zfs_ioc_func_t *func,
				   zfs_secpolicy_func_t *secpolicy, zfs_ioc_namecheck_t namecheck,
				   zfs_ioc_poolcheck_t pool_check, boolean_t smush_outnvlist,
				   boolean_t allow_log)
{
	zfs_ioc_vec_t *vec = &zfs_ioc_vec[ioc - ZFS_IOC_FIRST];

	ASSERT3U(ioc, >=, ZFS_IOC_FIRST);
	ASSERT3U(ioc, <, ZFS_IOC_LAST);
	ASSERT3P(vec->zvec_legacy_func, ==, NULL);
	ASSERT3P(vec->zvec_func, ==, NULL);

	/* if we are logging, the name must be valid */
	ASSERT(!allow_log || namecheck != NO_NAME);

	vec->zvec_name = name;
	vec->zvec_func = func;
	vec->zvec_secpolicy = secpolicy;
	vec->zvec_namecheck = namecheck;
	vec->zvec_pool_check = pool_check;
	vec->zvec_smush_outnvlist = smush_outnvlist;
	vec->zvec_allow_log = allow_log;
}

static void
zfs_ioctl_register_pool(zfs_ioc_t ioc, zfs_ioc_legacy_func_t *func,
						zfs_secpolicy_func_t *secpolicy, boolean_t log_history,
						zfs_ioc_poolcheck_t pool_check)
{
	zfs_ioctl_register_legacy(ioc, func, secpolicy,
							  POOL_NAME, log_history, pool_check);
}

static void
zfs_ioctl_register_dataset_nolog(zfs_ioc_t ioc, zfs_ioc_legacy_func_t *func,
								 zfs_secpolicy_func_t *secpolicy, zfs_ioc_poolcheck_t pool_check)
{
	zfs_ioctl_register_legacy(ioc, func, secpolicy,
							  DATASET_NAME, B_FALSE, pool_check);
}

static void
zfs_ioctl_register_pool_modify(zfs_ioc_t ioc, zfs_ioc_legacy_func_t *func)
{
	zfs_ioctl_register_legacy(ioc, func, zfs_secpolicy_config,
							  POOL_NAME, B_TRUE, POOL_CHECK_SUSPENDED | POOL_CHECK_READONLY);
}

static void
zfs_ioctl_register_pool_meta(zfs_ioc_t ioc, zfs_ioc_legacy_func_t *func,
							 zfs_secpolicy_func_t *secpolicy)
{
	zfs_ioctl_register_legacy(ioc, func, secpolicy,
							  NO_NAME, B_FALSE, POOL_CHECK_NONE);
}

static void
zfs_ioctl_register_dataset_read_secpolicy(zfs_ioc_t ioc,
										  zfs_ioc_legacy_func_t *func, zfs_secpolicy_func_t *secpolicy)
{
	zfs_ioctl_register_legacy(ioc, func, secpolicy,
							  DATASET_NAME, B_FALSE, POOL_CHECK_SUSPENDED);
}

static void
zfs_ioctl_register_dataset_read(zfs_ioc_t ioc, zfs_ioc_legacy_func_t *func)
{
	zfs_ioctl_register_dataset_read_secpolicy(ioc, func,
											  zfs_secpolicy_read);
}

static void
zfs_ioctl_register_dataset_modify(zfs_ioc_t ioc, zfs_ioc_legacy_func_t *func,
								  zfs_secpolicy_func_t *secpolicy)
{
	zfs_ioctl_register_legacy(ioc, func, secpolicy,
							  DATASET_NAME, B_TRUE, POOL_CHECK_SUSPENDED | POOL_CHECK_READONLY);
}

static void
zfs_ioctl_init(void)
{
	zfs_ioctl_register("snapshot", ZFS_IOC_SNAPSHOT,
					   zfs_ioc_snapshot, zfs_secpolicy_snapshot, POOL_NAME,
					   POOL_CHECK_SUSPENDED | POOL_CHECK_READONLY, B_TRUE, B_TRUE);

	zfs_ioctl_register("log_history", ZFS_IOC_LOG_HISTORY,
					   zfs_ioc_log_history, zfs_secpolicy_log_history, NO_NAME,
					   POOL_CHECK_SUSPENDED | POOL_CHECK_READONLY, B_FALSE, B_FALSE);

	zfs_ioctl_register("space_snaps", ZFS_IOC_SPACE_SNAPS,
					   zfs_ioc_space_snaps, zfs_secpolicy_read, DATASET_NAME,
					   POOL_CHECK_SUSPENDED, B_FALSE, B_FALSE);

	zfs_ioctl_register("send", ZFS_IOC_SEND_NEW,
					   zfs_ioc_send_new, zfs_secpolicy_send_new, DATASET_NAME,
					   POOL_CHECK_SUSPENDED, B_FALSE, B_FALSE);

	zfs_ioctl_register("send_space", ZFS_IOC_SEND_SPACE,
					   zfs_ioc_send_space, zfs_secpolicy_read, DATASET_NAME,
					   POOL_CHECK_SUSPENDED, B_FALSE, B_FALSE);

	zfs_ioctl_register("create", ZFS_IOC_CREATE,
					   zfs_ioc_create, zfs_secpolicy_create_clone, DATASET_NAME,
					   POOL_CHECK_SUSPENDED | POOL_CHECK_READONLY, B_TRUE, B_TRUE);

	zfs_ioctl_register("clone", ZFS_IOC_CLONE,
					   zfs_ioc_clone, zfs_secpolicy_create_clone, DATASET_NAME,
					   POOL_CHECK_SUSPENDED | POOL_CHECK_READONLY, B_TRUE, B_TRUE);

	zfs_ioctl_register("destroy_snaps", ZFS_IOC_DESTROY_SNAPS,
					   zfs_ioc_destroy_snaps, zfs_secpolicy_destroy_snaps, POOL_NAME,
					   POOL_CHECK_SUSPENDED | POOL_CHECK_READONLY, B_TRUE, B_TRUE);

	zfs_ioctl_register("hold", ZFS_IOC_HOLD,
					   zfs_ioc_hold, zfs_secpolicy_hold, POOL_NAME,
					   POOL_CHECK_SUSPENDED | POOL_CHECK_READONLY, B_TRUE, B_TRUE);
	zfs_ioctl_register("release", ZFS_IOC_RELEASE,
					   zfs_ioc_release, zfs_secpolicy_release, POOL_NAME,
					   POOL_CHECK_SUSPENDED | POOL_CHECK_READONLY, B_TRUE, B_TRUE);

	zfs_ioctl_register("get_holds", ZFS_IOC_GET_HOLDS,
					   zfs_ioc_get_holds, zfs_secpolicy_read, DATASET_NAME,
					   POOL_CHECK_SUSPENDED, B_FALSE, B_FALSE);

	zfs_ioctl_register("rollback", ZFS_IOC_ROLLBACK,
					   zfs_ioc_rollback, zfs_secpolicy_rollback, DATASET_NAME,
					   POOL_CHECK_SUSPENDED | POOL_CHECK_READONLY, B_FALSE, B_TRUE);

	zfs_ioctl_register("bookmark", ZFS_IOC_BOOKMARK,
	    zfs_ioc_bookmark, zfs_secpolicy_bookmark, POOL_NAME,
	    POOL_CHECK_SUSPENDED | POOL_CHECK_READONLY, B_TRUE, B_TRUE);

	zfs_ioctl_register("get_bookmarks", ZFS_IOC_GET_BOOKMARKS,
	    zfs_ioc_get_bookmarks, zfs_secpolicy_read, DATASET_NAME,
	    POOL_CHECK_SUSPENDED, B_FALSE, B_FALSE);

	zfs_ioctl_register("destroy_bookmarks", ZFS_IOC_DESTROY_BOOKMARKS,
	    zfs_ioc_destroy_bookmarks, zfs_secpolicy_destroy_bookmarks,
	    POOL_NAME,
	    POOL_CHECK_SUSPENDED | POOL_CHECK_READONLY, B_TRUE, B_TRUE);

	/* IOCTLS that use the legacy function signature */

	zfs_ioctl_register_legacy(ZFS_IOC_POOL_FREEZE, zfs_ioc_pool_freeze,
							  zfs_secpolicy_config, NO_NAME, B_FALSE, POOL_CHECK_READONLY);

	zfs_ioctl_register_pool(ZFS_IOC_POOL_CREATE, zfs_ioc_pool_create,
							zfs_secpolicy_config, B_TRUE, POOL_CHECK_NONE);
	zfs_ioctl_register_pool_modify(ZFS_IOC_POOL_SCAN,
								   zfs_ioc_pool_scan);
	zfs_ioctl_register_pool_modify(ZFS_IOC_POOL_UPGRADE,
								   zfs_ioc_pool_upgrade);
	zfs_ioctl_register_pool_modify(ZFS_IOC_VDEV_ADD,
								   zfs_ioc_vdev_add);
	zfs_ioctl_register_pool_modify(ZFS_IOC_VDEV_REMOVE,
								   zfs_ioc_vdev_remove);
	zfs_ioctl_register_pool_modify(ZFS_IOC_VDEV_SET_STATE,
								   zfs_ioc_vdev_set_state);
	zfs_ioctl_register_pool_modify(ZFS_IOC_VDEV_ATTACH,
								   zfs_ioc_vdev_attach);
	zfs_ioctl_register_pool_modify(ZFS_IOC_VDEV_DETACH,
								   zfs_ioc_vdev_detach);
	zfs_ioctl_register_pool_modify(ZFS_IOC_VDEV_SETPATH,
								   zfs_ioc_vdev_setpath);
	zfs_ioctl_register_pool_modify(ZFS_IOC_VDEV_SETFRU,
								   zfs_ioc_vdev_setfru);
	zfs_ioctl_register_pool_modify(ZFS_IOC_POOL_SET_PROPS,
								   zfs_ioc_pool_set_props);
	zfs_ioctl_register_pool_modify(ZFS_IOC_VDEV_SPLIT,
								   zfs_ioc_vdev_split);
	zfs_ioctl_register_pool_modify(ZFS_IOC_POOL_REGUID,
								   zfs_ioc_pool_reguid);

	zfs_ioctl_register_pool_meta(ZFS_IOC_POOL_CONFIGS,
								 zfs_ioc_pool_configs, zfs_secpolicy_none);
	zfs_ioctl_register_pool_meta(ZFS_IOC_POOL_TRYIMPORT,
								 zfs_ioc_pool_tryimport, zfs_secpolicy_config);
	zfs_ioctl_register_pool_meta(ZFS_IOC_INJECT_FAULT,
								 zfs_ioc_inject_fault, zfs_secpolicy_inject);
	zfs_ioctl_register_pool_meta(ZFS_IOC_CLEAR_FAULT,
								 zfs_ioc_clear_fault, zfs_secpolicy_inject);
	zfs_ioctl_register_pool_meta(ZFS_IOC_INJECT_LIST_NEXT,
								 zfs_ioc_inject_list_next, zfs_secpolicy_inject);

	/*
	 * pool destroy, and export don't log the history as part of
	 * zfsdev_ioctl, but rather zfs_ioc_pool_export
	 * does the logging of those commands.
	 */
	zfs_ioctl_register_pool(ZFS_IOC_POOL_DESTROY, zfs_ioc_pool_destroy,
							zfs_secpolicy_config, B_FALSE, POOL_CHECK_SUSPENDED);
	zfs_ioctl_register_pool(ZFS_IOC_POOL_EXPORT, zfs_ioc_pool_export,
							zfs_secpolicy_config, B_FALSE, POOL_CHECK_SUSPENDED);

	zfs_ioctl_register_pool(ZFS_IOC_POOL_STATS, zfs_ioc_pool_stats,
							zfs_secpolicy_read, B_FALSE, POOL_CHECK_NONE);
	zfs_ioctl_register_pool(ZFS_IOC_POOL_GET_PROPS, zfs_ioc_pool_get_props,
							zfs_secpolicy_read, B_FALSE, POOL_CHECK_NONE);

	zfs_ioctl_register_pool(ZFS_IOC_ERROR_LOG, zfs_ioc_error_log,
							zfs_secpolicy_inject, B_FALSE, POOL_CHECK_SUSPENDED);
	zfs_ioctl_register_pool(ZFS_IOC_DSOBJ_TO_DSNAME,
							zfs_ioc_dsobj_to_dsname,
							zfs_secpolicy_diff, B_FALSE, POOL_CHECK_SUSPENDED);
	zfs_ioctl_register_pool(ZFS_IOC_POOL_GET_HISTORY,
							zfs_ioc_pool_get_history,
							zfs_secpolicy_config, B_FALSE, POOL_CHECK_SUSPENDED);

	zfs_ioctl_register_pool(ZFS_IOC_POOL_IMPORT, zfs_ioc_pool_import,
							zfs_secpolicy_config, B_TRUE, POOL_CHECK_NONE);

	zfs_ioctl_register_pool(ZFS_IOC_CLEAR, zfs_ioc_clear,
							zfs_secpolicy_config, B_TRUE, POOL_CHECK_NONE);
	zfs_ioctl_register_pool(ZFS_IOC_POOL_REOPEN, zfs_ioc_pool_reopen,
							zfs_secpolicy_config, B_TRUE, POOL_CHECK_SUSPENDED);

	zfs_ioctl_register_dataset_read(ZFS_IOC_SPACE_WRITTEN,
									zfs_ioc_space_written);
	zfs_ioctl_register_dataset_read(ZFS_IOC_OBJSET_RECVD_PROPS,
									zfs_ioc_objset_recvd_props);
	zfs_ioctl_register_dataset_read(ZFS_IOC_NEXT_OBJ,
									zfs_ioc_next_obj);
	zfs_ioctl_register_dataset_read(ZFS_IOC_GET_FSACL,
									zfs_ioc_get_fsacl);
	zfs_ioctl_register_dataset_read(ZFS_IOC_OBJSET_STATS,
									zfs_ioc_objset_stats);
	zfs_ioctl_register_dataset_read(ZFS_IOC_OBJSET_ZPLPROPS,
									zfs_ioc_objset_zplprops);
	zfs_ioctl_register_dataset_read(ZFS_IOC_DATASET_LIST_NEXT,
									zfs_ioc_dataset_list_next);
	zfs_ioctl_register_dataset_read(ZFS_IOC_SNAPSHOT_LIST_NEXT,
									zfs_ioc_snapshot_list_next);
	zfs_ioctl_register_dataset_read(ZFS_IOC_SEND_PROGRESS,
									zfs_ioc_send_progress);

	zfs_ioctl_register_dataset_read_secpolicy(ZFS_IOC_DIFF,
											  zfs_ioc_diff, zfs_secpolicy_diff);
	zfs_ioctl_register_dataset_read_secpolicy(ZFS_IOC_OBJ_TO_STATS,
											  zfs_ioc_obj_to_stats, zfs_secpolicy_diff);
	zfs_ioctl_register_dataset_read_secpolicy(ZFS_IOC_OBJ_TO_PATH,
											  zfs_ioc_obj_to_path, zfs_secpolicy_diff);
	zfs_ioctl_register_dataset_read_secpolicy(ZFS_IOC_USERSPACE_ONE,
											  zfs_ioc_userspace_one, zfs_secpolicy_userspace_one);
	zfs_ioctl_register_dataset_read_secpolicy(ZFS_IOC_USERSPACE_MANY,
											  zfs_ioc_userspace_many, zfs_secpolicy_userspace_many);
	zfs_ioctl_register_dataset_read_secpolicy(ZFS_IOC_SEND,
											  zfs_ioc_send, zfs_secpolicy_send);

	zfs_ioctl_register_dataset_modify(ZFS_IOC_SET_PROP, zfs_ioc_set_prop,
									  zfs_secpolicy_none);
	zfs_ioctl_register_dataset_modify(ZFS_IOC_DESTROY, zfs_ioc_destroy,
									  zfs_secpolicy_destroy);
	zfs_ioctl_register_dataset_modify(ZFS_IOC_RENAME, zfs_ioc_rename,
									  zfs_secpolicy_rename);
	zfs_ioctl_register_dataset_modify(ZFS_IOC_RECV, zfs_ioc_recv,
									  zfs_secpolicy_recv);
	zfs_ioctl_register_dataset_modify(ZFS_IOC_PROMOTE, zfs_ioc_promote,
									  zfs_secpolicy_promote);
	zfs_ioctl_register_dataset_modify(ZFS_IOC_INHERIT_PROP,
									  zfs_ioc_inherit_prop, zfs_secpolicy_inherit_prop);
	zfs_ioctl_register_dataset_modify(ZFS_IOC_SET_FSACL, zfs_ioc_set_fsacl,
									  zfs_secpolicy_set_fsacl);

	zfs_ioctl_register_dataset_nolog(ZFS_IOC_SHARE, zfs_ioc_share,
									 zfs_secpolicy_share, POOL_CHECK_NONE);
	zfs_ioctl_register_dataset_nolog(ZFS_IOC_SMB_ACL, zfs_ioc_smb_acl,
									 zfs_secpolicy_smb_acl, POOL_CHECK_NONE);
	zfs_ioctl_register_dataset_nolog(ZFS_IOC_USERSPACE_UPGRADE,
									 zfs_ioc_userspace_upgrade, zfs_secpolicy_userspace_upgrade,
									 POOL_CHECK_SUSPENDED | POOL_CHECK_READONLY);
	zfs_ioctl_register_dataset_nolog(ZFS_IOC_TMP_SNAPSHOT,
									 zfs_ioc_tmp_snapshot, zfs_secpolicy_tmp_snapshot,
									 POOL_CHECK_SUSPENDED | POOL_CHECK_READONLY);

	/*
	 * ZoL functions
	 */
	zfs_ioctl_register_legacy(ZFS_IOC_EVENTS_NEXT, zfs_ioc_events_next,
							  zfs_secpolicy_config, NO_NAME, B_FALSE, POOL_CHECK_NONE);
	zfs_ioctl_register_legacy(ZFS_IOC_EVENTS_CLEAR, zfs_ioc_events_clear,
							  zfs_secpolicy_config, NO_NAME, B_FALSE, POOL_CHECK_NONE);
	zfs_ioctl_register_legacy(ZFS_IOC_EVENTS_SEEK, zfs_ioc_events_seek,
							  zfs_secpolicy_config, NO_NAME, B_FALSE, POOL_CHECK_NONE);
}


int
pool_status_check(const char *name, zfs_ioc_namecheck_t type,
				  zfs_ioc_poolcheck_t check)
{
	spa_t *spa;
	int error;

	ASSERT(type == POOL_NAME || type == DATASET_NAME);

	if (check & POOL_CHECK_NONE)
		return (0);

	error = spa_open(name, &spa, FTAG);
	if (error == 0) {
		if ((check & POOL_CHECK_SUSPENDED) && spa_suspended(spa))
			error = SET_ERROR(EAGAIN);
		else if ((check & POOL_CHECK_READONLY) && !spa_writeable(spa))
			error = SET_ERROR(EROFS);
		spa_close(spa, FTAG);
	}
	return (error);
}

static void *
zfsdev_get_state_impl(minor_t minor, enum zfsdev_state_type which)
{
	zfsdev_state_t *zs;

	for (zs = zfsdev_state_list; zs != NULL; zs = zs->zs_next) {
		if (zs->zs_minor == minor) {
			switch (which) {
			case ZST_ONEXIT:  return (zs->zs_onexit);
			case ZST_ZEVENT:  return (zs->zs_zevent);
			case ZST_ALL:     return (zs);
			}
		}
	}

	return (NULL);
}



void *
zfsdev_get_state(minor_t minor, enum zfsdev_state_type which)
{
	void *ptr;

	ptr = zfsdev_get_state_impl(minor, which);

	return (ptr);
}

minor_t
zfsdev_getminor(dev_t dev)
{
	zfsdev_state_t *zs = NULL;

#ifdef __APPLE__
	zs = zfsdev_get_state_impl(minor(dev), ZST_ALL);
	dprintf("Looking for dev %d/minor %d : %p\n", dev, minor(dev), zs);
	if (!zs) return -1;
#else
	ASSERT(filp != NULL);
	ASSERT(filp->private_data != NULL);
	zs = filp->private_data;
#endif

	return (zs->zs_minor);
}

/*
 * Find a free minor number.  The zfsdev_state_list is expected to
 * be short since it is only a list of currently open file handles.
 */
minor_t
zfsdev_minor_alloc(void)
{
	static minor_t last_minor = 0;
	minor_t m;

	ASSERT(MUTEX_HELD(&zfsdev_state_lock));

	for (m = last_minor + 1; m != last_minor; m++) {
		if (m > ZFSDEV_MAX_MINOR)
			m = 1;
		if (zfsdev_get_state_impl(m, ZST_ALL) == NULL) {
			last_minor = m;
			return (m);
		}
	}

	return (0);
}



/*
 * In apple we have to map the *filp to the ZFS "zs" node, in a list we
 * maintain in the kernel. This is due to the lack of "private_data" in the
 * filp structure.
 */

static int
zfsdev_state_init(dev_t dev)
{
	zfsdev_state_t *zs, *zsprev = NULL;
	minor_t minorx;
	boolean_t newzs = B_FALSE;

	ASSERT(MUTEX_HELD(&zfsdev_state_lock));

	/* zfsdev_minor_alloc is now handled in the devfs_clone callback */
	minorx = minor(dev);
	if (minorx == 0)
		return (SET_ERROR(ENXIO));

	for (zs = zfsdev_state_list; zs != NULL; zs = zs->zs_next) {
		if (zs->zs_minor == -1)
			break;
		zsprev = zs;
	}

	if (!zs) {
		zs = kmem_zalloc(sizeof (zfsdev_state_t), KM_SLEEP);
		newzs = B_TRUE;
	}

#ifdef __APPLE__
	zs->zs_dev = dev;
    dprintf("created zs %p for minor %d\n", zs, minorx);
#endif

#ifndef __APPLE__
	zs->zs_file = filp;
	filp->private_data = zs;
#endif

	zfs_onexit_init((zfs_onexit_t **)&zs->zs_onexit);
	zfs_zevent_init((zfs_zevent_t **)&zs->zs_zevent);


	/*
	 * In order to provide for lock-free concurrent read access
	 * to the minor list in zfsdev_get_state_impl(), new entries
	 * must be completely written before linking them into the
	 * list whereas existing entries are already linked; the last
	 * operation must be updating zs_minor (from -1 to the new
	 * value).
	 */
	if (newzs) {
		zs->zs_minor = minorx;
		zsprev->zs_next = zs;
	} else {
		zs->zs_minor = minorx;
	}

	return (0);
}

static int
zfsdev_state_destroy(dev_t dev)
{
	zfsdev_state_t *zs = NULL;

	ASSERT(MUTEX_HELD(&zfsdev_state_lock));
	//ASSERT(filp->private_data != NULL);

#ifdef __APPLE__
	zs = zfsdev_get_state_impl(minor(dev), ZST_ALL);
#else
	zs = filp->private_data;
#endif
	if (!zs)
		return (0);

	dprintf("destroying zs %p minor %d\n", zs, zs->zs_minor);

	if (zs->zs_minor != -1) {
		zs->zs_minor = -1;
		zfs_onexit_destroy(zs->zs_onexit);
		zfs_zevent_destroy(zs->zs_zevent);
	}

	return (0);
}

static int
zfsdev_open(dev_t dev, int flags, int devtype, struct proc *p)
//static int
//zfsdev_open(struct vnode *ino, struct file *filp)
{
	int error;

	dprintf("zfsdev_open, dev %d flag %02X devtype %d, proc is %p: thread %p\n",
			minor(dev), flags, devtype, p, current_thread());

	if (zfsdev_get_state_impl(minor(dev), ZST_ALL)) {
		dprintf("zs already exists\n");
		return (0);
	}

	mutex_enter(&zfsdev_state_lock);
	error = zfsdev_state_init(dev);
	mutex_exit(&zfsdev_state_lock);

	return (-error);
}

static int
zfsdev_release(dev_t dev, int flags, int devtype, struct proc *p)
//static int
//zfsdev_release(struct vnode *ino, struct file *filp)
{
	int error;

	dprintf("zfsdev_release, dev %d flag %02X devtype %d, dev is %p, thread %p\n",
		   minor(dev), flags, devtype, p, current_thread());
	mutex_enter(&zfsdev_state_lock);
	error = zfsdev_state_destroy(dev);
	mutex_exit(&zfsdev_state_lock);

	return (-error);
}

#define getminor(X) minor((X))
static int
zfsdev_ioctl(dev_t dev, u_long cmd, caddr_t arg,  __unused int xflag, struct proc *p)
{
	zfs_cmd_t *zc;
	uint_t vecnum;
	int error, rc, len = 0, flag = 0;
	minor_t minorx = getminor(dev);
	const zfs_ioc_vec_t *vec;
	char *saved_poolname = NULL;
	nvlist_t *innvl = NULL;

	vfs_context_t ctx = vfs_context_current();
	cred_t *cr = vfs_context_ucred(ctx);

	//printf("ioctl minor %d\n", minor);

#ifdef __OPPLE__
	error = proc_suser(p);			/* Are we superman? */
	if (error)
		return (error);			/* Nope... */
#endif /* __OPPLE__ */

	// If minor > 0 it is an ioctl for zvol!
#if 0
	if (minor != 0 &&
	    zfsdev_get_soft_state(minorx, ZSST_CTLDEV) == NULL) {
		printf("Calling zvol ioctl minor %d \n", minorx);
		return (zvol_ioctl(dev, cmd, arg, 0, NULL, NULL));
	}
#endif

	if (zfsdev_get_state_impl(minorx, ZST_ALL) == NULL) {
		dprintf("Calling zvol ioctl minor %d \n", minorx);
		return (zvol_ioctl(dev, cmd, arg, 0, NULL, NULL));
	}

	vecnum = cmd - ZFS_IOC_FIRST;
#ifdef illumos
	ASSERT3U(getmajor(dev), ==, ddi_driver_major(zfs_dip));
#endif
	dprintf("[zfs] got ioctl %lx (%lx)\n", vecnum, vecnum);

	if (vecnum >= sizeof (zfs_ioc_vec) / sizeof (zfs_ioc_vec[0])) {
		return (-SET_ERROR(EINVAL));
	}
	vec = &zfs_ioc_vec[vecnum];

	/*
	 * The registered ioctl list may be sparse. Verify that either
	 * a normal or legacy handler are registered.
	 */
	if (vec->zvec_func == NULL && vec->zvec_legacy_func == NULL)
		return (-SET_ERROR(EINVAL));

	zc = kmem_zalloc(sizeof (zfs_cmd_t), KM_SLEEP);

#ifdef __APPLE__
	flag |= FKIOCTL;
#endif

	error = ddi_copyin((void *)arg, zc, sizeof (zfs_cmd_t), flag);
	if (error != 0) {
		error = SET_ERROR(EFAULT);
		goto out;
	}

	zc->zc_dev = dev;

	zc->zc_iflags = flag & ~FKIOCTL;
	if (zc->zc_nvlist_src_size != 0) {
		error = get_nvlist(zc->zc_nvlist_src, zc->zc_nvlist_src_size,
		    zc->zc_iflags, &innvl);
		if (error != 0)
			goto out;
	}

	/*
	 * Ensure that all pool/dataset names are valid before we pass down to
	 * the lower layers.
	 */
	zc->zc_name[sizeof (zc->zc_name) - 1] = '\0';
	switch (vec->zvec_namecheck) {
	case POOL_NAME:
		if (pool_namecheck(zc->zc_name, NULL, NULL) != 0)
			error = SET_ERROR(EINVAL);
		else
			error = pool_status_check(zc->zc_name,
			    vec->zvec_namecheck, vec->zvec_pool_check);
		break;

	case DATASET_NAME:
		if (dataset_namecheck(zc->zc_name, NULL, NULL) != 0)
			error = SET_ERROR(EINVAL);
		else
			error = pool_status_check(zc->zc_name,
			    vec->zvec_namecheck, vec->zvec_pool_check);
		break;

	case NO_NAME:
		break;
	}

#ifdef __APPLE__
	if (error == 0)
		error = vec->zvec_secpolicy(zc, innvl, cr);
#else
	if (error == 0 && !(flag & FKIOCTL))
		error = vec->zvec_secpolicy(zc, innvl, cr);
#endif

	dprintf("ioctl secpolicy %d\n", error);

	if (error != 0)
		goto out;

	/* legacy ioctls can modify zc_name */
	len = strcspn(zc->zc_name, "/@#") + 1;
	saved_poolname = kmem_alloc(len, KM_SLEEP);
	(void) strlcpy(saved_poolname, zc->zc_name, len);

	if (vec->zvec_func != NULL) {
		nvlist_t *outnvl;
		int puterror = 0;
		spa_t *spa;
		nvlist_t *lognv = NULL;

		ASSERT(vec->zvec_legacy_func == NULL);

		dprintf("new-style '%s'\n", vec->zvec_name);
		/*
		 * Add the innvl to the lognv before calling the func,
		 * in case the func changes the innvl.
		 */
		if (vec->zvec_allow_log) {
			lognv = fnvlist_alloc();
			fnvlist_add_string(lognv, ZPOOL_HIST_IOCTL,
			    vec->zvec_name);
			if (!nvlist_empty(innvl)) {
				fnvlist_add_nvlist(lognv, ZPOOL_HIST_INPUT_NVL,
				    innvl);
			}
		}

		outnvl = fnvlist_alloc();
		error = vec->zvec_func(zc->zc_name, innvl, outnvl);

		if (error == 0 && vec->zvec_allow_log &&
		    spa_open(zc->zc_name, &spa, FTAG) == 0) {
			if (!nvlist_empty(outnvl)) {
				fnvlist_add_nvlist(lognv, ZPOOL_HIST_OUTPUT_NVL,
				    outnvl);
			}
			(void) spa_history_log_nvl(spa, lognv);
			spa_close(spa, FTAG);
		}
		fnvlist_free(lognv);

		if (!nvlist_empty(outnvl) || zc->zc_nvlist_dst_size != 0) {
			int smusherror = 0;
			if (vec->zvec_smush_outnvlist) {
				smusherror = nvlist_smush(outnvl,
				    zc->zc_nvlist_dst_size);
			}
			if (smusherror == 0)
				puterror = put_nvlist(zc, outnvl);
		}


		if (puterror != 0)
			error = puterror;

		nvlist_free(outnvl);
	} else {
		dprintf("legacy: %p\n", vec->zvec_legacy_func);
		error = vec->zvec_legacy_func(zc);
	}

 out:
	nvlist_free(innvl);
	rc = ddi_copyout(zc, (void *)arg, sizeof (zfs_cmd_t), flag);
	if (error == 0 && rc != 0) {
		dprintf("ddi_copyout fault\n");
		error = SET_ERROR(EFAULT);
	}
	if (error == 0 && vec->zvec_allow_log) {
		char *s = tsd_get(zfs_allow_log_key);
		if (s != NULL)
			strfree(s);
		(void) tsd_set(zfs_allow_log_key, saved_poolname);
	} else {
		if (saved_poolname != NULL)
			kmem_free(saved_poolname, len);
	}

	kmem_free(zc, sizeof (zfs_cmd_t));
	zc = NULL;

#ifdef __APPLE__
	/*
	 * Return the real error in zc_ioc_error so the ioctl call always
	 * does a copyout of the zc data.
	 */
	/*
	 * This is a bit naughty. We need to set the return error code, but
	 * we have already called "ddi_copyout." Yet, we also know that in
	 * Darwin ioctl does the actual copyout, and that we use FKIOCTL here.
	 * So we can change it directly.
	 */
	((zfs_cmd_t *)arg)->zc_ioc_error = error;
#endif
	dprintf("ioctl out result %d\n", error);
	return (0);
}

#ifdef CONFIG_COMPAT
static long
zfsdev_compat_ioctl(struct file *filp, unsigned cmd, unsigned long arg)
{
	return (zfsdev_ioctl(filp, cmd, arg));
}
#else
#define	zfsdev_compat_ioctl	NULL
#endif

#ifdef LINUX
static const struct file_operations zfsdev_fops = {
	.open		= zfsdev_open,
	.release	= zfsdev_release,
	.unlocked_ioctl	= zfsdev_ioctl,
	.compat_ioctl	= zfsdev_compat_ioctl,
	.owner		= THIS_MODULE,
};

static struct miscdevice zfs_misc = {
	.minor		= MISC_DYNAMIC_MINOR,
	.name		= ZFS_DRIVER,
	.fops		= &zfsdev_fops,
};
#endif

/* ioctl handler for block device. Relay to zvol */
static int
zfsdev_bioctl(dev_t dev, u_long cmd, caddr_t data,  __unused int flag, struct proc *p)
{
#ifdef __OPPLE__
    int error;
    error = proc_suser(p);                  /* Are we superman? */
    if (error) return (error);              /* Nope... */
#endif /* __OPPLE__ */
    return (zvol_ioctl(dev, cmd, data, 1, NULL, NULL));
}

static struct bdevsw zfs_bdevsw = {
    /* open */      zvol_open,
    /* close */     zvol_close,
    /* strategy */  zvol_strategy,
    /* ioctl */     zfsdev_bioctl, /* block ioctl handler */
    /* dump */      eno_dump,
    /* psize */     zvol_get_volume_blocksize,
    /* flags */     D_DISK,
};

static struct cdevsw zfs_cdevsw =
	{
        zfsdev_open,            /* open */
        zfsdev_release,         /* close */
        zvol_read,              /* read */
        zvol_write,             /* write */
        zfsdev_ioctl,           /* ioctl */
        //(stop_fcn_t *)&nulldev, /* stop */
        //(reset_fcn_t *)&nulldev,/* reset */
        eno_stop,
        eno_reset,
        NULL,                   /* tty's */
        eno_select,             /* select */
        eno_mmap,               /* mmap */
        eno_strat,              /* strategy */
        eno_getc,               /* getc */
        eno_putc,               /* putc */
        D_DISK                  /* type */
	};


static int zfs_ioctl_installed = 0;
/*static*/ int zfs_major = 0; // Needed by zvol
int zfs_bmajor=0;
static void * zfs_devnode = NULL;

#define ZFS_MAJOR  -24

#ifdef __APPLE__
static int
mnttab_file_create(void)
{
	int error = 0;
	vnode_t *vp;
	int oflags = FCREAT;

	if ((error = vn_open(MNTTAB, UIO_SYSSPACE,
						 oflags, 0666, &vp, CRCREAT, 0)) == 0) {
		if ((error =VOP_FSYNC(vp, FSYNC, kcred,
							  NULL)) == 0) {
			error = VOP_CLOSE(vp, oflags, 1, 0,
							  kcred, NULL);
		}
	}
	if (error)
		printf("mnttab_file_create : error %d\n", error);
	return error;
}
#endif

static int
zfs_devfs_clone(__unused dev_t dev, int action)
{
	static minor_t minorx;

	dprintf("zfs_devfs_clone action %d\n", action);

	if (action == DEVFS_CLONE_ALLOC) {
		mutex_enter(&zfsdev_state_lock);
		minorx = zfsdev_minor_alloc();
		mutex_exit(&zfsdev_state_lock);
		dprintf("zfs_devfs_clone: Returning minor %d\n", minorx);
		return minorx;
	}
	return -1;
}


static int
zfs_attach(void)
{
#ifdef linux
	int error;
#elif defined(__APPLE__)
	dev_t dev;
#endif

	mutex_init(&zfsdev_state_lock, NULL, MUTEX_DEFAULT, NULL);
	zfsdev_state_list = kmem_zalloc(sizeof (zfsdev_state_t), KM_SLEEP);
	zfsdev_state_list->zs_minor = -1;

#ifdef linux
	error = misc_register(&zfs_misc);

	if (error != 0) {
		printf(KERN_INFO "ZFS: misc_register() failed %d\n", error);
		return (error);
	}
#elif defined(__APPLE__)
	zfs_bmajor = bdevsw_add(-1, &zfs_bdevsw);
	zfs_major = cdevsw_add_with_bdev(-1, &zfs_cdevsw, zfs_bmajor);

	if (zfs_major < 0) {
		printf("ZFS: zfs_attach() failed to allocate a major number\n");
		return (-1);
	}

	dev = makedev(zfs_major, 0);/* Get the device number */
	zfs_devnode = devfs_make_node_clone(dev, DEVFS_CHAR, UID_ROOT, GID_WHEEL,
										0666, zfs_devfs_clone, "zfs", 0);
	if (!zfs_devnode) {
		printf("ZFS: devfs_make_node() failed\n");
		return (-1);
	}
#endif

	return (0);
}

static void
zfs_detach(void)
{
#ifdef linux
	int error;
#endif
	zfsdev_state_t *zs, *zsprev = NULL;

#ifdef linux
	error = misc_deregister(&zfs_misc);
	if (error != 0)
		printk(KERN_INFO "ZFS: misc_deregister() failed %d\n", error);
#elif defined(__APPLE__)
	if (zfs_devnode) {
		devfs_remove(zfs_devnode);
		zfs_devnode = NULL;
	}
	if (zfs_major) {
		(void) cdevsw_remove(zfs_major, &zfs_cdevsw);
		zfs_major = 0;
	}
#endif

	mutex_destroy(&zfsdev_state_lock);

	for (zs = zfsdev_state_list; zs != NULL; zs = zs->zs_next) {
		if (zsprev) {
			if (zsprev->zs_minor != -1) {
				zfs_onexit_destroy(zsprev->zs_onexit);
				zfs_zevent_destroy(zsprev->zs_zevent);
			}
			kmem_free(zsprev, sizeof (zfsdev_state_t));
		}
		zsprev = zs;
	}
	if (zsprev)
		kmem_free(zsprev, sizeof (zfsdev_state_t));
}

static void
zfs_allow_log_destroy(void *arg)
{
	char *poolname = arg;
	strfree(poolname);
}

#ifdef DEBUG
#define	ZFS_DEBUG_STR	" (DEBUG mode)"
#else
#define	ZFS_DEBUG_STR	""
#endif




int
zfs_ioctl_osx_init(void)
{
	int error;

#ifdef __APPLE__
	if (zfs_ioctl_installed)
		return (0);
#endif

	spa_init(FREAD | FWRITE);
#ifndef __APPLE__
	zfs_init();
#endif
#if defined(linux) || defined(__APPLE__)
	if ((error = zvol_init()) != 0)
		goto out1;
#else
	zvol_init();
#endif
	zfs_ioctl_init();

#ifdef illumos
	if ((error = mod_install(&modlinkage)) != 0) {
		zvol_fini();
		zfs_fini();
		spa_fini();
		return (error);
	}
#elif defined(linux) || defined(__APPLE__)
	if ((error = zfs_attach()) != 0)
		goto out2;
#endif

	tsd_create(&zfs_fsyncer_key, NULL);
	//tsd_create(&rrw_tsd_key, rrw_tsd_destroy);
	tsd_create(&zfs_allow_log_key, zfs_allow_log_destroy);

#ifdef illumos
	error = ldi_ident_from_mod(&modlinkage, &zfs_li);
	ASSERT(error == 0);
	mutex_init(&zfs_share_lock, NULL, MUTEX_DEFAULT, NULL);
#endif

#ifdef __APPLE__

	kstat_osx_init();

	(void) mnttab_file_create();
	zfs_ioctl_installed = 1;
#endif
	printf("ZFS: Loaded module v%s-%s%s, "
	    "ZFS pool version %s, ZFS filesystem version %s\n",
	    ZFS_META_VERSION, ZFS_META_RELEASE, ZFS_DEBUG_STR,
	    SPA_VERSION_STRING, ZPL_VERSION_STRING);

	return (0);

#if defined(linux) || defined(__APPLE__)
out2:
	(void) zvol_fini();
out1:
	zfs_fini();
	spa_fini();

	printf("ZFS: Failed to Load ZFS Filesystem v%s-%s%s"
	    ", rc = %d\n", ZFS_META_VERSION, ZFS_META_RELEASE,
	    ZFS_DEBUG_STR, error);

	return (error);
#endif
}

int
zfs_ioctl_osx_fini(void)
{
	int error = 0;

#ifndef linux
	if (zvol_busy() || zio_injection_enabled) {
		printf("zfs_ioctl_osx_fini: sorry we're busy\n");
		return (SET_ERROR(EBUSY));
	}
#endif

	kstat_osx_fini();

#ifdef illumos
	if ((error = mod_remove(&modlinkage)) != 0)
		return (error);
#elif defined(linux) || defined(__APPLE__)
	zfs_detach();
#endif
	zvol_fini();
#ifndef __APPLE__
	zfs_fini();
#endif
	spa_fini();
#ifdef illumos
	if (zfs_nfsshare_inited)
		(void) ddi_modclose(nfs_mod);
	if (zfs_smbshare_inited)
		(void) ddi_modclose(smbsrv_mod);
	if (zfs_nfsshare_inited || zfs_smbshare_inited)
		(void) ddi_modclose(sharefs_mod);
#endif

	tsd_destroy(&zfs_fsyncer_key);
#ifndef illumos
	//tsd_destroy(&rrw_tsd_key);
	tsd_destroy(&zfs_allow_log_key);
#endif

#ifdef illumos
	ldi_ident_release(zfs_li);
	zfs_li = NULL;
	mutex_destroy(&zfs_share_lock);
#endif
	printf("ZFS: Unloaded module v%s-%s%s\n", ZFS_META_VERSION,
	    ZFS_META_RELEASE, ZFS_DEBUG_STR);

	return (error);
}<|MERGE_RESOLUTION|>--- conflicted
+++ resolved
@@ -5124,13 +5124,9 @@
 
 #ifndef __APPLE__
 	off = fp->f_offset;
-<<<<<<< HEAD
 #endif
-	error = dmu_send(snapname, fromname, embedok, fd, fp->f_vnode, &off);
-=======
 	error = dmu_send(snapname, fromname, embedok, largeblockok,
 	    fd, fp->f_vnode, &off);
->>>>>>> 141b6381
 
 #ifndef __APPLE__
 	if (VOP_SEEK(fp->f_vnode, fp->f_offset, &off, NULL) == 0)
