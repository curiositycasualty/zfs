/*
 * CDDL HEADER START
 *
 * The contents of this file are subject to the terms of the
 * Common Development and Distribution License (the "License").
 * You may not use this file except in compliance with the License.
 *
 * You can obtain a copy of the license at usr/src/OPENSOLARIS.LICENSE
 * or http://www.opensolaris.org/os/licensing.
 * See the License for the specific language governing permissions
 * and limitations under the License.
 *
 * When distributing Covered Code, include this CDDL HEADER in each
 * file and include the License file at usr/src/OPENSOLARIS.LICENSE.
 * If applicable, add the following below this CDDL HEADER, with the
 * fields enclosed by brackets "[]" replaced with your own identifying
 * information: Portions Copyright [yyyy] [name of copyright owner]
 *
 * CDDL HEADER END
 */
/*
 * Copyright (c) 2005, 2010, Oracle and/or its affiliates. All rights reserved.
 * Copyright (c) 2011 by Delphix. All rights reserved.
 * Copyright 2011 Nexenta Systems, Inc. All rights reserved.
 * Copyright (c) 2012, Joyent, Inc. All rights reserved.
 * Copyright (c) 2011, 2014 by Delphix. All rights reserved.
 */

#include <sys/dmu.h>
#include <sys/dmu_impl.h>
#include <sys/dmu_tx.h>
#include <sys/dbuf.h>
#include <sys/dnode.h>
#include <sys/zfs_context.h>
#include <sys/dmu_objset.h>
#include <sys/dmu_traverse.h>
#include <sys/dsl_dataset.h>
#include <sys/dsl_dir.h>
#include <sys/dsl_prop.h>
#include <sys/dsl_pool.h>
#include <sys/dsl_synctask.h>
#include <sys/spa_impl.h>
#include <sys/zfs_ioctl.h>
#include <sys/zap.h>
#include <sys/zio_checksum.h>
#include <sys/zfs_znode.h>
#include <zfs_fletcher.h>
#include <sys/avl.h>
#include <sys/ddt.h>
#include <sys/zfs_onexit.h>
#include <sys/dmu_send.h>
#include <sys/dsl_destroy.h>
#include <sys/blkptr.h>
#include <sys/dsl_bookmark.h>
#include <sys/zfeature.h>


/* Set this tunable to TRUE to replace corrupt data with 0x2f5baddb10c */
int zfs_send_corrupt_data = B_FALSE;

static char *dmu_recv_tag = "dmu_recv_tag";
static const char *recv_clone_name = "%recv";

typedef struct dump_bytes_io {
	dmu_sendarg_t	*dbi_dsp;
	void		*dbi_buf;
	int		dbi_len;
} dump_bytes_io_t;

static void
dump_bytes_strategy(void *arg)
{
	dump_bytes_io_t *dbi = (dump_bytes_io_t *)arg;
	dmu_sendarg_t *dsp = dbi->dbi_dsp;
	dsl_dataset_t *ds = dsp->dsa_os->os_dsl_dataset;
	ssize_t resid; /* have to get resid to get detailed errno */
	ASSERT0(dbi->dbi_len % 8);

	fletcher_4_incremental_native(dbi->dbi_buf, dbi->dbi_len, &dsp->dsa_zc);
#ifdef _KERNEL
	dsp->dsa_err = spl_vn_rdwr(UIO_WRITE, dsp->dsa_vp,
#else
	dsp->dsa_err = vn_rdwr(UIO_WRITE, dsp->dsa_vp,
#endif
	    (caddr_t)dbi->dbi_buf, dbi->dbi_len,
	    0, UIO_SYSSPACE, FAPPEND, RLIM64_INFINITY, CRED(), &resid);

	mutex_enter(&ds->ds_sendstream_lock);
	*dsp->dsa_off += dbi->dbi_len;
	mutex_exit(&ds->ds_sendstream_lock);
}

static int
dump_bytes(dmu_sendarg_t *dsp, void *buf, int len)
{
	dump_bytes_io_t dbi;

	dbi.dbi_dsp = dsp;
	dbi.dbi_buf = buf;
	dbi.dbi_len = len;

	/*
	 * The vn_rdwr() call is performed in a taskq to ensure that there is
	 * always enough stack space to write safely to the target filesystem.
	 * The ZIO_TYPE_FREE threads are used because there can be a lot of
	 * them and they are used in vdev_file.c for a similar purpose.
	 */
	spa_taskq_dispatch_sync(dmu_objset_spa(dsp->dsa_os), ZIO_TYPE_FREE,
	    ZIO_TASKQ_ISSUE, dump_bytes_strategy, &dbi, TQ_SLEEP);

	return (dsp->dsa_err);
}

static int
dump_free(dmu_sendarg_t *dsp, uint64_t object, uint64_t offset,
    uint64_t length)
{
	struct drr_free *drrf = &(dsp->dsa_drr->drr_u.drr_free);

	/*
	 * When we receive a free record, dbuf_free_range() assumes
	 * that the receiving system doesn't have any dbufs in the range
	 * being freed.  This is always true because there is a one-record
	 * constraint: we only send one WRITE record for any given
	 * object+offset.  We know that the one-record constraint is
	 * true because we always send data in increasing order by
	 * object,offset.
	 *
	 * If the increasing-order constraint ever changes, we should find
	 * another way to assert that the one-record constraint is still
	 * satisfied.
	 */
	ASSERT(object > dsp->dsa_last_data_object ||
	    (object == dsp->dsa_last_data_object &&
	    offset > dsp->dsa_last_data_offset));

	/*
	 * If we are doing a non-incremental send, then there can't
	 * be any data in the dataset we're receiving into.  Therefore
	 * a free record would simply be a no-op.  Save space by not
	 * sending it to begin with.
	 */
	if (!dsp->dsa_incremental)
		return (0);

	if (length != -1ULL && offset + length < offset)
		length = -1ULL;

	/*
	 * If there is a pending op, but it's not PENDING_FREE, push it out,
	 * since free block aggregation can only be done for blocks of the
	 * same type (i.e., DRR_FREE records can only be aggregated with
	 * other DRR_FREE records.  DRR_FREEOBJECTS records can only be
	 * aggregated with other DRR_FREEOBJECTS records.
	 */
	if (dsp->dsa_pending_op != PENDING_NONE &&
	    dsp->dsa_pending_op != PENDING_FREE) {
		if (dump_bytes(dsp, dsp->dsa_drr,
		    sizeof (dmu_replay_record_t)) != 0)
			return (SET_ERROR(EINTR));
		dsp->dsa_pending_op = PENDING_NONE;
	}

	if (dsp->dsa_pending_op == PENDING_FREE) {
		/*
		 * There should never be a PENDING_FREE if length is -1
		 * (because dump_dnode is the only place where this
		 * function is called with a -1, and only after flushing
		 * any pending record).
		 */
		ASSERT(length != -1ULL);
		/*
		 * Check to see whether this free block can be aggregated
		 * with pending one.
		 */
		if (drrf->drr_object == object && drrf->drr_offset +
		    drrf->drr_length == offset) {
			drrf->drr_length += length;
			return (0);
		} else {
			/* not a continuation.  Push out pending record */
			if (dump_bytes(dsp, dsp->dsa_drr,
			    sizeof (dmu_replay_record_t)) != 0)
				return (SET_ERROR(EINTR));
			dsp->dsa_pending_op = PENDING_NONE;
		}
	}
	/* create a FREE record and make it pending */
	bzero(dsp->dsa_drr, sizeof (dmu_replay_record_t));
	dsp->dsa_drr->drr_type = DRR_FREE;
	drrf->drr_object = object;
	drrf->drr_offset = offset;
	drrf->drr_length = length;
	drrf->drr_toguid = dsp->dsa_toguid;
	if (length == -1ULL) {
		if (dump_bytes(dsp, dsp->dsa_drr,
		    sizeof (dmu_replay_record_t)) != 0)
			return (SET_ERROR(EINTR));
	} else {
		dsp->dsa_pending_op = PENDING_FREE;
	}

	return (0);
}

static int
dump_write(dmu_sendarg_t *dsp, dmu_object_type_t type,
    uint64_t object, uint64_t offset, int blksz, const blkptr_t *bp, void *data)
{
	struct drr_write *drrw = &(dsp->dsa_drr->drr_u.drr_write);

	/*
	 * We send data in increasing object, offset order.
	 * See comment in dump_free() for details.
	 */
	ASSERT(object > dsp->dsa_last_data_object ||
	    (object == dsp->dsa_last_data_object &&
	    offset > dsp->dsa_last_data_offset));
	dsp->dsa_last_data_object = object;
	dsp->dsa_last_data_offset = offset + blksz - 1;

	/*
	 * If there is any kind of pending aggregation (currently either
	 * a grouping of free objects or free blocks), push it out to
	 * the stream, since aggregation can't be done across operations
	 * of different types.
	 */
	if (dsp->dsa_pending_op != PENDING_NONE) {
		if (dump_bytes(dsp, dsp->dsa_drr,
		    sizeof (dmu_replay_record_t)) != 0)
			return (SET_ERROR(EINTR));
		dsp->dsa_pending_op = PENDING_NONE;
	}
	/* write a DATA record */
	bzero(dsp->dsa_drr, sizeof (dmu_replay_record_t));
	dsp->dsa_drr->drr_type = DRR_WRITE;
	drrw->drr_object = object;
	drrw->drr_type = type;
	drrw->drr_offset = offset;
	drrw->drr_length = blksz;
	drrw->drr_toguid = dsp->dsa_toguid;
	if (BP_IS_EMBEDDED(bp)) {
		/*
		 * There's no pre-computed checksum of embedded BP's, so
		 * (like fletcher4-checkummed blocks) userland will have
		 * to compute a dedup-capable checksum itself.
		 */
		drrw->drr_checksumtype = ZIO_CHECKSUM_OFF;
	} else {
		drrw->drr_checksumtype = BP_GET_CHECKSUM(bp);
		if (zio_checksum_table[drrw->drr_checksumtype].ci_dedup)
			drrw->drr_checksumflags |= DRR_CHECKSUM_DEDUP;
		DDK_SET_LSIZE(&drrw->drr_key, BP_GET_LSIZE(bp));
		DDK_SET_PSIZE(&drrw->drr_key, BP_GET_PSIZE(bp));
		DDK_SET_COMPRESS(&drrw->drr_key, BP_GET_COMPRESS(bp));
		drrw->drr_key.ddk_cksum = bp->blk_cksum;
	}

	if (dump_bytes(dsp, dsp->dsa_drr, sizeof (dmu_replay_record_t)) != 0)
		return (SET_ERROR(EINTR));
	if (dump_bytes(dsp, data, blksz) != 0)
		return (SET_ERROR(EINTR));
	return (0);
}

static int
dump_write_embedded(dmu_sendarg_t *dsp, uint64_t object, uint64_t offset,
    int blksz, const blkptr_t *bp)
{
	char buf[BPE_PAYLOAD_SIZE];
	struct drr_write_embedded *drrw =
	    &(dsp->dsa_drr->drr_u.drr_write_embedded);

	if (dsp->dsa_pending_op != PENDING_NONE) {
		if (dump_bytes(dsp, dsp->dsa_drr,
		    sizeof (dmu_replay_record_t)) != 0)
			return (EINTR);
		dsp->dsa_pending_op = PENDING_NONE;
	}

	ASSERT(BP_IS_EMBEDDED(bp));

	bzero(dsp->dsa_drr, sizeof (dmu_replay_record_t));
	dsp->dsa_drr->drr_type = DRR_WRITE_EMBEDDED;
	drrw->drr_object = object;
	drrw->drr_offset = offset;
	drrw->drr_length = blksz;
	drrw->drr_toguid = dsp->dsa_toguid;
	drrw->drr_compression = BP_GET_COMPRESS(bp);
	drrw->drr_etype = BPE_GET_ETYPE(bp);
	drrw->drr_lsize = BPE_GET_LSIZE(bp);
	drrw->drr_psize = BPE_GET_PSIZE(bp);

	decode_embedded_bp_compressed(bp, buf);

	if (dump_bytes(dsp, dsp->dsa_drr, sizeof (dmu_replay_record_t)) != 0)
		return (EINTR);
	if (dump_bytes(dsp, buf, P2ROUNDUP(drrw->drr_psize, 8)) != 0)
		return (EINTR);
	return (0);
}

static int
dump_spill(dmu_sendarg_t *dsp, uint64_t object, int blksz, void *data)
{
	struct drr_spill *drrs = &(dsp->dsa_drr->drr_u.drr_spill);

	if (dsp->dsa_pending_op != PENDING_NONE) {
		if (dump_bytes(dsp, dsp->dsa_drr,
		    sizeof (dmu_replay_record_t)) != 0)
			return (SET_ERROR(EINTR));
		dsp->dsa_pending_op = PENDING_NONE;
	}

	/* write a SPILL record */
	bzero(dsp->dsa_drr, sizeof (dmu_replay_record_t));
	dsp->dsa_drr->drr_type = DRR_SPILL;
	drrs->drr_object = object;
	drrs->drr_length = blksz;
	drrs->drr_toguid = dsp->dsa_toguid;

	if (dump_bytes(dsp, dsp->dsa_drr, sizeof (dmu_replay_record_t)))
		return (SET_ERROR(EINTR));
	if (dump_bytes(dsp, data, blksz))
		return (SET_ERROR(EINTR));
	return (0);
}

static int
dump_freeobjects(dmu_sendarg_t *dsp, uint64_t firstobj, uint64_t numobjs)
{
	struct drr_freeobjects *drrfo = &(dsp->dsa_drr->drr_u.drr_freeobjects);

	/* See comment in dump_free(). */
	if (!dsp->dsa_incremental)
		return (0);

	/*
	 * If there is a pending op, but it's not PENDING_FREEOBJECTS,
	 * push it out, since free block aggregation can only be done for
	 * blocks of the same type (i.e., DRR_FREE records can only be
	 * aggregated with other DRR_FREE records.  DRR_FREEOBJECTS records
	 * can only be aggregated with other DRR_FREEOBJECTS records.
	 */
	if (dsp->dsa_pending_op != PENDING_NONE &&
	    dsp->dsa_pending_op != PENDING_FREEOBJECTS) {
		if (dump_bytes(dsp, dsp->dsa_drr,
		    sizeof (dmu_replay_record_t)) != 0)
			return (SET_ERROR(EINTR));
		dsp->dsa_pending_op = PENDING_NONE;
	}
	if (dsp->dsa_pending_op == PENDING_FREEOBJECTS) {
		/*
		 * See whether this free object array can be aggregated
		 * with pending one
		 */
		if (drrfo->drr_firstobj + drrfo->drr_numobjs == firstobj) {
			drrfo->drr_numobjs += numobjs;
			return (0);
		} else {
			/* can't be aggregated.  Push out pending record */
			if (dump_bytes(dsp, dsp->dsa_drr,
			    sizeof (dmu_replay_record_t)) != 0)
				return (SET_ERROR(EINTR));
			dsp->dsa_pending_op = PENDING_NONE;
		}
	}

	/* write a FREEOBJECTS record */
	bzero(dsp->dsa_drr, sizeof (dmu_replay_record_t));
	dsp->dsa_drr->drr_type = DRR_FREEOBJECTS;
	drrfo->drr_firstobj = firstobj;
	drrfo->drr_numobjs = numobjs;
	drrfo->drr_toguid = dsp->dsa_toguid;

	dsp->dsa_pending_op = PENDING_FREEOBJECTS;

	return (0);
}

static int
dump_dnode(dmu_sendarg_t *dsp, uint64_t object, dnode_phys_t *dnp)
{
	struct drr_object *drro = &(dsp->dsa_drr->drr_u.drr_object);

	if (dnp == NULL || dnp->dn_type == DMU_OT_NONE)
		return (dump_freeobjects(dsp, object, 1));

	if (dsp->dsa_pending_op != PENDING_NONE) {
		if (dump_bytes(dsp, dsp->dsa_drr,
		    sizeof (dmu_replay_record_t)) != 0)
			return (SET_ERROR(EINTR));
		dsp->dsa_pending_op = PENDING_NONE;
	}

	/* write an OBJECT record */
	bzero(dsp->dsa_drr, sizeof (dmu_replay_record_t));
	dsp->dsa_drr->drr_type = DRR_OBJECT;
	drro->drr_object = object;
	drro->drr_type = dnp->dn_type;
	drro->drr_bonustype = dnp->dn_bonustype;
	drro->drr_blksz = dnp->dn_datablkszsec << SPA_MINBLOCKSHIFT;
	drro->drr_bonuslen = dnp->dn_bonuslen;
	drro->drr_checksumtype = dnp->dn_checksum;
	drro->drr_compress = dnp->dn_compress;
	drro->drr_toguid = dsp->dsa_toguid;

	if (dump_bytes(dsp, dsp->dsa_drr, sizeof (dmu_replay_record_t)) != 0)
		return (SET_ERROR(EINTR));

	if (dump_bytes(dsp, DN_BONUS(dnp), P2ROUNDUP(dnp->dn_bonuslen, 8)) != 0)
		return (SET_ERROR(EINTR));

	/* Free anything past the end of the file. */
	if (dump_free(dsp, object, (dnp->dn_maxblkid + 1) *
	    (dnp->dn_datablkszsec << SPA_MINBLOCKSHIFT), -1ULL) != 0)
		return (SET_ERROR(EINTR));
	if (dsp->dsa_err != 0)
		return (SET_ERROR(EINTR));
	return (0);
}

static boolean_t
backup_do_embed(dmu_sendarg_t *dsp, const blkptr_t *bp)
{
	if (!BP_IS_EMBEDDED(bp))
		return (B_FALSE);

	/*
	 * Compression function must be legacy, or explicitly enabled.
	 */
	if ((BP_GET_COMPRESS(bp) >= ZIO_COMPRESS_LEGACY_FUNCTIONS &&
	    !(dsp->dsa_featureflags & DMU_BACKUP_FEATURE_EMBED_DATA_LZ4)))
		return (B_FALSE);

	/*
	 * Embed type must be explicitly enabled.
	 */
	switch (BPE_GET_ETYPE(bp)) {
	case BP_EMBEDDED_TYPE_DATA:
		if (dsp->dsa_featureflags & DMU_BACKUP_FEATURE_EMBED_DATA)
			return (B_TRUE);
		break;
	default:
		return (B_FALSE);
	}
	return (B_FALSE);
}

#define	BP_SPAN(dnp, level) \
	(((uint64_t)dnp->dn_datablkszsec) << (SPA_MINBLOCKSHIFT + \
	(level) * (dnp->dn_indblkshift - SPA_BLKPTRSHIFT)))

/* ARGSUSED */
static int
backup_cb(spa_t *spa, zilog_t *zilog, const blkptr_t *bp,
    const zbookmark_phys_t *zb, const dnode_phys_t *dnp, void *arg)
{
	dmu_sendarg_t *dsp = arg;
	dmu_object_type_t type = bp ? BP_GET_TYPE(bp) : DMU_OT_NONE;
	int err = 0;

	if (issig(JUSTLOOKING) && issig(FORREAL))
		return (SET_ERROR(EINTR));

	if (zb->zb_object != DMU_META_DNODE_OBJECT &&
	    DMU_OBJECT_IS_SPECIAL(zb->zb_object)) {
		return (0);
	} else if (zb->zb_level == ZB_ZIL_LEVEL) {
		/*
		 * If we are sending a non-snapshot (which is allowed on
		 * read-only pools), it may have a ZIL, which must be ignored.
		 */
		return (0);
	} else if (BP_IS_HOLE(bp) &&
	    zb->zb_object == DMU_META_DNODE_OBJECT) {
		uint64_t span = BP_SPAN(dnp, zb->zb_level);
		uint64_t dnobj = (zb->zb_blkid * span) >> DNODE_SHIFT;
		err = dump_freeobjects(dsp, dnobj, span >> DNODE_SHIFT);
	} else if (BP_IS_HOLE(bp)) {
		uint64_t span = BP_SPAN(dnp, zb->zb_level);
		err = dump_free(dsp, zb->zb_object, zb->zb_blkid * span, span);
	} else if (zb->zb_level > 0 || type == DMU_OT_OBJSET) {
		return (0);
	} else if (type == DMU_OT_DNODE) {
		dnode_phys_t *blk;
		int i;
		int blksz = BP_GET_LSIZE(bp);
		uint32_t aflags = ARC_WAIT;
		arc_buf_t *abuf;

		if (arc_read(NULL, spa, bp, arc_getbuf_func, &abuf,
		    ZIO_PRIORITY_ASYNC_READ, ZIO_FLAG_CANFAIL,
		    &aflags, zb) != 0)
			return (SET_ERROR(EIO));

		blk = abuf->b_data;
		for (i = 0; i < blksz >> DNODE_SHIFT; i++) {
			uint64_t dnobj = (zb->zb_blkid <<
			    (DNODE_BLOCK_SHIFT - DNODE_SHIFT)) + i;
			err = dump_dnode(dsp, dnobj, blk+i);
			if (err != 0)
				break;
		}
		(void) arc_buf_remove_ref(abuf, &abuf);
	} else if (type == DMU_OT_SA) {
		uint32_t aflags = ARC_WAIT;
		arc_buf_t *abuf;
		int blksz = BP_GET_LSIZE(bp);

		if (arc_read(NULL, spa, bp, arc_getbuf_func, &abuf,
		    ZIO_PRIORITY_ASYNC_READ, ZIO_FLAG_CANFAIL,
		    &aflags, zb) != 0)
			return (SET_ERROR(EIO));

		err = dump_spill(dsp, zb->zb_object, blksz, abuf->b_data);
		(void) arc_buf_remove_ref(abuf, &abuf);
	} else if (backup_do_embed(dsp, bp)) {
		/* it's an embedded level-0 block of a regular object */
		int blksz = dnp->dn_datablkszsec << SPA_MINBLOCKSHIFT;
		err = dump_write_embedded(dsp, zb->zb_object,
		    zb->zb_blkid * blksz, blksz, bp);
	} else { /* it's a level-0 block of a regular object */
		uint32_t aflags = ARC_WAIT;
		arc_buf_t *abuf;
		int blksz = BP_GET_LSIZE(bp);

		ASSERT3U(blksz, ==, dnp->dn_datablkszsec << SPA_MINBLOCKSHIFT);
		ASSERT0(zb->zb_level);
		if (arc_read(NULL, spa, bp, arc_getbuf_func, &abuf,
		    ZIO_PRIORITY_ASYNC_READ, ZIO_FLAG_CANFAIL,
		    &aflags, zb) != 0) {
			if (zfs_send_corrupt_data) {
				uint64_t *ptr;
				/* Send a block filled with 0x"zfs badd bloc" */
				abuf = arc_buf_alloc(spa, blksz, &abuf,
				    ARC_BUFC_DATA);
				for (ptr = abuf->b_data;
				    (char *)ptr < (char *)abuf->b_data + blksz;
				    ptr++)
					*ptr = 0x2f5baddb10cULL;
			} else {
				return (SET_ERROR(EIO));
			}
		}

		err = dump_write(dsp, type, zb->zb_object, zb->zb_blkid * blksz,
		    blksz, bp, abuf->b_data);
		(void) arc_buf_remove_ref(abuf, &abuf);
	}

	ASSERT(err == 0 || err == EINTR);
	return (err);
}

/*
 * Releases dp using the specified tag.
 */
static int
dmu_send_impl(void *tag, dsl_pool_t *dp, dsl_dataset_t *ds,
    zfs_bookmark_phys_t *fromzb, boolean_t is_clone, boolean_t embedok,
    int outfd, struct vnode *vp, offset_t *off)
{
	objset_t *os;
	dmu_replay_record_t *drr;
	dmu_sendarg_t *dsp;
	int err;
	uint64_t fromtxg = 0;
	uint64_t featureflags = 0;

	err = dmu_objset_from_ds(ds, &os);
	if (err != 0) {
		dsl_pool_rele(dp, tag);
		return (err);
	}

	drr = kmem_zalloc(sizeof (dmu_replay_record_t), KM_SLEEP);
	drr->drr_type = DRR_BEGIN;
	drr->drr_u.drr_begin.drr_magic = DMU_BACKUP_MAGIC;
	DMU_SET_STREAM_HDRTYPE(drr->drr_u.drr_begin.drr_versioninfo,
	    DMU_SUBSTREAM);

#ifdef _KERNEL
	if (dmu_objset_type(os) == DMU_OST_ZFS) {
		uint64_t version;
		if (zfs_get_zplprop(os, ZFS_PROP_VERSION, &version) != 0) {
			kmem_free(drr, sizeof (dmu_replay_record_t));
			dsl_pool_rele(dp, tag);
			return (SET_ERROR(EINVAL));
		}
		if (version >= ZPL_VERSION_SA) {
			featureflags |= DMU_BACKUP_FEATURE_SA_SPILL;
		}
	}
#endif

	if (embedok &&
	    spa_feature_is_active(dp->dp_spa, SPA_FEATURE_EMBEDDED_DATA)) {
		featureflags |= DMU_BACKUP_FEATURE_EMBED_DATA;
		if (spa_feature_is_active(dp->dp_spa, SPA_FEATURE_LZ4_COMPRESS))
			featureflags |= DMU_BACKUP_FEATURE_EMBED_DATA_LZ4;
	} else {
		embedok = B_FALSE;
	}

	DMU_SET_FEATUREFLAGS(drr->drr_u.drr_begin.drr_versioninfo,
	    featureflags);

	drr->drr_u.drr_begin.drr_creation_time =
	    ds->ds_phys->ds_creation_time;
	drr->drr_u.drr_begin.drr_type = dmu_objset_type(os);
	if (is_clone)
		drr->drr_u.drr_begin.drr_flags |= DRR_FLAG_CLONE;
	drr->drr_u.drr_begin.drr_toguid = ds->ds_phys->ds_guid;
	if (ds->ds_phys->ds_flags & DS_FLAG_CI_DATASET)
		drr->drr_u.drr_begin.drr_flags |= DRR_FLAG_CI_DATA;

	if (fromzb != NULL) {
		drr->drr_u.drr_begin.drr_fromguid = fromzb->zbm_guid;
		fromtxg = fromzb->zbm_creation_txg;
	}
	dsl_dataset_name(ds, drr->drr_u.drr_begin.drr_toname);
	if (!dsl_dataset_is_snapshot(ds)) {
		(void) strlcat(drr->drr_u.drr_begin.drr_toname, "@--head--",
		    sizeof (drr->drr_u.drr_begin.drr_toname));
	}

	dsp = kmem_zalloc(sizeof (dmu_sendarg_t), KM_SLEEP);

	dsp->dsa_drr = drr;
	dsp->dsa_vp = vp;
	dsp->dsa_outfd = outfd;
	dsp->dsa_proc = curproc;
	dsp->dsa_os = os;
	dsp->dsa_off = off;
	dsp->dsa_toguid = ds->ds_phys->ds_guid;
	ZIO_SET_CHECKSUM(&dsp->dsa_zc, 0, 0, 0, 0);
	dsp->dsa_pending_op = PENDING_NONE;
	dsp->dsa_incremental = (fromzb != NULL);
	dsp->dsa_featureflags = featureflags;

	mutex_enter(&ds->ds_sendstream_lock);
	list_insert_head(&ds->ds_sendstreams, dsp);
	mutex_exit(&ds->ds_sendstream_lock);

	dsl_dataset_long_hold(ds, FTAG);
	dsl_pool_rele(dp, tag);

	if (dump_bytes(dsp, drr, sizeof (dmu_replay_record_t)) != 0) {
		err = dsp->dsa_err;
		goto out;
	}

	err = traverse_dataset(ds, fromtxg, TRAVERSE_PRE | TRAVERSE_PREFETCH,
	    backup_cb, dsp);

	if (dsp->dsa_pending_op != PENDING_NONE)
		if (dump_bytes(dsp, drr, sizeof (dmu_replay_record_t)) != 0)
			err = SET_ERROR(EINTR);

	if (err != 0) {
		if (err == EINTR && dsp->dsa_err != 0)
			err = dsp->dsa_err;
		goto out;
	}

	bzero(drr, sizeof (dmu_replay_record_t));
	drr->drr_type = DRR_END;
	drr->drr_u.drr_end.drr_checksum = dsp->dsa_zc;
	drr->drr_u.drr_end.drr_toguid = dsp->dsa_toguid;

	if (dump_bytes(dsp, drr, sizeof (dmu_replay_record_t)) != 0) {
		err = dsp->dsa_err;
		goto out;
	}

out:
	mutex_enter(&ds->ds_sendstream_lock);
	list_remove(&ds->ds_sendstreams, dsp);
	mutex_exit(&ds->ds_sendstream_lock);

	kmem_free(drr, sizeof (dmu_replay_record_t));
	kmem_free(dsp, sizeof (dmu_sendarg_t));

	dsl_dataset_long_rele(ds, FTAG);

	return (err);
}

int
dmu_send_obj(const char *pool, uint64_t tosnap, uint64_t fromsnap,
    boolean_t embedok, int outfd, struct vnode *vp, offset_t *off)
{
	dsl_pool_t *dp;
	dsl_dataset_t *ds;
	dsl_dataset_t *fromds = NULL;
	int err;

	err = dsl_pool_hold(pool, FTAG, &dp);
	if (err != 0)
		return (err);

	err = dsl_dataset_hold_obj(dp, tosnap, FTAG, &ds);
	if (err != 0) {
		dsl_pool_rele(dp, FTAG);
		return (err);
	}

	if (fromsnap != 0) {
		zfs_bookmark_phys_t zb;
		boolean_t is_clone;

		err = dsl_dataset_hold_obj(dp, fromsnap, FTAG, &fromds);
		if (err != 0) {
			dsl_dataset_rele(ds, FTAG);
			dsl_pool_rele(dp, FTAG);
			return (err);
		}
		if (!dsl_dataset_is_before(ds, fromds, 0))
			err = SET_ERROR(EXDEV);
		zb.zbm_creation_time = fromds->ds_phys->ds_creation_time;
		zb.zbm_creation_txg = fromds->ds_phys->ds_creation_txg;
		zb.zbm_guid = fromds->ds_phys->ds_guid;
		is_clone = (fromds->ds_dir != ds->ds_dir);
		dsl_dataset_rele(fromds, FTAG);
		err = dmu_send_impl(FTAG, dp, ds, &zb, is_clone, embedok,
		    outfd, vp, off);
	} else {
		err = dmu_send_impl(FTAG, dp, ds, NULL, B_FALSE, embedok,
		    outfd, vp, off);
	}
	dsl_dataset_rele(ds, FTAG);
	return (err);
}

int
dmu_send(const char *tosnap, const char *fromsnap, boolean_t embedok,
    int outfd, struct vnode *vp, offset_t *off)
{
	dsl_pool_t *dp;
	dsl_dataset_t *ds;
	int err;
	boolean_t owned = B_FALSE;

	if (fromsnap != NULL && strpbrk(fromsnap, "@#") == NULL)
		return (SET_ERROR(EINVAL));

	err = dsl_pool_hold(tosnap, FTAG, &dp);
	if (err != 0)
		return (err);

	if (strchr(tosnap, '@') == NULL && spa_writeable(dp->dp_spa)) {
		/*
		 * We are sending a filesystem or volume.  Ensure
		 * that it doesn't change by owning the dataset.
		 */
		err = dsl_dataset_own(dp, tosnap, FTAG, &ds);
		owned = B_TRUE;
	} else {
		err = dsl_dataset_hold(dp, tosnap, FTAG, &ds);
	}
	if (err != 0) {
		dsl_pool_rele(dp, FTAG);
		return (err);
	}

	if (fromsnap != NULL) {
		zfs_bookmark_phys_t zb;
		boolean_t is_clone = B_FALSE;
		int fsnamelen = strchr(tosnap, '@') - tosnap;

		/*
		 * If the fromsnap is in a different filesystem, then
		 * mark the send stream as a clone.
		 */
		if (strncmp(tosnap, fromsnap, fsnamelen) != 0 ||
		    (fromsnap[fsnamelen] != '@' &&
		    fromsnap[fsnamelen] != '#')) {
			is_clone = B_TRUE;
		}

		if (strchr(fromsnap, '@')) {
			dsl_dataset_t *fromds;
			err = dsl_dataset_hold(dp, fromsnap, FTAG, &fromds);
			if (err == 0) {
				if (!dsl_dataset_is_before(ds, fromds, 0))
					err = SET_ERROR(EXDEV);
				zb.zbm_creation_time =
				    fromds->ds_phys->ds_creation_time;
				zb.zbm_creation_txg =
				    fromds->ds_phys->ds_creation_txg;
				zb.zbm_guid = fromds->ds_phys->ds_guid;
				is_clone = (ds->ds_dir != fromds->ds_dir);
				dsl_dataset_rele(fromds, FTAG);
			}
		} else {
			err = dsl_bookmark_lookup(dp, fromsnap, ds, &zb);
		}
		if (err != 0) {
			dsl_dataset_rele(ds, FTAG);
			dsl_pool_rele(dp, FTAG);
			return (err);
		}
		err = dmu_send_impl(FTAG, dp, ds, &zb, is_clone, embedok,
		    outfd, vp, off);
	} else {
		err = dmu_send_impl(FTAG, dp, ds, NULL, B_FALSE, embedok,
		    outfd, vp, off);
	}
	if (owned)
		dsl_dataset_disown(ds, FTAG);
	else
		dsl_dataset_rele(ds, FTAG);
	return (err);
}

int
dmu_send_estimate(dsl_dataset_t *ds, dsl_dataset_t *fromds, uint64_t *sizep)
{
	int err;
	uint64_t size, recordsize;
	ASSERTV(dsl_pool_t *dp = ds->ds_dir->dd_pool);

	ASSERT(dsl_pool_config_held(dp));

	/* tosnap must be a snapshot */
	if (!dsl_dataset_is_snapshot(ds))
		return (SET_ERROR(EINVAL));

	/*
	 * fromsnap must be an earlier snapshot from the same fs as tosnap,
	 * or the origin's fs.
	 */
	if (fromds != NULL && !dsl_dataset_is_before(ds, fromds, 0))
		return (SET_ERROR(EXDEV));

	/* Get uncompressed size estimate of changed data. */
	if (fromds == NULL) {
		size = ds->ds_phys->ds_uncompressed_bytes;
	} else {
		uint64_t used, comp;
		err = dsl_dataset_space_written(fromds, ds,
		    &used, &comp, &size);
		if (err != 0)
			return (err);
	}

	/*
	 * Assume that space (both on-disk and in-stream) is dominated by
	 * data.  We will adjust for indirect blocks and the copies property,
	 * but ignore per-object space used (eg, dnodes and DRR_OBJECT records).
	 */

	/*
	 * Subtract out approximate space used by indirect blocks.
	 * Assume most space is used by data blocks (non-indirect, non-dnode).
	 * Assume all blocks are recordsize.  Assume ditto blocks and
	 * internal fragmentation counter out compression.
	 *
	 * Therefore, space used by indirect blocks is sizeof(blkptr_t) per
	 * block, which we observe in practice.
	 */
	err = dsl_prop_get_int_ds(ds, "recordsize", &recordsize);
	if (err != 0)
		return (err);
	size -= size / recordsize * sizeof (blkptr_t);

	/* Add in the space for the record associated with each block. */
	size += size / recordsize * sizeof (dmu_replay_record_t);

	*sizep = size;

	return (0);
}

typedef struct dmu_recv_begin_arg {
	const char *drba_origin;
	dmu_recv_cookie_t *drba_cookie;
	cred_t *drba_cred;
	uint64_t drba_snapobj;
} dmu_recv_begin_arg_t;

static int
recv_begin_check_existing_impl(dmu_recv_begin_arg_t *drba, dsl_dataset_t *ds,
    uint64_t fromguid)
{
	uint64_t val;
	int error;
	dsl_pool_t *dp = ds->ds_dir->dd_pool;

	/* temporary clone name must not exist */
	error = zap_lookup(dp->dp_meta_objset,
	    ds->ds_dir->dd_phys->dd_child_dir_zapobj, recv_clone_name,
	    8, 1, &val);
	if (error != ENOENT)
		return (error == 0 ? EBUSY : error);

	/* new snapshot name must not exist */
	error = zap_lookup(dp->dp_meta_objset,
	    ds->ds_phys->ds_snapnames_zapobj, drba->drba_cookie->drc_tosnap,
	    8, 1, &val);
	if (error != ENOENT)
		return (error == 0 ? EEXIST : error);

	if (fromguid != 0) {
		dsl_dataset_t *snap;
		uint64_t obj = ds->ds_phys->ds_prev_snap_obj;

		/* Find snapshot in this dir that matches fromguid. */
		while (obj != 0) {
			error = dsl_dataset_hold_obj(dp, obj, FTAG,
			    &snap);
			if (error != 0)
				return (SET_ERROR(ENODEV));
			if (snap->ds_dir != ds->ds_dir) {
				dsl_dataset_rele(snap, FTAG);
				return (SET_ERROR(ENODEV));
			}
			if (snap->ds_phys->ds_guid == fromguid)
				break;
			obj = snap->ds_phys->ds_prev_snap_obj;
			dsl_dataset_rele(snap, FTAG);
		}
		if (obj == 0)
			return (SET_ERROR(ENODEV));

		if (drba->drba_cookie->drc_force) {
			drba->drba_snapobj = obj;
		} else {
			/*
			 * If we are not forcing, there must be no
			 * changes since fromsnap.
			 */
			if (dsl_dataset_modified_since_snap(ds, snap)) {
				dsl_dataset_rele(snap, FTAG);
				return (SET_ERROR(ETXTBSY));
			}
			drba->drba_snapobj = ds->ds_prev->ds_object;
		}

		dsl_dataset_rele(snap, FTAG);
	} else {
		/* if full, most recent snapshot must be $ORIGIN */
		if (ds->ds_phys->ds_prev_snap_txg >= TXG_INITIAL)
			return (SET_ERROR(ENODEV));
		drba->drba_snapobj = ds->ds_phys->ds_prev_snap_obj;
	}

	return (0);

}

static int
dmu_recv_begin_check(void *arg, dmu_tx_t *tx)
{
	dmu_recv_begin_arg_t *drba = arg;
	dsl_pool_t *dp = dmu_tx_pool(tx);
	struct drr_begin *drrb = drba->drba_cookie->drc_drrb;
	uint64_t fromguid = drrb->drr_fromguid;
	int flags = drrb->drr_flags;
	int error;
	uint64_t featureflags = DMU_GET_FEATUREFLAGS(drrb->drr_versioninfo);
	dsl_dataset_t *ds;
	const char *tofs = drba->drba_cookie->drc_tofs;

	/* already checked */
	ASSERT3U(drrb->drr_magic, ==, DMU_BACKUP_MAGIC);

	if (DMU_GET_STREAM_HDRTYPE(drrb->drr_versioninfo) ==
	    DMU_COMPOUNDSTREAM ||
	    drrb->drr_type >= DMU_OST_NUMTYPES ||
	    ((flags & DRR_FLAG_CLONE) && drba->drba_origin == NULL))
		return (SET_ERROR(EINVAL));

	/* Verify pool version supports SA if SA_SPILL feature set */
	if ((featureflags & DMU_BACKUP_FEATURE_SA_SPILL) &&
	    spa_version(dp->dp_spa) < SPA_VERSION_SA)
		return (SET_ERROR(ENOTSUP));

	/*
	 * The receiving code doesn't know how to translate a WRITE_EMBEDDED
	 * record to a plan WRITE record, so the pool must have the
	 * EMBEDDED_DATA feature enabled if the stream has WRITE_EMBEDDED
	 * records.  Same with WRITE_EMBEDDED records that use LZ4 compression.
	 */
	if ((featureflags & DMU_BACKUP_FEATURE_EMBED_DATA) &&
	    !spa_feature_is_enabled(dp->dp_spa, SPA_FEATURE_EMBEDDED_DATA))
		return (SET_ERROR(ENOTSUP));
	if ((featureflags & DMU_BACKUP_FEATURE_EMBED_DATA_LZ4) &&
	    !spa_feature_is_enabled(dp->dp_spa, SPA_FEATURE_LZ4_COMPRESS))
		return (SET_ERROR(ENOTSUP));

	error = dsl_dataset_hold(dp, tofs, FTAG, &ds);
	if (error == 0) {
		/* target fs already exists; recv into temp clone */

		/* Can't recv a clone into an existing fs */
		if (flags & DRR_FLAG_CLONE) {
			dsl_dataset_rele(ds, FTAG);
			return (SET_ERROR(EINVAL));
		}

		error = recv_begin_check_existing_impl(drba, ds, fromguid);
		dsl_dataset_rele(ds, FTAG);
	} else if (error == ENOENT) {
		/* target fs does not exist; must be a full backup or clone */
		char buf[MAXNAMELEN];

		/*
		 * If it's a non-clone incremental, we are missing the
		 * target fs, so fail the recv.
		 */
		if (fromguid != 0 && !(flags & DRR_FLAG_CLONE))
			return (SET_ERROR(ENOENT));

		/* Open the parent of tofs */
		ASSERT3U(strlen(tofs), <, MAXNAMELEN);
		(void) strlcpy(buf, tofs, strrchr(tofs, '/') - tofs + 1);
		error = dsl_dataset_hold(dp, buf, FTAG, &ds);
		if (error != 0)
			return (error);

		if (drba->drba_origin != NULL) {
			dsl_dataset_t *origin;
			error = dsl_dataset_hold(dp, drba->drba_origin,
			    FTAG, &origin);
			if (error != 0) {
				dsl_dataset_rele(ds, FTAG);
				return (error);
			}
			if (!dsl_dataset_is_snapshot(origin)) {
				dsl_dataset_rele(origin, FTAG);
				dsl_dataset_rele(ds, FTAG);
				return (SET_ERROR(EINVAL));
			}
			if (origin->ds_phys->ds_guid != fromguid) {
				dsl_dataset_rele(origin, FTAG);
				dsl_dataset_rele(ds, FTAG);
				return (SET_ERROR(ENODEV));
			}
			dsl_dataset_rele(origin, FTAG);
		}
		dsl_dataset_rele(ds, FTAG);
		error = 0;
	}
	return (error);
}

static void
dmu_recv_begin_sync(void *arg, dmu_tx_t *tx)
{
	dmu_recv_begin_arg_t *drba = arg;
	dsl_pool_t *dp = dmu_tx_pool(tx);
	struct drr_begin *drrb = drba->drba_cookie->drc_drrb;
	const char *tofs = drba->drba_cookie->drc_tofs;
	dsl_dataset_t *ds, *newds;
	uint64_t dsobj;
	int error;
	uint64_t crflags;

	crflags = (drrb->drr_flags & DRR_FLAG_CI_DATA) ?
	    DS_FLAG_CI_DATASET : 0;

	error = dsl_dataset_hold(dp, tofs, FTAG, &ds);
	if (error == 0) {
		/* create temporary clone */
		dsl_dataset_t *snap = NULL;
		if (drba->drba_snapobj != 0) {
			VERIFY0(dsl_dataset_hold_obj(dp,
			    drba->drba_snapobj, FTAG, &snap));
		}
		dsobj = dsl_dataset_create_sync(ds->ds_dir, recv_clone_name,
		    snap, crflags, drba->drba_cred, tx);
		dsl_dataset_rele(snap, FTAG);
		dsl_dataset_rele(ds, FTAG);
	} else {
		dsl_dir_t *dd;
		const char *tail;
		dsl_dataset_t *origin = NULL;

		VERIFY0(dsl_dir_hold(dp, tofs, FTAG, &dd, &tail));

		if (drba->drba_origin != NULL) {
			VERIFY0(dsl_dataset_hold(dp, drba->drba_origin,
			    FTAG, &origin));
		}

		/* Create new dataset. */
		dsobj = dsl_dataset_create_sync(dd,
		    strrchr(tofs, '/') + 1,
		    origin, crflags, drba->drba_cred, tx);
		if (origin != NULL)
			dsl_dataset_rele(origin, FTAG);
		dsl_dir_rele(dd, FTAG);
		drba->drba_cookie->drc_newfs = B_TRUE;
	}
	VERIFY0(dsl_dataset_own_obj(dp, dsobj, dmu_recv_tag, &newds));

	dmu_buf_will_dirty(newds->ds_dbuf, tx);
	newds->ds_phys->ds_flags |= DS_FLAG_INCONSISTENT;

	/*
	 * If we actually created a non-clone, we need to create the
	 * objset in our new dataset.
	 */
	if (BP_IS_HOLE(dsl_dataset_get_blkptr(newds))) {
		(void) dmu_objset_create_impl(dp->dp_spa,
		    newds, dsl_dataset_get_blkptr(newds), drrb->drr_type, tx);
	}

	drba->drba_cookie->drc_ds = newds;

	spa_history_log_internal_ds(newds, "receive", tx, "");
}

/*
 * NB: callers *MUST* call dmu_recv_stream() if dmu_recv_begin()
 * succeeds; otherwise we will leak the holds on the datasets.
 */
int
dmu_recv_begin(char *tofs, char *tosnap, struct drr_begin *drrb,
    boolean_t force, char *origin, dmu_recv_cookie_t *drc)
{
	dmu_recv_begin_arg_t drba = { 0 };
	dmu_replay_record_t *drr;

	bzero(drc, sizeof (dmu_recv_cookie_t));
	drc->drc_drrb = drrb;
	drc->drc_tosnap = tosnap;
	drc->drc_tofs = tofs;
	drc->drc_force = force;

	if (drrb->drr_magic == BSWAP_64(DMU_BACKUP_MAGIC))
		drc->drc_byteswap = B_TRUE;
	else if (drrb->drr_magic != DMU_BACKUP_MAGIC)
		return (SET_ERROR(EINVAL));

	drr = kmem_zalloc(sizeof (dmu_replay_record_t), KM_SLEEP);
	drr->drr_type = DRR_BEGIN;
	drr->drr_u.drr_begin = *drc->drc_drrb;
	if (drc->drc_byteswap) {
		fletcher_4_incremental_byteswap(drr,
		    sizeof (dmu_replay_record_t), &drc->drc_cksum);
	} else {
		fletcher_4_incremental_native(drr,
		    sizeof (dmu_replay_record_t), &drc->drc_cksum);
	}
	kmem_free(drr, sizeof (dmu_replay_record_t));

	if (drc->drc_byteswap) {
		drrb->drr_magic = BSWAP_64(drrb->drr_magic);
		drrb->drr_versioninfo = BSWAP_64(drrb->drr_versioninfo);
		drrb->drr_creation_time = BSWAP_64(drrb->drr_creation_time);
		drrb->drr_type = BSWAP_32(drrb->drr_type);
		drrb->drr_toguid = BSWAP_64(drrb->drr_toguid);
		drrb->drr_fromguid = BSWAP_64(drrb->drr_fromguid);
	}

	drba.drba_origin = origin;
	drba.drba_cookie = drc;
	drba.drba_cred = CRED();

	return (dsl_sync_task(tofs, dmu_recv_begin_check, dmu_recv_begin_sync,
	    &drba, 5));
}

struct restorearg {
	int err;
	boolean_t byteswap;
	struct vnode *vp;
	char *buf;
	uint64_t voff;
	int bufsize; /* amount of memory allocated for buf */
	zio_cksum_t cksum;
	avl_tree_t *guid_to_ds_map;
};

typedef struct guid_map_entry {
	uint64_t	guid;
	dsl_dataset_t	*gme_ds;
	avl_node_t	avlnode;
} guid_map_entry_t;

static int
guid_compare(const void *arg1, const void *arg2)
{
	const guid_map_entry_t *gmep1 = arg1;
	const guid_map_entry_t *gmep2 = arg2;

	if (gmep1->guid < gmep2->guid)
		return (-1);
	else if (gmep1->guid > gmep2->guid)
		return (1);
	return (0);
}

static void
free_guid_map_onexit(void *arg)
{
	avl_tree_t *ca = arg;
	void *cookie = NULL;
	guid_map_entry_t *gmep;

	while ((gmep = avl_destroy_nodes(ca, &cookie)) != NULL) {
		dsl_dataset_long_rele(gmep->gme_ds, gmep);
		dsl_dataset_rele(gmep->gme_ds, gmep);
		kmem_free(gmep, sizeof (guid_map_entry_t));
	}
	avl_destroy(ca);
	kmem_free(ca, sizeof (avl_tree_t));
}

static void *
restore_read(struct restorearg *ra, int len, char *buf)
{
	int done = 0;

	if (buf == NULL)
		buf = ra->buf;

	/* some things will require 8-byte alignment, so everything must */
	ASSERT0(len % 8);

	while (done < len) {
		ssize_t resid;

#ifdef _KERNEL
		ra->err = spl_vn_rdwr(UIO_READ, ra->vp,
#else
		ra->err = vn_rdwr(UIO_READ, ra->vp,
<<<<<<< HEAD
#endif
		    (caddr_t)ra->buf + done, len - done,
=======
		    buf + done, len - done,
>>>>>>> 96358617
		    ra->voff, UIO_SYSSPACE, FAPPEND,
		    RLIM64_INFINITY, CRED(), &resid);

		if (resid == len - done)
			ra->err = SET_ERROR(EINVAL);
		ra->voff += len - done - resid;
		done = len - resid;
		if (ra->err != 0)
			return (NULL);
	}

	ASSERT3U(done, ==, len);
	if (ra->byteswap)
		fletcher_4_incremental_byteswap(buf, len, &ra->cksum);
	else
		fletcher_4_incremental_native(buf, len, &ra->cksum);
	return (buf);
}

noinline static void
backup_byteswap(dmu_replay_record_t *drr)
{
#define	DO64(X) (drr->drr_u.X = BSWAP_64(drr->drr_u.X))
#define	DO32(X) (drr->drr_u.X = BSWAP_32(drr->drr_u.X))
	drr->drr_type = BSWAP_32(drr->drr_type);
	drr->drr_payloadlen = BSWAP_32(drr->drr_payloadlen);
	switch (drr->drr_type) {
	case DRR_BEGIN:
		DO64(drr_begin.drr_magic);
		DO64(drr_begin.drr_versioninfo);
		DO64(drr_begin.drr_creation_time);
		DO32(drr_begin.drr_type);
		DO32(drr_begin.drr_flags);
		DO64(drr_begin.drr_toguid);
		DO64(drr_begin.drr_fromguid);
		break;
	case DRR_OBJECT:
		DO64(drr_object.drr_object);
		DO32(drr_object.drr_type);
		DO32(drr_object.drr_bonustype);
		DO32(drr_object.drr_blksz);
		DO32(drr_object.drr_bonuslen);
		DO64(drr_object.drr_toguid);
		break;
	case DRR_FREEOBJECTS:
		DO64(drr_freeobjects.drr_firstobj);
		DO64(drr_freeobjects.drr_numobjs);
		DO64(drr_freeobjects.drr_toguid);
		break;
	case DRR_WRITE:
		DO64(drr_write.drr_object);
		DO32(drr_write.drr_type);
		DO64(drr_write.drr_offset);
		DO64(drr_write.drr_length);
		DO64(drr_write.drr_toguid);
		DO64(drr_write.drr_key.ddk_cksum.zc_word[0]);
		DO64(drr_write.drr_key.ddk_cksum.zc_word[1]);
		DO64(drr_write.drr_key.ddk_cksum.zc_word[2]);
		DO64(drr_write.drr_key.ddk_cksum.zc_word[3]);
		DO64(drr_write.drr_key.ddk_prop);
		break;
	case DRR_WRITE_BYREF:
		DO64(drr_write_byref.drr_object);
		DO64(drr_write_byref.drr_offset);
		DO64(drr_write_byref.drr_length);
		DO64(drr_write_byref.drr_toguid);
		DO64(drr_write_byref.drr_refguid);
		DO64(drr_write_byref.drr_refobject);
		DO64(drr_write_byref.drr_refoffset);
		DO64(drr_write_byref.drr_key.ddk_cksum.zc_word[0]);
		DO64(drr_write_byref.drr_key.ddk_cksum.zc_word[1]);
		DO64(drr_write_byref.drr_key.ddk_cksum.zc_word[2]);
		DO64(drr_write_byref.drr_key.ddk_cksum.zc_word[3]);
		DO64(drr_write_byref.drr_key.ddk_prop);
		break;
	case DRR_WRITE_EMBEDDED:
		DO64(drr_write_embedded.drr_object);
		DO64(drr_write_embedded.drr_offset);
		DO64(drr_write_embedded.drr_length);
		DO64(drr_write_embedded.drr_toguid);
		DO32(drr_write_embedded.drr_lsize);
		DO32(drr_write_embedded.drr_psize);
		break;
	case DRR_FREE:
		DO64(drr_free.drr_object);
		DO64(drr_free.drr_offset);
		DO64(drr_free.drr_length);
		DO64(drr_free.drr_toguid);
		break;
	case DRR_SPILL:
		DO64(drr_spill.drr_object);
		DO64(drr_spill.drr_length);
		DO64(drr_spill.drr_toguid);
		break;
	case DRR_END:
		DO64(drr_end.drr_checksum.zc_word[0]);
		DO64(drr_end.drr_checksum.zc_word[1]);
		DO64(drr_end.drr_checksum.zc_word[2]);
		DO64(drr_end.drr_checksum.zc_word[3]);
		DO64(drr_end.drr_toguid);
		break;
	default:
		break;
	}
#undef DO64
#undef DO32
}

static inline uint8_t
deduce_nblkptr(dmu_object_type_t bonus_type, uint64_t bonus_size)
{
	if (bonus_type == DMU_OT_SA) {
		return (1);
	} else {
		return (1 +
		    ((DN_MAX_BONUSLEN - bonus_size) >> SPA_BLKPTRSHIFT));
	}
}

noinline static int
restore_object(struct restorearg *ra, objset_t *os, struct drr_object *drro)
{
	dmu_object_info_t doi;
	dmu_tx_t *tx;
	void *data = NULL;
	uint64_t object;
	int err;

	if (drro->drr_type == DMU_OT_NONE ||
	    !DMU_OT_IS_VALID(drro->drr_type) ||
	    !DMU_OT_IS_VALID(drro->drr_bonustype) ||
	    drro->drr_checksumtype >= ZIO_CHECKSUM_FUNCTIONS ||
	    drro->drr_compress >= ZIO_COMPRESS_FUNCTIONS ||
	    P2PHASE(drro->drr_blksz, SPA_MINBLOCKSIZE) ||
	    drro->drr_blksz < SPA_MINBLOCKSIZE ||
	    drro->drr_blksz > SPA_MAXBLOCKSIZE ||
	    drro->drr_bonuslen > DN_MAX_BONUSLEN) {
		return (SET_ERROR(EINVAL));
	}

	err = dmu_object_info(os, drro->drr_object, &doi);

	if (err != 0 && err != ENOENT)
		return (SET_ERROR(EINVAL));
	object = err == 0 ? drro->drr_object : DMU_NEW_OBJECT;

	if (drro->drr_bonuslen) {
		data = restore_read(ra, P2ROUNDUP(drro->drr_bonuslen, 8), NULL);
		if (ra->err != 0)
			return (ra->err);
	}

	/*
	 * If we are losing blkptrs or changing the block size this must
	 * be a new file instance.  We must clear out the previous file
	 * contents before we can change this type of metadata in the dnode.
	 */
	if (err == 0) {
		int nblkptr;

		nblkptr = deduce_nblkptr(drro->drr_bonustype,
		    drro->drr_bonuslen);

		if (drro->drr_blksz != doi.doi_data_block_size ||
		    nblkptr < doi.doi_nblkptr) {
			err = dmu_free_long_range(os, drro->drr_object,
			    0, DMU_OBJECT_END);
			if (err != 0)
				return (SET_ERROR(EINVAL));
		}
	}

	tx = dmu_tx_create(os);
	dmu_tx_hold_bonus(tx, object);
	err = dmu_tx_assign(tx, TXG_WAIT);
	if (err != 0) {
		dmu_tx_abort(tx);
		return (err);
	}

	if (object == DMU_NEW_OBJECT) {
		/* currently free, want to be allocated */
		err = dmu_object_claim(os, drro->drr_object,
		    drro->drr_type, drro->drr_blksz,
		    drro->drr_bonustype, drro->drr_bonuslen, tx);
	} else if (drro->drr_type != doi.doi_type ||
	    drro->drr_blksz != doi.doi_data_block_size ||
	    drro->drr_bonustype != doi.doi_bonus_type ||
	    drro->drr_bonuslen != doi.doi_bonus_size) {
		/* currently allocated, but with different properties */
		err = dmu_object_reclaim(os, drro->drr_object,
		    drro->drr_type, drro->drr_blksz,
		    drro->drr_bonustype, drro->drr_bonuslen, tx);
	}
	if (err != 0) {
		dmu_tx_commit(tx);
		return (SET_ERROR(EINVAL));
	}

	dmu_object_set_checksum(os, drro->drr_object, drro->drr_checksumtype,
	    tx);
	dmu_object_set_compress(os, drro->drr_object, drro->drr_compress, tx);

	if (data != NULL) {
		dmu_buf_t *db;

		VERIFY(0 == dmu_bonus_hold(os, drro->drr_object, FTAG, &db));
		dmu_buf_will_dirty(db, tx);

		ASSERT3U(db->db_size, >=, drro->drr_bonuslen);
		bcopy(data, db->db_data, drro->drr_bonuslen);
		if (ra->byteswap) {
			dmu_object_byteswap_t byteswap =
			    DMU_OT_BYTESWAP(drro->drr_bonustype);
			dmu_ot_byteswap[byteswap].ob_func(db->db_data,
			    drro->drr_bonuslen);
		}
		dmu_buf_rele(db, FTAG);
	}
	dmu_tx_commit(tx);
	return (0);
}

/* ARGSUSED */
noinline static int
restore_freeobjects(struct restorearg *ra, objset_t *os,
    struct drr_freeobjects *drrfo)
{
	uint64_t obj;

	if (drrfo->drr_firstobj + drrfo->drr_numobjs < drrfo->drr_firstobj)
		return (SET_ERROR(EINVAL));

	for (obj = drrfo->drr_firstobj;
	    obj < drrfo->drr_firstobj + drrfo->drr_numobjs;
	    (void) dmu_object_next(os, &obj, FALSE, 0)) {
		int err;

		if (dmu_object_info(os, obj, NULL) != 0)
			continue;

		err = dmu_free_long_object(os, obj);
		if (err != 0)
			return (err);
	}
	return (0);
}

noinline static int
restore_write(struct restorearg *ra, objset_t *os,
    struct drr_write *drrw)
{
	dmu_tx_t *tx;
	dmu_buf_t *bonus;
	arc_buf_t *abuf;
	void *data;
	int err;

	if (drrw->drr_offset + drrw->drr_length < drrw->drr_offset ||
	    !DMU_OT_IS_VALID(drrw->drr_type))
		return (SET_ERROR(EINVAL));

	if (dmu_object_info(os, drrw->drr_object, NULL) != 0)
		return (SET_ERROR(EINVAL));

	if (dmu_bonus_hold(os, drrw->drr_object, FTAG, &bonus) != 0)
		return (SET_ERROR(EINVAL));

	abuf = dmu_request_arcbuf(bonus, drrw->drr_length);

	data = restore_read(ra, drrw->drr_length, abuf->b_data);
	if (data == NULL) {
		dmu_return_arcbuf(abuf);
		dmu_buf_rele(bonus, FTAG);
		return (ra->err);
	}

	tx = dmu_tx_create(os);

	dmu_tx_hold_write(tx, drrw->drr_object,
	    drrw->drr_offset, drrw->drr_length);
	err = dmu_tx_assign(tx, TXG_WAIT);
	if (err != 0) {
		dmu_return_arcbuf(abuf);
		dmu_buf_rele(bonus, FTAG);
		dmu_tx_abort(tx);
		return (err);
	}
	if (ra->byteswap) {
		dmu_object_byteswap_t byteswap =
		    DMU_OT_BYTESWAP(drrw->drr_type);
		dmu_ot_byteswap[byteswap].ob_func(data, drrw->drr_length);
	}
	dmu_assign_arcbuf(bonus, drrw->drr_offset, abuf, tx);
	dmu_tx_commit(tx);
	dmu_buf_rele(bonus, FTAG);
	return (0);
}

/*
 * Handle a DRR_WRITE_BYREF record.  This record is used in dedup'ed
 * streams to refer to a copy of the data that is already on the
 * system because it came in earlier in the stream.  This function
 * finds the earlier copy of the data, and uses that copy instead of
 * data from the stream to fulfill this write.
 */
static int
restore_write_byref(struct restorearg *ra, objset_t *os,
    struct drr_write_byref *drrwbr)
{
	dmu_tx_t *tx;
	int err;
	guid_map_entry_t gmesrch;
	guid_map_entry_t *gmep;
	avl_index_t where;
	objset_t *ref_os = NULL;
	dmu_buf_t *dbp;

	if (drrwbr->drr_offset + drrwbr->drr_length < drrwbr->drr_offset)
		return (SET_ERROR(EINVAL));

	/*
	 * If the GUID of the referenced dataset is different from the
	 * GUID of the target dataset, find the referenced dataset.
	 */
	if (drrwbr->drr_toguid != drrwbr->drr_refguid) {
		gmesrch.guid = drrwbr->drr_refguid;
		if ((gmep = avl_find(ra->guid_to_ds_map, &gmesrch,
		    &where)) == NULL) {
			return (SET_ERROR(EINVAL));
		}
		if (dmu_objset_from_ds(gmep->gme_ds, &ref_os))
			return (SET_ERROR(EINVAL));
	} else {
		ref_os = os;
	}

	err = dmu_buf_hold(ref_os, drrwbr->drr_refobject,
	    drrwbr->drr_refoffset, FTAG, &dbp, DMU_READ_PREFETCH);
	if (err != 0)
		return (err);

	tx = dmu_tx_create(os);

	dmu_tx_hold_write(tx, drrwbr->drr_object,
	    drrwbr->drr_offset, drrwbr->drr_length);
	err = dmu_tx_assign(tx, TXG_WAIT);
	if (err != 0) {
		dmu_tx_abort(tx);
		return (err);
	}
	dmu_write(os, drrwbr->drr_object,
	    drrwbr->drr_offset, drrwbr->drr_length, dbp->db_data, tx);
	dmu_buf_rele(dbp, FTAG);
	dmu_tx_commit(tx);
	return (0);
}

static int
restore_write_embedded(struct restorearg *ra, objset_t *os,
    struct drr_write_embedded *drrwnp)
{
	dmu_tx_t *tx;
	int err;
	void *data;

	if (drrwnp->drr_offset + drrwnp->drr_length < drrwnp->drr_offset)
		return (EINVAL);

	if (drrwnp->drr_psize > BPE_PAYLOAD_SIZE)
		return (EINVAL);

	if (drrwnp->drr_etype >= NUM_BP_EMBEDDED_TYPES)
		return (EINVAL);
	if (drrwnp->drr_compression >= ZIO_COMPRESS_FUNCTIONS)
		return (EINVAL);

	data = restore_read(ra, P2ROUNDUP(drrwnp->drr_psize, 8), NULL);
	if (data == NULL)
		return (ra->err);

	tx = dmu_tx_create(os);

	dmu_tx_hold_write(tx, drrwnp->drr_object,
	    drrwnp->drr_offset, drrwnp->drr_length);
	err = dmu_tx_assign(tx, TXG_WAIT);
	if (err != 0) {
		dmu_tx_abort(tx);
		return (err);
	}

	dmu_write_embedded(os, drrwnp->drr_object,
	    drrwnp->drr_offset, data, drrwnp->drr_etype,
	    drrwnp->drr_compression, drrwnp->drr_lsize, drrwnp->drr_psize,
	    ra->byteswap ^ ZFS_HOST_BYTEORDER, tx);

	dmu_tx_commit(tx);
	return (0);
}

static int
restore_spill(struct restorearg *ra, objset_t *os, struct drr_spill *drrs)
{
	dmu_tx_t *tx;
	void *data;
	dmu_buf_t *db, *db_spill;
	int err;

	if (drrs->drr_length < SPA_MINBLOCKSIZE ||
	    drrs->drr_length > SPA_MAXBLOCKSIZE)
		return (SET_ERROR(EINVAL));

	data = restore_read(ra, drrs->drr_length, NULL);
	if (data == NULL)
		return (ra->err);

	if (dmu_object_info(os, drrs->drr_object, NULL) != 0)
		return (SET_ERROR(EINVAL));

	VERIFY(0 == dmu_bonus_hold(os, drrs->drr_object, FTAG, &db));
	if ((err = dmu_spill_hold_by_bonus(db, FTAG, &db_spill)) != 0) {
		dmu_buf_rele(db, FTAG);
		return (err);
	}

	tx = dmu_tx_create(os);

	dmu_tx_hold_spill(tx, db->db_object);

	err = dmu_tx_assign(tx, TXG_WAIT);
	if (err != 0) {
		dmu_buf_rele(db, FTAG);
		dmu_buf_rele(db_spill, FTAG);
		dmu_tx_abort(tx);
		return (err);
	}
	dmu_buf_will_dirty(db_spill, tx);

	if (db_spill->db_size < drrs->drr_length)
		VERIFY(0 == dbuf_spill_set_blksz(db_spill,
		    drrs->drr_length, tx));
	bcopy(data, db_spill->db_data, drrs->drr_length);

	dmu_buf_rele(db, FTAG);
	dmu_buf_rele(db_spill, FTAG);

	dmu_tx_commit(tx);
	return (0);
}

/* ARGSUSED */
noinline static int
restore_free(struct restorearg *ra, objset_t *os,
    struct drr_free *drrf)
{
	int err;

	if (drrf->drr_length != -1ULL &&
	    drrf->drr_offset + drrf->drr_length < drrf->drr_offset)
		return (SET_ERROR(EINVAL));

	if (dmu_object_info(os, drrf->drr_object, NULL) != 0)
		return (SET_ERROR(EINVAL));

	err = dmu_free_long_range(os, drrf->drr_object,
	    drrf->drr_offset, drrf->drr_length);
	return (err);
}

/* used to destroy the drc_ds on error */
static void
dmu_recv_cleanup_ds(dmu_recv_cookie_t *drc)
{
	char name[MAXNAMELEN];
	dsl_dataset_name(drc->drc_ds, name);
	dsl_dataset_disown(drc->drc_ds, dmu_recv_tag);
	(void) dsl_destroy_head(name);
}

/*
 * NB: callers *must* call dmu_recv_end() if this succeeds.
 */
int
dmu_recv_stream(dmu_recv_cookie_t *drc, struct vnode *vp, offset_t *voffp,
    int cleanup_fd, uint64_t *action_handlep)
{
	struct restorearg ra = { 0 };
	dmu_replay_record_t *drr;
	objset_t *os;
	zio_cksum_t pcksum;
	int featureflags;

	ra.byteswap = drc->drc_byteswap;
	ra.cksum = drc->drc_cksum;

	ra.vp = vp;

	ra.voff = *voffp;
	ra.bufsize = 1<<20;
	ra.buf = kmem_alloc(ra.bufsize, KM_SLEEP);

	/* these were verified in dmu_recv_begin */
	ASSERT3U(DMU_GET_STREAM_HDRTYPE(drc->drc_drrb->drr_versioninfo), ==,
	    DMU_SUBSTREAM);
	ASSERT3U(drc->drc_drrb->drr_type, <, DMU_OST_NUMTYPES);

	/*
	 * Open the objset we are modifying.
	 */
	VERIFY0(dmu_objset_from_ds(drc->drc_ds, &os));

	ASSERT(drc->drc_ds->ds_phys->ds_flags & DS_FLAG_INCONSISTENT);

	featureflags = DMU_GET_FEATUREFLAGS(drc->drc_drrb->drr_versioninfo);

	/* if this stream is dedup'ed, set up the avl tree for guid mapping */
	if (featureflags & DMU_BACKUP_FEATURE_DEDUP) {
		minor_t minor;

		if (cleanup_fd == -1) {
			ra.err = SET_ERROR(EBADF);
			goto out;
		}
		ra.err = zfs_onexit_fd_hold(cleanup_fd, &minor);
		if (ra.err != 0) {
			cleanup_fd = -1;
			goto out;
		}

		if (*action_handlep == 0) {
			ra.guid_to_ds_map =
			    kmem_alloc(sizeof (avl_tree_t), KM_SLEEP);
			avl_create(ra.guid_to_ds_map, guid_compare,
			    sizeof (guid_map_entry_t),
			    offsetof(guid_map_entry_t, avlnode));
			ra.err = zfs_onexit_add_cb(minor,
			    free_guid_map_onexit, ra.guid_to_ds_map,
			    action_handlep);
			if (ra.err != 0)
				goto out;
		} else {
			ra.err = zfs_onexit_cb_data(minor, *action_handlep,
			    (void **)&ra.guid_to_ds_map);
			if (ra.err != 0)
				goto out;
		}

		drc->drc_guid_to_ds_map = ra.guid_to_ds_map;
	}

	/*
	 * Read records and process them.
	 */
	pcksum = ra.cksum;
	while (ra.err == 0 &&
	    NULL != (drr = restore_read(&ra, sizeof (*drr), NULL))) {
		if (issig(JUSTLOOKING) && issig(FORREAL)) {
			ra.err = SET_ERROR(EINTR);
			goto out;
		}

		if (ra.byteswap)
			backup_byteswap(drr);

		switch (drr->drr_type) {
		case DRR_OBJECT:
		{
			/*
			 * We need to make a copy of the record header,
			 * because restore_{object,write} may need to
			 * restore_read(), which will invalidate drr.
			 */
			struct drr_object drro = drr->drr_u.drr_object;
			ra.err = restore_object(&ra, os, &drro);
			break;
		}
		case DRR_FREEOBJECTS:
		{
			struct drr_freeobjects drrfo =
			    drr->drr_u.drr_freeobjects;
			ra.err = restore_freeobjects(&ra, os, &drrfo);
			break;
		}
		case DRR_WRITE:
		{
			struct drr_write drrw = drr->drr_u.drr_write;
			ra.err = restore_write(&ra, os, &drrw);
			break;
		}
		case DRR_WRITE_BYREF:
		{
			struct drr_write_byref drrwbr =
			    drr->drr_u.drr_write_byref;
			ra.err = restore_write_byref(&ra, os, &drrwbr);
			break;
		}
		case DRR_WRITE_EMBEDDED:
		{
			struct drr_write_embedded drrwe =
			    drr->drr_u.drr_write_embedded;
			ra.err = restore_write_embedded(&ra, os, &drrwe);
			break;
		}
		case DRR_FREE:
		{
			struct drr_free drrf = drr->drr_u.drr_free;
			ra.err = restore_free(&ra, os, &drrf);
			break;
		}
		case DRR_END:
		{
			struct drr_end drre = drr->drr_u.drr_end;
			/*
			 * We compare against the *previous* checksum
			 * value, because the stored checksum is of
			 * everything before the DRR_END record.
			 */
			if (!ZIO_CHECKSUM_EQUAL(drre.drr_checksum, pcksum))
				ra.err = SET_ERROR(ECKSUM);
			goto out;
		}
		case DRR_SPILL:
		{
			struct drr_spill drrs = drr->drr_u.drr_spill;
			ra.err = restore_spill(&ra, os, &drrs);
			break;
		}
		default:
			ra.err = SET_ERROR(EINVAL);
			goto out;
		}
		pcksum = ra.cksum;
	}
	ASSERT(ra.err != 0);

out:
	if ((featureflags & DMU_BACKUP_FEATURE_DEDUP) && (cleanup_fd != -1))
		zfs_onexit_fd_rele(cleanup_fd);

	if (ra.err != 0) {
		/*
		 * destroy what we created, so we don't leave it in the
		 * inconsistent restoring state.
		 */
		dmu_recv_cleanup_ds(drc);
	}

	kmem_free(ra.buf, ra.bufsize);
	*voffp = ra.voff;
	return (ra.err);
}

static int
dmu_recv_end_check(void *arg, dmu_tx_t *tx)
{
	dmu_recv_cookie_t *drc = arg;
	dsl_pool_t *dp = dmu_tx_pool(tx);
	int error;

	ASSERT3P(drc->drc_ds->ds_owner, ==, dmu_recv_tag);

	if (!drc->drc_newfs) {
		dsl_dataset_t *origin_head;

		error = dsl_dataset_hold(dp, drc->drc_tofs, FTAG, &origin_head);
		if (error != 0)
			return (error);
		if (drc->drc_force) {
			/*
			 * We will destroy any snapshots in tofs (i.e. before
			 * origin_head) that are after the origin (which is
			 * the snap before drc_ds, because drc_ds can not
			 * have any snaps of its own).
			 */
			uint64_t obj = origin_head->ds_phys->ds_prev_snap_obj;
			while (obj != drc->drc_ds->ds_phys->ds_prev_snap_obj) {
				dsl_dataset_t *snap;
				error = dsl_dataset_hold_obj(dp, obj, FTAG,
				    &snap);
				if (error != 0)
					return (error);
				if (snap->ds_dir != origin_head->ds_dir)
					error = SET_ERROR(EINVAL);
				if (error == 0)  {
					error = dsl_destroy_snapshot_check_impl(
					    snap, B_FALSE);
				}
				obj = snap->ds_phys->ds_prev_snap_obj;
				dsl_dataset_rele(snap, FTAG);
				if (error != 0)
					return (error);
			}
		}
		error = dsl_dataset_clone_swap_check_impl(drc->drc_ds,
		    origin_head, drc->drc_force, drc->drc_owner, tx);
		if (error != 0) {
			dsl_dataset_rele(origin_head, FTAG);
			return (error);
		}
		error = dsl_dataset_snapshot_check_impl(origin_head,
		    drc->drc_tosnap, tx, B_TRUE);
		dsl_dataset_rele(origin_head, FTAG);
		if (error != 0)
			return (error);

		error = dsl_destroy_head_check_impl(drc->drc_ds, 1);
	} else {
		error = dsl_dataset_snapshot_check_impl(drc->drc_ds,
		    drc->drc_tosnap, tx, B_TRUE);
	}
	return (error);
}

static void
dmu_recv_end_sync(void *arg, dmu_tx_t *tx)
{
	dmu_recv_cookie_t *drc = arg;
	dsl_pool_t *dp = dmu_tx_pool(tx);

	spa_history_log_internal_ds(drc->drc_ds, "finish receiving",
	    tx, "snap=%s", drc->drc_tosnap);

	if (!drc->drc_newfs) {
		dsl_dataset_t *origin_head;

		VERIFY0(dsl_dataset_hold(dp, drc->drc_tofs, FTAG,
		    &origin_head));

		if (drc->drc_force) {
			/*
			 * Destroy any snapshots of drc_tofs (origin_head)
			 * after the origin (the snap before drc_ds).
			 */
			uint64_t obj = origin_head->ds_phys->ds_prev_snap_obj;
			while (obj != drc->drc_ds->ds_phys->ds_prev_snap_obj) {
				dsl_dataset_t *snap;
				VERIFY0(dsl_dataset_hold_obj(dp, obj, FTAG,
				    &snap));
				ASSERT3P(snap->ds_dir, ==, origin_head->ds_dir);
				obj = snap->ds_phys->ds_prev_snap_obj;
				dsl_destroy_snapshot_sync_impl(snap,
				    B_FALSE, tx);
				dsl_dataset_rele(snap, FTAG);
			}
		}
		VERIFY3P(drc->drc_ds->ds_prev, ==,
		    origin_head->ds_prev);

		dsl_dataset_clone_swap_sync_impl(drc->drc_ds,
		    origin_head, tx);
		dsl_dataset_snapshot_sync_impl(origin_head,
		    drc->drc_tosnap, tx);

		/* set snapshot's creation time and guid */
		dmu_buf_will_dirty(origin_head->ds_prev->ds_dbuf, tx);
		origin_head->ds_prev->ds_phys->ds_creation_time =
		    drc->drc_drrb->drr_creation_time;
		origin_head->ds_prev->ds_phys->ds_guid =
		    drc->drc_drrb->drr_toguid;
		origin_head->ds_prev->ds_phys->ds_flags &=
		    ~DS_FLAG_INCONSISTENT;

		dmu_buf_will_dirty(origin_head->ds_dbuf, tx);
		origin_head->ds_phys->ds_flags &= ~DS_FLAG_INCONSISTENT;

		dsl_dataset_rele(origin_head, FTAG);
		dsl_destroy_head_sync_impl(drc->drc_ds, tx);

		if (drc->drc_owner != NULL)
			VERIFY3P(origin_head->ds_owner, ==, drc->drc_owner);
	} else {
		dsl_dataset_t *ds = drc->drc_ds;

		dsl_dataset_snapshot_sync_impl(ds, drc->drc_tosnap, tx);

		/* set snapshot's creation time and guid */
		dmu_buf_will_dirty(ds->ds_prev->ds_dbuf, tx);
		ds->ds_prev->ds_phys->ds_creation_time =
		    drc->drc_drrb->drr_creation_time;
		ds->ds_prev->ds_phys->ds_guid = drc->drc_drrb->drr_toguid;
		ds->ds_prev->ds_phys->ds_flags &= ~DS_FLAG_INCONSISTENT;

		dmu_buf_will_dirty(ds->ds_dbuf, tx);
		ds->ds_phys->ds_flags &= ~DS_FLAG_INCONSISTENT;
	}
	drc->drc_newsnapobj = drc->drc_ds->ds_phys->ds_prev_snap_obj;
	/*
	 * Release the hold from dmu_recv_begin.  This must be done before
	 * we return to open context, so that when we free the dataset's dnode,
	 * we can evict its bonus buffer.
	 */
	dsl_dataset_disown(drc->drc_ds, dmu_recv_tag);
	drc->drc_ds = NULL;
}

static int
add_ds_to_guidmap(const char *name, avl_tree_t *guid_map, uint64_t snapobj)
{
	dsl_pool_t *dp;
	dsl_dataset_t *snapds;
	guid_map_entry_t *gmep;
	int err;

	ASSERT(guid_map != NULL);

	err = dsl_pool_hold(name, FTAG, &dp);
	if (err != 0)
		return (err);
	gmep = kmem_alloc(sizeof (*gmep), KM_SLEEP);
	err = dsl_dataset_hold_obj(dp, snapobj, gmep, &snapds);
	if (err == 0) {
		gmep->guid = snapds->ds_phys->ds_guid;
		gmep->gme_ds = snapds;
		avl_add(guid_map, gmep);
		dsl_dataset_long_hold(snapds, gmep);
	} else {
		kmem_free(gmep, sizeof (*gmep));
	}

	dsl_pool_rele(dp, FTAG);
	return (err);
}

static int dmu_recv_end_modified_blocks = 3;

static int
dmu_recv_existing_end(dmu_recv_cookie_t *drc)
{
	int error;

#ifdef _KERNEL
	char *name;

	/*
	 * We will be destroying the ds; make sure its origin is unmounted if
	 * necessary.
	 */
	name = kmem_alloc(MAXNAMELEN, KM_SLEEP);
	dsl_dataset_name(drc->drc_ds, name);
	zfs_destroy_unmount_origin(name);
	kmem_free(name, MAXNAMELEN);
#endif

	error = dsl_sync_task(drc->drc_tofs,
	    dmu_recv_end_check, dmu_recv_end_sync, drc,
	    dmu_recv_end_modified_blocks);

	if (error != 0)
		dmu_recv_cleanup_ds(drc);
	return (error);
}

static int
dmu_recv_new_end(dmu_recv_cookie_t *drc)
{
	int error;

	error = dsl_sync_task(drc->drc_tofs,
	    dmu_recv_end_check, dmu_recv_end_sync, drc,
	    dmu_recv_end_modified_blocks);

	if (error != 0) {
		dmu_recv_cleanup_ds(drc);
	} else if (drc->drc_guid_to_ds_map != NULL) {
		(void) add_ds_to_guidmap(drc->drc_tofs,
		    drc->drc_guid_to_ds_map,
		    drc->drc_newsnapobj);
	}
	return (error);
}

int
dmu_recv_end(dmu_recv_cookie_t *drc, void *owner)
{
	drc->drc_owner = owner;

	if (drc->drc_newfs)
		return (dmu_recv_new_end(drc));
	else
		return (dmu_recv_existing_end(drc));
}

/*
 * Return TRUE if this objset is currently being received into.
 */
boolean_t
dmu_objset_is_receiving(objset_t *os)
{
	return (os->os_dsl_dataset != NULL &&
	    os->os_dsl_dataset->ds_owner == dmu_recv_tag);
}

#if defined(_KERNEL)
module_param(zfs_send_corrupt_data, int, 0644);
MODULE_PARM_DESC(zfs_send_corrupt_data, "Allow sending corrupt data");
#endif<|MERGE_RESOLUTION|>--- conflicted
+++ resolved
@@ -1228,12 +1228,8 @@
 		ra->err = spl_vn_rdwr(UIO_READ, ra->vp,
 #else
 		ra->err = vn_rdwr(UIO_READ, ra->vp,
-<<<<<<< HEAD
 #endif
-		    (caddr_t)ra->buf + done, len - done,
-=======
 		    buf + done, len - done,
->>>>>>> 96358617
 		    ra->voff, UIO_SYSSPACE, FAPPEND,
 		    RLIM64_INFINITY, CRED(), &resid);
 
