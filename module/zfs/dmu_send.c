/*
 * CDDL HEADER START
 *
 * The contents of this file are subject to the terms of the
 * Common Development and Distribution License (the "License").
 * You may not use this file except in compliance with the License.
 *
 * You can obtain a copy of the license at usr/src/OPENSOLARIS.LICENSE
 * or http://www.opensolaris.org/os/licensing.
 * See the License for the specific language governing permissions
 * and limitations under the License.
 *
 * When distributing Covered Code, include this CDDL HEADER in each
 * file and include the License file at usr/src/OPENSOLARIS.LICENSE.
 * If applicable, add the following below this CDDL HEADER, with the
 * fields enclosed by brackets "[]" replaced with your own identifying
 * information: Portions Copyright [yyyy] [name of copyright owner]
 *
 * CDDL HEADER END
 */
/*
 * Copyright (c) 2005, 2010, Oracle and/or its affiliates. All rights reserved.
 * Copyright (c) 2011 by Delphix. All rights reserved.
 * Copyright 2011 Nexenta Systems, Inc. All rights reserved.
 * Copyright (c) 2014, Joyent, Inc. All rights reserved.
 * Copyright (c) 2011, 2014 by Delphix. All rights reserved.
 */

#include <sys/dmu.h>
#include <sys/dmu_impl.h>
#include <sys/dmu_tx.h>
#include <sys/dbuf.h>
#include <sys/dnode.h>
#include <sys/zfs_context.h>
#include <sys/dmu_objset.h>
#include <sys/dmu_traverse.h>
#include <sys/dsl_dataset.h>
#include <sys/dsl_dir.h>
#include <sys/dsl_prop.h>
#include <sys/dsl_pool.h>
#include <sys/dsl_synctask.h>
#include <sys/spa_impl.h>
#include <sys/zfs_ioctl.h>
#include <sys/zap.h>
#include <sys/zio_checksum.h>
#include <sys/zfs_znode.h>
#include <zfs_fletcher.h>
#include <sys/avl.h>
#include <sys/ddt.h>
#include <sys/zfs_onexit.h>
#include <sys/dmu_send.h>
#include <sys/dsl_destroy.h>
#include <sys/blkptr.h>
#include <sys/dsl_bookmark.h>
#include <sys/zfeature.h>

/* Set this tunable to TRUE to replace corrupt data with 0x2f5baddb10c */
int zfs_send_corrupt_data = B_FALSE;

static char *dmu_recv_tag = "dmu_recv_tag";
static const char *recv_clone_name = "%recv";

typedef struct dump_bytes_io {
	dmu_sendarg_t	*dbi_dsp;
	void		*dbi_buf;
	int		dbi_len;
} dump_bytes_io_t;

static void
dump_bytes_strategy(void *arg)
{
	dump_bytes_io_t *dbi = (dump_bytes_io_t *)arg;
	dmu_sendarg_t *dsp = dbi->dbi_dsp;
	dsl_dataset_t *ds = dsp->dsa_os->os_dsl_dataset;
	ssize_t resid; /* have to get resid to get detailed errno */
	ASSERT0(dbi->dbi_len % 8);

	fletcher_4_incremental_native(dbi->dbi_buf, dbi->dbi_len, &dsp->dsa_zc);
#ifdef _KERNEL
	dsp->dsa_err = spl_vn_rdwr(UIO_WRITE, dsp->dsa_vp,
#else
	dsp->dsa_err = vn_rdwr(UIO_WRITE, dsp->dsa_vp,
#endif
	    (caddr_t)dbi->dbi_buf, dbi->dbi_len,
	    0, UIO_SYSSPACE, FAPPEND, RLIM64_INFINITY, CRED(), &resid);

	mutex_enter(&ds->ds_sendstream_lock);
	*dsp->dsa_off += dbi->dbi_len;
	mutex_exit(&ds->ds_sendstream_lock);
}

static int
dump_bytes(dmu_sendarg_t *dsp, void *buf, int len)
{
	dump_bytes_io_t dbi;

	dbi.dbi_dsp = dsp;
	dbi.dbi_buf = buf;
	dbi.dbi_len = len;

	/*
	 * The vn_rdwr() call is performed in a taskq to ensure that there is
	 * always enough stack space to write safely to the target filesystem.
	 * The ZIO_TYPE_FREE threads are used because there can be a lot of
	 * them and they are used in vdev_file.c for a similar purpose.
	 */
	spa_taskq_dispatch_sync(dmu_objset_spa(dsp->dsa_os), ZIO_TYPE_FREE,
	    ZIO_TASKQ_ISSUE, dump_bytes_strategy, &dbi, TQ_SLEEP);

	return (dsp->dsa_err);
}

static int
dump_free(dmu_sendarg_t *dsp, uint64_t object, uint64_t offset,
    uint64_t length)
{
	struct drr_free *drrf = &(dsp->dsa_drr->drr_u.drr_free);

	/*
	 * When we receive a free record, dbuf_free_range() assumes
	 * that the receiving system doesn't have any dbufs in the range
	 * being freed.  This is always true because there is a one-record
	 * constraint: we only send one WRITE record for any given
	 * object+offset.  We know that the one-record constraint is
	 * true because we always send data in increasing order by
	 * object,offset.
	 *
	 * If the increasing-order constraint ever changes, we should find
	 * another way to assert that the one-record constraint is still
	 * satisfied.
	 */
	ASSERT(object > dsp->dsa_last_data_object ||
	    (object == dsp->dsa_last_data_object &&
	    offset > dsp->dsa_last_data_offset));

	/*
	 * If we are doing a non-incremental send, then there can't
	 * be any data in the dataset we're receiving into.  Therefore
	 * a free record would simply be a no-op.  Save space by not
	 * sending it to begin with.
	 */
	if (!dsp->dsa_incremental)
		return (0);

	if (length != -1ULL && offset + length < offset)
		length = -1ULL;

	/*
	 * If there is a pending op, but it's not PENDING_FREE, push it out,
	 * since free block aggregation can only be done for blocks of the
	 * same type (i.e., DRR_FREE records can only be aggregated with
	 * other DRR_FREE records.  DRR_FREEOBJECTS records can only be
	 * aggregated with other DRR_FREEOBJECTS records.
	 */
	if (dsp->dsa_pending_op != PENDING_NONE &&
	    dsp->dsa_pending_op != PENDING_FREE) {
		if (dump_bytes(dsp, dsp->dsa_drr,
		    sizeof (dmu_replay_record_t)) != 0)
			return (SET_ERROR(EINTR));
		dsp->dsa_pending_op = PENDING_NONE;
	}

	if (dsp->dsa_pending_op == PENDING_FREE) {
		/*
		 * There should never be a PENDING_FREE if length is -1
		 * (because dump_dnode is the only place where this
		 * function is called with a -1, and only after flushing
		 * any pending record).
		 */
		ASSERT(length != -1ULL);
		/*
		 * Check to see whether this free block can be aggregated
		 * with pending one.
		 */
		if (drrf->drr_object == object && drrf->drr_offset +
		    drrf->drr_length == offset) {
			drrf->drr_length += length;
			return (0);
		} else {
			/* not a continuation.  Push out pending record */
			if (dump_bytes(dsp, dsp->dsa_drr,
			    sizeof (dmu_replay_record_t)) != 0)
				return (SET_ERROR(EINTR));
			dsp->dsa_pending_op = PENDING_NONE;
		}
	}
	/* create a FREE record and make it pending */
	bzero(dsp->dsa_drr, sizeof (dmu_replay_record_t));
	dsp->dsa_drr->drr_type = DRR_FREE;
	drrf->drr_object = object;
	drrf->drr_offset = offset;
	drrf->drr_length = length;
	drrf->drr_toguid = dsp->dsa_toguid;
	if (length == -1ULL) {
		if (dump_bytes(dsp, dsp->dsa_drr,
		    sizeof (dmu_replay_record_t)) != 0)
			return (SET_ERROR(EINTR));
	} else {
		dsp->dsa_pending_op = PENDING_FREE;
	}

	return (0);
}

static int
dump_write(dmu_sendarg_t *dsp, dmu_object_type_t type,
    uint64_t object, uint64_t offset, int blksz, const blkptr_t *bp, void *data)
{
	struct drr_write *drrw = &(dsp->dsa_drr->drr_u.drr_write);

	/*
	 * We send data in increasing object, offset order.
	 * See comment in dump_free() for details.
	 */
	ASSERT(object > dsp->dsa_last_data_object ||
	    (object == dsp->dsa_last_data_object &&
	    offset > dsp->dsa_last_data_offset));
	dsp->dsa_last_data_object = object;
	dsp->dsa_last_data_offset = offset + blksz - 1;

	/*
	 * If there is any kind of pending aggregation (currently either
	 * a grouping of free objects or free blocks), push it out to
	 * the stream, since aggregation can't be done across operations
	 * of different types.
	 */
	if (dsp->dsa_pending_op != PENDING_NONE) {
		if (dump_bytes(dsp, dsp->dsa_drr,
		    sizeof (dmu_replay_record_t)) != 0)
			return (SET_ERROR(EINTR));
		dsp->dsa_pending_op = PENDING_NONE;
	}
	/* write a DATA record */
	bzero(dsp->dsa_drr, sizeof (dmu_replay_record_t));
	dsp->dsa_drr->drr_type = DRR_WRITE;
	drrw->drr_object = object;
	drrw->drr_type = type;
	drrw->drr_offset = offset;
	drrw->drr_length = blksz;
	drrw->drr_toguid = dsp->dsa_toguid;
	if (bp == NULL || BP_IS_EMBEDDED(bp)) {
		/*
		 * There's no pre-computed checksum for partial-block
		 * writes or embedded BP's, so (like
		 * fletcher4-checkummed blocks) userland will have to
		 * compute a dedup-capable checksum itself.
		 */
		drrw->drr_checksumtype = ZIO_CHECKSUM_OFF;
	} else {
		drrw->drr_checksumtype = BP_GET_CHECKSUM(bp);
		if (zio_checksum_table[drrw->drr_checksumtype].ci_dedup)
			drrw->drr_checksumflags |= DRR_CHECKSUM_DEDUP;
		DDK_SET_LSIZE(&drrw->drr_key, BP_GET_LSIZE(bp));
		DDK_SET_PSIZE(&drrw->drr_key, BP_GET_PSIZE(bp));
		DDK_SET_COMPRESS(&drrw->drr_key, BP_GET_COMPRESS(bp));
		drrw->drr_key.ddk_cksum = bp->blk_cksum;
	}

	if (dump_bytes(dsp, dsp->dsa_drr, sizeof (dmu_replay_record_t)) != 0)
		return (SET_ERROR(EINTR));
	if (dump_bytes(dsp, data, blksz) != 0)
		return (SET_ERROR(EINTR));
	return (0);
}

static int
dump_write_embedded(dmu_sendarg_t *dsp, uint64_t object, uint64_t offset,
    int blksz, const blkptr_t *bp)
{
	char buf[BPE_PAYLOAD_SIZE];
	struct drr_write_embedded *drrw =
	    &(dsp->dsa_drr->drr_u.drr_write_embedded);

	if (dsp->dsa_pending_op != PENDING_NONE) {
		if (dump_bytes(dsp, dsp->dsa_drr,
		    sizeof (dmu_replay_record_t)) != 0)
			return (EINTR);
		dsp->dsa_pending_op = PENDING_NONE;
	}

	ASSERT(BP_IS_EMBEDDED(bp));

	bzero(dsp->dsa_drr, sizeof (dmu_replay_record_t));
	dsp->dsa_drr->drr_type = DRR_WRITE_EMBEDDED;
	drrw->drr_object = object;
	drrw->drr_offset = offset;
	drrw->drr_length = blksz;
	drrw->drr_toguid = dsp->dsa_toguid;
	drrw->drr_compression = BP_GET_COMPRESS(bp);
	drrw->drr_etype = BPE_GET_ETYPE(bp);
	drrw->drr_lsize = BPE_GET_LSIZE(bp);
	drrw->drr_psize = BPE_GET_PSIZE(bp);

	decode_embedded_bp_compressed(bp, buf);

	if (dump_bytes(dsp, dsp->dsa_drr, sizeof (dmu_replay_record_t)) != 0)
		return (EINTR);
	if (dump_bytes(dsp, buf, P2ROUNDUP(drrw->drr_psize, 8)) != 0)
		return (EINTR);
	return (0);
}

static int
dump_spill(dmu_sendarg_t *dsp, uint64_t object, int blksz, void *data)
{
	struct drr_spill *drrs = &(dsp->dsa_drr->drr_u.drr_spill);

	if (dsp->dsa_pending_op != PENDING_NONE) {
		if (dump_bytes(dsp, dsp->dsa_drr,
		    sizeof (dmu_replay_record_t)) != 0)
			return (SET_ERROR(EINTR));
		dsp->dsa_pending_op = PENDING_NONE;
	}

	/* write a SPILL record */
	bzero(dsp->dsa_drr, sizeof (dmu_replay_record_t));
	dsp->dsa_drr->drr_type = DRR_SPILL;
	drrs->drr_object = object;
	drrs->drr_length = blksz;
	drrs->drr_toguid = dsp->dsa_toguid;

	if (dump_bytes(dsp, dsp->dsa_drr, sizeof (dmu_replay_record_t)))
		return (SET_ERROR(EINTR));
	if (dump_bytes(dsp, data, blksz))
		return (SET_ERROR(EINTR));
	return (0);
}

static int
dump_freeobjects(dmu_sendarg_t *dsp, uint64_t firstobj, uint64_t numobjs)
{
	struct drr_freeobjects *drrfo = &(dsp->dsa_drr->drr_u.drr_freeobjects);

	/* See comment in dump_free(). */
	if (!dsp->dsa_incremental)
		return (0);

	/*
	 * If there is a pending op, but it's not PENDING_FREEOBJECTS,
	 * push it out, since free block aggregation can only be done for
	 * blocks of the same type (i.e., DRR_FREE records can only be
	 * aggregated with other DRR_FREE records.  DRR_FREEOBJECTS records
	 * can only be aggregated with other DRR_FREEOBJECTS records.
	 */
	if (dsp->dsa_pending_op != PENDING_NONE &&
	    dsp->dsa_pending_op != PENDING_FREEOBJECTS) {
		if (dump_bytes(dsp, dsp->dsa_drr,
		    sizeof (dmu_replay_record_t)) != 0)
			return (SET_ERROR(EINTR));
		dsp->dsa_pending_op = PENDING_NONE;
	}
	if (dsp->dsa_pending_op == PENDING_FREEOBJECTS) {
		/*
		 * See whether this free object array can be aggregated
		 * with pending one
		 */
		if (drrfo->drr_firstobj + drrfo->drr_numobjs == firstobj) {
			drrfo->drr_numobjs += numobjs;
			return (0);
		} else {
			/* can't be aggregated.  Push out pending record */
			if (dump_bytes(dsp, dsp->dsa_drr,
			    sizeof (dmu_replay_record_t)) != 0)
				return (SET_ERROR(EINTR));
			dsp->dsa_pending_op = PENDING_NONE;
		}
	}

	/* write a FREEOBJECTS record */
	bzero(dsp->dsa_drr, sizeof (dmu_replay_record_t));
	dsp->dsa_drr->drr_type = DRR_FREEOBJECTS;
	drrfo->drr_firstobj = firstobj;
	drrfo->drr_numobjs = numobjs;
	drrfo->drr_toguid = dsp->dsa_toguid;

	dsp->dsa_pending_op = PENDING_FREEOBJECTS;

	return (0);
}

static int
dump_dnode(dmu_sendarg_t *dsp, uint64_t object, dnode_phys_t *dnp)
{
	struct drr_object *drro = &(dsp->dsa_drr->drr_u.drr_object);

	if (dnp == NULL || dnp->dn_type == DMU_OT_NONE)
		return (dump_freeobjects(dsp, object, 1));

	if (dsp->dsa_pending_op != PENDING_NONE) {
		if (dump_bytes(dsp, dsp->dsa_drr,
		    sizeof (dmu_replay_record_t)) != 0)
			return (SET_ERROR(EINTR));
		dsp->dsa_pending_op = PENDING_NONE;
	}

	/* write an OBJECT record */
	bzero(dsp->dsa_drr, sizeof (dmu_replay_record_t));
	dsp->dsa_drr->drr_type = DRR_OBJECT;
	drro->drr_object = object;
	drro->drr_type = dnp->dn_type;
	drro->drr_bonustype = dnp->dn_bonustype;
	drro->drr_blksz = dnp->dn_datablkszsec << SPA_MINBLOCKSHIFT;
	drro->drr_bonuslen = dnp->dn_bonuslen;
	drro->drr_checksumtype = dnp->dn_checksum;
	drro->drr_compress = dnp->dn_compress;
	drro->drr_toguid = dsp->dsa_toguid;

	if (!(dsp->dsa_featureflags & DMU_BACKUP_FEATURE_LARGE_BLOCKS) &&
	    drro->drr_blksz > SPA_OLD_MAXBLOCKSIZE)
		drro->drr_blksz = SPA_OLD_MAXBLOCKSIZE;

	if (dump_bytes(dsp, dsp->dsa_drr, sizeof (dmu_replay_record_t)) != 0)
		return (SET_ERROR(EINTR));

	if (dump_bytes(dsp, DN_BONUS(dnp), P2ROUNDUP(dnp->dn_bonuslen, 8)) != 0)
		return (SET_ERROR(EINTR));

	/* Free anything past the end of the file. */
	if (dump_free(dsp, object, (dnp->dn_maxblkid + 1) *
	    (dnp->dn_datablkszsec << SPA_MINBLOCKSHIFT), -1ULL) != 0)
		return (SET_ERROR(EINTR));
	if (dsp->dsa_err != 0)
		return (SET_ERROR(EINTR));
	return (0);
}

static boolean_t
backup_do_embed(dmu_sendarg_t *dsp, const blkptr_t *bp)
{
	if (!BP_IS_EMBEDDED(bp))
		return (B_FALSE);

	/*
	 * Compression function must be legacy, or explicitly enabled.
	 */
	if ((BP_GET_COMPRESS(bp) >= ZIO_COMPRESS_LEGACY_FUNCTIONS &&
	    !(dsp->dsa_featureflags & DMU_BACKUP_FEATURE_EMBED_DATA_LZ4)))
		return (B_FALSE);

	/*
	 * Embed type must be explicitly enabled.
	 */
	switch (BPE_GET_ETYPE(bp)) {
	case BP_EMBEDDED_TYPE_DATA:
		if (dsp->dsa_featureflags & DMU_BACKUP_FEATURE_EMBED_DATA)
			return (B_TRUE);
		break;
	default:
		return (B_FALSE);
	}
	return (B_FALSE);
}

#define	BP_SPAN(dnp, level) \
	(((uint64_t)dnp->dn_datablkszsec) << (SPA_MINBLOCKSHIFT + \
	(level) * (dnp->dn_indblkshift - SPA_BLKPTRSHIFT)))

/* ARGSUSED */
static int
backup_cb(spa_t *spa, zilog_t *zilog, const blkptr_t *bp,
    const zbookmark_phys_t *zb, const dnode_phys_t *dnp, void *arg)
{
	dmu_sendarg_t *dsp = arg;
	dmu_object_type_t type = bp ? BP_GET_TYPE(bp) : DMU_OT_NONE;
	int err = 0;

	if (issig(JUSTLOOKING) && issig(FORREAL))
		return (SET_ERROR(EINTR));

	if (zb->zb_object != DMU_META_DNODE_OBJECT &&
	    DMU_OBJECT_IS_SPECIAL(zb->zb_object)) {
		return (0);
	} else if (zb->zb_level == ZB_ZIL_LEVEL) {
		/*
		 * If we are sending a non-snapshot (which is allowed on
		 * read-only pools), it may have a ZIL, which must be ignored.
		 */
		return (0);
	} else if (BP_IS_HOLE(bp) &&
	    zb->zb_object == DMU_META_DNODE_OBJECT) {
		uint64_t span = BP_SPAN(dnp, zb->zb_level);
		uint64_t dnobj = (zb->zb_blkid * span) >> DNODE_SHIFT;
		err = dump_freeobjects(dsp, dnobj, span >> DNODE_SHIFT);
	} else if (BP_IS_HOLE(bp)) {
		uint64_t span = BP_SPAN(dnp, zb->zb_level);
		err = dump_free(dsp, zb->zb_object, zb->zb_blkid * span, span);
	} else if (zb->zb_level > 0 || type == DMU_OT_OBJSET) {
		return (0);
	} else if (type == DMU_OT_DNODE) {
		dnode_phys_t *blk;
		int i;
		int blksz = BP_GET_LSIZE(bp);
		uint32_t aflags = ARC_WAIT;
		arc_buf_t *abuf;

		if (arc_read(NULL, spa, bp, arc_getbuf_func, &abuf,
		    ZIO_PRIORITY_ASYNC_READ, ZIO_FLAG_CANFAIL,
		    &aflags, zb) != 0)
			return (SET_ERROR(EIO));

		blk = abuf->b_data;
		for (i = 0; i < blksz >> DNODE_SHIFT; i++) {
			uint64_t dnobj = (zb->zb_blkid <<
			    (DNODE_BLOCK_SHIFT - DNODE_SHIFT)) + i;
			err = dump_dnode(dsp, dnobj, blk+i);
			if (err != 0)
				break;
		}
		(void) arc_buf_remove_ref(abuf, &abuf);
	} else if (type == DMU_OT_SA) {
		uint32_t aflags = ARC_WAIT;
		arc_buf_t *abuf;
		int blksz = BP_GET_LSIZE(bp);

		if (arc_read(NULL, spa, bp, arc_getbuf_func, &abuf,
		    ZIO_PRIORITY_ASYNC_READ, ZIO_FLAG_CANFAIL,
		    &aflags, zb) != 0)
			return (SET_ERROR(EIO));

		err = dump_spill(dsp, zb->zb_object, blksz, abuf->b_data);
		(void) arc_buf_remove_ref(abuf, &abuf);
	} else if (backup_do_embed(dsp, bp)) {
		/* it's an embedded level-0 block of a regular object */
		int blksz = dnp->dn_datablkszsec << SPA_MINBLOCKSHIFT;
		err = dump_write_embedded(dsp, zb->zb_object,
		    zb->zb_blkid * blksz, blksz, bp);
	} else { /* it's a level-0 block of a regular object */
		uint32_t aflags = ARC_WAIT;
		uint64_t offset;
		arc_buf_t *abuf;
		int blksz = BP_GET_LSIZE(bp);

		ASSERT3U(blksz, ==, dnp->dn_datablkszsec << SPA_MINBLOCKSHIFT);
		ASSERT0(zb->zb_level);
		if (arc_read(NULL, spa, bp, arc_getbuf_func, &abuf,
		    ZIO_PRIORITY_ASYNC_READ, ZIO_FLAG_CANFAIL,
		    &aflags, zb) != 0) {
			if (zfs_send_corrupt_data) {
				uint64_t *ptr;
				/* Send a block filled with 0x"zfs badd bloc" */
				abuf = arc_buf_alloc(spa, blksz, &abuf,
				    ARC_BUFC_DATA);
				for (ptr = abuf->b_data;
				    (char *)ptr < (char *)abuf->b_data + blksz;
				    ptr++)
					*ptr = 0x2f5baddb10cULL;
			} else {
				return (SET_ERROR(EIO));
			}
		}

		offset = zb->zb_blkid * blksz;

		if (!(dsp->dsa_featureflags &
		    DMU_BACKUP_FEATURE_LARGE_BLOCKS) &&
		    blksz > SPA_OLD_MAXBLOCKSIZE) {
			char *buf = abuf->b_data;
			while (blksz > 0 && err == 0) {
				int n = MIN(blksz, SPA_OLD_MAXBLOCKSIZE);
				err = dump_write(dsp, type, zb->zb_object,
				    offset, n, NULL, buf);
				offset += n;
				buf += n;
				blksz -= n;
			}
		} else {
			err = dump_write(dsp, type, zb->zb_object,
			    offset, blksz, bp, abuf->b_data);
		}
		(void) arc_buf_remove_ref(abuf, &abuf);
	}

	ASSERT(err == 0 || err == EINTR);
	return (err);
}

/*
 * Releases dp using the specified tag.
 */
static int
dmu_send_impl(void *tag, dsl_pool_t *dp, dsl_dataset_t *ds,
    zfs_bookmark_phys_t *fromzb, boolean_t is_clone, boolean_t embedok,
<<<<<<< HEAD
    int outfd, struct vnode *vp, offset_t *off)
=======
    boolean_t large_block_ok, int outfd, vnode_t *vp, offset_t *off)
>>>>>>> 141b6381
{
	objset_t *os;
	dmu_replay_record_t *drr;
	dmu_sendarg_t *dsp;
	int err;
	uint64_t fromtxg = 0;
	uint64_t featureflags = 0;

	err = dmu_objset_from_ds(ds, &os);
	if (err != 0) {
		dsl_pool_rele(dp, tag);
		return (err);
	}

	drr = kmem_zalloc(sizeof (dmu_replay_record_t), KM_SLEEP);
	drr->drr_type = DRR_BEGIN;
	drr->drr_u.drr_begin.drr_magic = DMU_BACKUP_MAGIC;
	DMU_SET_STREAM_HDRTYPE(drr->drr_u.drr_begin.drr_versioninfo,
	    DMU_SUBSTREAM);

#ifdef _KERNEL
	if (dmu_objset_type(os) == DMU_OST_ZFS) {
		uint64_t version;
		if (zfs_get_zplprop(os, ZFS_PROP_VERSION, &version) != 0) {
			kmem_free(drr, sizeof (dmu_replay_record_t));
			dsl_pool_rele(dp, tag);
			return (SET_ERROR(EINVAL));
		}
		if (version >= ZPL_VERSION_SA) {
			featureflags |= DMU_BACKUP_FEATURE_SA_SPILL;
		}
	}
#endif

	if (large_block_ok && ds->ds_large_blocks)
		featureflags |= DMU_BACKUP_FEATURE_LARGE_BLOCKS;
	if (embedok &&
	    spa_feature_is_active(dp->dp_spa, SPA_FEATURE_EMBEDDED_DATA)) {
		featureflags |= DMU_BACKUP_FEATURE_EMBED_DATA;
		if (spa_feature_is_active(dp->dp_spa, SPA_FEATURE_LZ4_COMPRESS))
			featureflags |= DMU_BACKUP_FEATURE_EMBED_DATA_LZ4;
	} else {
		embedok = B_FALSE;
	}

	DMU_SET_FEATUREFLAGS(drr->drr_u.drr_begin.drr_versioninfo,
	    featureflags);

	drr->drr_u.drr_begin.drr_creation_time =
	    dsl_dataset_phys(ds)->ds_creation_time;
	drr->drr_u.drr_begin.drr_type = dmu_objset_type(os);
	if (is_clone)
		drr->drr_u.drr_begin.drr_flags |= DRR_FLAG_CLONE;
	drr->drr_u.drr_begin.drr_toguid = dsl_dataset_phys(ds)->ds_guid;
	if (dsl_dataset_phys(ds)->ds_flags & DS_FLAG_CI_DATASET)
		drr->drr_u.drr_begin.drr_flags |= DRR_FLAG_CI_DATA;

	if (fromzb != NULL) {
		drr->drr_u.drr_begin.drr_fromguid = fromzb->zbm_guid;
		fromtxg = fromzb->zbm_creation_txg;
	}
	dsl_dataset_name(ds, drr->drr_u.drr_begin.drr_toname);
	if (!ds->ds_is_snapshot) {
		(void) strlcat(drr->drr_u.drr_begin.drr_toname, "@--head--",
		    sizeof (drr->drr_u.drr_begin.drr_toname));
	}

	dsp = kmem_zalloc(sizeof (dmu_sendarg_t), KM_SLEEP);

	dsp->dsa_drr = drr;
	dsp->dsa_vp = vp;
	dsp->dsa_outfd = outfd;
	dsp->dsa_proc = curproc;
	dsp->dsa_os = os;
	dsp->dsa_off = off;
	dsp->dsa_toguid = dsl_dataset_phys(ds)->ds_guid;
	ZIO_SET_CHECKSUM(&dsp->dsa_zc, 0, 0, 0, 0);
	dsp->dsa_pending_op = PENDING_NONE;
	dsp->dsa_incremental = (fromzb != NULL);
	dsp->dsa_featureflags = featureflags;

	mutex_enter(&ds->ds_sendstream_lock);
	list_insert_head(&ds->ds_sendstreams, dsp);
	mutex_exit(&ds->ds_sendstream_lock);

	dsl_dataset_long_hold(ds, FTAG);
	dsl_pool_rele(dp, tag);

	if (dump_bytes(dsp, drr, sizeof (dmu_replay_record_t)) != 0) {
		err = dsp->dsa_err;
		goto out;
	}

	err = traverse_dataset(ds, fromtxg, TRAVERSE_PRE | TRAVERSE_PREFETCH,
	    backup_cb, dsp);

	if (dsp->dsa_pending_op != PENDING_NONE)
		if (dump_bytes(dsp, drr, sizeof (dmu_replay_record_t)) != 0)
			err = SET_ERROR(EINTR);

	if (err != 0) {
		if (err == EINTR && dsp->dsa_err != 0)
			err = dsp->dsa_err;
		goto out;
	}

	bzero(drr, sizeof (dmu_replay_record_t));
	drr->drr_type = DRR_END;
	drr->drr_u.drr_end.drr_checksum = dsp->dsa_zc;
	drr->drr_u.drr_end.drr_toguid = dsp->dsa_toguid;

	if (dump_bytes(dsp, drr, sizeof (dmu_replay_record_t)) != 0) {
		err = dsp->dsa_err;
		goto out;
	}

out:
	mutex_enter(&ds->ds_sendstream_lock);
	list_remove(&ds->ds_sendstreams, dsp);
	mutex_exit(&ds->ds_sendstream_lock);

	kmem_free(drr, sizeof (dmu_replay_record_t));
	kmem_free(dsp, sizeof (dmu_sendarg_t));

	dsl_dataset_long_rele(ds, FTAG);

	return (err);
}

int
dmu_send_obj(const char *pool, uint64_t tosnap, uint64_t fromsnap,
<<<<<<< HEAD
    boolean_t embedok, int outfd, struct vnode *vp, offset_t *off)
=======
    boolean_t embedok, boolean_t large_block_ok,
    int outfd, vnode_t *vp, offset_t *off)
>>>>>>> 141b6381
{
	dsl_pool_t *dp;
	dsl_dataset_t *ds;
	dsl_dataset_t *fromds = NULL;
	int err;

	err = dsl_pool_hold(pool, FTAG, &dp);
	if (err != 0)
		return (err);

	err = dsl_dataset_hold_obj(dp, tosnap, FTAG, &ds);
	if (err != 0) {
		dsl_pool_rele(dp, FTAG);
		return (err);
	}

	if (fromsnap != 0) {
		zfs_bookmark_phys_t zb;
		boolean_t is_clone;

		err = dsl_dataset_hold_obj(dp, fromsnap, FTAG, &fromds);
		if (err != 0) {
			dsl_dataset_rele(ds, FTAG);
			dsl_pool_rele(dp, FTAG);
			return (err);
		}
		if (!dsl_dataset_is_before(ds, fromds, 0))
			err = SET_ERROR(EXDEV);
		zb.zbm_creation_time =
		    dsl_dataset_phys(fromds)->ds_creation_time;
		zb.zbm_creation_txg = dsl_dataset_phys(fromds)->ds_creation_txg;
		zb.zbm_guid = dsl_dataset_phys(fromds)->ds_guid;
		is_clone = (fromds->ds_dir != ds->ds_dir);
		dsl_dataset_rele(fromds, FTAG);
		err = dmu_send_impl(FTAG, dp, ds, &zb, is_clone,
		    embedok, large_block_ok, outfd, vp, off);
	} else {
		err = dmu_send_impl(FTAG, dp, ds, NULL, B_FALSE,
		    embedok, large_block_ok, outfd, vp, off);
	}
	dsl_dataset_rele(ds, FTAG);
	return (err);
}

int
<<<<<<< HEAD
dmu_send(const char *tosnap, const char *fromsnap, boolean_t embedok,
    int outfd, struct vnode *vp, offset_t *off)
=======
dmu_send(const char *tosnap, const char *fromsnap,
    boolean_t embedok, boolean_t large_block_ok,
    int outfd, vnode_t *vp, offset_t *off)
>>>>>>> 141b6381
{
	dsl_pool_t *dp;
	dsl_dataset_t *ds;
	int err;
	boolean_t owned = B_FALSE;

	if (fromsnap != NULL && strpbrk(fromsnap, "@#") == NULL)
		return (SET_ERROR(EINVAL));

	err = dsl_pool_hold(tosnap, FTAG, &dp);
	if (err != 0)
		return (err);

	if (strchr(tosnap, '@') == NULL && spa_writeable(dp->dp_spa)) {
		/*
		 * We are sending a filesystem or volume.  Ensure
		 * that it doesn't change by owning the dataset.
		 */
		err = dsl_dataset_own(dp, tosnap, FTAG, &ds);
		owned = B_TRUE;
	} else {
		err = dsl_dataset_hold(dp, tosnap, FTAG, &ds);
	}
	if (err != 0) {
		dsl_pool_rele(dp, FTAG);
		return (err);
	}

	if (fromsnap != NULL) {
		zfs_bookmark_phys_t zb;
		boolean_t is_clone = B_FALSE;
		int fsnamelen = strchr(tosnap, '@') - tosnap;

		/*
		 * If the fromsnap is in a different filesystem, then
		 * mark the send stream as a clone.
		 */
		if (strncmp(tosnap, fromsnap, fsnamelen) != 0 ||
		    (fromsnap[fsnamelen] != '@' &&
		    fromsnap[fsnamelen] != '#')) {
			is_clone = B_TRUE;
		}

		if (strchr(fromsnap, '@')) {
			dsl_dataset_t *fromds;
			err = dsl_dataset_hold(dp, fromsnap, FTAG, &fromds);
			if (err == 0) {
				if (!dsl_dataset_is_before(ds, fromds, 0))
					err = SET_ERROR(EXDEV);
				zb.zbm_creation_time =
				    dsl_dataset_phys(fromds)->ds_creation_time;
				zb.zbm_creation_txg =
				    dsl_dataset_phys(fromds)->ds_creation_txg;
				zb.zbm_guid = dsl_dataset_phys(fromds)->ds_guid;
				is_clone = (ds->ds_dir != fromds->ds_dir);
				dsl_dataset_rele(fromds, FTAG);
			}
		} else {
			err = dsl_bookmark_lookup(dp, fromsnap, ds, &zb);
		}
		if (err != 0) {
			dsl_dataset_rele(ds, FTAG);
			dsl_pool_rele(dp, FTAG);
			return (err);
		}
		err = dmu_send_impl(FTAG, dp, ds, &zb, is_clone,
		    embedok, large_block_ok, outfd, vp, off);
	} else {
		err = dmu_send_impl(FTAG, dp, ds, NULL, B_FALSE,
		    embedok, large_block_ok, outfd, vp, off);
	}
	if (owned)
		dsl_dataset_disown(ds, FTAG);
	else
		dsl_dataset_rele(ds, FTAG);
	return (err);
}

static int
dmu_adjust_send_estimate_for_indirects(dsl_dataset_t *ds, uint64_t size,
    uint64_t *sizep)
{
	int err;
	/*
	 * Assume that space (both on-disk and in-stream) is dominated by
	 * data.  We will adjust for indirect blocks and the copies property,
	 * but ignore per-object space used (eg, dnodes and DRR_OBJECT records).
	 */

	/*
	 * Subtract out approximate space used by indirect blocks.
	 * Assume most space is used by data blocks (non-indirect, non-dnode).
	 * Assume all blocks are recordsize.  Assume ditto blocks and
	 * internal fragmentation counter out compression.
	 *
	 * Therefore, space used by indirect blocks is sizeof(blkptr_t) per
	 * block, which we observe in practice.
	 */
	uint64_t recordsize;
	err = dsl_prop_get_int_ds(ds, "recordsize", &recordsize);
	if (err != 0)
		return (err);
	size -= size / recordsize * sizeof (blkptr_t);

	/* Add in the space for the record associated with each block. */
	size += size / recordsize * sizeof (dmu_replay_record_t);

	*sizep = size;

	return (0);
}

int
dmu_send_estimate(dsl_dataset_t *ds, dsl_dataset_t *fromds, uint64_t *sizep)
{
	int err;
	uint64_t size;

	ASSERT(dsl_pool_config_held(ds->ds_dir->dd_pool));

	/* tosnap must be a snapshot */
	if (!ds->ds_is_snapshot)
		return (SET_ERROR(EINVAL));

	/*
	 * fromsnap must be an earlier snapshot from the same fs as tosnap,
	 * or the origin's fs.
	 */
	if (fromds != NULL && !dsl_dataset_is_before(ds, fromds, 0))
		return (SET_ERROR(EXDEV));

	/* Get uncompressed size estimate of changed data. */
	if (fromds == NULL) {
		size = dsl_dataset_phys(ds)->ds_uncompressed_bytes;
	} else {
		uint64_t used, comp;
		err = dsl_dataset_space_written(fromds, ds,
		    &used, &comp, &size);
		if (err != 0)
			return (err);
	}

	err = dmu_adjust_send_estimate_for_indirects(ds, size, sizep);
	return (err);
}

/*
 * Simple callback used to traverse the blocks of a snapshot and sum their
 * uncompressed size
 */
/* ARGSUSED */
static int
dmu_calculate_send_traversal(spa_t *spa, zilog_t *zilog, const blkptr_t *bp,
    const zbookmark_phys_t *zb, const dnode_phys_t *dnp, void *arg)
{
	uint64_t *spaceptr = arg;
	if (bp != NULL && !BP_IS_HOLE(bp)) {
		*spaceptr += BP_GET_UCSIZE(bp);
	}
	return (0);
}

/*
 * Given a desination snapshot and a TXG, calculate the approximate size of a
 * send stream sent from that TXG. from_txg may be zero, indicating that the
 * whole snapshot will be sent.
 */
int
dmu_send_estimate_from_txg(dsl_dataset_t *ds, uint64_t from_txg,
    uint64_t *sizep)
{
	int err;
	uint64_t size = 0;

	ASSERT(dsl_pool_config_held(ds->ds_dir->dd_pool));

	/* tosnap must be a snapshot */
	if (!dsl_dataset_is_snapshot(ds))
		return (SET_ERROR(EINVAL));

	/* verify that from_txg is before the provided snapshot was taken */
	if (from_txg >= dsl_dataset_phys(ds)->ds_creation_txg) {
		return (SET_ERROR(EXDEV));
	}
	/*
	 * traverse the blocks of the snapshot with birth times after
	 * from_txg, summing their uncompressed size
	 */
	err = traverse_dataset(ds, from_txg, TRAVERSE_POST,
	    dmu_calculate_send_traversal, &size);
	if (err)
		return (err);

	err = dmu_adjust_send_estimate_for_indirects(ds, size, sizep);
	return (err);
}

typedef struct dmu_recv_begin_arg {
	const char *drba_origin;
	dmu_recv_cookie_t *drba_cookie;
	cred_t *drba_cred;
	uint64_t drba_snapobj;
} dmu_recv_begin_arg_t;

static int
recv_begin_check_existing_impl(dmu_recv_begin_arg_t *drba, dsl_dataset_t *ds,
    uint64_t fromguid)
{
	uint64_t val;
	int error;
	dsl_pool_t *dp = ds->ds_dir->dd_pool;

	/* temporary clone name must not exist */
	error = zap_lookup(dp->dp_meta_objset,
	    dsl_dir_phys(ds->ds_dir)->dd_child_dir_zapobj, recv_clone_name,
	    8, 1, &val);
	if (error != ENOENT)
		return (error == 0 ? EBUSY : error);

	/* new snapshot name must not exist */
	error = zap_lookup(dp->dp_meta_objset,
	    dsl_dataset_phys(ds)->ds_snapnames_zapobj,
	    drba->drba_cookie->drc_tosnap, 8, 1, &val);
	if (error != ENOENT)
		return (error == 0 ? EEXIST : error);

	/*
	 * Check snapshot limit before receiving. We'll recheck again at the
	 * end, but might as well abort before receiving if we're already over
	 * the limit.
	 *
	 * Note that we do not check the file system limit with
	 * dsl_dir_fscount_check because the temporary %clones don't count
	 * against that limit.
	 */
	error = dsl_fs_ss_limit_check(ds->ds_dir, 1, ZFS_PROP_SNAPSHOT_LIMIT,
	    NULL, drba->drba_cred);
	if (error != 0)
		return (error);

	if (fromguid != 0) {
		dsl_dataset_t *snap;
		uint64_t obj = dsl_dataset_phys(ds)->ds_prev_snap_obj;

		/* Find snapshot in this dir that matches fromguid. */
		while (obj != 0) {
			error = dsl_dataset_hold_obj(dp, obj, FTAG,
			    &snap);
			if (error != 0)
				return (SET_ERROR(ENODEV));
			if (snap->ds_dir != ds->ds_dir) {
				dsl_dataset_rele(snap, FTAG);
				return (SET_ERROR(ENODEV));
			}
			if (dsl_dataset_phys(snap)->ds_guid == fromguid)
				break;
			obj = dsl_dataset_phys(snap)->ds_prev_snap_obj;
			dsl_dataset_rele(snap, FTAG);
		}
		if (obj == 0)
			return (SET_ERROR(ENODEV));

		if (drba->drba_cookie->drc_force) {
			drba->drba_snapobj = obj;
		} else {
			/*
			 * If we are not forcing, there must be no
			 * changes since fromsnap.
			 */
			if (dsl_dataset_modified_since_snap(ds, snap)) {
				dsl_dataset_rele(snap, FTAG);
				return (SET_ERROR(ETXTBSY));
			}
			drba->drba_snapobj = ds->ds_prev->ds_object;
		}

		dsl_dataset_rele(snap, FTAG);
	} else {
		/* if full, most recent snapshot must be $ORIGIN */
		if (dsl_dataset_phys(ds)->ds_prev_snap_txg >= TXG_INITIAL)
			return (SET_ERROR(ENODEV));
		drba->drba_snapobj = dsl_dataset_phys(ds)->ds_prev_snap_obj;
	}

	return (0);

}

static int
dmu_recv_begin_check(void *arg, dmu_tx_t *tx)
{
	dmu_recv_begin_arg_t *drba = arg;
	dsl_pool_t *dp = dmu_tx_pool(tx);
	struct drr_begin *drrb = drba->drba_cookie->drc_drrb;
	uint64_t fromguid = drrb->drr_fromguid;
	int flags = drrb->drr_flags;
	int error;
	uint64_t featureflags = DMU_GET_FEATUREFLAGS(drrb->drr_versioninfo);
	dsl_dataset_t *ds;
	const char *tofs = drba->drba_cookie->drc_tofs;

	/* already checked */
	ASSERT3U(drrb->drr_magic, ==, DMU_BACKUP_MAGIC);

	if (DMU_GET_STREAM_HDRTYPE(drrb->drr_versioninfo) ==
	    DMU_COMPOUNDSTREAM ||
	    drrb->drr_type >= DMU_OST_NUMTYPES ||
	    ((flags & DRR_FLAG_CLONE) && drba->drba_origin == NULL))
		return (SET_ERROR(EINVAL));

	/* Verify pool version supports SA if SA_SPILL feature set */
	if ((featureflags & DMU_BACKUP_FEATURE_SA_SPILL) &&
	    spa_version(dp->dp_spa) < SPA_VERSION_SA)
		return (SET_ERROR(ENOTSUP));

	/*
	 * The receiving code doesn't know how to translate a WRITE_EMBEDDED
	 * record to a plan WRITE record, so the pool must have the
	 * EMBEDDED_DATA feature enabled if the stream has WRITE_EMBEDDED
	 * records.  Same with WRITE_EMBEDDED records that use LZ4 compression.
	 */
	if ((featureflags & DMU_BACKUP_FEATURE_EMBED_DATA) &&
	    !spa_feature_is_enabled(dp->dp_spa, SPA_FEATURE_EMBEDDED_DATA))
		return (SET_ERROR(ENOTSUP));
	if ((featureflags & DMU_BACKUP_FEATURE_EMBED_DATA_LZ4) &&
	    !spa_feature_is_enabled(dp->dp_spa, SPA_FEATURE_LZ4_COMPRESS))
		return (SET_ERROR(ENOTSUP));

	/*
	 * The receiving code doesn't know how to translate large blocks
	 * to smaller ones, so the pool must have the LARGE_BLOCKS
	 * feature enabled if the stream has LARGE_BLOCKS.
	 */
	if ((featureflags & DMU_BACKUP_FEATURE_LARGE_BLOCKS) &&
	    !spa_feature_is_enabled(dp->dp_spa, SPA_FEATURE_LARGE_BLOCKS))
		return (SET_ERROR(ENOTSUP));

	error = dsl_dataset_hold(dp, tofs, FTAG, &ds);
	if (error == 0) {
		/* target fs already exists; recv into temp clone */

		/* Can't recv a clone into an existing fs */
		if (flags & DRR_FLAG_CLONE) {
			dsl_dataset_rele(ds, FTAG);
			return (SET_ERROR(EINVAL));
		}

		error = recv_begin_check_existing_impl(drba, ds, fromguid);
		dsl_dataset_rele(ds, FTAG);
	} else if (error == ENOENT) {
		/* target fs does not exist; must be a full backup or clone */
		char buf[MAXNAMELEN];

		/*
		 * If it's a non-clone incremental, we are missing the
		 * target fs, so fail the recv.
		 */
		if (fromguid != 0 && !(flags & DRR_FLAG_CLONE))
			return (SET_ERROR(ENOENT));

		/* Open the parent of tofs */
		ASSERT3U(strlen(tofs), <, MAXNAMELEN);
		(void) strlcpy(buf, tofs, strrchr(tofs, '/') - tofs + 1);
		error = dsl_dataset_hold(dp, buf, FTAG, &ds);
		if (error != 0)
			return (error);

		/*
		 * Check filesystem and snapshot limits before receiving. We'll
		 * recheck snapshot limits again at the end (we create the
		 * filesystems and increment those counts during begin_sync).
		 */
		error = dsl_fs_ss_limit_check(ds->ds_dir, 1,
		    ZFS_PROP_FILESYSTEM_LIMIT, NULL, drba->drba_cred);
		if (error != 0) {
			dsl_dataset_rele(ds, FTAG);
			return (error);
		}

		error = dsl_fs_ss_limit_check(ds->ds_dir, 1,
		    ZFS_PROP_SNAPSHOT_LIMIT, NULL, drba->drba_cred);
		if (error != 0) {
			dsl_dataset_rele(ds, FTAG);
			return (error);
		}

		if (drba->drba_origin != NULL) {
			dsl_dataset_t *origin;
			error = dsl_dataset_hold(dp, drba->drba_origin,
			    FTAG, &origin);
			if (error != 0) {
				dsl_dataset_rele(ds, FTAG);
				return (error);
			}
			if (!origin->ds_is_snapshot) {
				dsl_dataset_rele(origin, FTAG);
				dsl_dataset_rele(ds, FTAG);
				return (SET_ERROR(EINVAL));
			}
			if (dsl_dataset_phys(origin)->ds_guid != fromguid) {
				dsl_dataset_rele(origin, FTAG);
				dsl_dataset_rele(ds, FTAG);
				return (SET_ERROR(ENODEV));
			}
			dsl_dataset_rele(origin, FTAG);
		}
		dsl_dataset_rele(ds, FTAG);
		error = 0;
	}
	return (error);
}

static void
dmu_recv_begin_sync(void *arg, dmu_tx_t *tx)
{
	dmu_recv_begin_arg_t *drba = arg;
	dsl_pool_t *dp = dmu_tx_pool(tx);
	struct drr_begin *drrb = drba->drba_cookie->drc_drrb;
	const char *tofs = drba->drba_cookie->drc_tofs;
	dsl_dataset_t *ds, *newds;
	uint64_t dsobj;
	int error;
	uint64_t crflags;

	crflags = (drrb->drr_flags & DRR_FLAG_CI_DATA) ?
	    DS_FLAG_CI_DATASET : 0;

	error = dsl_dataset_hold(dp, tofs, FTAG, &ds);
	if (error == 0) {
		/* create temporary clone */
		dsl_dataset_t *snap = NULL;
		if (drba->drba_snapobj != 0) {
			VERIFY0(dsl_dataset_hold_obj(dp,
			    drba->drba_snapobj, FTAG, &snap));
		}
		dsobj = dsl_dataset_create_sync(ds->ds_dir, recv_clone_name,
		    snap, crflags, drba->drba_cred, tx);
		dsl_dataset_rele(snap, FTAG);
		dsl_dataset_rele(ds, FTAG);
	} else {
		dsl_dir_t *dd;
		const char *tail;
		dsl_dataset_t *origin = NULL;

		VERIFY0(dsl_dir_hold(dp, tofs, FTAG, &dd, &tail));

		if (drba->drba_origin != NULL) {
			VERIFY0(dsl_dataset_hold(dp, drba->drba_origin,
			    FTAG, &origin));
		}

		/* Create new dataset. */
		dsobj = dsl_dataset_create_sync(dd,
		    strrchr(tofs, '/') + 1,
		    origin, crflags, drba->drba_cred, tx);
		if (origin != NULL)
			dsl_dataset_rele(origin, FTAG);
		dsl_dir_rele(dd, FTAG);
		drba->drba_cookie->drc_newfs = B_TRUE;
	}
	VERIFY0(dsl_dataset_own_obj(dp, dsobj, dmu_recv_tag, &newds));

	if ((DMU_GET_FEATUREFLAGS(drrb->drr_versioninfo) &
	    DMU_BACKUP_FEATURE_LARGE_BLOCKS) &&
	    !newds->ds_large_blocks) {
		dsl_dataset_activate_large_blocks_sync_impl(dsobj, tx);
		newds->ds_large_blocks = B_TRUE;
	}

	dmu_buf_will_dirty(newds->ds_dbuf, tx);
	dsl_dataset_phys(newds)->ds_flags |= DS_FLAG_INCONSISTENT;

	/*
	 * If we actually created a non-clone, we need to create the
	 * objset in our new dataset.
	 */
	if (BP_IS_HOLE(dsl_dataset_get_blkptr(newds))) {
		(void) dmu_objset_create_impl(dp->dp_spa,
		    newds, dsl_dataset_get_blkptr(newds), drrb->drr_type, tx);
	}

	drba->drba_cookie->drc_ds = newds;

	spa_history_log_internal_ds(newds, "receive", tx, "");
}

/*
 * NB: callers *MUST* call dmu_recv_stream() if dmu_recv_begin()
 * succeeds; otherwise we will leak the holds on the datasets.
 */
int
dmu_recv_begin(char *tofs, char *tosnap, struct drr_begin *drrb,
    boolean_t force, char *origin, dmu_recv_cookie_t *drc)
{
	dmu_recv_begin_arg_t drba = { 0 };
	dmu_replay_record_t *drr;

	bzero(drc, sizeof (dmu_recv_cookie_t));
	drc->drc_drrb = drrb;
	drc->drc_tosnap = tosnap;
	drc->drc_tofs = tofs;
	drc->drc_force = force;
	drc->drc_cred = CRED();

	if (drrb->drr_magic == BSWAP_64(DMU_BACKUP_MAGIC))
		drc->drc_byteswap = B_TRUE;
	else if (drrb->drr_magic != DMU_BACKUP_MAGIC)
		return (SET_ERROR(EINVAL));

	drr = kmem_zalloc(sizeof (dmu_replay_record_t), KM_SLEEP);
	drr->drr_type = DRR_BEGIN;
	drr->drr_u.drr_begin = *drc->drc_drrb;
	if (drc->drc_byteswap) {
		fletcher_4_incremental_byteswap(drr,
		    sizeof (dmu_replay_record_t), &drc->drc_cksum);
	} else {
		fletcher_4_incremental_native(drr,
		    sizeof (dmu_replay_record_t), &drc->drc_cksum);
	}
	kmem_free(drr, sizeof (dmu_replay_record_t));

	if (drc->drc_byteswap) {
		drrb->drr_magic = BSWAP_64(drrb->drr_magic);
		drrb->drr_versioninfo = BSWAP_64(drrb->drr_versioninfo);
		drrb->drr_creation_time = BSWAP_64(drrb->drr_creation_time);
		drrb->drr_type = BSWAP_32(drrb->drr_type);
		drrb->drr_toguid = BSWAP_64(drrb->drr_toguid);
		drrb->drr_fromguid = BSWAP_64(drrb->drr_fromguid);
	}

	drba.drba_origin = origin;
	drba.drba_cookie = drc;
	drba.drba_cred = CRED();

	return (dsl_sync_task(tofs, dmu_recv_begin_check, dmu_recv_begin_sync,
	    &drba, 5, ZFS_SPACE_CHECK_NORMAL));
}

struct restorearg {
	int err;
	boolean_t byteswap;
	struct vnode *vp;
	char *buf;
	uint64_t voff;
	int bufsize; /* amount of memory allocated for buf */
	zio_cksum_t cksum;
	avl_tree_t *guid_to_ds_map;
};

typedef struct guid_map_entry {
	uint64_t	guid;
	dsl_dataset_t	*gme_ds;
	avl_node_t	avlnode;
} guid_map_entry_t;

static int
guid_compare(const void *arg1, const void *arg2)
{
	const guid_map_entry_t *gmep1 = arg1;
	const guid_map_entry_t *gmep2 = arg2;

	if (gmep1->guid < gmep2->guid)
		return (-1);
	else if (gmep1->guid > gmep2->guid)
		return (1);
	return (0);
}

static void
free_guid_map_onexit(void *arg)
{
	avl_tree_t *ca = arg;
	void *cookie = NULL;
	guid_map_entry_t *gmep;

	while ((gmep = avl_destroy_nodes(ca, &cookie)) != NULL) {
		dsl_dataset_long_rele(gmep->gme_ds, gmep);
		dsl_dataset_rele(gmep->gme_ds, gmep);
		kmem_free(gmep, sizeof (guid_map_entry_t));
	}
	avl_destroy(ca);
	kmem_free(ca, sizeof (avl_tree_t));
}

static void *
restore_read(struct restorearg *ra, int len, char *buf)
{
	int done = 0;

	if (buf == NULL)
		buf = ra->buf;

	/* some things will require 8-byte alignment, so everything must */
	ASSERT0(len % 8);
	ASSERT3U(len, <=, ra->bufsize);

	while (done < len) {
		ssize_t resid;

#ifdef _KERNEL
		ra->err = spl_vn_rdwr(UIO_READ, ra->vp,
#else
		ra->err = vn_rdwr(UIO_READ, ra->vp,
#endif
		    buf + done, len - done,
		    ra->voff, UIO_SYSSPACE, FAPPEND,
		    RLIM64_INFINITY, CRED(), &resid);

		if (resid == len - done)
			ra->err = SET_ERROR(EINVAL);
		ra->voff += len - done - resid;
		done = len - resid;
		if (ra->err != 0)
			return (NULL);
	}

	ASSERT3U(done, ==, len);
	if (ra->byteswap)
		fletcher_4_incremental_byteswap(buf, len, &ra->cksum);
	else
		fletcher_4_incremental_native(buf, len, &ra->cksum);
	return (buf);
}

noinline static void
backup_byteswap(dmu_replay_record_t *drr)
{
#define	DO64(X) (drr->drr_u.X = BSWAP_64(drr->drr_u.X))
#define	DO32(X) (drr->drr_u.X = BSWAP_32(drr->drr_u.X))
	drr->drr_type = BSWAP_32(drr->drr_type);
	drr->drr_payloadlen = BSWAP_32(drr->drr_payloadlen);
	switch (drr->drr_type) {
	case DRR_BEGIN:
		DO64(drr_begin.drr_magic);
		DO64(drr_begin.drr_versioninfo);
		DO64(drr_begin.drr_creation_time);
		DO32(drr_begin.drr_type);
		DO32(drr_begin.drr_flags);
		DO64(drr_begin.drr_toguid);
		DO64(drr_begin.drr_fromguid);
		break;
	case DRR_OBJECT:
		DO64(drr_object.drr_object);
		DO32(drr_object.drr_type);
		DO32(drr_object.drr_bonustype);
		DO32(drr_object.drr_blksz);
		DO32(drr_object.drr_bonuslen);
		DO64(drr_object.drr_toguid);
		break;
	case DRR_FREEOBJECTS:
		DO64(drr_freeobjects.drr_firstobj);
		DO64(drr_freeobjects.drr_numobjs);
		DO64(drr_freeobjects.drr_toguid);
		break;
	case DRR_WRITE:
		DO64(drr_write.drr_object);
		DO32(drr_write.drr_type);
		DO64(drr_write.drr_offset);
		DO64(drr_write.drr_length);
		DO64(drr_write.drr_toguid);
		DO64(drr_write.drr_key.ddk_cksum.zc_word[0]);
		DO64(drr_write.drr_key.ddk_cksum.zc_word[1]);
		DO64(drr_write.drr_key.ddk_cksum.zc_word[2]);
		DO64(drr_write.drr_key.ddk_cksum.zc_word[3]);
		DO64(drr_write.drr_key.ddk_prop);
		break;
	case DRR_WRITE_BYREF:
		DO64(drr_write_byref.drr_object);
		DO64(drr_write_byref.drr_offset);
		DO64(drr_write_byref.drr_length);
		DO64(drr_write_byref.drr_toguid);
		DO64(drr_write_byref.drr_refguid);
		DO64(drr_write_byref.drr_refobject);
		DO64(drr_write_byref.drr_refoffset);
		DO64(drr_write_byref.drr_key.ddk_cksum.zc_word[0]);
		DO64(drr_write_byref.drr_key.ddk_cksum.zc_word[1]);
		DO64(drr_write_byref.drr_key.ddk_cksum.zc_word[2]);
		DO64(drr_write_byref.drr_key.ddk_cksum.zc_word[3]);
		DO64(drr_write_byref.drr_key.ddk_prop);
		break;
	case DRR_WRITE_EMBEDDED:
		DO64(drr_write_embedded.drr_object);
		DO64(drr_write_embedded.drr_offset);
		DO64(drr_write_embedded.drr_length);
		DO64(drr_write_embedded.drr_toguid);
		DO32(drr_write_embedded.drr_lsize);
		DO32(drr_write_embedded.drr_psize);
		break;
	case DRR_FREE:
		DO64(drr_free.drr_object);
		DO64(drr_free.drr_offset);
		DO64(drr_free.drr_length);
		DO64(drr_free.drr_toguid);
		break;
	case DRR_SPILL:
		DO64(drr_spill.drr_object);
		DO64(drr_spill.drr_length);
		DO64(drr_spill.drr_toguid);
		break;
	case DRR_END:
		DO64(drr_end.drr_checksum.zc_word[0]);
		DO64(drr_end.drr_checksum.zc_word[1]);
		DO64(drr_end.drr_checksum.zc_word[2]);
		DO64(drr_end.drr_checksum.zc_word[3]);
		DO64(drr_end.drr_toguid);
		break;
	default:
		break;
	}
#undef DO64
#undef DO32
}

static inline uint8_t
deduce_nblkptr(dmu_object_type_t bonus_type, uint64_t bonus_size)
{
	if (bonus_type == DMU_OT_SA) {
		return (1);
	} else {
		return (1 +
		    ((DN_MAX_BONUSLEN - bonus_size) >> SPA_BLKPTRSHIFT));
	}
}

noinline static int
restore_object(struct restorearg *ra, objset_t *os, struct drr_object *drro)
{
	dmu_object_info_t doi;
	dmu_tx_t *tx;
	void *data = NULL;
	uint64_t object;
	int err;

	if (drro->drr_type == DMU_OT_NONE ||
	    !DMU_OT_IS_VALID(drro->drr_type) ||
	    !DMU_OT_IS_VALID(drro->drr_bonustype) ||
	    drro->drr_checksumtype >= ZIO_CHECKSUM_FUNCTIONS ||
	    drro->drr_compress >= ZIO_COMPRESS_FUNCTIONS ||
	    P2PHASE(drro->drr_blksz, SPA_MINBLOCKSIZE) ||
	    drro->drr_blksz < SPA_MINBLOCKSIZE ||
	    drro->drr_blksz > spa_maxblocksize(dmu_objset_spa(os)) ||
	    drro->drr_bonuslen > DN_MAX_BONUSLEN) {
		return (SET_ERROR(EINVAL));
	}

	err = dmu_object_info(os, drro->drr_object, &doi);

	if (err != 0 && err != ENOENT)
		return (SET_ERROR(EINVAL));
	object = err == 0 ? drro->drr_object : DMU_NEW_OBJECT;

	if (drro->drr_bonuslen) {
		data = restore_read(ra, P2ROUNDUP(drro->drr_bonuslen, 8), NULL);
		if (ra->err != 0)
			return (ra->err);
	}

	/*
	 * If we are losing blkptrs or changing the block size this must
	 * be a new file instance.  We must clear out the previous file
	 * contents before we can change this type of metadata in the dnode.
	 */
	if (err == 0) {
		int nblkptr;

		nblkptr = deduce_nblkptr(drro->drr_bonustype,
		    drro->drr_bonuslen);

		if (drro->drr_blksz != doi.doi_data_block_size ||
		    nblkptr < doi.doi_nblkptr) {
			err = dmu_free_long_range(os, drro->drr_object,
			    0, DMU_OBJECT_END);
			if (err != 0)
				return (SET_ERROR(EINVAL));
		}
	}

	tx = dmu_tx_create(os);
	dmu_tx_hold_bonus(tx, object);
	err = dmu_tx_assign(tx, TXG_WAIT);
	if (err != 0) {
		dmu_tx_abort(tx);
		return (err);
	}

	if (object == DMU_NEW_OBJECT) {
		/* currently free, want to be allocated */
		err = dmu_object_claim(os, drro->drr_object,
		    drro->drr_type, drro->drr_blksz,
		    drro->drr_bonustype, drro->drr_bonuslen, tx);
	} else if (drro->drr_type != doi.doi_type ||
	    drro->drr_blksz != doi.doi_data_block_size ||
	    drro->drr_bonustype != doi.doi_bonus_type ||
	    drro->drr_bonuslen != doi.doi_bonus_size) {
		/* currently allocated, but with different properties */
		err = dmu_object_reclaim(os, drro->drr_object,
		    drro->drr_type, drro->drr_blksz,
		    drro->drr_bonustype, drro->drr_bonuslen, tx);
	}
	if (err != 0) {
		dmu_tx_commit(tx);
		return (SET_ERROR(EINVAL));
	}

	dmu_object_set_checksum(os, drro->drr_object, drro->drr_checksumtype,
	    tx);
	dmu_object_set_compress(os, drro->drr_object, drro->drr_compress, tx);

	if (data != NULL) {
		dmu_buf_t *db;

		VERIFY(0 == dmu_bonus_hold(os, drro->drr_object, FTAG, &db));
		dmu_buf_will_dirty(db, tx);

		ASSERT3U(db->db_size, >=, drro->drr_bonuslen);
		bcopy(data, db->db_data, drro->drr_bonuslen);
		if (ra->byteswap) {
			dmu_object_byteswap_t byteswap =
			    DMU_OT_BYTESWAP(drro->drr_bonustype);
			dmu_ot_byteswap[byteswap].ob_func(db->db_data,
			    drro->drr_bonuslen);
		}
		dmu_buf_rele(db, FTAG);
	}
	dmu_tx_commit(tx);
	return (0);
}

/* ARGSUSED */
noinline static int
restore_freeobjects(struct restorearg *ra, objset_t *os,
    struct drr_freeobjects *drrfo)
{
	uint64_t obj;

	if (drrfo->drr_firstobj + drrfo->drr_numobjs < drrfo->drr_firstobj)
		return (SET_ERROR(EINVAL));

	for (obj = drrfo->drr_firstobj;
	    obj < drrfo->drr_firstobj + drrfo->drr_numobjs;
	    (void) dmu_object_next(os, &obj, FALSE, 0)) {
		int err;

		if (dmu_object_info(os, obj, NULL) != 0)
			continue;

		err = dmu_free_long_object(os, obj);
		if (err != 0)
			return (err);
	}
	return (0);
}

noinline static int
restore_write(struct restorearg *ra, objset_t *os,
    struct drr_write *drrw)
{
	dmu_tx_t *tx;
	dmu_buf_t *bonus;
	arc_buf_t *abuf;
	void *data;
	int err;

	if (drrw->drr_offset + drrw->drr_length < drrw->drr_offset ||
	    !DMU_OT_IS_VALID(drrw->drr_type))
		return (SET_ERROR(EINVAL));

	if (dmu_object_info(os, drrw->drr_object, NULL) != 0)
		return (SET_ERROR(EINVAL));

	if (dmu_bonus_hold(os, drrw->drr_object, FTAG, &bonus) != 0)
		return (SET_ERROR(EINVAL));

	abuf = dmu_request_arcbuf(bonus, drrw->drr_length);

	data = restore_read(ra, drrw->drr_length, abuf->b_data);
	if (data == NULL) {
		dmu_return_arcbuf(abuf);
		dmu_buf_rele(bonus, FTAG);
		return (ra->err);
	}

	tx = dmu_tx_create(os);

	dmu_tx_hold_write(tx, drrw->drr_object,
	    drrw->drr_offset, drrw->drr_length);
	err = dmu_tx_assign(tx, TXG_WAIT);
	if (err != 0) {
		dmu_return_arcbuf(abuf);
		dmu_buf_rele(bonus, FTAG);
		dmu_tx_abort(tx);
		return (err);
	}
	if (ra->byteswap) {
		dmu_object_byteswap_t byteswap =
		    DMU_OT_BYTESWAP(drrw->drr_type);
		dmu_ot_byteswap[byteswap].ob_func(data, drrw->drr_length);
	}
	dmu_assign_arcbuf(bonus, drrw->drr_offset, abuf, tx);
	dmu_tx_commit(tx);
	dmu_buf_rele(bonus, FTAG);
	return (0);
}

/*
 * Handle a DRR_WRITE_BYREF record.  This record is used in dedup'ed
 * streams to refer to a copy of the data that is already on the
 * system because it came in earlier in the stream.  This function
 * finds the earlier copy of the data, and uses that copy instead of
 * data from the stream to fulfill this write.
 */
static int
restore_write_byref(struct restorearg *ra, objset_t *os,
    struct drr_write_byref *drrwbr)
{
	dmu_tx_t *tx;
	int err;
	guid_map_entry_t gmesrch;
	guid_map_entry_t *gmep;
	avl_index_t where;
	objset_t *ref_os = NULL;
	dmu_buf_t *dbp;

	if (drrwbr->drr_offset + drrwbr->drr_length < drrwbr->drr_offset)
		return (SET_ERROR(EINVAL));

	/*
	 * If the GUID of the referenced dataset is different from the
	 * GUID of the target dataset, find the referenced dataset.
	 */
	if (drrwbr->drr_toguid != drrwbr->drr_refguid) {
		gmesrch.guid = drrwbr->drr_refguid;
		if ((gmep = avl_find(ra->guid_to_ds_map, &gmesrch,
		    &where)) == NULL) {
			return (SET_ERROR(EINVAL));
		}
		if (dmu_objset_from_ds(gmep->gme_ds, &ref_os))
			return (SET_ERROR(EINVAL));
	} else {
		ref_os = os;
	}

	err = dmu_buf_hold(ref_os, drrwbr->drr_refobject,
	    drrwbr->drr_refoffset, FTAG, &dbp, DMU_READ_PREFETCH);
	if (err != 0)
		return (err);

	tx = dmu_tx_create(os);

	dmu_tx_hold_write(tx, drrwbr->drr_object,
	    drrwbr->drr_offset, drrwbr->drr_length);
	err = dmu_tx_assign(tx, TXG_WAIT);
	if (err != 0) {
		dmu_tx_abort(tx);
		return (err);
	}
	dmu_write(os, drrwbr->drr_object,
	    drrwbr->drr_offset, drrwbr->drr_length, dbp->db_data, tx);
	dmu_buf_rele(dbp, FTAG);
	dmu_tx_commit(tx);
	return (0);
}

static int
restore_write_embedded(struct restorearg *ra, objset_t *os,
    struct drr_write_embedded *drrwnp)
{
	dmu_tx_t *tx;
	int err;
	void *data;

	if (drrwnp->drr_offset + drrwnp->drr_length < drrwnp->drr_offset)
		return (EINVAL);

	if (drrwnp->drr_psize > BPE_PAYLOAD_SIZE)
		return (EINVAL);

	if (drrwnp->drr_etype >= NUM_BP_EMBEDDED_TYPES)
		return (EINVAL);
	if (drrwnp->drr_compression >= ZIO_COMPRESS_FUNCTIONS)
		return (EINVAL);

	data = restore_read(ra, P2ROUNDUP(drrwnp->drr_psize, 8), NULL);
	if (data == NULL)
		return (ra->err);

	tx = dmu_tx_create(os);

	dmu_tx_hold_write(tx, drrwnp->drr_object,
	    drrwnp->drr_offset, drrwnp->drr_length);
	err = dmu_tx_assign(tx, TXG_WAIT);
	if (err != 0) {
		dmu_tx_abort(tx);
		return (err);
	}

	dmu_write_embedded(os, drrwnp->drr_object,
	    drrwnp->drr_offset, data, drrwnp->drr_etype,
	    drrwnp->drr_compression, drrwnp->drr_lsize, drrwnp->drr_psize,
	    ra->byteswap ^ ZFS_HOST_BYTEORDER, tx);

	dmu_tx_commit(tx);
	return (0);
}

static int
restore_spill(struct restorearg *ra, objset_t *os, struct drr_spill *drrs)
{
	dmu_tx_t *tx;
	void *data;
	dmu_buf_t *db, *db_spill;
	int err;

	if (drrs->drr_length < SPA_MINBLOCKSIZE ||
	    drrs->drr_length > spa_maxblocksize(dmu_objset_spa(os)))
		return (SET_ERROR(EINVAL));

	data = restore_read(ra, drrs->drr_length, NULL);
	if (data == NULL)
		return (ra->err);

	if (dmu_object_info(os, drrs->drr_object, NULL) != 0)
		return (SET_ERROR(EINVAL));

	VERIFY(0 == dmu_bonus_hold(os, drrs->drr_object, FTAG, &db));
	if ((err = dmu_spill_hold_by_bonus(db, FTAG, &db_spill)) != 0) {
		dmu_buf_rele(db, FTAG);
		return (err);
	}

	tx = dmu_tx_create(os);

	dmu_tx_hold_spill(tx, db->db_object);

	err = dmu_tx_assign(tx, TXG_WAIT);
	if (err != 0) {
		dmu_buf_rele(db, FTAG);
		dmu_buf_rele(db_spill, FTAG);
		dmu_tx_abort(tx);
		return (err);
	}
	dmu_buf_will_dirty(db_spill, tx);

	if (db_spill->db_size < drrs->drr_length)
		VERIFY(0 == dbuf_spill_set_blksz(db_spill,
		    drrs->drr_length, tx));
	bcopy(data, db_spill->db_data, drrs->drr_length);

	dmu_buf_rele(db, FTAG);
	dmu_buf_rele(db_spill, FTAG);

	dmu_tx_commit(tx);
	return (0);
}

/* ARGSUSED */
noinline static int
restore_free(struct restorearg *ra, objset_t *os,
    struct drr_free *drrf)
{
	int err;

	if (drrf->drr_length != -1ULL &&
	    drrf->drr_offset + drrf->drr_length < drrf->drr_offset)
		return (SET_ERROR(EINVAL));

	if (dmu_object_info(os, drrf->drr_object, NULL) != 0)
		return (SET_ERROR(EINVAL));

	err = dmu_free_long_range(os, drrf->drr_object,
	    drrf->drr_offset, drrf->drr_length);
	return (err);
}

/* used to destroy the drc_ds on error */
static void
dmu_recv_cleanup_ds(dmu_recv_cookie_t *drc)
{
	char name[MAXNAMELEN];
	dsl_dataset_name(drc->drc_ds, name);
	dsl_dataset_disown(drc->drc_ds, dmu_recv_tag);
	(void) dsl_destroy_head(name);
}

/*
 * NB: callers *must* call dmu_recv_end() if this succeeds.
 */
int
dmu_recv_stream(dmu_recv_cookie_t *drc, struct vnode *vp, offset_t *voffp,
    int cleanup_fd, uint64_t *action_handlep)
{
	struct restorearg ra = { 0 };
	dmu_replay_record_t *drr;
	objset_t *os;
	zio_cksum_t pcksum;
	int featureflags;

	ra.byteswap = drc->drc_byteswap;
	ra.cksum = drc->drc_cksum;
	ra.vp = vp;
	ra.voff = *voffp;
<<<<<<< HEAD
	ra.bufsize = 1<<20;
	ra.buf = kmem_alloc(ra.bufsize, KM_SLEEP);
=======
	ra.bufsize = SPA_MAXBLOCKSIZE;
	ra.buf = vmem_alloc(ra.bufsize, KM_SLEEP);
>>>>>>> 141b6381

	/* these were verified in dmu_recv_begin */
	ASSERT3U(DMU_GET_STREAM_HDRTYPE(drc->drc_drrb->drr_versioninfo), ==,
	    DMU_SUBSTREAM);
	ASSERT3U(drc->drc_drrb->drr_type, <, DMU_OST_NUMTYPES);

	/*
	 * Open the objset we are modifying.
	 */
	VERIFY0(dmu_objset_from_ds(drc->drc_ds, &os));

	ASSERT(dsl_dataset_phys(drc->drc_ds)->ds_flags & DS_FLAG_INCONSISTENT);

	featureflags = DMU_GET_FEATUREFLAGS(drc->drc_drrb->drr_versioninfo);

	/* if this stream is dedup'ed, set up the avl tree for guid mapping */
	if (featureflags & DMU_BACKUP_FEATURE_DEDUP) {
		minor_t minor;

		if (cleanup_fd == -1) {
			ra.err = SET_ERROR(EBADF);
			goto out;
		}
		ra.err = zfs_onexit_fd_hold(cleanup_fd, &minor);
		if (ra.err != 0) {
			cleanup_fd = -1;
			goto out;
		}

		if (*action_handlep == 0) {
			ra.guid_to_ds_map =
			    kmem_alloc(sizeof (avl_tree_t), KM_SLEEP);
			avl_create(ra.guid_to_ds_map, guid_compare,
			    sizeof (guid_map_entry_t),
			    offsetof(guid_map_entry_t, avlnode));
			ra.err = zfs_onexit_add_cb(minor,
			    free_guid_map_onexit, ra.guid_to_ds_map,
			    action_handlep);
			if (ra.err != 0)
				goto out;
		} else {
			ra.err = zfs_onexit_cb_data(minor, *action_handlep,
			    (void **)&ra.guid_to_ds_map);
			if (ra.err != 0)
				goto out;
		}

		drc->drc_guid_to_ds_map = ra.guid_to_ds_map;
	}

	/*
	 * Read records and process them.
	 */
	pcksum = ra.cksum;
	while (ra.err == 0 &&
	    NULL != (drr = restore_read(&ra, sizeof (*drr), NULL))) {
		if (issig(JUSTLOOKING) && issig(FORREAL)) {
			ra.err = SET_ERROR(EINTR);
			goto out;
		}

		if (ra.byteswap)
			backup_byteswap(drr);

		switch (drr->drr_type) {
		case DRR_OBJECT:
		{
			/*
			 * We need to make a copy of the record header,
			 * because restore_{object,write} may need to
			 * restore_read(), which will invalidate drr.
			 */
			struct drr_object drro = drr->drr_u.drr_object;
			ra.err = restore_object(&ra, os, &drro);
			break;
		}
		case DRR_FREEOBJECTS:
		{
			struct drr_freeobjects drrfo =
			    drr->drr_u.drr_freeobjects;
			ra.err = restore_freeobjects(&ra, os, &drrfo);
			break;
		}
		case DRR_WRITE:
		{
			struct drr_write drrw = drr->drr_u.drr_write;
			ra.err = restore_write(&ra, os, &drrw);
			break;
		}
		case DRR_WRITE_BYREF:
		{
			struct drr_write_byref drrwbr =
			    drr->drr_u.drr_write_byref;
			ra.err = restore_write_byref(&ra, os, &drrwbr);
			break;
		}
		case DRR_WRITE_EMBEDDED:
		{
			struct drr_write_embedded drrwe =
			    drr->drr_u.drr_write_embedded;
			ra.err = restore_write_embedded(&ra, os, &drrwe);
			break;
		}
		case DRR_FREE:
		{
			struct drr_free drrf = drr->drr_u.drr_free;
			ra.err = restore_free(&ra, os, &drrf);
			break;
		}
		case DRR_END:
		{
			struct drr_end drre = drr->drr_u.drr_end;
			/*
			 * We compare against the *previous* checksum
			 * value, because the stored checksum is of
			 * everything before the DRR_END record.
			 */
			if (!ZIO_CHECKSUM_EQUAL(drre.drr_checksum, pcksum))
				ra.err = SET_ERROR(ECKSUM);
			goto out;
		}
		case DRR_SPILL:
		{
			struct drr_spill drrs = drr->drr_u.drr_spill;
			ra.err = restore_spill(&ra, os, &drrs);
			break;
		}
		default:
			ra.err = SET_ERROR(EINVAL);
			goto out;
		}
		pcksum = ra.cksum;
	}
	ASSERT(ra.err != 0);

out:
	if ((featureflags & DMU_BACKUP_FEATURE_DEDUP) && (cleanup_fd != -1))
		zfs_onexit_fd_rele(cleanup_fd);

	if (ra.err != 0) {
		/*
		 * destroy what we created, so we don't leave it in the
		 * inconsistent restoring state.
		 */
		dmu_recv_cleanup_ds(drc);
	}

	kmem_free(ra.buf, ra.bufsize);
	*voffp = ra.voff;
	return (ra.err);
}

static int
dmu_recv_end_check(void *arg, dmu_tx_t *tx)
{
	dmu_recv_cookie_t *drc = arg;
	dsl_pool_t *dp = dmu_tx_pool(tx);
	int error;

	ASSERT3P(drc->drc_ds->ds_owner, ==, dmu_recv_tag);

	if (!drc->drc_newfs) {
		dsl_dataset_t *origin_head;

		error = dsl_dataset_hold(dp, drc->drc_tofs, FTAG, &origin_head);
		if (error != 0)
			return (error);
		if (drc->drc_force) {
			/*
			 * We will destroy any snapshots in tofs (i.e. before
			 * origin_head) that are after the origin (which is
			 * the snap before drc_ds, because drc_ds can not
			 * have any snaps of its own).
			 */
			uint64_t obj;

			obj = dsl_dataset_phys(origin_head)->ds_prev_snap_obj;
			while (obj !=
			    dsl_dataset_phys(drc->drc_ds)->ds_prev_snap_obj) {
				dsl_dataset_t *snap;
				error = dsl_dataset_hold_obj(dp, obj, FTAG,
				    &snap);
				if (error != 0)
					return (error);
				if (snap->ds_dir != origin_head->ds_dir)
					error = SET_ERROR(EINVAL);
				if (error == 0)  {
					error = dsl_destroy_snapshot_check_impl(
					    snap, B_FALSE);
				}
				obj = dsl_dataset_phys(snap)->ds_prev_snap_obj;
				dsl_dataset_rele(snap, FTAG);
				if (error != 0)
					return (error);
			}
		}
		error = dsl_dataset_clone_swap_check_impl(drc->drc_ds,
		    origin_head, drc->drc_force, drc->drc_owner, tx);
		if (error != 0) {
			dsl_dataset_rele(origin_head, FTAG);
			return (error);
		}
		error = dsl_dataset_snapshot_check_impl(origin_head,
		    drc->drc_tosnap, tx, B_TRUE, 1, drc->drc_cred);
		dsl_dataset_rele(origin_head, FTAG);
		if (error != 0)
			return (error);

		error = dsl_destroy_head_check_impl(drc->drc_ds, 1);
	} else {
		error = dsl_dataset_snapshot_check_impl(drc->drc_ds,
		    drc->drc_tosnap, tx, B_TRUE, 1, drc->drc_cred);
	}
	return (error);
}

static void
dmu_recv_end_sync(void *arg, dmu_tx_t *tx)
{
	dmu_recv_cookie_t *drc = arg;
	dsl_pool_t *dp = dmu_tx_pool(tx);

	spa_history_log_internal_ds(drc->drc_ds, "finish receiving",
	    tx, "snap=%s", drc->drc_tosnap);

	if (!drc->drc_newfs) {
		dsl_dataset_t *origin_head;

		VERIFY0(dsl_dataset_hold(dp, drc->drc_tofs, FTAG,
		    &origin_head));

		if (drc->drc_force) {
			/*
			 * Destroy any snapshots of drc_tofs (origin_head)
			 * after the origin (the snap before drc_ds).
			 */
			uint64_t obj;

			obj = dsl_dataset_phys(origin_head)->ds_prev_snap_obj;
			while (obj !=
			    dsl_dataset_phys(drc->drc_ds)->ds_prev_snap_obj) {
				dsl_dataset_t *snap;
				VERIFY0(dsl_dataset_hold_obj(dp, obj, FTAG,
				    &snap));
				ASSERT3P(snap->ds_dir, ==, origin_head->ds_dir);
				obj = dsl_dataset_phys(snap)->ds_prev_snap_obj;
				dsl_destroy_snapshot_sync_impl(snap,
				    B_FALSE, tx);
				dsl_dataset_rele(snap, FTAG);
			}
		}
		VERIFY3P(drc->drc_ds->ds_prev, ==,
		    origin_head->ds_prev);

		dsl_dataset_clone_swap_sync_impl(drc->drc_ds,
		    origin_head, tx);
		dsl_dataset_snapshot_sync_impl(origin_head,
		    drc->drc_tosnap, tx);

		/* set snapshot's creation time and guid */
		dmu_buf_will_dirty(origin_head->ds_prev->ds_dbuf, tx);
		dsl_dataset_phys(origin_head->ds_prev)->ds_creation_time =
		    drc->drc_drrb->drr_creation_time;
		dsl_dataset_phys(origin_head->ds_prev)->ds_guid =
		    drc->drc_drrb->drr_toguid;
		dsl_dataset_phys(origin_head->ds_prev)->ds_flags &=
		    ~DS_FLAG_INCONSISTENT;

		dmu_buf_will_dirty(origin_head->ds_dbuf, tx);
		dsl_dataset_phys(origin_head)->ds_flags &=
		    ~DS_FLAG_INCONSISTENT;

		dsl_dataset_rele(origin_head, FTAG);
		dsl_destroy_head_sync_impl(drc->drc_ds, tx);

		if (drc->drc_owner != NULL)
			VERIFY3P(origin_head->ds_owner, ==, drc->drc_owner);
	} else {
		dsl_dataset_t *ds = drc->drc_ds;

		dsl_dataset_snapshot_sync_impl(ds, drc->drc_tosnap, tx);

		/* set snapshot's creation time and guid */
		dmu_buf_will_dirty(ds->ds_prev->ds_dbuf, tx);
		dsl_dataset_phys(ds->ds_prev)->ds_creation_time =
		    drc->drc_drrb->drr_creation_time;
		dsl_dataset_phys(ds->ds_prev)->ds_guid =
		    drc->drc_drrb->drr_toguid;
		dsl_dataset_phys(ds->ds_prev)->ds_flags &=
		    ~DS_FLAG_INCONSISTENT;

		dmu_buf_will_dirty(ds->ds_dbuf, tx);
		dsl_dataset_phys(ds)->ds_flags &= ~DS_FLAG_INCONSISTENT;
	}
	drc->drc_newsnapobj = dsl_dataset_phys(drc->drc_ds)->ds_prev_snap_obj;
	/*
	 * Release the hold from dmu_recv_begin.  This must be done before
	 * we return to open context, so that when we free the dataset's dnode,
	 * we can evict its bonus buffer.
	 */
	dsl_dataset_disown(drc->drc_ds, dmu_recv_tag);
	drc->drc_ds = NULL;
}

static int
add_ds_to_guidmap(const char *name, avl_tree_t *guid_map, uint64_t snapobj)
{
	dsl_pool_t *dp;
	dsl_dataset_t *snapds;
	guid_map_entry_t *gmep;
	int err;

	ASSERT(guid_map != NULL);

	err = dsl_pool_hold(name, FTAG, &dp);
	if (err != 0)
		return (err);
	gmep = kmem_alloc(sizeof (*gmep), KM_SLEEP);
	err = dsl_dataset_hold_obj(dp, snapobj, gmep, &snapds);
	if (err == 0) {
		gmep->guid = dsl_dataset_phys(snapds)->ds_guid;
		gmep->gme_ds = snapds;
		avl_add(guid_map, gmep);
		dsl_dataset_long_hold(snapds, gmep);
	} else {
		kmem_free(gmep, sizeof (*gmep));
	}

	dsl_pool_rele(dp, FTAG);
	return (err);
}

static int dmu_recv_end_modified_blocks = 3;

static int
dmu_recv_existing_end(dmu_recv_cookie_t *drc)
{
	int error;

#ifdef _KERNEL
	char *name;

	/*
	 * We will be destroying the ds; make sure its origin is unmounted if
	 * necessary.
	 */
	name = kmem_alloc(MAXNAMELEN, KM_SLEEP);
	dsl_dataset_name(drc->drc_ds, name);
	zfs_destroy_unmount_origin(name);
	kmem_free(name, MAXNAMELEN);
#endif

	error = dsl_sync_task(drc->drc_tofs,
	    dmu_recv_end_check, dmu_recv_end_sync, drc,
	    dmu_recv_end_modified_blocks, ZFS_SPACE_CHECK_NORMAL);

	if (error != 0)
		dmu_recv_cleanup_ds(drc);
	return (error);
}

static int
dmu_recv_new_end(dmu_recv_cookie_t *drc)
{
	int error;

	error = dsl_sync_task(drc->drc_tofs,
	    dmu_recv_end_check, dmu_recv_end_sync, drc,
	    dmu_recv_end_modified_blocks, ZFS_SPACE_CHECK_NORMAL);

	if (error != 0) {
		dmu_recv_cleanup_ds(drc);
	} else if (drc->drc_guid_to_ds_map != NULL) {
		(void) add_ds_to_guidmap(drc->drc_tofs,
		    drc->drc_guid_to_ds_map,
		    drc->drc_newsnapobj);
	}
	return (error);
}

int
dmu_recv_end(dmu_recv_cookie_t *drc, void *owner)
{
	drc->drc_owner = owner;

	if (drc->drc_newfs)
		return (dmu_recv_new_end(drc));
	else
		return (dmu_recv_existing_end(drc));
}

/*
 * Return TRUE if this objset is currently being received into.
 */
boolean_t
dmu_objset_is_receiving(objset_t *os)
{
	return (os->os_dsl_dataset != NULL &&
	    os->os_dsl_dataset->ds_owner == dmu_recv_tag);
}

#if defined(_KERNEL)
module_param(zfs_send_corrupt_data, int, 0644);
MODULE_PARM_DESC(zfs_send_corrupt_data, "Allow sending corrupt data");
#endif<|MERGE_RESOLUTION|>--- conflicted
+++ resolved
@@ -580,11 +580,7 @@
 static int
 dmu_send_impl(void *tag, dsl_pool_t *dp, dsl_dataset_t *ds,
     zfs_bookmark_phys_t *fromzb, boolean_t is_clone, boolean_t embedok,
-<<<<<<< HEAD
-    int outfd, struct vnode *vp, offset_t *off)
-=======
     boolean_t large_block_ok, int outfd, vnode_t *vp, offset_t *off)
->>>>>>> 141b6381
 {
 	objset_t *os;
 	dmu_replay_record_t *drr;
@@ -716,12 +712,8 @@
 
 int
 dmu_send_obj(const char *pool, uint64_t tosnap, uint64_t fromsnap,
-<<<<<<< HEAD
-    boolean_t embedok, int outfd, struct vnode *vp, offset_t *off)
-=======
     boolean_t embedok, boolean_t large_block_ok,
     int outfd, vnode_t *vp, offset_t *off)
->>>>>>> 141b6381
 {
 	dsl_pool_t *dp;
 	dsl_dataset_t *ds;
@@ -767,14 +759,9 @@
 }
 
 int
-<<<<<<< HEAD
-dmu_send(const char *tosnap, const char *fromsnap, boolean_t embedok,
-    int outfd, struct vnode *vp, offset_t *off)
-=======
 dmu_send(const char *tosnap, const char *fromsnap,
     boolean_t embedok, boolean_t large_block_ok,
     int outfd, vnode_t *vp, offset_t *off)
->>>>>>> 141b6381
 {
 	dsl_pool_t *dp;
 	dsl_dataset_t *ds;
@@ -1876,13 +1863,8 @@
 	ra.cksum = drc->drc_cksum;
 	ra.vp = vp;
 	ra.voff = *voffp;
-<<<<<<< HEAD
-	ra.bufsize = 1<<20;
+	ra.bufsize = SPA_MAXBLOCKSIZE;
 	ra.buf = kmem_alloc(ra.bufsize, KM_SLEEP);
-=======
-	ra.bufsize = SPA_MAXBLOCKSIZE;
-	ra.buf = vmem_alloc(ra.bufsize, KM_SLEEP);
->>>>>>> 141b6381
 
 	/* these were verified in dmu_recv_begin */
 	ASSERT3U(DMU_GET_STREAM_HDRTYPE(drc->drc_drrb->drr_versioninfo), ==,
