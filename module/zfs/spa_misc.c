/*
 * CDDL HEADER START
 *
 * The contents of this file are subject to the terms of the
 * Common Development and Distribution License (the "License").
 * You may not use this file except in compliance with the License.
 *
 * You can obtain a copy of the license at usr/src/OPENSOLARIS.LICENSE
 * or http://www.opensolaris.org/os/licensing.
 * See the License for the specific language governing permissions
 * and limitations under the License.
 *
 * When distributing Covered Code, include this CDDL HEADER in each
 * file and include the License file at usr/src/OPENSOLARIS.LICENSE.
 * If applicable, add the following below this CDDL HEADER, with the
 * fields enclosed by brackets "[]" replaced with your own identifying
 * information: Portions Copyright [yyyy] [name of copyright owner]
 *
 * CDDL HEADER END
 */
/*
 * Copyright 2008 Sun Microsystems, Inc.  All rights reserved.
 * Use is subject to license terms.
 */

#include <sys/zfs_context.h>
#include <sys/spa_impl.h>
#include <sys/zio.h>
#include <sys/zio_checksum.h>
#include <sys/zio_compress.h>
#include <sys/dmu.h>
#include <sys/dmu_tx.h>
#include <sys/zap.h>
#include <sys/zil.h>
#include <sys/vdev_impl.h>
#include <sys/metaslab.h>
#include <sys/uberblock_impl.h>
#include <sys/txg.h>
#include <sys/avl.h>
#include <sys/unique.h>
#include <sys/dsl_pool.h>
#include <sys/dsl_dir.h>
#include <sys/dsl_prop.h>
#include <sys/fs/zfs.h>
#include <sys/metaslab_impl.h>
#include <sys/sunddi.h>
#include <sys/arc.h>
#include "zfs_prop.h"

/*
 * SPA locking
 *
 * There are four basic locks for managing spa_t structures:
 *
 * spa_namespace_lock (global mutex)
 *
 *	This lock must be acquired to do any of the following:
 *
 *		- Lookup a spa_t by name
 *		- Add or remove a spa_t from the namespace
 *		- Increase spa_refcount from non-zero
 *		- Check if spa_refcount is zero
 *		- Rename a spa_t
 *		- add/remove/attach/detach devices
 *		- Held for the duration of create/destroy/import/export
 *
 *	It does not need to handle recursion.  A create or destroy may
 *	reference objects (files or zvols) in other pools, but by
 *	definition they must have an existing reference, and will never need
 *	to lookup a spa_t by name.
 *
 * spa_refcount (per-spa refcount_t protected by mutex)
 *
 *	This reference count keep track of any active users of the spa_t.  The
 *	spa_t cannot be destroyed or freed while this is non-zero.  Internally,
 *	the refcount is never really 'zero' - opening a pool implicitly keeps
 *	some references in the DMU.  Internally we check against spa_minref, but
 *	present the image of a zero/non-zero value to consumers.
 *
 * spa_config_lock[] (per-spa array of rwlocks)
 *
 *	This protects the spa_t from config changes, and must be held in
 *	the following circumstances:
 *
 *		- RW_READER to perform I/O to the spa
 *		- RW_WRITER to change the vdev config
 *
 * The locking order is fairly straightforward:
 *
 *		spa_namespace_lock	->	spa_refcount
 *
 *	The namespace lock must be acquired to increase the refcount from 0
 *	or to check if it is zero.
 *
 *		spa_refcount		->	spa_config_lock[]
 *
 *	There must be at least one valid reference on the spa_t to acquire
 *	the config lock.
 *
 *		spa_namespace_lock	->	spa_config_lock[]
 *
 *	The namespace lock must always be taken before the config lock.
 *
 *
 * The spa_namespace_lock can be acquired directly and is globally visible.
 *
 * The namespace is manipulated using the following functions, all of which
 * require the spa_namespace_lock to be held.
 *
 *	spa_lookup()		Lookup a spa_t by name.
 *
 *	spa_add()		Create a new spa_t in the namespace.
 *
 *	spa_remove()		Remove a spa_t from the namespace.  This also
 *				frees up any memory associated with the spa_t.
 *
 *	spa_next()		Returns the next spa_t in the system, or the
 *				first if NULL is passed.
 *
 *	spa_evict_all()		Shutdown and remove all spa_t structures in
 *				the system.
 *
 *	spa_guid_exists()	Determine whether a pool/device guid exists.
 *
 * The spa_refcount is manipulated using the following functions:
 *
 *	spa_open_ref()		Adds a reference to the given spa_t.  Must be
 *				called with spa_namespace_lock held if the
 *				refcount is currently zero.
 *
 *	spa_close()		Remove a reference from the spa_t.  This will
 *				not free the spa_t or remove it from the
 *				namespace.  No locking is required.
 *
 *	spa_refcount_zero()	Returns true if the refcount is currently
 *				zero.  Must be called with spa_namespace_lock
 *				held.
 *
 * The spa_config_lock[] is an array of rwlocks, ordered as follows:
 * SCL_CONFIG > SCL_STATE > SCL_ALLOC > SCL_ZIO > SCL_FREE > SCL_VDEV.
 * spa_config_lock[] is manipulated with spa_config_{enter,exit,held}().
 *
 * To read the configuration, it suffices to hold one of these locks as reader.
 * To modify the configuration, you must hold all locks as writer.  To modify
 * vdev state without altering the vdev tree's topology (e.g. online/offline),
 * you must hold SCL_STATE and SCL_ZIO as writer.
 *
 * We use these distinct config locks to avoid recursive lock entry.
 * For example, spa_sync() (which holds SCL_CONFIG as reader) induces
 * block allocations (SCL_ALLOC), which may require reading space maps
 * from disk (dmu_read() -> zio_read() -> SCL_ZIO).
 *
 * The spa config locks cannot be normal rwlocks because we need the
 * ability to hand off ownership.  For example, SCL_ZIO is acquired
 * by the issuing thread and later released by an interrupt thread.
 * They do, however, obey the usual write-wanted semantics to prevent
 * writer (i.e. system administrator) starvation.
 *
 * The lock acquisition rules are as follows:
 *
 * SCL_CONFIG
 *	Protects changes to the vdev tree topology, such as vdev
 *	add/remove/attach/detach.  Protects the dirty config list
 *	(spa_config_dirty_list) and the set of spares and l2arc devices.
 *
 * SCL_STATE
 *	Protects changes to pool state and vdev state, such as vdev
 *	online/offline/fault/degrade/clear.  Protects the dirty state list
 *	(spa_state_dirty_list) and global pool state (spa_state).
 *
 * SCL_ALLOC
 *	Protects changes to metaslab groups and classes.
 *	Held as reader by metaslab_alloc() and metaslab_claim().
 *
 * SCL_ZIO
 *	Held by bp-level zios (those which have no io_vd upon entry)
 *	to prevent changes to the vdev tree.  The bp-level zio implicitly
 *	protects all of its vdev child zios, which do not hold SCL_ZIO.
 *
 * SCL_FREE
 *	Protects changes to metaslab groups and classes.
 *	Held as reader by metaslab_free().  SCL_FREE is distinct from
 *	SCL_ALLOC, and lower than SCL_ZIO, so that we can safely free
 *	blocks in zio_done() while another i/o that holds either
 *	SCL_ALLOC or SCL_ZIO is waiting for this i/o to complete.
 *
 * SCL_VDEV
 *	Held as reader to prevent changes to the vdev tree during trivial
 *	inquiries such as bp_get_dasize().  SCL_VDEV is distinct from the
 *	other locks, and lower than all of them, to ensure that it's safe
 *	to acquire regardless of caller context.
 *
 * In addition, the following rules apply:
 *
 * (a)	spa_props_lock protects pool properties, spa_config and spa_config_list.
 *	The lock ordering is SCL_CONFIG > spa_props_lock.
 *
 * (b)	I/O operations on leaf vdevs.  For any zio operation that takes
 *	an explicit vdev_t argument -- such as zio_ioctl(), zio_read_phys(),
 *	or zio_write_phys() -- the caller must ensure that the config cannot
 *	cannot change in the interim, and that the vdev cannot be reopened.
 *	SCL_STATE as reader suffices for both.
 *
 * The vdev configuration is protected by spa_vdev_enter() / spa_vdev_exit().
 *
 *	spa_vdev_enter()	Acquire the namespace lock and the config lock
 *				for writing.
 *
 *	spa_vdev_exit()		Release the config lock, wait for all I/O
 *				to complete, sync the updated configs to the
 *				cache, and release the namespace lock.
 *
 * vdev state is protected by spa_vdev_state_enter() / spa_vdev_state_exit().
 * Like spa_vdev_enter/exit, these are convenience wrappers -- the actual
 * locking is, always, based on spa_namespace_lock and spa_config_lock[].
 *
 * spa_rename() is also implemented within this file since is requires
 * manipulation of the namespace.
 */

static avl_tree_t spa_namespace_avl;
kmutex_t spa_namespace_lock;
static kcondvar_t spa_namespace_cv;
static int spa_active_count;
int spa_max_replication_override = SPA_DVAS_PER_BP;

static kmutex_t spa_spare_lock;
static avl_tree_t spa_spare_avl;
static kmutex_t spa_l2cache_lock;
static avl_tree_t spa_l2cache_avl;

kmem_cache_t *spa_buffer_pool;
int spa_mode_global;

#ifdef ZFS_DEBUG
/* Everything except dprintf is on by default in debug builds */
int zfs_flags = ~ZFS_DEBUG_DPRINTF;
#else
int zfs_flags = 0;
#endif

/*
 * zfs_recover can be set to nonzero to attempt to recover from
 * otherwise-fatal errors, typically caused by on-disk corruption.  When
 * set, calls to zfs_panic_recover() will turn into warning messages.
 */
int zfs_recover = 0;


/*
 * ==========================================================================
 * SPA config locking
 * ==========================================================================
 */
static void
spa_config_lock_init(spa_t *spa)
{
	int i;

	for (i = 0; i < SCL_LOCKS; i++) {
		spa_config_lock_t *scl = &spa->spa_config_lock[i];
		mutex_init(&scl->scl_lock, NULL, MUTEX_DEFAULT, NULL);
		cv_init(&scl->scl_cv, NULL, CV_DEFAULT, NULL);
		refcount_create(&scl->scl_count);
		scl->scl_writer = NULL;
		scl->scl_write_wanted = 0;
	}
}

static void
spa_config_lock_destroy(spa_t *spa)
{
	int i;

	for (i = 0; i < SCL_LOCKS; i++) {
		spa_config_lock_t *scl = &spa->spa_config_lock[i];
		mutex_destroy(&scl->scl_lock);
		cv_destroy(&scl->scl_cv);
		refcount_destroy(&scl->scl_count);
		ASSERT(scl->scl_writer == NULL);
		ASSERT(scl->scl_write_wanted == 0);
	}
}

int
spa_config_tryenter(spa_t *spa, int locks, void *tag, krw_t rw)
{
	int i;

	for (i = 0; i < SCL_LOCKS; i++) {
		spa_config_lock_t *scl = &spa->spa_config_lock[i];
		if (!(locks & (1 << i)))
			continue;
		mutex_enter(&scl->scl_lock);
		if (rw == RW_READER) {
			if (scl->scl_writer || scl->scl_write_wanted) {
				mutex_exit(&scl->scl_lock);
				spa_config_exit(spa, locks ^ (1 << i), tag);
				return (0);
			}
		} else {
			ASSERT(scl->scl_writer != curthread);
			if (!refcount_is_zero(&scl->scl_count)) {
				mutex_exit(&scl->scl_lock);
				spa_config_exit(spa, locks ^ (1 << i), tag);
				return (0);
			}
			scl->scl_writer = curthread;
		}
		(void) refcount_add(&scl->scl_count, tag);
		mutex_exit(&scl->scl_lock);
	}
	return (1);
}

void
spa_config_enter(spa_t *spa, int locks, void *tag, krw_t rw)
{
	int i;

	for (i = 0; i < SCL_LOCKS; i++) {
		spa_config_lock_t *scl = &spa->spa_config_lock[i];
		if (!(locks & (1 << i)))
			continue;
		mutex_enter(&scl->scl_lock);
		if (rw == RW_READER) {
			while (scl->scl_writer || scl->scl_write_wanted) {
				cv_wait(&scl->scl_cv, &scl->scl_lock);
			}
		} else {
			ASSERT(scl->scl_writer != curthread);
			while (!refcount_is_zero(&scl->scl_count)) {
				scl->scl_write_wanted++;
				cv_wait(&scl->scl_cv, &scl->scl_lock);
				scl->scl_write_wanted--;
			}
			scl->scl_writer = curthread;
		}
		(void) refcount_add(&scl->scl_count, tag);
		mutex_exit(&scl->scl_lock);
	}
}

void
spa_config_exit(spa_t *spa, int locks, void *tag)
{
	int i;

	for (i = SCL_LOCKS - 1; i >= 0; i--) {
		spa_config_lock_t *scl = &spa->spa_config_lock[i];
		if (!(locks & (1 << i)))
			continue;
		mutex_enter(&scl->scl_lock);
		ASSERT(!refcount_is_zero(&scl->scl_count));
		if (refcount_remove(&scl->scl_count, tag) == 0) {
			ASSERT(scl->scl_writer == NULL ||
			    scl->scl_writer == curthread);
			scl->scl_writer = NULL;	/* OK in either case */
			cv_broadcast(&scl->scl_cv);
		}
		mutex_exit(&scl->scl_lock);
	}
}

int
spa_config_held(spa_t *spa, int locks, krw_t rw)
{
	int i, locks_held = 0;

	for (i = 0; i < SCL_LOCKS; i++) {
		spa_config_lock_t *scl = &spa->spa_config_lock[i];
		if (!(locks & (1 << i)))
			continue;
		if ((rw == RW_READER && !refcount_is_zero(&scl->scl_count)) ||
		    (rw == RW_WRITER && scl->scl_writer == curthread))
			locks_held |= 1 << i;
	}

	return (locks_held);
}

/*
 * ==========================================================================
 * SPA namespace functions
 * ==========================================================================
 */

/*
 * Lookup the named spa_t in the AVL tree.  The spa_namespace_lock must be held.
 * Returns NULL if no matching spa_t is found.
 */
spa_t *
spa_lookup(const char *name)
{
	static spa_t search;	/* spa_t is large; don't allocate on stack */
	spa_t *spa;
	avl_index_t where;
	char c;
	char *cp;

	ASSERT(MUTEX_HELD(&spa_namespace_lock));

	/*
	 * If it's a full dataset name, figure out the pool name and
	 * just use that.
	 */
	cp = strpbrk(name, "/@");
	if (cp) {
		c = *cp;
		*cp = '\0';
	}

	(void) strlcpy(search.spa_name, name, sizeof (search.spa_name));
	spa = avl_find(&spa_namespace_avl, &search, &where);

	if (cp)
		*cp = c;

	return (spa);
}

/*
 * Create an uninitialized spa_t with the given name.  Requires
 * spa_namespace_lock.  The caller must ensure that the spa_t doesn't already
 * exist by calling spa_lookup() first.
 */
spa_t *
spa_add(const char *name, const char *altroot)
{
	spa_t *spa;
	spa_config_dirent_t *dp;

	ASSERT(MUTEX_HELD(&spa_namespace_lock));

	spa = kmem_zalloc(sizeof (spa_t), KM_SLEEP);

	mutex_init(&spa->spa_async_lock, NULL, MUTEX_DEFAULT, NULL);
	mutex_init(&spa->spa_async_root_lock, NULL, MUTEX_DEFAULT, NULL);
	mutex_init(&spa->spa_scrub_lock, NULL, MUTEX_DEFAULT, NULL);
	mutex_init(&spa->spa_errlog_lock, NULL, MUTEX_DEFAULT, NULL);
	mutex_init(&spa->spa_errlist_lock, NULL, MUTEX_DEFAULT, NULL);
	mutex_init(&spa->spa_sync_bplist.bpl_lock, NULL, MUTEX_DEFAULT, NULL);
	mutex_init(&spa->spa_history_lock, NULL, MUTEX_DEFAULT, NULL);
	mutex_init(&spa->spa_props_lock, NULL, MUTEX_DEFAULT, NULL);

	cv_init(&spa->spa_async_cv, NULL, CV_DEFAULT, NULL);
	cv_init(&spa->spa_async_root_cv, NULL, CV_DEFAULT, NULL);
	cv_init(&spa->spa_scrub_io_cv, NULL, CV_DEFAULT, NULL);
	cv_init(&spa->spa_suspend_cv, NULL, CV_DEFAULT, NULL);

	(void) strlcpy(spa->spa_name, name, sizeof (spa->spa_name));
	spa->spa_state = POOL_STATE_UNINITIALIZED;
	spa->spa_freeze_txg = UINT64_MAX;
	spa->spa_final_txg = UINT64_MAX;

	refcount_create(&spa->spa_refcount);
	spa_config_lock_init(spa);

	avl_add(&spa_namespace_avl, spa);

	mutex_init(&spa->spa_suspend_lock, NULL, MUTEX_DEFAULT, NULL);

	/*
	 * Set the alternate root, if there is one.
	 */
	if (altroot) {
		spa->spa_root = spa_strdup(altroot);
		spa_active_count++;
	}

	/*
	 * Every pool starts with the default cachefile
	 */
	list_create(&spa->spa_config_list, sizeof (spa_config_dirent_t),
	    offsetof(spa_config_dirent_t, scd_link));

	dp = kmem_zalloc(sizeof (spa_config_dirent_t), KM_SLEEP);
	dp->scd_path = spa_strdup(spa_config_path);
	list_insert_head(&spa->spa_config_list, dp);

	return (spa);
}

/*
 * Removes a spa_t from the namespace, freeing up any memory used.  Requires
 * spa_namespace_lock.  This is called only after the spa_t has been closed and
 * deactivated.
 */
void
spa_remove(spa_t *spa)
{
	spa_config_dirent_t *dp;

	ASSERT(MUTEX_HELD(&spa_namespace_lock));
	ASSERT(spa->spa_state == POOL_STATE_UNINITIALIZED);

	avl_remove(&spa_namespace_avl, spa);
	cv_broadcast(&spa_namespace_cv);

	if (spa->spa_root) {
		spa_strfree(spa->spa_root);
		spa_active_count--;
	}

	while ((dp = list_head(&spa->spa_config_list)) != NULL) {
		list_remove(&spa->spa_config_list, dp);
		if (dp->scd_path != NULL)
			spa_strfree(dp->scd_path);
		kmem_free(dp, sizeof (spa_config_dirent_t));
	}

	list_destroy(&spa->spa_config_list);

	spa_config_set(spa, NULL);

	refcount_destroy(&spa->spa_refcount);

	spa_config_lock_destroy(spa);

	cv_destroy(&spa->spa_async_cv);
	cv_destroy(&spa->spa_async_root_cv);
	cv_destroy(&spa->spa_scrub_io_cv);
	cv_destroy(&spa->spa_suspend_cv);

	mutex_destroy(&spa->spa_async_lock);
	mutex_destroy(&spa->spa_async_root_lock);
	mutex_destroy(&spa->spa_scrub_lock);
	mutex_destroy(&spa->spa_errlog_lock);
	mutex_destroy(&spa->spa_errlist_lock);
	mutex_destroy(&spa->spa_sync_bplist.bpl_lock);
	mutex_destroy(&spa->spa_history_lock);
	mutex_destroy(&spa->spa_props_lock);
	mutex_destroy(&spa->spa_suspend_lock);

	kmem_free(spa, sizeof (spa_t));
}

/*
 * Given a pool, return the next pool in the namespace, or NULL if there is
 * none.  If 'prev' is NULL, return the first pool.
 */
spa_t *
spa_next(spa_t *prev)
{
	ASSERT(MUTEX_HELD(&spa_namespace_lock));

	if (prev)
		return (AVL_NEXT(&spa_namespace_avl, prev));
	else
		return (avl_first(&spa_namespace_avl));
}

/*
 * ==========================================================================
 * SPA refcount functions
 * ==========================================================================
 */

/*
 * Add a reference to the given spa_t.  Must have at least one reference, or
 * have the namespace lock held.
 */
void
spa_open_ref(spa_t *spa, void *tag)
{
	ASSERT(refcount_count(&spa->spa_refcount) >= spa->spa_minref ||
	    MUTEX_HELD(&spa_namespace_lock));
	(void) refcount_add(&spa->spa_refcount, tag);
}

/*
 * Remove a reference to the given spa_t.  Must have at least one reference, or
 * have the namespace lock held.
 */
void
spa_close(spa_t *spa, void *tag)
{
	ASSERT(refcount_count(&spa->spa_refcount) > spa->spa_minref ||
	    MUTEX_HELD(&spa_namespace_lock));
	(void) refcount_remove(&spa->spa_refcount, tag);
}

/*
 * Check to see if the spa refcount is zero.  Must be called with
 * spa_namespace_lock held.  We really compare against spa_minref, which is the
 * number of references acquired when opening a pool
 */
boolean_t
spa_refcount_zero(spa_t *spa)
{
	ASSERT(MUTEX_HELD(&spa_namespace_lock));

	return (refcount_count(&spa->spa_refcount) == spa->spa_minref);
}

/*
 * ==========================================================================
 * SPA spare and l2cache tracking
 * ==========================================================================
 */

/*
 * Hot spares and cache devices are tracked using the same code below,
 * for 'auxiliary' devices.
 */

typedef struct spa_aux {
	uint64_t	aux_guid;
	uint64_t	aux_pool;
	avl_node_t	aux_avl;
	int		aux_count;
} spa_aux_t;

static int
spa_aux_compare(const void *a, const void *b)
{
	const spa_aux_t *sa = a;
	const spa_aux_t *sb = b;

	if (sa->aux_guid < sb->aux_guid)
		return (-1);
	else if (sa->aux_guid > sb->aux_guid)
		return (1);
	else
		return (0);
}

void
spa_aux_add(vdev_t *vd, avl_tree_t *avl)
{
	avl_index_t where;
	spa_aux_t search;
	spa_aux_t *aux;

	search.aux_guid = vd->vdev_guid;
	if ((aux = avl_find(avl, &search, &where)) != NULL) {
		aux->aux_count++;
	} else {
		aux = kmem_zalloc(sizeof (spa_aux_t), KM_SLEEP);
		aux->aux_guid = vd->vdev_guid;
		aux->aux_count = 1;
		avl_insert(avl, aux, where);
	}
}

void
spa_aux_remove(vdev_t *vd, avl_tree_t *avl)
{
	spa_aux_t search;
	spa_aux_t *aux;
	avl_index_t where;

	search.aux_guid = vd->vdev_guid;
	aux = avl_find(avl, &search, &where);

	ASSERT(aux != NULL);

	if (--aux->aux_count == 0) {
		avl_remove(avl, aux);
		kmem_free(aux, sizeof (spa_aux_t));
	} else if (aux->aux_pool == spa_guid(vd->vdev_spa)) {
		aux->aux_pool = 0ULL;
	}
}

boolean_t
spa_aux_exists(uint64_t guid, uint64_t *pool, int *refcnt, avl_tree_t *avl)
{
	spa_aux_t search, *found;

	search.aux_guid = guid;
	found = avl_find(avl, &search, NULL);

	if (pool) {
		if (found)
			*pool = found->aux_pool;
		else
			*pool = 0ULL;
	}

	if (refcnt) {
		if (found)
			*refcnt = found->aux_count;
		else
			*refcnt = 0;
	}

	return (found != NULL);
}

void
spa_aux_activate(vdev_t *vd, avl_tree_t *avl)
{
	spa_aux_t search, *found;
	avl_index_t where;

	search.aux_guid = vd->vdev_guid;
	found = avl_find(avl, &search, &where);
	ASSERT(found != NULL);
	ASSERT(found->aux_pool == 0ULL);

	found->aux_pool = spa_guid(vd->vdev_spa);
}

/*
 * Spares are tracked globally due to the following constraints:
 *
 * 	- A spare may be part of multiple pools.
 * 	- A spare may be added to a pool even if it's actively in use within
 *	  another pool.
 * 	- A spare in use in any pool can only be the source of a replacement if
 *	  the target is a spare in the same pool.
 *
 * We keep track of all spares on the system through the use of a reference
 * counted AVL tree.  When a vdev is added as a spare, or used as a replacement
 * spare, then we bump the reference count in the AVL tree.  In addition, we set
 * the 'vdev_isspare' member to indicate that the device is a spare (active or
 * inactive).  When a spare is made active (used to replace a device in the
 * pool), we also keep track of which pool its been made a part of.
 *
 * The 'spa_spare_lock' protects the AVL tree.  These functions are normally
 * called under the spa_namespace lock as part of vdev reconfiguration.  The
 * separate spare lock exists for the status query path, which does not need to
 * be completely consistent with respect to other vdev configuration changes.
 */

static int
spa_spare_compare(const void *a, const void *b)
{
	return (spa_aux_compare(a, b));
}

void
spa_spare_add(vdev_t *vd)
{
	mutex_enter(&spa_spare_lock);
	ASSERT(!vd->vdev_isspare);
	spa_aux_add(vd, &spa_spare_avl);
	vd->vdev_isspare = B_TRUE;
	mutex_exit(&spa_spare_lock);
}

void
spa_spare_remove(vdev_t *vd)
{
	mutex_enter(&spa_spare_lock);
	ASSERT(vd->vdev_isspare);
	spa_aux_remove(vd, &spa_spare_avl);
	vd->vdev_isspare = B_FALSE;
	mutex_exit(&spa_spare_lock);
}

boolean_t
spa_spare_exists(uint64_t guid, uint64_t *pool, int *refcnt)
{
	boolean_t found;

	mutex_enter(&spa_spare_lock);
	found = spa_aux_exists(guid, pool, refcnt, &spa_spare_avl);
	mutex_exit(&spa_spare_lock);

	return (found);
}

void
spa_spare_activate(vdev_t *vd)
{
	mutex_enter(&spa_spare_lock);
	ASSERT(vd->vdev_isspare);
	spa_aux_activate(vd, &spa_spare_avl);
	mutex_exit(&spa_spare_lock);
}

/*
 * Level 2 ARC devices are tracked globally for the same reasons as spares.
 * Cache devices currently only support one pool per cache device, and so
 * for these devices the aux reference count is currently unused beyond 1.
 */

static int
spa_l2cache_compare(const void *a, const void *b)
{
	return (spa_aux_compare(a, b));
}

void
spa_l2cache_add(vdev_t *vd)
{
	mutex_enter(&spa_l2cache_lock);
	ASSERT(!vd->vdev_isl2cache);
	spa_aux_add(vd, &spa_l2cache_avl);
	vd->vdev_isl2cache = B_TRUE;
	mutex_exit(&spa_l2cache_lock);
}

void
spa_l2cache_remove(vdev_t *vd)
{
	mutex_enter(&spa_l2cache_lock);
	ASSERT(vd->vdev_isl2cache);
	spa_aux_remove(vd, &spa_l2cache_avl);
	vd->vdev_isl2cache = B_FALSE;
	mutex_exit(&spa_l2cache_lock);
}

boolean_t
spa_l2cache_exists(uint64_t guid, uint64_t *pool)
{
	boolean_t found;

	mutex_enter(&spa_l2cache_lock);
	found = spa_aux_exists(guid, pool, NULL, &spa_l2cache_avl);
	mutex_exit(&spa_l2cache_lock);

	return (found);
}

void
spa_l2cache_activate(vdev_t *vd)
{
	mutex_enter(&spa_l2cache_lock);
	ASSERT(vd->vdev_isl2cache);
	spa_aux_activate(vd, &spa_l2cache_avl);
	mutex_exit(&spa_l2cache_lock);
}

void
spa_l2cache_space_update(vdev_t *vd, int64_t space, int64_t alloc)
{
	vdev_space_update(vd, space, alloc, B_FALSE);
}

/*
 * ==========================================================================
 * SPA vdev locking
 * ==========================================================================
 */

/*
 * Lock the given spa_t for the purpose of adding or removing a vdev.
 * Grabs the global spa_namespace_lock plus the spa config lock for writing.
 * It returns the next transaction group for the spa_t.
 */
uint64_t
spa_vdev_enter(spa_t *spa)
{
	mutex_enter(&spa_namespace_lock);

	spa_config_enter(spa, SCL_ALL, spa, RW_WRITER);

	return (spa_last_synced_txg(spa) + 1);
}

/*
 * Unlock the spa_t after adding or removing a vdev.  Besides undoing the
 * locking of spa_vdev_enter(), we also want make sure the transactions have
 * synced to disk, and then update the global configuration cache with the new
 * information.
 */
int
spa_vdev_exit(spa_t *spa, vdev_t *vd, uint64_t txg, int error)
{
	int config_changed = B_FALSE;

	ASSERT(txg > spa_last_synced_txg(spa));

	spa->spa_pending_vdev = NULL;

	/*
	 * Reassess the DTLs.
	 */
	vdev_dtl_reassess(spa->spa_root_vdev, 0, 0, B_FALSE);

	/*
	 * If the config changed, notify the scrub thread that it must restart.
	 */
	if (error == 0 && !list_is_empty(&spa->spa_config_dirty_list)) {
		dsl_pool_scrub_restart(spa->spa_dsl_pool);
		config_changed = B_TRUE;
	}

	spa_config_exit(spa, SCL_ALL, spa);

	/*
	 * Note: this txg_wait_synced() is important because it ensures
	 * that there won't be more than one config change per txg.
	 * This allows us to use the txg as the generation number.
	 */
	if (error == 0)
		txg_wait_synced(spa->spa_dsl_pool, txg);

	if (vd != NULL) {
		ASSERT(!vd->vdev_detached || vd->vdev_dtl_smo.smo_object == 0);
		spa_config_enter(spa, SCL_ALL, spa, RW_WRITER);
		vdev_free(vd);
		spa_config_exit(spa, SCL_ALL, spa);
	}

	/*
	 * If the config changed, update the config cache.
	 */
	if (config_changed)
		spa_config_sync(spa, B_FALSE, B_TRUE);

	mutex_exit(&spa_namespace_lock);

	return (error);
}

/*
 * Lock the given spa_t for the purpose of changing vdev state.
 */
void
spa_vdev_state_enter(spa_t *spa)
{
	spa_config_enter(spa, SCL_STATE_ALL, spa, RW_WRITER);
}

int
spa_vdev_state_exit(spa_t *spa, vdev_t *vd, int error)
{
	if (vd != NULL)
		vdev_state_dirty(vd->vdev_top);

	spa_config_exit(spa, SCL_STATE_ALL, spa);

	/*
	 * If anything changed, wait for it to sync.  This ensures that,
	 * from the system administrator's perspective, zpool(1M) commands
	 * are synchronous.  This is important for things like zpool offline:
	 * when the command completes, you expect no further I/O from ZFS.
	 */
	if (vd != NULL)
		txg_wait_synced(spa->spa_dsl_pool, 0);

	return (error);
}

/*
 * ==========================================================================
 * Miscellaneous functions
 * ==========================================================================
 */

/*
 * Rename a spa_t.
 */
int
spa_rename(const char *name, const char *newname)
{
	spa_t *spa;
	int err;

	/*
	 * Lookup the spa_t and grab the config lock for writing.  We need to
	 * actually open the pool so that we can sync out the necessary labels.
	 * It's OK to call spa_open() with the namespace lock held because we
	 * allow recursive calls for other reasons.
	 */
	mutex_enter(&spa_namespace_lock);
	if ((err = spa_open(name, &spa, FTAG)) != 0) {
		mutex_exit(&spa_namespace_lock);
		return (err);
	}

	spa_config_enter(spa, SCL_ALL, FTAG, RW_WRITER);

	avl_remove(&spa_namespace_avl, spa);
	(void) strlcpy(spa->spa_name, newname, sizeof (spa->spa_name));
	avl_add(&spa_namespace_avl, spa);

	/*
	 * Sync all labels to disk with the new names by marking the root vdev
	 * dirty and waiting for it to sync.  It will pick up the new pool name
	 * during the sync.
	 */
	vdev_config_dirty(spa->spa_root_vdev);

	spa_config_exit(spa, SCL_ALL, FTAG);

	txg_wait_synced(spa->spa_dsl_pool, 0);

	/*
	 * Sync the updated config cache.
	 */
	spa_config_sync(spa, B_FALSE, B_TRUE);

	spa_close(spa, FTAG);

	mutex_exit(&spa_namespace_lock);

	return (0);
}


/*
 * Determine whether a pool with given pool_guid exists.  If device_guid is
 * non-zero, determine whether the pool exists *and* contains a device with the
 * specified device_guid.
 */
boolean_t
spa_guid_exists(uint64_t pool_guid, uint64_t device_guid)
{
	spa_t *spa;
	avl_tree_t *t = &spa_namespace_avl;

	ASSERT(MUTEX_HELD(&spa_namespace_lock));

	for (spa = avl_first(t); spa != NULL; spa = AVL_NEXT(t, spa)) {
		if (spa->spa_state == POOL_STATE_UNINITIALIZED)
			continue;
		if (spa->spa_root_vdev == NULL)
			continue;
		if (spa_guid(spa) == pool_guid) {
			if (device_guid == 0)
				break;

			if (vdev_lookup_by_guid(spa->spa_root_vdev,
			    device_guid) != NULL)
				break;

			/*
			 * Check any devices we may be in the process of adding.
			 */
			if (spa->spa_pending_vdev) {
				if (vdev_lookup_by_guid(spa->spa_pending_vdev,
				    device_guid) != NULL)
					break;
			}
		}
	}

	return (spa != NULL);
}

char *
spa_strdup(const char *s)
{
	size_t len;
	char *new;

	len = strlen(s);
	new = kmem_alloc(len + 1, KM_SLEEP);
	bcopy(s, new, len);
	new[len] = '\0';

	return (new);
}

void
spa_strfree(char *s)
{
	kmem_free(s, strlen(s) + 1);
}

uint64_t
spa_get_random(uint64_t range)
{
	uint64_t r;

	ASSERT(range != 0);

	(void) random_get_pseudo_bytes((void *)&r, sizeof (uint64_t));

	return (r % range);
}

void
sprintf_blkptr(char *buf, int len, const blkptr_t *bp)
{
	int d;

	if (bp == NULL) {
		(void) snprintf(buf, len, "<NULL>");
		return;
	}

	if (BP_IS_HOLE(bp)) {
		(void) snprintf(buf, len, "<hole>");
		return;
	}

	(void) snprintf(buf, len, "[L%llu %s] %llxL/%llxP ",
	    (u_longlong_t)BP_GET_LEVEL(bp),
	    dmu_ot[BP_GET_TYPE(bp)].ot_name,
	    (u_longlong_t)BP_GET_LSIZE(bp),
	    (u_longlong_t)BP_GET_PSIZE(bp));

	for (d = 0; d < BP_GET_NDVAS(bp); d++) {
		const dva_t *dva = &bp->blk_dva[d];
		(void) snprintf(buf + strlen(buf), len - strlen(buf),
		    "DVA[%d]=<%llu:%llx:%llx> ", d,
		    (u_longlong_t)DVA_GET_VDEV(dva),
		    (u_longlong_t)DVA_GET_OFFSET(dva),
		    (u_longlong_t)DVA_GET_ASIZE(dva));
	}

	(void) snprintf(buf + strlen(buf), len - strlen(buf),
	    "%s %s %s %s birth=%llu fill=%llu cksum=%llx:%llx:%llx:%llx",
	    zio_checksum_table[BP_GET_CHECKSUM(bp)].ci_name,
	    zio_compress_table[BP_GET_COMPRESS(bp)].ci_name,
	    BP_GET_BYTEORDER(bp) == 0 ? "BE" : "LE",
	    BP_IS_GANG(bp) ? "gang" : "contiguous",
	    (u_longlong_t)bp->blk_birth,
	    (u_longlong_t)bp->blk_fill,
	    (u_longlong_t)bp->blk_cksum.zc_word[0],
	    (u_longlong_t)bp->blk_cksum.zc_word[1],
	    (u_longlong_t)bp->blk_cksum.zc_word[2],
	    (u_longlong_t)bp->blk_cksum.zc_word[3]);
}

void
spa_freeze(spa_t *spa)
{
	uint64_t freeze_txg = 0;

	spa_config_enter(spa, SCL_ALL, FTAG, RW_WRITER);
	if (spa->spa_freeze_txg == UINT64_MAX) {
		freeze_txg = spa_last_synced_txg(spa) + TXG_SIZE;
		spa->spa_freeze_txg = freeze_txg;
	}
	spa_config_exit(spa, SCL_ALL, FTAG);
	if (freeze_txg != 0)
		txg_wait_synced(spa_get_dsl(spa), freeze_txg);
}

void
zfs_panic_recover(const char *fmt, ...)
{
	va_list adx;

	va_start(adx, fmt);
	vcmn_err(zfs_recover ? CE_WARN : CE_PANIC, fmt, adx);
	va_end(adx);
}

/*
 * ==========================================================================
 * Accessor functions
 * ==========================================================================
 */

boolean_t
spa_shutting_down(spa_t *spa)
{
	return (spa->spa_async_suspended);
}

dsl_pool_t *
spa_get_dsl(spa_t *spa)
{
	return (spa->spa_dsl_pool);
}

blkptr_t *
spa_get_rootblkptr(spa_t *spa)
{
	return (&spa->spa_ubsync.ub_rootbp);
}

void
spa_set_rootblkptr(spa_t *spa, const blkptr_t *bp)
{
	spa->spa_uberblock.ub_rootbp = *bp;
}

void
spa_altroot(spa_t *spa, char *buf, size_t buflen)
{
	if (spa->spa_root == NULL)
		buf[0] = '\0';
	else
		(void) strncpy(buf, spa->spa_root, buflen);
}

int
spa_sync_pass(spa_t *spa)
{
	return (spa->spa_sync_pass);
}

char *
spa_name(spa_t *spa)
{
	return (spa->spa_name);
}

uint64_t
spa_guid(spa_t *spa)
{
	/*
	 * If we fail to parse the config during spa_load(), we can go through
	 * the error path (which posts an ereport) and end up here with no root
	 * vdev.  We stash the original pool guid in 'spa_load_guid' to handle
	 * this case.
	 */
	if (spa->spa_root_vdev != NULL)
		return (spa->spa_root_vdev->vdev_guid);
	else
		return (spa->spa_load_guid);
}

uint64_t
spa_last_synced_txg(spa_t *spa)
{
	return (spa->spa_ubsync.ub_txg);
}

uint64_t
spa_first_txg(spa_t *spa)
{
	return (spa->spa_first_txg);
}

pool_state_t
spa_state(spa_t *spa)
{
	return (spa->spa_state);
}

uint64_t
spa_freeze_txg(spa_t *spa)
{
	return (spa->spa_freeze_txg);
}

/*
 * Return how much space is allocated in the pool (ie. sum of all asize)
 */
uint64_t
spa_get_alloc(spa_t *spa)
{
	return (spa->spa_root_vdev->vdev_stat.vs_alloc);
}

/*
 * Return how much (raid-z inflated) space there is in the pool.
 */
uint64_t
spa_get_space(spa_t *spa)
{
	return (spa->spa_root_vdev->vdev_stat.vs_space);
}

/*
 * Return the amount of raid-z-deflated space in the pool.
 */
uint64_t
spa_get_dspace(spa_t *spa)
{
	if (spa->spa_deflate)
		return (spa->spa_root_vdev->vdev_stat.vs_dspace);
	else
		return (spa->spa_root_vdev->vdev_stat.vs_space);
}

/* ARGSUSED */
uint64_t
spa_get_asize(spa_t *spa, uint64_t lsize)
{
	/*
	 * For now, the worst case is 512-byte RAID-Z blocks, in which
	 * case the space requirement is exactly 2x; so just assume that.
	 * Add to this the fact that we can have up to 3 DVAs per bp, and
	 * we have to multiply by a total of 6x.
	 */
	return (lsize * 6);
}

/*
 * Return the failure mode that has been set to this pool. The default
 * behavior will be to block all I/Os when a complete failure occurs.
 */
uint8_t
spa_get_failmode(spa_t *spa)
{
	return (spa->spa_failmode);
}

boolean_t
spa_suspended(spa_t *spa)
{
	return (spa->spa_suspended);
}

uint64_t
spa_version(spa_t *spa)
{
	return (spa->spa_ubsync.ub_version);
}

int
spa_max_replication(spa_t *spa)
{
	/*
	 * As of SPA_VERSION == SPA_VERSION_DITTO_BLOCKS, we are able to
	 * handle BPs with more than one DVA allocated.  Set our max
	 * replication level accordingly.
	 */
	if (spa_version(spa) < SPA_VERSION_DITTO_BLOCKS)
		return (1);
	return (MIN(SPA_DVAS_PER_BP, spa_max_replication_override));
}

uint64_t
bp_get_dasize(spa_t *spa, const blkptr_t *bp)
{
	int sz = 0, i;

	if (!spa->spa_deflate)
		return (BP_GET_ASIZE(bp));

	spa_config_enter(spa, SCL_VDEV, FTAG, RW_READER);
	for (i = 0; i < SPA_DVAS_PER_BP; i++) {
		vdev_t *vd =
		    vdev_lookup_top(spa, DVA_GET_VDEV(&bp->blk_dva[i]));
		if (vd)
			sz += (DVA_GET_ASIZE(&bp->blk_dva[i]) >>
			    SPA_MINBLOCKSHIFT) * vd->vdev_deflate_ratio;
	}
	spa_config_exit(spa, SCL_VDEV, FTAG);
	return (sz);
}

/*
 * ==========================================================================
 * Initialization and Termination
 * ==========================================================================
 */

static int
spa_name_compare(const void *a1, const void *a2)
{
	const spa_t *s1 = a1;
	const spa_t *s2 = a2;
	int s;

	s = strcmp(s1->spa_name, s2->spa_name);
	if (s > 0)
		return (1);
	if (s < 0)
		return (-1);
	return (0);
}

int
spa_busy(void)
{
	return (spa_active_count);
}

void
spa_boot_init(void)
{
	spa_config_load();
}

void
spa_init(int mode)
{
	mutex_init(&spa_namespace_lock, NULL, MUTEX_DEFAULT, NULL);
	mutex_init(&spa_spare_lock, NULL, MUTEX_DEFAULT, NULL);
	mutex_init(&spa_l2cache_lock, NULL, MUTEX_DEFAULT, NULL);
	cv_init(&spa_namespace_cv, NULL, CV_DEFAULT, NULL);

	avl_create(&spa_namespace_avl, spa_name_compare, sizeof (spa_t),
	    offsetof(spa_t, spa_avl));

	avl_create(&spa_spare_avl, spa_spare_compare, sizeof (spa_aux_t),
	    offsetof(spa_aux_t, aux_avl));

	avl_create(&spa_l2cache_avl, spa_l2cache_compare, sizeof (spa_aux_t),
	    offsetof(spa_aux_t, aux_avl));

	spa_mode_global = mode;

	refcount_init();
	unique_init();
	zio_init();
	dmu_init();
	zil_init();
	vdev_cache_stat_init();
	zfs_prop_init();
	zpool_prop_init();
	spa_config_load();
	l2arc_start();
}

void
spa_fini(void)
{
	l2arc_stop();

	spa_evict_all();

	vdev_cache_stat_fini();
	zil_fini();
	dmu_fini();
	zio_fini();
	unique_fini();
	refcount_fini();

	avl_destroy(&spa_namespace_avl);
	avl_destroy(&spa_spare_avl);
	avl_destroy(&spa_l2cache_avl);

	cv_destroy(&spa_namespace_cv);
	mutex_destroy(&spa_namespace_lock);
	mutex_destroy(&spa_spare_lock);
	mutex_destroy(&spa_l2cache_lock);
}

/*
 * Return whether this pool has slogs. No locking needed.
 * It's not a problem if the wrong answer is returned as it's only for
 * performance and not correctness
 */
boolean_t
spa_has_slogs(spa_t *spa)
{
	return (spa->spa_log_class->mc_rotor != NULL);
}

/*
 * Return whether this pool is the root pool.
 */
boolean_t
spa_is_root(spa_t *spa)
{
	return (spa->spa_is_root);
}

<<<<<<< HEAD
#if defined(_KERNEL) && defined(HAVE_SPL)
/* Namespace manipulation */
EXPORT_SYMBOL(spa_lookup);
EXPORT_SYMBOL(spa_add);
EXPORT_SYMBOL(spa_remove);
EXPORT_SYMBOL(spa_next);

/* Refcount functions */
EXPORT_SYMBOL(spa_open_ref);
EXPORT_SYMBOL(spa_close);
EXPORT_SYMBOL(spa_refcount_zero);

/* Pool configuration lock */
EXPORT_SYMBOL(spa_config_tryenter);
EXPORT_SYMBOL(spa_config_enter);
EXPORT_SYMBOL(spa_config_exit);
EXPORT_SYMBOL(spa_config_held);

/* Pool vdev add/remove lock */
EXPORT_SYMBOL(spa_vdev_enter);
EXPORT_SYMBOL(spa_vdev_exit);

/* Pool vdev state change lock */
EXPORT_SYMBOL(spa_vdev_state_enter);
EXPORT_SYMBOL(spa_vdev_state_exit);

/* Accessor functions */
EXPORT_SYMBOL(spa_shutting_down);
EXPORT_SYMBOL(spa_get_dsl);
EXPORT_SYMBOL(spa_get_rootblkptr);
EXPORT_SYMBOL(spa_set_rootblkptr);
EXPORT_SYMBOL(spa_altroot);
EXPORT_SYMBOL(spa_sync_pass);
EXPORT_SYMBOL(spa_name);
EXPORT_SYMBOL(spa_guid);
EXPORT_SYMBOL(spa_last_synced_txg);
EXPORT_SYMBOL(spa_first_txg);
EXPORT_SYMBOL(spa_version);
EXPORT_SYMBOL(spa_state);
EXPORT_SYMBOL(spa_freeze_txg);
EXPORT_SYMBOL(spa_get_alloc);
EXPORT_SYMBOL(spa_get_space);
EXPORT_SYMBOL(spa_get_dspace);
EXPORT_SYMBOL(spa_get_asize);
EXPORT_SYMBOL(spa_max_replication);
EXPORT_SYMBOL(spa_busy);
EXPORT_SYMBOL(spa_get_failmode);
EXPORT_SYMBOL(spa_suspended);

/* Miscellaneous support routines */
EXPORT_SYMBOL(spa_rename);
EXPORT_SYMBOL(spa_guid_exists);
EXPORT_SYMBOL(spa_strdup);
EXPORT_SYMBOL(spa_strfree);
EXPORT_SYMBOL(spa_get_random);
EXPORT_SYMBOL(sprintf_blkptr);
EXPORT_SYMBOL(spa_freeze);
EXPORT_SYMBOL(spa_upgrade);
EXPORT_SYMBOL(spa_evict_all);
EXPORT_SYMBOL(spa_lookup_by_guid);
EXPORT_SYMBOL(spa_has_spare);
EXPORT_SYMBOL(bp_get_dasize);
EXPORT_SYMBOL(spa_has_slogs);
EXPORT_SYMBOL(spa_is_root);

EXPORT_SYMBOL(spa_namespace_lock);
#endif
=======
boolean_t
spa_writeable(spa_t *spa)
{
	return (!!(spa->spa_mode & FWRITE));
}

int
spa_mode(spa_t *spa)
{
	return (spa->spa_mode);
}
>>>>>>> ddaad202
<|MERGE_RESOLUTION|>--- conflicted
+++ resolved
@@ -1430,7 +1430,18 @@
 	return (spa->spa_is_root);
 }
 
-<<<<<<< HEAD
+boolean_t
+spa_writeable(spa_t *spa)
+{
+	return (!!(spa->spa_mode & FWRITE));
+}
+
+int
+spa_mode(spa_t *spa)
+{
+	return (spa->spa_mode);
+}
+
 #if defined(_KERNEL) && defined(HAVE_SPL)
 /* Namespace manipulation */
 EXPORT_SYMBOL(spa_lookup);
@@ -1497,17 +1508,4 @@
 EXPORT_SYMBOL(spa_is_root);
 
 EXPORT_SYMBOL(spa_namespace_lock);
-#endif
-=======
-boolean_t
-spa_writeable(spa_t *spa)
-{
-	return (!!(spa->spa_mode & FWRITE));
-}
-
-int
-spa_mode(spa_t *spa)
-{
-	return (spa->spa_mode);
-}
->>>>>>> ddaad202
+#endif