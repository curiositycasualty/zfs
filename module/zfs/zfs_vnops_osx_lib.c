--- conflicted
+++ resolved
@@ -321,24 +321,14 @@
                 VATTR_SET_SUPPORTED(vap, va_name);
 
             } else {
-<<<<<<< HEAD
-=======
-            if (zap_value_search(zfsvfs->z_os, parent, zp->z_id,
-                                 ZFS_DIRENT_OBJ(-1ULL), vap->va_name) == 0)
-                VATTR_SET_SUPPORTED(vap, va_name);
-
-			}
-			dprintf("getattr: %p return name '%s':%04llx\n", vp,
-				   vap->va_name,
-				   vap->va_linkid);
->>>>>>> 2f77613d
 
 				if (zap_value_search(zfsvfs->z_os, parent, zp->z_id,
 									 ZFS_DIRENT_OBJ(-1ULL), vap->va_name) == 0)
 					VATTR_SET_SUPPORTED(vap, va_name);
+
 			}
 
-			printf("getattr: %p return name '%s':%04x\n", vp,
+			dprintf("getattr: %p return name '%s':%04llx\n", vp,
 				   vap->va_name,
 				   vap->va_linkid);
 
@@ -435,13 +425,6 @@
 #endif
 
 	vap->va_supported |= ZFS_SUPPORTED_VATTRS;
-<<<<<<< HEAD
-
-	dprintf("vnop_getattr: asked %08x replied %08x       missing %08x\n",
-		   vap->va_active, vap->va_supported,
-		   vap->va_active ^ (vap->va_active & vap->va_supported));
-
-=======
 	uint64_t missing = 0;
 	missing = (vap->va_active ^ (vap->va_active & vap->va_supported));
 	if ( missing != 0) {
@@ -449,7 +432,6 @@
 			   vap->va_active, vap->va_supported,
 			   missing);
 	}
->>>>>>> 2f77613d
 	ZFS_EXIT(zfsvfs);
 	return (error);
 }
