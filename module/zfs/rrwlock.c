/*
 * CDDL HEADER START
 *
 * The contents of this file are subject to the terms of the
 * Common Development and Distribution License (the "License").
 * You may not use this file except in compliance with the License.
 *
 * You can obtain a copy of the license at usr/src/OPENSOLARIS.LICENSE
 * or http://www.opensolaris.org/os/licensing.
 * See the License for the specific language governing permissions
 * and limitations under the License.
 *
 * When distributing Covered Code, include this CDDL HEADER in each
 * file and include the License file at usr/src/OPENSOLARIS.LICENSE.
 * If applicable, add the following below this CDDL HEADER, with the
 * fields enclosed by brackets "[]" replaced with your own identifying
 * information: Portions Copyright [yyyy] [name of copyright owner]
 *
 * CDDL HEADER END
 */
/*
 * Copyright 2009 Sun Microsystems, Inc.  All rights reserved.
 * Use is subject to license terms.
 */
/*
 * Copyright (c) 2012 by Delphix. All rights reserved.
 */

#include <sys/refcount.h>
#include <sys/rrwlock.h>

/*
 * This file contains the implementation of a re-entrant read
 * reader/writer lock (aka "rrwlock").
 *
 * This is a normal reader/writer lock with the additional feature
 * of allowing threads who have already obtained a read lock to
 * re-enter another read lock (re-entrant read) - even if there are
 * waiting writers.
 *
 * Callers who have not obtained a read lock give waiting writers priority.
 *
 * The rrwlock_t lock does not allow re-entrant writers, nor does it
 * allow a re-entrant mix of reads and writes (that is, it does not
 * allow a caller who has already obtained a read lock to be able to
 * then grab a write lock without first dropping all read locks, and
 * vice versa).
 *
 * The rrwlock_t uses tsd (thread specific data) to keep a list of
 * nodes (rrw_node_t), where each node keeps track of which specific
 * lock (rrw_node_t::rn_rrl) the thread has grabbed.  Since re-entering
 * should be rare, a thread that grabs multiple reads on the same rrwlock_t
 * will store multiple rrw_node_ts of the same 'rrn_rrl'. Nodes on the
 * tsd list can represent a different rrwlock_t.  This allows a thread
 * to enter multiple and unique rrwlock_ts for read locks at the same time.
 *
 * Since using tsd exposes some overhead, the rrwlock_t only needs to
 * keep tsd data when writers are waiting.  If no writers are waiting, then
 * a reader just bumps the anonymous read count (rr_anon_rcount) - no tsd
 * is needed.  Once a writer attempts to grab the lock, readers then
 * keep tsd data and bump the linked readers count (rr_linked_rcount).
 *
 * If there are waiting writers and there are anonymous readers, then a
 * reader doesn't know if it is a re-entrant lock. But since it may be one,
 * we allow the read to proceed (otherwise it could deadlock).  Since once
 * waiting writers are active, readers no longer bump the anonymous count,
 * the anonymous readers will eventually flush themselves out.  At this point,
 * readers will be able to tell if they are a re-entrant lock (have a
 * rrw_node_t entry for the lock) or not. If they are a re-entrant lock, then
 * we must let the proceed.  If they are not, then the reader blocks for the
 * waiting writers.  Hence, we do not starve writers.
 */

/* global key for TSD */
uint_t rrw_tsd_key;

typedef struct rrw_node {
	struct rrw_node *rn_next;
	rrwlock_t *rn_rrl;
	void *rn_tag;
} rrw_node_t;

static rrw_node_t *
rrn_find(rrwlock_t *rrl)
{
	//rrw_node_t *rn;

	if (refcount_count(&rrl->rr_linked_rcount) == 0)
		return (NULL);

	//for (rn = tsd_get(rrw_tsd_key); rn != NULL; rn = rn->rn_next) {
	//	if (rn->rn_rrl == rrl)
	//		return (rn);
	//}
	return (NULL);
}

/*
 * Add a node to the head of the singly linked list.
 */
static void
rrn_add(rrwlock_t *rrl, void *tag)
{
	rrw_node_t *rn;

	rn = kmem_alloc(sizeof (*rn), KM_PUSHPAGE);
	rn->rn_rrl = rrl;
<<<<<<< HEAD
	//rn->rn_next = tsd_get(rrw_tsd_key);
	//VERIFY(tsd_set(rrw_tsd_key, rn) == 0);
=======
	rn->rn_next = tsd_get(rrw_tsd_key);
	rn->rn_tag = tag;
	VERIFY(tsd_set(rrw_tsd_key, rn) == 0);
>>>>>>> 36342b13
}

/*
 * If a node is found for 'rrl', then remove the node from this
 * thread's list and return TRUE; otherwise return FALSE.
 */
static boolean_t
rrn_find_and_remove(rrwlock_t *rrl, void *tag)
{
	//rrw_node_t *rn;
	//rrw_node_t *prev = NULL;

	if (refcount_count(&rrl->rr_linked_rcount) == 0)
		return (B_FALSE);
#if 0
	for (rn = tsd_get(rrw_tsd_key); rn != NULL; rn = rn->rn_next) {
		if (rn->rn_rrl == rrl && rn->rn_tag == tag) {
			if (prev)
				prev->rn_next = rn->rn_next;
			else
				VERIFY(tsd_set(rrw_tsd_key, rn->rn_next) == 0);
			kmem_free(rn, sizeof (*rn));
			return (B_TRUE);
		}
		prev = rn;
	}
#endif
	return (B_FALSE);
}

void
rrw_init(rrwlock_t *rrl, boolean_t track_all)
{
	mutex_init(&rrl->rr_lock, NULL, MUTEX_DEFAULT, NULL);
	cv_init(&rrl->rr_cv, NULL, CV_DEFAULT, NULL);
	rrl->rr_writer = NULL;
	refcount_create(&rrl->rr_anon_rcount);
	refcount_create(&rrl->rr_linked_rcount);
	rrl->rr_writer_wanted = B_FALSE;
	rrl->rr_track_all = track_all;
}

void
rrw_destroy(rrwlock_t *rrl)
{
	mutex_destroy(&rrl->rr_lock);
	cv_destroy(&rrl->rr_cv);
	ASSERT(rrl->rr_writer == NULL);
	refcount_destroy(&rrl->rr_anon_rcount);
	refcount_destroy(&rrl->rr_linked_rcount);
}

void
rrw_enter_read(rrwlock_t *rrl, void *tag)
{
	mutex_enter(&rrl->rr_lock);
#if !defined(DEBUG) && defined(_KERNEL)
	if (rrl->rr_writer == NULL && !rrl->rr_writer_wanted &&
	    !rrl->rr_track_all) {
		rrl->rr_anon_rcount.rc_count++;
		mutex_exit(&rrl->rr_lock);
		return;
	}
	DTRACE_PROBE(zfs__rrwfastpath__rdmiss);
#endif
	ASSERT(rrl->rr_writer != curthread);
	ASSERT(refcount_count(&rrl->rr_anon_rcount) >= 0);

	while (rrl->rr_writer != NULL || (rrl->rr_writer_wanted &&
	    refcount_is_zero(&rrl->rr_anon_rcount) &&
	    rrn_find(rrl) == NULL))
		cv_wait(&rrl->rr_cv, &rrl->rr_lock);

	if (rrl->rr_writer_wanted || rrl->rr_track_all) {
		/* may or may not be a re-entrant enter */
		rrn_add(rrl, tag);
		(void) refcount_add(&rrl->rr_linked_rcount, tag);
	} else {
		(void) refcount_add(&rrl->rr_anon_rcount, tag);
	}
	ASSERT(rrl->rr_writer == NULL);
	mutex_exit(&rrl->rr_lock);
}

void
rrw_enter_write(rrwlock_t *rrl)
{
	mutex_enter(&rrl->rr_lock);
	ASSERT(rrl->rr_writer != curthread);

	while (refcount_count(&rrl->rr_anon_rcount) > 0 ||
	    refcount_count(&rrl->rr_linked_rcount) > 0 ||
	    rrl->rr_writer != NULL) {
		rrl->rr_writer_wanted = B_TRUE;
		cv_wait(&rrl->rr_cv, &rrl->rr_lock);
	}
	rrl->rr_writer_wanted = B_FALSE;
	rrl->rr_writer = (kthread_t *)curthread;
	mutex_exit(&rrl->rr_lock);
}

void
rrw_enter(rrwlock_t *rrl, krw_t rw, void *tag)
{
	if (rw == RW_READER)
		rrw_enter_read(rrl, tag);
	else
		rrw_enter_write(rrl);
}

void
rrw_exit(rrwlock_t *rrl, void *tag)
{
	mutex_enter(&rrl->rr_lock);
#if !defined(DEBUG) && defined(_KERNEL)
	if (!rrl->rr_writer && rrl->rr_linked_rcount.rc_count == 0) {
		rrl->rr_anon_rcount.rc_count--;
		if (rrl->rr_anon_rcount.rc_count == 0)
			cv_broadcast(&rrl->rr_cv);
		mutex_exit(&rrl->rr_lock);
		return;
	}
	DTRACE_PROBE(zfs__rrwfastpath__exitmiss);
#endif
	ASSERT(!refcount_is_zero(&rrl->rr_anon_rcount) ||
	    !refcount_is_zero(&rrl->rr_linked_rcount) ||
	    rrl->rr_writer != NULL);

	if (rrl->rr_writer == NULL) {
		int64_t count;
		if (rrn_find_and_remove(rrl, tag)) {
			count = refcount_remove(&rrl->rr_linked_rcount, tag);
		} else {
			ASSERT(!rrl->rr_track_all);
			count = refcount_remove(&rrl->rr_anon_rcount, tag);
		}
		if (count == 0)
			cv_broadcast(&rrl->rr_cv);
	} else {
		ASSERT(rrl->rr_writer == curthread);
		ASSERT(refcount_is_zero(&rrl->rr_anon_rcount) &&
		    refcount_is_zero(&rrl->rr_linked_rcount));
		rrl->rr_writer = NULL;
		cv_broadcast(&rrl->rr_cv);
	}
	mutex_exit(&rrl->rr_lock);
}

/*
 * If the lock was created with track_all, rrw_held(RW_READER) will return
 * B_TRUE iff the current thread has the lock for reader.  Otherwise it may
 * return B_TRUE if any thread has the lock for reader.
 */
boolean_t
rrw_held(rrwlock_t *rrl, krw_t rw)
{
	boolean_t held;

	mutex_enter(&rrl->rr_lock);
	if (rw == RW_WRITER) {
		held = (rrl->rr_writer == (kthread_t *)curthread);
	} else {
		held = (!refcount_is_zero(&rrl->rr_anon_rcount) ||
		    rrn_find(rrl) != NULL);
	}
	mutex_exit(&rrl->rr_lock);

	return (held);
}

void
rrw_tsd_destroy(void *arg)
{
	rrw_node_t *rn = arg;
	if (rn != NULL) {
		panic("thread %p terminating with rrw lock %p held",
		    (void *)curthread, (void *)rn->rn_rrl);
	}
}<|MERGE_RESOLUTION|>--- conflicted
+++ resolved
@@ -105,14 +105,12 @@
 
 	rn = kmem_alloc(sizeof (*rn), KM_PUSHPAGE);
 	rn->rn_rrl = rrl;
-<<<<<<< HEAD
+
 	//rn->rn_next = tsd_get(rrw_tsd_key);
 	//VERIFY(tsd_set(rrw_tsd_key, rn) == 0);
-=======
 	rn->rn_next = tsd_get(rrw_tsd_key);
 	rn->rn_tag = tag;
 	VERIFY(tsd_set(rrw_tsd_key, rn) == 0);
->>>>>>> 36342b13
 }
 
 /*
