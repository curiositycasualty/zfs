/*
 * CDDL HEADER START
 *
 * The contents of this file are subject to the terms of the
 * Common Development and Distribution License (the "License").
 * You may not use this file except in compliance with the License.
 *
 * You can obtain a copy of the license at usr/src/OPENSOLARIS.LICENSE
 * or http://www.opensolaris.org/os/licensing.
 * See the License for the specific language governing permissions
 * and limitations under the License.
 *
 * When distributing Covered Code, include this CDDL HEADER in each
 * file and include the License file at usr/src/OPENSOLARIS.LICENSE.
 * If applicable, add the following below this CDDL HEADER, with the
 * fields enclosed by brackets "[]" replaced with your own identifying
 * information: Portions Copyright [yyyy] [name of copyright owner]
 *
 * CDDL HEADER END
 */
/*
 * Copyright 2007 Sun Microsystems, Inc.  All rights reserved.
 * Use is subject to license terms.
 * Portions Copyright 2008 Apple Inc. All rights reserved.
 * Use is subject to license terms.
 */


#include <sys/refcount.h>
#include <sys/rrwlock.h>

/*
 * This file contains the implementation of a re-entrant read
 * reader/writer lock (aka "rrwlock").
 *
 * This is a normal reader/writer lock with the additional feature
 * of allowing threads who have already obtained a read lock to
 * re-enter another read lock (re-entrant read) - even if there are
 * waiting writers.
 *
 * Callers who have not obtained a read lock give waiting writers priority.
 *
 * The rrwlock_t lock does not allow re-entrant writers, nor does it
 * allow a re-entrant mix of reads and writes (that is, it does not
 * allow a caller who has already obtained a read lock to be able to
 * then grab a write lock without first dropping all read locks, and
 * vice versa).
 *
 * The rrwlock_t uses tsd (thread specific data) to keep a list of
 * nodes (rrw_node_t), where each node keeps track of which specific
 * lock (rrw_node_t::rn_rrl) the thread has grabbed.  Since re-entering
 * should be rare, a thread that grabs multiple reads on the same rrwlock_t
 * will store multiple rrw_node_ts of the same 'rrn_rrl'. Nodes on the
 * tsd list can represent a different rrwlock_t.  This allows a thread
 * to enter multiple and unique rrwlock_ts for read locks at the same time.
 *
 * Since using tsd exposes some overhead, the rrwlock_t only needs to
 * keep tsd data when writers are waiting.  If no writers are waiting, then
 * a reader just bumps the anonymous read count (rr_anon_rcount) - no tsd
 * is needed.  Once a writer attempts to grab the lock, readers then
 * keep tsd data and bump the linked readers count (rr_linked_rcount).
 *
 * If there are waiting writers and there are anonymous readers, then a
 * reader doesn't know if it is a re-entrant lock. But since it may be one,
 * we allow the read to proceed (otherwise it could deadlock).  Since once
 * waiting writers are active, readers no longer bump the anonymous count,
 * the anonymous readers will eventually flush themselves out.  At this point,
 * readers will be able to tell if they are a re-entrant lock (have a
 * rrw_node_t entry for the lock) or not. If they are a re-entrant lock, then
 * we must let the proceed.  If they are not, then the reader blocks for the
 * waiting writers.  Hence, we do not starve writers.
 */

/* global key for TSD */
#ifndef __APPLE__
uint_t rrw_tsd_key;
#endif /* !__APPLE__ */

typedef struct rrw_node {
	struct rrw_node	*rn_next;
	rrwlock_t	*rn_rrl;
#ifdef __APPLE__
	/*
	 * Since OS X doesn't have Thread Specific Data KPIs,
	 * just keep all the nodes in the rrwlock_t itself.
	 * We must therefore match on rn_thread when looking
	 * for any nodes associated with the current thread.
	 */
	kthread_t	*rn_thread;
#endif /* __APPLE__ */
} rrw_node_t;


#ifndef KERNEL
#define current_thread(x) 0
#endif

static rrw_node_t *
rrn_find(rrwlock_t *rrl)
{
	rrw_node_t *rn;
#ifdef __APPLE__
	kthread_t *t = (kthread_t *)current_thread();
#endif

	if (refcount_count(&rrl->rr_linked_rcount) == 0)
		return (NULL);
#ifdef __APPLE__
	for (rn = rrl->rr_node_list; rn != NULL; rn = rn->rn_next) {
		if (rn->rn_thread == t)
			return (rn);
	}
#else
	for (rn = tsd_get(rrw_tsd_key); rn != NULL; rn = rn->rn_next) {
		if (rn->rn_rrl == rrl)
			return (rn);
	}
#endif /* __APPLE__ */

	return (NULL);
}

/*
 * Add a node to the head of the singly linked list.
 */
static void
rrn_add(rrwlock_t *rrl)
{
	rrw_node_t *rn;

	rn = kmem_alloc(sizeof (*rn), KM_SLEEP);
	rn->rn_rrl = rrl;
#ifdef __APPLE__
	rn->rn_next = rrl->rr_node_list ? rrl->rr_node_list : NULL;
	rn->rn_thread = (kthread_t *)current_thread();
	rrl->rr_node_list = rn;
#else
	rn->rn_next = tsd_get(rrw_tsd_key);
	VERIFY(tsd_set(rrw_tsd_key, rn) == 0);
#endif /* __APPLE__ */
}

/*
 * If a node is found for 'rrl', then remove the node from this
 * thread's list and return TRUE; otherwise return FALSE.
 */
static boolean_t
rrn_find_and_remove(rrwlock_t *rrl)
{
	rrw_node_t *rn;
	rrw_node_t *prev = NULL;

#ifdef __APPLE__
	kthread_t *t = (kthread_t *)current_thread();

	if (refcount_count(&rrl->rr_linked_rcount) == 0)
		return (B_FALSE);

	for (rn = rrl->rr_node_list; rn != NULL; rn = rn->rn_next) {
		if (rn->rn_thread == t) {
			if (prev)
				prev->rn_next = rn->rn_next;
			else
				rrl->rr_node_list = rn->rn_next;
			kmem_free(rn, sizeof (*rn));
			return (B_TRUE);
		}
		prev = rn;
	}
#else
	if (refcount_count(&rrl->rr_linked_rcount) == 0)
		return (0);

	for (rn = tsd_get(rrw_tsd_key); rn != NULL; rn = rn->rn_next) {
		if (rn->rn_rrl == rrl) {
			if (prev)
				prev->rn_next = rn->rn_next;
			else
				VERIFY(tsd_set(rrw_tsd_key, rn->rn_next) == 0);
			kmem_free(rn, sizeof (*rn));
			return (B_TRUE);
		}
		prev = rn;
	}
#endif
	return (B_FALSE);
}

void
rrw_init(rrwlock_t *rrl, boolean_t track_all)
{
	mutex_init(&rrl->rr_lock, NULL, MUTEX_DEFAULT, NULL);
	cv_init(&rrl->rr_cv, NULL, CV_DEFAULT, NULL);
	rrl->rr_writer = NULL;
	refcount_create(&rrl->rr_anon_rcount);
	refcount_create(&rrl->rr_linked_rcount);
	rrl->rr_writer_wanted = B_FALSE;
    rrl->rr_track_all = track_all;
}

void
rrw_destroy(rrwlock_t *rrl)
{
	mutex_destroy(&rrl->rr_lock);
	cv_destroy(&rrl->rr_cv);
	ASSERT(rrl->rr_writer == NULL);
	refcount_destroy(&rrl->rr_anon_rcount);
	refcount_destroy(&rrl->rr_linked_rcount);
}

static void
rrw_enter_read_impl(rrwlock_t *rrl, boolean_t prio, void *tag)
{
	mutex_enter(&rrl->rr_lock);
	ASSERT(rrl->rr_writer != curthread);
	ASSERT(refcount_count(&rrl->rr_anon_rcount) >= 0);

<<<<<<< HEAD
	while (rrl->rr_writer || (rrl->rr_writer_wanted &&
	    refcount_is_zero(&rrl->rr_anon_rcount) &&
=======
	while (rrl->rr_writer != NULL || (rrl->rr_writer_wanted &&
	    refcount_is_zero(&rrl->rr_anon_rcount) && !prio &&
>>>>>>> 905edb40
	    rrn_find(rrl) == NULL))
		cv_wait(&rrl->rr_cv, &rrl->rr_lock);

	if (rrl->rr_writer_wanted) {
		/* may or may not be a re-entrant enter */
		rrn_add(rrl);
		(void) refcount_add(&rrl->rr_linked_rcount, tag);
	} else {
		(void) refcount_add(&rrl->rr_anon_rcount, tag);
	}
	ASSERT(rrl->rr_writer == NULL);
	mutex_exit(&rrl->rr_lock);
}

void
rrw_enter_read(rrwlock_t *rrl, void *tag)
{
	rrw_enter_read_impl(rrl, B_FALSE, tag);
}

/*
 * take a read lock even if there are pending write lock requests. if we want
 * to take a lock reentrantly, but from different threads (that have a
 * relationship to each other), the normal detection mechanism to overrule
 * the pending writer does not work, so we have to give an explicit hint here.
 */
void
rrw_enter_read_prio(rrwlock_t *rrl, void *tag)
{
	rrw_enter_read_impl(rrl, B_TRUE, tag);
}


void
rrw_enter_write(rrwlock_t *rrl)
{
	mutex_enter(&rrl->rr_lock);
	ASSERT(rrl->rr_writer != curthread);

	while (refcount_count(&rrl->rr_anon_rcount) > 0 ||
	    refcount_count(&rrl->rr_linked_rcount) > 0 ||
	    rrl->rr_writer != NULL) {
		rrl->rr_writer_wanted = B_TRUE;
		cv_wait(&rrl->rr_cv, &rrl->rr_lock);
	}
	rrl->rr_writer_wanted = B_FALSE;
	rrl->rr_writer = (kthread_t *)curthread;
	mutex_exit(&rrl->rr_lock);
}

void
rrw_enter(rrwlock_t *rrl, krw_t rw, void *tag)
{
	if (rw == RW_READER)
		rrw_enter_read(rrl, tag);
	else
		rrw_enter_write(rrl);
}

void
rrw_exit(rrwlock_t *rrl, void *tag)
{
	mutex_enter(&rrl->rr_lock);
	ASSERT(!refcount_is_zero(&rrl->rr_anon_rcount) ||
	    !refcount_is_zero(&rrl->rr_linked_rcount) ||
	    rrl->rr_writer != NULL);

	if (rrl->rr_writer == NULL) {
		if (rrn_find_and_remove(rrl)) {
			if (refcount_remove(&rrl->rr_linked_rcount, tag) == 0)
				cv_broadcast(&rrl->rr_cv);

		} else {
			if (refcount_remove(&rrl->rr_anon_rcount, tag) == 0)
				cv_broadcast(&rrl->rr_cv);
		}
	} else {
		ASSERT(rrl->rr_writer == curthread);
		ASSERT(refcount_is_zero(&rrl->rr_anon_rcount) &&
		    refcount_is_zero(&rrl->rr_linked_rcount));
		rrl->rr_writer = NULL;
		cv_broadcast(&rrl->rr_cv);
	}
	mutex_exit(&rrl->rr_lock);
}

boolean_t
rrw_held(rrwlock_t *rrl, krw_t rw)
{
	boolean_t held;

	mutex_enter(&rrl->rr_lock);
	if (rw == RW_WRITER) {
		held = (rrl->rr_writer == (kthread_t *)curthread);
	} else {
		held = (!refcount_is_zero(&rrl->rr_anon_rcount) ||
		    !refcount_is_zero(&rrl->rr_linked_rcount));
	}
	mutex_exit(&rrl->rr_lock);

	return (held);
<<<<<<< HEAD
=======
}

void
rrw_tsd_destroy(void *arg)
{
	rrw_node_t *rn = arg;
	if (rn != NULL) {
		panic("thread %p terminating with rrw lock %p held",
		    (void *)curthread, (void *)rn->rn_rrl);
	}
}

/*
 * A reader-mostly lock implementation, tuning above reader-writer locks
 * for hightly parallel read acquisitions, while pessimizing writes.
 *
 * The idea is to split single busy lock into array of locks, so that
 * each reader can lock only one of them for read, depending on result
 * of simple hash function.  That proportionally reduces lock congestion.
 * Writer same time has to sequentially aquire write on all the locks.
 * That makes write aquisition proportionally slower, but in places where
 * it is used (filesystem unmount) performance is not critical.
 *
 * All the functions below are direct wrappers around functions above.
 */
void
rrm_init(rrmlock_t *rrl, boolean_t track_all)
{
	int i;

	for (i = 0; i < RRM_NUM_LOCKS; i++)
		rrw_init(&rrl->locks[i], track_all);
}

void
rrm_destroy(rrmlock_t *rrl)
{
	int i;

	for (i = 0; i < RRM_NUM_LOCKS; i++)
		rrw_destroy(&rrl->locks[i]);
}

void
rrm_enter(rrmlock_t *rrl, krw_t rw, void *tag)
{
	if (rw == RW_READER)
		rrm_enter_read(rrl, tag);
	else
		rrm_enter_write(rrl);
}

/*
 * This maps the current thread to a specific lock.  Note that the lock
 * must be released by the same thread that acquired it.  We do this
 * mapping by taking the thread pointer mod a prime number.  We examine
 * only the low 32 bits of the thread pointer, because 32-bit division
 * is faster than 64-bit division, and the high 32 bits have little
 * entropy anyway.
 */
#define	RRM_TD_LOCK()	(((uint32_t)(uintptr_t)(curthread)) % RRM_NUM_LOCKS)

void
rrm_enter_read(rrmlock_t *rrl, void *tag)
{
	rrw_enter_read(&rrl->locks[RRM_TD_LOCK()], tag);
}

void
rrm_enter_write(rrmlock_t *rrl)
{
	int i;

	for (i = 0; i < RRM_NUM_LOCKS; i++)
		rrw_enter_write(&rrl->locks[i]);
}

void
rrm_exit(rrmlock_t *rrl, void *tag)
{
	int i;

	if (rrl->locks[0].rr_writer == curthread) {
		for (i = 0; i < RRM_NUM_LOCKS; i++)
			rrw_exit(&rrl->locks[i], tag);
	} else {
		rrw_exit(&rrl->locks[RRM_TD_LOCK()], tag);
	}
}

boolean_t
rrm_held(rrmlock_t *rrl, krw_t rw)
{
	if (rw == RW_WRITER) {
		return (rrw_held(&rrl->locks[0], rw));
	} else {
		return (rrw_held(&rrl->locks[RRM_TD_LOCK()], rw));
	}
>>>>>>> 905edb40
}<|MERGE_RESOLUTION|>--- conflicted
+++ resolved
@@ -215,13 +215,8 @@
 	ASSERT(rrl->rr_writer != curthread);
 	ASSERT(refcount_count(&rrl->rr_anon_rcount) >= 0);
 
-<<<<<<< HEAD
-	while (rrl->rr_writer || (rrl->rr_writer_wanted &&
-	    refcount_is_zero(&rrl->rr_anon_rcount) &&
-=======
 	while (rrl->rr_writer != NULL || (rrl->rr_writer_wanted &&
 	    refcount_is_zero(&rrl->rr_anon_rcount) && !prio &&
->>>>>>> 905edb40
 	    rrn_find(rrl) == NULL))
 		cv_wait(&rrl->rr_cv, &rrl->rr_lock);
 
@@ -323,8 +318,6 @@
 	mutex_exit(&rrl->rr_lock);
 
 	return (held);
-<<<<<<< HEAD
-=======
 }
 
 void
@@ -423,5 +416,4 @@
 	} else {
 		return (rrw_held(&rrl->locks[RRM_TD_LOCK()], rw));
 	}
->>>>>>> 905edb40
 }