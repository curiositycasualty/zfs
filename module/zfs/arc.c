/*
 * CDDL HEADER START
 *
 * The contents of this file are subject to the terms of the
 * Common Development and Distribution License (the "License").
 * You may not use this file except in compliance with the License.
 *
 * You can obtain a copy of the license at usr/src/OPENSOLARIS.LICENSE
 * or http://www.opensolaris.org/os/licensing.
 * See the License for the specific language governing permissions
 * and limitations under the License.
 *
 * When distributing Covered Code, include this CDDL HEADER in each
 * file and include the License file at usr/src/OPENSOLARIS.LICENSE.
 * If applicable, add the following below this CDDL HEADER, with the
 * fields enclosed by brackets "[]" replaced with your own identifying
 * information: Portions Copyright [yyyy] [name of copyright owner]
 *
 * CDDL HEADER END
 */
/*
 * Copyright (c) 2005, 2010, Oracle and/or its affiliates. All rights reserved.
 * Copyright (c) 2012, Joyent, Inc. All rights reserved.
 * Copyright (c) 2011, 2014 by Delphix. All rights reserved.
 * Copyright (c) 2014 by Saso Kiselkov. All rights reserved.
 * Copyright 2014 Nexenta Systems, Inc.  All rights reserved.
 */

/*
 * DVA-based Adjustable Replacement Cache
 *
 * While much of the theory of operation used here is
 * based on the self-tuning, low overhead replacement cache
 * presented by Megiddo and Modha at FAST 2003, there are some
 * significant differences:
 *
 * 1. The Megiddo and Modha model assumes any page is evictable.
 * Pages in its cache cannot be "locked" into memory.  This makes
 * the eviction algorithm simple: evict the last page in the list.
 * This also make the performance characteristics easy to reason
 * about.  Our cache is not so simple.  At any given moment, some
 * subset of the blocks in the cache are un-evictable because we
 * have handed out a reference to them.  Blocks are only evictable
 * when there are no external references active.  This makes
 * eviction far more problematic:  we choose to evict the evictable
 * blocks that are the "lowest" in the list.
 *
 * There are times when it is not possible to evict the requested
 * space.  In these circumstances we are unable to adjust the cache
 * size.  To prevent the cache growing unbounded at these times we
 * implement a "cache throttle" that slows the flow of new data
 * into the cache until we can make space available.
 *
 * 2. The Megiddo and Modha model assumes a fixed cache size.
 * Pages are evicted when the cache is full and there is a cache
 * miss.  Our model has a variable sized cache.  It grows with
 * high use, but also tries to react to memory pressure from the
 * operating system: decreasing its size when system memory is
 * tight.
 *
 * 3. The Megiddo and Modha model assumes a fixed page size. All
 * elements of the cache are therefore exactly the same size.  So
 * when adjusting the cache size following a cache miss, its simply
 * a matter of choosing a single page to evict.  In our model, we
 * have variable sized cache blocks (rangeing from 512 bytes to
 * 128K bytes).  We therefore choose a set of blocks to evict to make
 * space for a cache miss that approximates as closely as possible
 * the space used by the new block.
 *
 * See also:  "ARC: A Self-Tuning, Low Overhead Replacement Cache"
 * by N. Megiddo & D. Modha, FAST 2003
 */

/*
 * The locking model:
 *
 * A new reference to a cache buffer can be obtained in two
 * ways: 1) via a hash table lookup using the DVA as a key,
 * or 2) via one of the ARC lists.  The arc_read() interface
 * uses method 1, while the internal arc algorithms for
 * adjusting the cache use method 2.  We therefore provide two
 * types of locks: 1) the hash table lock array, and 2) the
 * arc list locks.
 *
 * Buffers do not have their own mutexes, rather they rely on the
 * hash table mutexes for the bulk of their protection (i.e. most
 * fields in the arc_buf_hdr_t are protected by these mutexes).
 *
 * buf_hash_find() returns the appropriate mutex (held) when it
 * locates the requested buffer in the hash table.  It returns
 * NULL for the mutex if the buffer was not in the table.
 *
 * buf_hash_remove() expects the appropriate hash mutex to be
 * already held before it is invoked.
 *
 * Each arc state also has a mutex which is used to protect the
 * buffer list associated with the state.  When attempting to
 * obtain a hash table lock while holding an arc list lock you
 * must use: mutex_tryenter() to avoid deadlock.  Also note that
 * the active state mutex must be held before the ghost state mutex.
 *
 * Arc buffers may have an associated eviction callback function.
 * This function will be invoked prior to removing the buffer (e.g.
 * in arc_do_user_evicts()).  Note however that the data associated
 * with the buffer may be evicted prior to the callback.  The callback
 * must be made with *no locks held* (to prevent deadlock).  Additionally,
 * the users of callbacks must ensure that their private data is
 * protected from simultaneous callbacks from arc_clear_callback()
 * and arc_do_user_evicts().
 *
 * Note that the majority of the performance stats are manipulated
 * with atomic operations.
 *
 * The L2ARC uses the l2arc_buflist_mtx global mutex for the following:
 *
 *	- L2ARC buflist creation
 *	- L2ARC buflist eviction
 *	- L2ARC write completion, which walks L2ARC buflists
 *	- ARC header destruction, as it removes from L2ARC buflists
 *	- ARC header release, as it removes from L2ARC buflists
 */

#include <sys/spa.h>
#include <sys/zio.h>
#include <sys/zio_compress.h>
#include <sys/zfs_context.h>
#include <sys/arc.h>
#include <sys/refcount.h>
#include <sys/vdev.h>
#include <sys/vdev_impl.h>
#include <sys/dsl_pool.h>
#ifdef _KERNEL
#include <sys/vmsystm.h>
#include <vm/anon.h>
#include <sys/fs/swapnode.h>
#include <sys/dnlc.h>
#endif
#include <sys/callb.h>
#include <sys/kstat.h>
#include <zfs_fletcher.h>

#ifdef __APPLE__
#include <sys/kstat_osx.h>
#endif

#ifndef _KERNEL
/* set with ZFS_DEBUG=watch, to enable watchpoints on frozen buffers */
boolean_t arc_watch = B_FALSE;
int arc_procfd;
#endif

#ifdef _KERNEL
extern vmem_t *zio_arena;
#endif

static kmutex_t		arc_reclaim_thr_lock;
static kcondvar_t	arc_reclaim_thr_cv;	/* used to signal reclaim thr */
static uint8_t		arc_thread_exit;

#define	ARC_REDUCE_DNLC_PERCENT	3
uint_t arc_reduce_dnlc_percent = ARC_REDUCE_DNLC_PERCENT;

typedef enum arc_reclaim_strategy {
    ARC_RECLAIM_AGGR,		/* Aggressive reclaim strategy */
    ARC_RECLAIM_CONS		/* Conservative reclaim strategy */
} arc_reclaim_strategy_t;

/*
 * The number of iterations through arc_evict_*() before we
 * drop & reacquire the lock.
 */
int arc_evict_iterations = 100;

/* number of seconds before growing cache again */
static int		arc_grow_retry = 60;

/* shift of arc_c for calculating both min and max arc_p */
static int		arc_p_min_shift = 4;

/* log2(fraction of arc to reclaim) */
static int		arc_shrink_shift = 5;

/*
 * minimum lifespan of a prefetch block in clock ticks
 * (initialized in arc_init())
 */
static int		arc_min_prefetch_lifespan;

/*
 * If this percent of memory is free, don't throttle.
 */
int arc_lotsfree_percent = 10;

static int arc_dead;

/*
 * The arc has filled available memory and has now warmed up.
 */
static boolean_t arc_warm;

/*
 * These tunables are for performance analysis.
 */
uint64_t zfs_arc_max;
uint64_t zfs_arc_min;
uint64_t zfs_arc_meta_limit = 0;
int zfs_arc_grow_retry = 0;
int zfs_arc_shrink_shift = 0;
int zfs_arc_p_min_shift = 0;
int zfs_disable_dup_eviction = 0;
int zfs_arc_average_blocksize = 8 * 1024; /* 8KB */


/*
 * Note that buffers can be in one of 6 states:
 *	ARC_anon	- anonymous (discussed below)
 *	ARC_mru		- recently used, currently cached
 *	ARC_mru_ghost	- recentely used, no longer in cache
 *	ARC_mfu		- frequently used, currently cached
 *	ARC_mfu_ghost	- frequently used, no longer in cache
 *	ARC_l2c_only	- exists in L2ARC but not other states
 * When there are no active references to the buffer, they are
 * are linked onto a list in one of these arc states.  These are
 * the only buffers that can be evicted or deleted.  Within each
 * state there are multiple lists, one for meta-data and one for
 * non-meta-data.  Meta-data (indirect blocks, blocks of dnodes,
 * etc.) is tracked separately so that it can be managed more
 * explicitly: favored over data, limited explicitly.
 *
 * Anonymous buffers are buffers that are not associated with
 * a DVA.  These are buffers that hold dirty block copies
 * before they are written to stable storage.  By definition,
 * they are "ref'd" and are considered part of arc_mru
 * that cannot be freed.  Generally, they will aquire a DVA
 * as they are written and migrate onto the arc_mru list.
 *
 * The ARC_l2c_only state is for buffers that are in the second
 * level ARC but no longer in any of the ARC_m* lists.  The second
 * level ARC itself may also contain buffers that are in any of
 * the ARC_m* states - meaning that a buffer can exist in two
 * places.  The reason for the ARC_l2c_only state is to keep the
 * buffer header in the hash table, so that reads that hit the
 * second level ARC benefit from these fast lookups.
 */

typedef struct arc_state {
    list_t	arcs_list[ARC_BUFC_NUMTYPES];	/* list of evictable buffers */
    uint64_t arcs_lsize[ARC_BUFC_NUMTYPES];	/* amount of evictable data */
    uint64_t arcs_size;	/* total amount of data in this state */
    kmutex_t arcs_mtx;
} arc_state_t;

/* The 6 states: */
static arc_state_t ARC_anon;
static arc_state_t ARC_mru;
static arc_state_t ARC_mru_ghost;
static arc_state_t ARC_mfu;
static arc_state_t ARC_mfu_ghost;
static arc_state_t ARC_l2c_only;

typedef struct arc_stats {
    kstat_named_t arcstat_hits;
    kstat_named_t arcstat_misses;
    kstat_named_t arcstat_demand_data_hits;
    kstat_named_t arcstat_demand_data_misses;
    kstat_named_t arcstat_demand_metadata_hits;
    kstat_named_t arcstat_demand_metadata_misses;
    kstat_named_t arcstat_prefetch_data_hits;
    kstat_named_t arcstat_prefetch_data_misses;
    kstat_named_t arcstat_prefetch_metadata_hits;
    kstat_named_t arcstat_prefetch_metadata_misses;
    kstat_named_t arcstat_mru_hits;
    kstat_named_t arcstat_mru_ghost_hits;
    kstat_named_t arcstat_mfu_hits;
    kstat_named_t arcstat_mfu_ghost_hits;
    kstat_named_t arcstat_deleted;
    kstat_named_t arcstat_recycle_miss;
    /*
     * Number of buffers that could not be evicted because the hash lock
     * was held by another thread.  The lock may not necessarily be held
     * by something using the same buffer, since hash locks are shared
     * by multiple buffers.
     */
    kstat_named_t arcstat_mutex_miss;
    /*
     * Number of buffers skipped because they have I/O in progress, are
     * indrect prefetch buffers that have not lived long enough, or are
     * not from the spa we're trying to evict from.
     */
    kstat_named_t arcstat_evict_skip;
    kstat_named_t arcstat_evict_l2_cached;
    kstat_named_t arcstat_evict_l2_eligible;
    kstat_named_t arcstat_evict_l2_ineligible;
    kstat_named_t arcstat_hash_elements;
    kstat_named_t arcstat_hash_elements_max;
    kstat_named_t arcstat_hash_collisions;
    kstat_named_t arcstat_hash_chains;
    kstat_named_t arcstat_hash_chain_max;
    kstat_named_t arcstat_p;
    kstat_named_t arcstat_c;
    kstat_named_t arcstat_c_min;
    kstat_named_t arcstat_c_max;
    kstat_named_t arcstat_size;
    kstat_named_t arcstat_hdr_size;
    kstat_named_t arcstat_data_size;
    kstat_named_t arcstat_other_size;
    kstat_named_t arcstat_l2_hits;
    kstat_named_t arcstat_l2_misses;
    kstat_named_t arcstat_l2_feeds;
    kstat_named_t arcstat_l2_rw_clash;
    kstat_named_t arcstat_l2_read_bytes;
    kstat_named_t arcstat_l2_write_bytes;
    kstat_named_t arcstat_l2_writes_sent;
    kstat_named_t arcstat_l2_writes_done;
    kstat_named_t arcstat_l2_writes_error;
    kstat_named_t arcstat_l2_writes_hdr_miss;
    kstat_named_t arcstat_l2_evict_lock_retry;
    kstat_named_t arcstat_l2_evict_reading;
    kstat_named_t arcstat_l2_free_on_write;
    kstat_named_t arcstat_l2_abort_lowmem;
    kstat_named_t arcstat_l2_cksum_bad;
    kstat_named_t arcstat_l2_io_error;
    kstat_named_t arcstat_l2_size;
    kstat_named_t arcstat_l2_asize;
    kstat_named_t arcstat_l2_hdr_size;
    kstat_named_t arcstat_l2_compress_successes;
    kstat_named_t arcstat_l2_compress_zeros;
    kstat_named_t arcstat_l2_compress_failures;
    kstat_named_t arcstat_memory_throttle_count;
    kstat_named_t arcstat_duplicate_buffers;
    kstat_named_t arcstat_duplicate_buffers_size;
    kstat_named_t arcstat_duplicate_reads;
    kstat_named_t arcstat_meta_used;
    kstat_named_t arcstat_meta_limit;
    kstat_named_t arcstat_meta_max;
} arc_stats_t;

static arc_stats_t arc_stats = {
    { "hits",			KSTAT_DATA_UINT64 },
    { "misses",			KSTAT_DATA_UINT64 },
    { "demand_data_hits",		KSTAT_DATA_UINT64 },
    { "demand_data_misses",		KSTAT_DATA_UINT64 },
    { "demand_metadata_hits",	KSTAT_DATA_UINT64 },
    { "demand_metadata_misses",	KSTAT_DATA_UINT64 },
    { "prefetch_data_hits",		KSTAT_DATA_UINT64 },
    { "prefetch_data_misses",	KSTAT_DATA_UINT64 },
    { "prefetch_metadata_hits",	KSTAT_DATA_UINT64 },
    { "prefetch_metadata_misses",	KSTAT_DATA_UINT64 },
    { "mru_hits",			KSTAT_DATA_UINT64 },
    { "mru_ghost_hits",		KSTAT_DATA_UINT64 },
    { "mfu_hits",			KSTAT_DATA_UINT64 },
    { "mfu_ghost_hits",		KSTAT_DATA_UINT64 },
    { "deleted",			KSTAT_DATA_UINT64 },
    { "recycle_miss",		KSTAT_DATA_UINT64 },
    { "mutex_miss",			KSTAT_DATA_UINT64 },
    { "evict_skip",			KSTAT_DATA_UINT64 },
    { "evict_l2_cached",		KSTAT_DATA_UINT64 },
    { "evict_l2_eligible",		KSTAT_DATA_UINT64 },
    { "evict_l2_ineligible",	KSTAT_DATA_UINT64 },
    { "hash_elements",		KSTAT_DATA_UINT64 },
    { "hash_elements_max",		KSTAT_DATA_UINT64 },
    { "hash_collisions",		KSTAT_DATA_UINT64 },
    { "hash_chains",		KSTAT_DATA_UINT64 },
    { "hash_chain_max",		KSTAT_DATA_UINT64 },
    { "p",				KSTAT_DATA_UINT64 },
    { "c",				KSTAT_DATA_UINT64 },
    { "c_min",			KSTAT_DATA_UINT64 },
    { "c_max",			KSTAT_DATA_UINT64 },
    { "size",			KSTAT_DATA_UINT64 },
    { "hdr_size",			KSTAT_DATA_UINT64 },
    { "data_size",			KSTAT_DATA_UINT64 },
    { "other_size",			KSTAT_DATA_UINT64 },
    { "l2_hits",			KSTAT_DATA_UINT64 },
    { "l2_misses",			KSTAT_DATA_UINT64 },
    { "l2_feeds",			KSTAT_DATA_UINT64 },
    { "l2_rw_clash",		KSTAT_DATA_UINT64 },
    { "l2_read_bytes",		KSTAT_DATA_UINT64 },
    { "l2_write_bytes",		KSTAT_DATA_UINT64 },
    { "l2_writes_sent",		KSTAT_DATA_UINT64 },
    { "l2_writes_done",		KSTAT_DATA_UINT64 },
    { "l2_writes_error",		KSTAT_DATA_UINT64 },
    { "l2_writes_hdr_miss",		KSTAT_DATA_UINT64 },
    { "l2_evict_lock_retry",	KSTAT_DATA_UINT64 },
    { "l2_evict_reading",		KSTAT_DATA_UINT64 },
    { "l2_free_on_write",		KSTAT_DATA_UINT64 },
    { "l2_abort_lowmem",		KSTAT_DATA_UINT64 },
    { "l2_cksum_bad",		KSTAT_DATA_UINT64 },
    { "l2_io_error",		KSTAT_DATA_UINT64 },
    { "l2_size",			KSTAT_DATA_UINT64 },
    { "l2_asize",			KSTAT_DATA_UINT64 },
    { "l2_hdr_size",		KSTAT_DATA_UINT64 },
    { "l2_compress_successes",	KSTAT_DATA_UINT64 },
    { "l2_compress_zeros",		KSTAT_DATA_UINT64 },
    { "l2_compress_failures",	KSTAT_DATA_UINT64 },
    { "memory_throttle_count",	KSTAT_DATA_UINT64 },
    { "duplicate_buffers",		KSTAT_DATA_UINT64 },
    { "duplicate_buffers_size",	KSTAT_DATA_UINT64 },
    { "duplicate_reads",		KSTAT_DATA_UINT64 },
    { "arc_meta_used",		KSTAT_DATA_UINT64 },
    { "arc_meta_limit",		KSTAT_DATA_UINT64 },
    { "arc_meta_max",		KSTAT_DATA_UINT64 }
};

#define	ARCSTAT(stat)	(arc_stats.stat.value.ui64)

#define	ARCSTAT_INCR(stat, val) \
atomic_add_64(&arc_stats.stat.value.ui64, (val))

#define	ARCSTAT_BUMP(stat)	ARCSTAT_INCR(stat, 1)
#define	ARCSTAT_BUMPDOWN(stat)	ARCSTAT_INCR(stat, -1)

#define	ARCSTAT_MAX(stat, val) {					\
uint64_t m;							\
while ((val) > (m = arc_stats.stat.value.ui64) &&		\
(m != atomic_cas_64(&arc_stats.stat.value.ui64, m, (val))))	\
continue;						\
}

#define	ARCSTAT_MAXSTAT(stat) \
ARCSTAT_MAX(stat##_max, arc_stats.stat.value.ui64)

/*
 * We define a macro to allow ARC hits/misses to be easily broken down by
 * two separate conditions, giving a total of four different subtypes for
 * each of hits and misses (so eight statistics total).
 */
#define	ARCSTAT_CONDSTAT(cond1, stat1, notstat1, cond2, stat2, notstat2, stat) \
if (cond1) {							\
if (cond2) {						\
ARCSTAT_BUMP(arcstat_##stat1##_##stat2##_##stat); \
} else {						\
ARCSTAT_BUMP(arcstat_##stat1##_##notstat2##_##stat); \
}							\
} else {							\
if (cond2) {						\
ARCSTAT_BUMP(arcstat_##notstat1##_##stat2##_##stat); \
} else {						\
ARCSTAT_BUMP(arcstat_##notstat1##_##notstat2##_##stat);\
}							\
}

kstat_t			*arc_ksp;
static arc_state_t	*arc_anon;
static arc_state_t	*arc_mru;
static arc_state_t	*arc_mru_ghost;
static arc_state_t	*arc_mfu;
static arc_state_t	*arc_mfu_ghost;
static arc_state_t	*arc_l2c_only;




/*
 * There are several ARC variables that are critical to export as kstats --
 * but we don't want to have to grovel around in the kstat whenever we wish to
 * manipulate them.  For these variables, we therefore define them to be in
 * terms of the statistic variable.  This assures that we are not introducing
 * the possibility of inconsistency by having shadow copies of the variables,
 * while still allowing the code to be readable.
 */
#define	arc_size	ARCSTAT(arcstat_size)	/* actual total arc size */
#define	arc_p		ARCSTAT(arcstat_p)	/* target size of MRU */
#define	arc_c		ARCSTAT(arcstat_c)	/* target size of cache */
#define	arc_c_min	ARCSTAT(arcstat_c_min)	/* min target cache size */
#define	arc_c_max	ARCSTAT(arcstat_c_max)	/* max target cache size */
#define	arc_meta_limit	ARCSTAT(arcstat_meta_limit) /* max size for metadata */
#define	arc_meta_used	ARCSTAT(arcstat_meta_used) /* size of metadata */
#define	arc_meta_max	ARCSTAT(arcstat_meta_max) /* max size of metadata */

#define	L2ARC_IS_VALID_COMPRESS(_c_) \
((_c_) == ZIO_COMPRESS_LZ4 || (_c_) == ZIO_COMPRESS_EMPTY)


static int		arc_no_grow;	/* Don't try to grow cache size */
static uint64_t		arc_tempreserve;
static uint64_t		arc_loaned_bytes;

typedef struct l2arc_buf_hdr l2arc_buf_hdr_t;

typedef struct arc_callback arc_callback_t;

struct arc_callback {
    void			*acb_private;
    arc_done_func_t		*acb_done;
    arc_buf_t		*acb_buf;
    zio_t			*acb_zio_dummy;
    arc_callback_t		*acb_next;
};

typedef struct arc_write_callback arc_write_callback_t;

struct arc_write_callback {
    void		*awcb_private;
    arc_done_func_t	*awcb_ready;
    arc_done_func_t	*awcb_physdone;
    arc_done_func_t	*awcb_done;
    arc_buf_t	*awcb_buf;
};

struct arc_buf_hdr {
    /* protected by hash lock */
    dva_t			b_dva;
    uint64_t		b_birth;
    uint64_t		b_cksum0;

    kmutex_t		b_freeze_lock;
    zio_cksum_t		*b_freeze_cksum;
    void			*b_thawed;

    arc_buf_hdr_t		*b_hash_next;
    arc_buf_t		*b_buf;
    uint32_t		b_flags;
    uint32_t		b_datacnt;

    arc_callback_t		*b_acb;
    kcondvar_t		b_cv;

    /* immutable */
    arc_buf_contents_t	b_type;
    uint64_t		b_size;
    uint64_t		b_spa;

    /* protected by arc state mutex */
    arc_state_t		*b_state;
    list_node_t		b_arc_node;

    /* updated atomically */
    clock_t			b_arc_access;

    /* self protecting */
    refcount_t		b_refcnt;

    l2arc_buf_hdr_t		*b_l2hdr;
    list_node_t		b_l2node;
};

static arc_buf_t *arc_eviction_list;
static kmutex_t arc_eviction_mtx;
static arc_buf_hdr_t arc_eviction_hdr;
static void arc_get_data_buf(arc_buf_t *buf);
static void arc_access(arc_buf_hdr_t *buf, kmutex_t *hash_lock);
static int arc_evict_needed(arc_buf_contents_t type);
static void arc_evict_ghost(arc_state_t *state, uint64_t spa, int64_t bytes);
static void arc_buf_watch(arc_buf_t *buf);

static boolean_t l2arc_write_eligible(uint64_t spa_guid, arc_buf_hdr_t *ab);

#define	GHOST_STATE(state)	\
((state) == arc_mru_ghost || (state) == arc_mfu_ghost ||	\
(state) == arc_l2c_only)

/*
 * Private ARC flags.  These flags are private ARC only flags that will show up
 * in b_flags in the arc_hdr_buf_t.  Some flags are publicly declared, and can
 * be passed in as arc_flags in things like arc_read.  However, these flags
 * should never be passed and should only be set by ARC code.  When adding new
 * public flags, make sure not to smash the private ones.
 */

#define	ARC_IN_HASH_TABLE	(1 << 9)	/* this buffer is hashed */
#define	ARC_IO_IN_PROGRESS	(1 << 10)	/* I/O in progress for buf */
#define	ARC_IO_ERROR		(1 << 11)	/* I/O failed for buf */
#define	ARC_FREED_IN_READ	(1 << 12)	/* buf freed while in read */
#define	ARC_BUF_AVAILABLE	(1 << 13)	/* block not in active use */
#define	ARC_INDIRECT		(1 << 14)	/* this is an indirect block */
#define	ARC_FREE_IN_PROGRESS	(1 << 15)	/* hdr about to be freed */
#define	ARC_L2_WRITING		(1 << 16)	/* L2ARC write in progress */
#define	ARC_L2_EVICTED		(1 << 17)	/* evicted during I/O */
#define	ARC_L2_WRITE_HEAD	(1 << 18)	/* head of write list */

#define	HDR_IN_HASH_TABLE(hdr)	((hdr)->b_flags & ARC_IN_HASH_TABLE)
#define	HDR_IO_IN_PROGRESS(hdr)	((hdr)->b_flags & ARC_IO_IN_PROGRESS)
#define	HDR_IO_ERROR(hdr)	((hdr)->b_flags & ARC_IO_ERROR)
#define	HDR_PREFETCH(hdr)	((hdr)->b_flags & ARC_PREFETCH)
#define	HDR_FREED_IN_READ(hdr)	((hdr)->b_flags & ARC_FREED_IN_READ)
#define	HDR_BUF_AVAILABLE(hdr)	((hdr)->b_flags & ARC_BUF_AVAILABLE)
#define	HDR_FREE_IN_PROGRESS(hdr)	((hdr)->b_flags & ARC_FREE_IN_PROGRESS)
#define	HDR_L2CACHE(hdr)	((hdr)->b_flags & ARC_L2CACHE)
#define	HDR_L2_READING(hdr)	((hdr)->b_flags & ARC_IO_IN_PROGRESS &&	\
(hdr)->b_l2hdr != NULL)
#define	HDR_L2_WRITING(hdr)	((hdr)->b_flags & ARC_L2_WRITING)
#define	HDR_L2_EVICTED(hdr)	((hdr)->b_flags & ARC_L2_EVICTED)
#define	HDR_L2_WRITE_HEAD(hdr)	((hdr)->b_flags & ARC_L2_WRITE_HEAD)

/*
 * Other sizes
 */

#define	HDR_SIZE ((int64_t)sizeof (arc_buf_hdr_t))
#define	L2HDR_SIZE ((int64_t)sizeof (l2arc_buf_hdr_t))

/*
 * Hash table routines
 */

#define	HT_LOCK_PAD	64

struct ht_lock {
    kmutex_t	ht_lock;
#ifdef _KERNEL
    unsigned char	pad[(HT_LOCK_PAD - sizeof (kmutex_t))];
#endif
};

#define	BUF_LOCKS 256
typedef struct buf_hash_table {
    uint64_t ht_mask;
    arc_buf_hdr_t **ht_table;
    struct ht_lock ht_locks[BUF_LOCKS];
} buf_hash_table_t;

static buf_hash_table_t buf_hash_table;

#define	BUF_HASH_INDEX(spa, dva, birth) \
(buf_hash(spa, dva, birth) & buf_hash_table.ht_mask)
#define	BUF_HASH_LOCK_NTRY(idx) (buf_hash_table.ht_locks[idx & (BUF_LOCKS-1)])
#define	BUF_HASH_LOCK(idx)	(&(BUF_HASH_LOCK_NTRY(idx).ht_lock))
#define	HDR_LOCK(hdr) \
(BUF_HASH_LOCK(BUF_HASH_INDEX(hdr->b_spa, &hdr->b_dva, hdr->b_birth)))

uint64_t *zfs_crc64_table = NULL;

/*
 * Level 2 ARC
 */

#define	L2ARC_WRITE_SIZE	(8 * 1024 * 1024)	/* initial write max */
#define	L2ARC_HEADROOM		2			/* num of writes */
/*
 * If we discover during ARC scan any buffers to be compressed, we boost
 * our headroom for the next scanning cycle by this percentage multiple.
 */
#define	L2ARC_HEADROOM_BOOST	200
#define	L2ARC_FEED_SECS		1		/* caching interval secs */
#define	L2ARC_FEED_MIN_MS	200		/* min caching interval ms */

#define	l2arc_writes_sent	ARCSTAT(arcstat_l2_writes_sent)
#define	l2arc_writes_done	ARCSTAT(arcstat_l2_writes_done)

/* L2ARC Performance Tunables */
uint64_t l2arc_write_max = L2ARC_WRITE_SIZE;	/* default max write size */
uint64_t l2arc_write_boost = L2ARC_WRITE_SIZE;	/* extra write during warmup */
uint64_t l2arc_headroom = L2ARC_HEADROOM;	/* number of dev writes */
uint64_t l2arc_headroom_boost = L2ARC_HEADROOM_BOOST;
uint64_t l2arc_feed_secs = L2ARC_FEED_SECS;	/* interval seconds */
uint64_t l2arc_feed_min_ms = L2ARC_FEED_MIN_MS;	/* min interval milliseconds */
boolean_t l2arc_noprefetch = B_TRUE;		/* don't cache prefetch bufs */
boolean_t l2arc_feed_again = B_TRUE;		/* turbo warmup */
boolean_t l2arc_norw = B_TRUE;			/* no reads during writes */

/*
 * L2ARC Internals
 */
typedef struct l2arc_dev {
    vdev_t			*l2ad_vdev;	/* vdev */
    spa_t			*l2ad_spa;	/* spa */
    uint64_t		l2ad_hand;	/* next write location */
    uint64_t		l2ad_start;	/* first addr on device */
    uint64_t		l2ad_end;	/* last addr on device */
    uint64_t		l2ad_evict;	/* last addr eviction reached */
    boolean_t		l2ad_first;	/* first sweep through */
    boolean_t		l2ad_writing;	/* currently writing */
    list_t			*l2ad_buflist;	/* buffer list */
    list_node_t		l2ad_node;	/* device list node */
} l2arc_dev_t;

static list_t L2ARC_dev_list;			/* device list */
static list_t *l2arc_dev_list;			/* device list pointer */
static kmutex_t l2arc_dev_mtx;			/* device list mutex */
static l2arc_dev_t *l2arc_dev_last;		/* last device used */
static kmutex_t l2arc_buflist_mtx;		/* mutex for all buflists */
static list_t L2ARC_free_on_write;		/* free after write buf list */
static list_t *l2arc_free_on_write;		/* free after write list ptr */
static kmutex_t l2arc_free_on_write_mtx;	/* mutex for list */
static uint64_t l2arc_ndev;			/* number of devices */

typedef struct l2arc_read_callback {
    arc_buf_t		*l2rcb_buf;		/* read buffer */
    spa_t			*l2rcb_spa;		/* spa */
    blkptr_t		l2rcb_bp;		/* original blkptr */
    zbookmark_phys_t	l2rcb_zb;		/* original bookmark */
    int			l2rcb_flags;		/* original flags */
    enum zio_compress	l2rcb_compress;		/* applied compress */
} l2arc_read_callback_t;

typedef struct l2arc_write_callback {
    l2arc_dev_t	*l2wcb_dev;		/* device info */
    arc_buf_hdr_t	*l2wcb_head;		/* head of write buflist */
} l2arc_write_callback_t;

struct l2arc_buf_hdr {
    /* protected by arc_buf_hdr  mutex */
    l2arc_dev_t		*b_dev;		/* L2ARC device */
    uint64_t		b_daddr;	/* disk address, offset byte */
    /* compression applied to buffer data */
    enum zio_compress	b_compress;
    /* real alloc'd buffer size depending on b_compress applied */
    int			b_asize;
    /* temporary buffer holder for in-flight compressed data */
    void			*b_tmp_cdata;
};

typedef struct l2arc_data_free {
    /* protected by l2arc_free_on_write_mtx */
    void		*l2df_data;
    size_t		l2df_size;
    void		(*l2df_func)(void *, size_t);
    list_node_t	l2df_list_node;
} l2arc_data_free_t;

static kmutex_t l2arc_feed_thr_lock;
static kcondvar_t l2arc_feed_thr_cv;
static uint8_t l2arc_thread_exit;

static void l2arc_read_done(zio_t *zio);
static void l2arc_hdr_stat_add(void);
static void l2arc_hdr_stat_remove(void);

static boolean_t l2arc_compress_buf(l2arc_buf_hdr_t *l2hdr);
static void l2arc_decompress_zio(zio_t *zio, arc_buf_hdr_t *hdr,
                                 enum zio_compress c);
static void l2arc_release_cdata_buf(arc_buf_hdr_t *ab);


#ifdef __APPLE__

/*
 * Uses ARC static variables in logic.
 */
int arc_kstat_update(kstat_t *ksp, int rw)
{
	osx_kstat_t *ks = ksp->ks_data;

	if (rw == KSTAT_WRITE) {

		/* Did we change the value ? */
		if (ks->arc_zfs_arc_max.value.ui64 != zfs_arc_max) {

			/* Assign new value */
			zfs_arc_max = ks->arc_zfs_arc_max.value.ui64;

			/* Update ARC with new value */
			if (zfs_arc_max > 64<<20 && zfs_arc_max < physmem * PAGESIZE)
				arc_c_max = zfs_arc_max;

			arc_c = arc_c_max;
			arc_p = (arc_c >> 1);

			/* If meta_limit is not set, adjust it automatically */
			if (!zfs_arc_meta_limit)
				arc_meta_limit = arc_c_max / 4;
		}

		if (ks->arc_zfs_arc_min.value.ui64 != zfs_arc_min) {
			zfs_arc_min               = ks->arc_zfs_arc_min.value.ui64;
			if (zfs_arc_min > 64<<20 && zfs_arc_min <= arc_c_max)
				arc_c_min = zfs_arc_min;
		}

		if (ks->arc_zfs_arc_meta_limit.value.ui64 != zfs_arc_meta_limit) {
			zfs_arc_meta_limit  = ks->arc_zfs_arc_meta_limit.value.ui64;

			/* Allow the tunable to override if it is reasonable */
			if (zfs_arc_meta_limit > 0 && zfs_arc_meta_limit <= arc_c_max)
				arc_meta_limit = zfs_arc_meta_limit;

			if (arc_c_min < arc_meta_limit / 2 && zfs_arc_min == 0)
				arc_c_min = arc_meta_limit / 2;
		}

		zfs_arc_grow_retry        = ks->arc_zfs_arc_grow_retry.value.ui64;
        arc_grow_retry = zfs_arc_grow_retry;

		zfs_arc_shrink_shift      = ks->arc_zfs_arc_shrink_shift.value.ui64;
		zfs_arc_p_min_shift       = ks->arc_zfs_arc_p_min_shift.value.ui64;
		zfs_disable_dup_eviction  = ks->arc_zfs_disable_dup_eviction.value.ui64;
		zfs_arc_average_blocksize = ks->arc_zfs_arc_average_blocksize.value.ui64;

	} else {

		ks->arc_zfs_arc_max.value.ui64        =
			zfs_arc_max ? zfs_arc_max : arc_c_max;

		ks->arc_zfs_arc_min.value.ui64        =
			zfs_arc_min ? zfs_arc_min : arc_c_min;

		ks->arc_zfs_arc_meta_limit.value.ui64 =
			zfs_arc_meta_limit ? zfs_arc_meta_limit : arc_meta_limit;

		ks->arc_zfs_arc_grow_retry.value.ui64        =
			zfs_arc_grow_retry ? zfs_arc_grow_retry : arc_grow_retry;
		ks->arc_zfs_arc_shrink_shift.value.ui64      = zfs_arc_shrink_shift;
		ks->arc_zfs_arc_p_min_shift.value.ui64       = zfs_arc_p_min_shift;
		ks->arc_zfs_disable_dup_eviction.value.ui64  = zfs_disable_dup_eviction;
		ks->arc_zfs_arc_average_blocksize.value.ui64 = zfs_arc_average_blocksize;
	}
	return 0;

}

#endif


static uint64_t
buf_hash(uint64_t spa, const dva_t *dva, uint64_t birth)
{
    uint8_t *vdva = (uint8_t *)dva;
    uint64_t crc = -1ULL;
    int i;

    ASSERT(zfs_crc64_table[128] == ZFS_CRC64_POLY);

    for (i = 0; i < sizeof (dva_t); i++)
        crc = (crc >> 8) ^ zfs_crc64_table[(crc ^ vdva[i]) & 0xFF];

    crc ^= (spa>>8) ^ birth;

    return (crc);
}

#define	BUF_EMPTY(buf)						\
((buf)->b_dva.dva_word[0] == 0 &&			\
(buf)->b_dva.dva_word[1] == 0 &&			\
(buf)->b_cksum0 == 0)

#define	BUF_EQUAL(spa, dva, birth, buf)				\
((buf)->b_dva.dva_word[0] == (dva)->dva_word[0]) &&	\
((buf)->b_dva.dva_word[1] == (dva)->dva_word[1]) &&	\
((buf)->b_birth == birth) && ((buf)->b_spa == spa)

static void
buf_discard_identity(arc_buf_hdr_t *hdr)
{
    hdr->b_dva.dva_word[0] = 0;
    hdr->b_dva.dva_word[1] = 0;
    hdr->b_birth = 0;
    hdr->b_cksum0 = 0;
}

static arc_buf_hdr_t *
buf_hash_find(uint64_t spa, const blkptr_t *bp, kmutex_t **lockp)
{
    const dva_t *dva = BP_IDENTITY(bp);
    uint64_t birth = BP_PHYSICAL_BIRTH(bp);
    uint64_t idx = BUF_HASH_INDEX(spa, dva, birth);
    kmutex_t *hash_lock = BUF_HASH_LOCK(idx);
    arc_buf_hdr_t *buf;

    mutex_enter(hash_lock);
    for (buf = buf_hash_table.ht_table[idx]; buf != NULL;
         buf = buf->b_hash_next) {
        if (BUF_EQUAL(spa, dva, birth, buf)) {
            *lockp = hash_lock;
            return (buf);
        }
    }
    mutex_exit(hash_lock);
    *lockp = NULL;
    return (NULL);
}

/*
 * Insert an entry into the hash table.  If there is already an element
 * equal to elem in the hash table, then the already existing element
 * will be returned and the new element will not be inserted.
 * Otherwise returns NULL.
 */
static arc_buf_hdr_t *
buf_hash_insert(arc_buf_hdr_t *buf, kmutex_t **lockp)
{
    uint64_t idx = BUF_HASH_INDEX(buf->b_spa, &buf->b_dva, buf->b_birth);
    kmutex_t *hash_lock = BUF_HASH_LOCK(idx);
    arc_buf_hdr_t *fbuf;
    uint32_t i;

    ASSERT(!DVA_IS_EMPTY(&buf->b_dva));
    ASSERT(buf->b_birth != 0);
    ASSERT(!HDR_IN_HASH_TABLE(buf));
    *lockp = hash_lock;
    mutex_enter(hash_lock);
    for (fbuf = buf_hash_table.ht_table[idx], i = 0; fbuf != NULL;
         fbuf = fbuf->b_hash_next, i++) {
        if (BUF_EQUAL(buf->b_spa, &buf->b_dva, buf->b_birth, fbuf))
            return (fbuf);
    }

    buf->b_hash_next = buf_hash_table.ht_table[idx];
    buf_hash_table.ht_table[idx] = buf;
    buf->b_flags |= ARC_IN_HASH_TABLE;

    /* collect some hash table performance data */
    if (i > 0) {
        ARCSTAT_BUMP(arcstat_hash_collisions);
        if (i == 1)
            ARCSTAT_BUMP(arcstat_hash_chains);

        ARCSTAT_MAX(arcstat_hash_chain_max, i);
    }

    ARCSTAT_BUMP(arcstat_hash_elements);
    ARCSTAT_MAXSTAT(arcstat_hash_elements);

    return (NULL);
}

static void
buf_hash_remove(arc_buf_hdr_t *buf)
{
    arc_buf_hdr_t *fbuf, **bufp;
    uint64_t idx = BUF_HASH_INDEX(buf->b_spa, &buf->b_dva, buf->b_birth);

    ASSERT(MUTEX_HELD(BUF_HASH_LOCK(idx)));
    ASSERT(HDR_IN_HASH_TABLE(buf));

    bufp = &buf_hash_table.ht_table[idx];
    while ((fbuf = *bufp) != buf) {
        ASSERT(fbuf != NULL);
        bufp = &fbuf->b_hash_next;
    }
    *bufp = buf->b_hash_next;
    buf->b_hash_next = NULL;
    buf->b_flags &= ~ARC_IN_HASH_TABLE;

    /* collect some hash table performance data */
    ARCSTAT_BUMPDOWN(arcstat_hash_elements);

    if (buf_hash_table.ht_table[idx] &&
        buf_hash_table.ht_table[idx]->b_hash_next == NULL)
        ARCSTAT_BUMPDOWN(arcstat_hash_chains);
}

/*
 * Global data structures and functions for the buf kmem cache.
 */
static kmem_cache_t *hdr_cache;
static kmem_cache_t *buf_cache;

static void
buf_fini(void)
{
    int i;

    kmem_free(buf_hash_table.ht_table,
              (buf_hash_table.ht_mask + 1) * sizeof (void *));
    for (i = 0; i < BUF_LOCKS; i++)
        mutex_destroy(&buf_hash_table.ht_locks[i].ht_lock);
    kmem_cache_destroy(hdr_cache);
    kmem_cache_destroy(buf_cache);
	kmem_free(zfs_crc64_table, sizeof(uint64_t) * 256);

}

/*
 * Constructor callback - called when the cache is empty
 * and a new buf is requested.
 */
/* ARGSUSED */
static int
hdr_cons(void *vbuf, void *unused, int kmflag)
{
    arc_buf_hdr_t *buf = vbuf;

    bzero(buf, sizeof (arc_buf_hdr_t));
    refcount_create(&buf->b_refcnt);
    cv_init(&buf->b_cv, NULL, CV_DEFAULT, NULL);
    mutex_init(&buf->b_freeze_lock, NULL, MUTEX_DEFAULT, NULL);
    arc_space_consume(sizeof (arc_buf_hdr_t), ARC_SPACE_HDRS);

    return (0);
}

/* ARGSUSED */
static int
buf_cons(void *vbuf, void *unused, int kmflag)
{
    arc_buf_t *buf = vbuf;

    bzero(buf, sizeof (arc_buf_t));
    mutex_init(&buf->b_evict_lock, NULL, MUTEX_DEFAULT, NULL);
    arc_space_consume(sizeof (arc_buf_t), ARC_SPACE_HDRS);

    return (0);
}

/*
 * Destructor callback - called when a cached buf is
 * no longer required.
 */
/* ARGSUSED */
static void
hdr_dest(void *vbuf, void *unused)
{
    arc_buf_hdr_t *buf = vbuf;

    ASSERT(BUF_EMPTY(buf));
    refcount_destroy(&buf->b_refcnt);
    cv_destroy(&buf->b_cv);
    mutex_destroy(&buf->b_freeze_lock);
    arc_space_return(sizeof (arc_buf_hdr_t), ARC_SPACE_HDRS);
}

/* ARGSUSED */
static void
buf_dest(void *vbuf, void *unused)
{
    arc_buf_t *buf = vbuf;

    mutex_destroy(&buf->b_evict_lock);
    arc_space_return(sizeof (arc_buf_t), ARC_SPACE_HDRS);
}

/*
 * Reclaim callback -- invoked when memory is low.
 */
/* ARGSUSED */
static void
hdr_recl(void *unused)
{
    dprintf("hdr_recl called\n");
    /*
     * umem calls the reclaim func when we destroy the buf cache,
     * which is after we do arc_fini().
     */
    if (!arc_dead)
        cv_signal(&arc_reclaim_thr_cv);
}

static void
buf_init(void)
{
    uint64_t *ct;
    uint64_t hsize = 1ULL << 12;
    int i, j;

    /*
     * The hash table is big enough to fill all of physical memory
     * with an average block size of zfs_arc_average_blocksize (default 8K).
     * By default, the table will take up
     * totalmem * sizeof(void*) / 8K (1MB per GB with 8-byte pointers).
     */
    while (hsize * zfs_arc_average_blocksize < physmem * PAGESIZE)
        hsize <<= 1;
retry:
    buf_hash_table.ht_mask = hsize - 1;
    buf_hash_table.ht_table =
    kmem_zalloc(hsize * sizeof (void*), KM_NOSLEEP);
    if (buf_hash_table.ht_table == NULL) {
        ASSERT(hsize > (1ULL << 8));
        hsize >>= 1;
        goto retry;
    }

    hdr_cache = kmem_cache_create("arc_buf_hdr_t", sizeof (arc_buf_hdr_t),
                                  0, hdr_cons, hdr_dest, hdr_recl, NULL, NULL, 0);
    buf_cache = kmem_cache_create("arc_buf_t", sizeof (arc_buf_t),
                                  0, buf_cons, buf_dest, NULL, NULL, NULL, 0);

	zfs_crc64_table = (uint64_t *)kmem_zalloc(sizeof(uint64_t) * 256, KM_SLEEP);

    for (i = 0; i < 256; i++)
        for (ct = zfs_crc64_table + i, *ct = i, j = 8; j > 0; j--)
            *ct = (*ct >> 1) ^ (-(*ct & 1) & ZFS_CRC64_POLY);

    for (i = 0; i < BUF_LOCKS; i++) {
        mutex_init(&buf_hash_table.ht_locks[i].ht_lock,
                   NULL, MUTEX_DEFAULT, NULL);
    }
}

#define	ARC_MINTIME	(hz>>4) /* 62 ms */

static void
arc_cksum_verify(arc_buf_t *buf)
{
    zio_cksum_t zc;

    if (!(zfs_flags & ZFS_DEBUG_MODIFY))
        return;

    mutex_enter(&buf->b_hdr->b_freeze_lock);
    if (buf->b_hdr->b_freeze_cksum == NULL ||
        (buf->b_hdr->b_flags & ARC_IO_ERROR)) {
        mutex_exit(&buf->b_hdr->b_freeze_lock);
        return;
    }
    fletcher_2_native(buf->b_data, buf->b_hdr->b_size, &zc);
    if (!ZIO_CHECKSUM_EQUAL(*buf->b_hdr->b_freeze_cksum, zc))
        panic("buffer modified while frozen!");
    mutex_exit(&buf->b_hdr->b_freeze_lock);
}

static int
arc_cksum_equal(arc_buf_t *buf)
{
    zio_cksum_t zc;
    int equal;

    mutex_enter(&buf->b_hdr->b_freeze_lock);
    fletcher_2_native(buf->b_data, buf->b_hdr->b_size, &zc);
    equal = ZIO_CHECKSUM_EQUAL(*buf->b_hdr->b_freeze_cksum, zc);
    mutex_exit(&buf->b_hdr->b_freeze_lock);

    return (equal);
}

static void
arc_cksum_compute(arc_buf_t *buf, boolean_t force)
{
    if (!force && !(zfs_flags & ZFS_DEBUG_MODIFY))
        return;

    mutex_enter(&buf->b_hdr->b_freeze_lock);
    if (buf->b_hdr->b_freeze_cksum != NULL) {
        mutex_exit(&buf->b_hdr->b_freeze_lock);
        return;
    }
    buf->b_hdr->b_freeze_cksum = kmem_alloc(sizeof (zio_cksum_t), KM_SLEEP);
    fletcher_2_native(buf->b_data, buf->b_hdr->b_size,
                      buf->b_hdr->b_freeze_cksum);
    mutex_exit(&buf->b_hdr->b_freeze_lock);
    arc_buf_watch(buf);
}

#ifndef _KERNEL
//typedef struct procctl {
//    long cmd;
//    prwatch_t prwatch;
//} procctl_t;
#endif

#ifndef _KERNEL
void
arc_buf_sigsegv(int sig, siginfo_t *si, void *unused)
{
    panic("Got SIGSEGV at address: 0x%lx\n", (long) si->si_addr);
}
#endif

/* ARGSUSED */
static void
arc_buf_unwatch(arc_buf_t *buf)
{
#ifndef _KERNEL
//    if (arc_watch) {
//        int result;
//        procctl_t ctl;
//        ctl.cmd = PCWATCH;
//        ctl.prwatch.pr_vaddr = (uintptr_t)buf->b_data;
//        ctl.prwatch.pr_size = 0;
//        ctl.prwatch.pr_wflags = 0;
//        result = write(arc_procfd, &ctl, sizeof (ctl));
//        ASSERT3U(result, ==, sizeof (ctl));
//    }
#endif
}

/* ARGSUSED */
static void
arc_buf_watch(arc_buf_t *buf)
{
#ifndef _KERNEL
//    if (arc_watch) {
//        int result;
//        procctl_t ctl;
//        ctl.cmd = PCWATCH;
//        ctl.prwatch.pr_vaddr = (uintptr_t)buf->b_data;
//        ctl.prwatch.pr_size = buf->b_hdr->b_size;
//        ctl.prwatch.pr_wflags = WA_WRITE;
//        result = write(arc_procfd, &ctl, sizeof (ctl));
//        ASSERT3U(result, ==, sizeof (ctl));
//    }
#endif
}

void
arc_buf_thaw(arc_buf_t *buf)
{
    if (zfs_flags & ZFS_DEBUG_MODIFY) {
        if (buf->b_hdr->b_state != arc_anon)
            panic("modifying non-anon buffer!");
        if (buf->b_hdr->b_flags & ARC_IO_IN_PROGRESS)
            panic("modifying buffer while i/o in progress!");
        arc_cksum_verify(buf);
    }

    mutex_enter(&buf->b_hdr->b_freeze_lock);
    if (buf->b_hdr->b_freeze_cksum != NULL) {
        kmem_free(buf->b_hdr->b_freeze_cksum, sizeof (zio_cksum_t));
        buf->b_hdr->b_freeze_cksum = NULL;
    }

    if (zfs_flags & ZFS_DEBUG_MODIFY) {
        if (buf->b_hdr->b_thawed)
            kmem_free(buf->b_hdr->b_thawed, 1);
        buf->b_hdr->b_thawed = kmem_alloc(1, KM_SLEEP);
    }

    mutex_exit(&buf->b_hdr->b_freeze_lock);

    arc_buf_unwatch(buf);
}

void
arc_buf_freeze(arc_buf_t *buf)
{
    kmutex_t *hash_lock;

    if (!(zfs_flags & ZFS_DEBUG_MODIFY))
        return;

    hash_lock = HDR_LOCK(buf->b_hdr);
    mutex_enter(hash_lock);

    ASSERT(buf->b_hdr->b_freeze_cksum != NULL ||
           buf->b_hdr->b_state == arc_anon);
    arc_cksum_compute(buf, B_FALSE);
    mutex_exit(hash_lock);

}

static void
add_reference(arc_buf_hdr_t *ab, kmutex_t *hash_lock, void *tag)
{
    ASSERT(MUTEX_HELD(hash_lock));

    if ((refcount_add(&ab->b_refcnt, tag) == 1) &&
        (ab->b_state != arc_anon)) {
        uint64_t delta = ab->b_size * ab->b_datacnt;
        list_t *list = &ab->b_state->arcs_list[ab->b_type];
        uint64_t *size = &ab->b_state->arcs_lsize[ab->b_type];

        ASSERT(!MUTEX_HELD(&ab->b_state->arcs_mtx));
        mutex_enter(&ab->b_state->arcs_mtx);
        ASSERT(list_link_active(&ab->b_arc_node));
        list_remove(list, ab);
        if (GHOST_STATE(ab->b_state)) {
            ASSERT0(ab->b_datacnt);
            ASSERT3P(ab->b_buf, ==, NULL);
            delta = ab->b_size;
        }
        ASSERT(delta > 0);
        ASSERT3U(*size, >=, delta);
        atomic_add_64(size, -delta);
        mutex_exit(&ab->b_state->arcs_mtx);
        /* remove the prefetch flag if we get a reference */
        if (ab->b_flags & ARC_PREFETCH)
            ab->b_flags &= ~ARC_PREFETCH;
    }
}

static int
remove_reference(arc_buf_hdr_t *ab, kmutex_t *hash_lock, void *tag)
{
    int cnt;
    arc_state_t *state = ab->b_state;

    ASSERT(state == arc_anon || MUTEX_HELD(hash_lock));
    ASSERT(!GHOST_STATE(state));

    if (((cnt = refcount_remove(&ab->b_refcnt, tag)) == 0) &&
        (state != arc_anon)) {
        uint64_t *size = &state->arcs_lsize[ab->b_type];

        ASSERT(!MUTEX_HELD(&state->arcs_mtx));
        mutex_enter(&state->arcs_mtx);
        ASSERT(!list_link_active(&ab->b_arc_node));
        list_insert_head(&state->arcs_list[ab->b_type], ab);
        ASSERT(ab->b_datacnt > 0);
        atomic_add_64(size, ab->b_size * ab->b_datacnt);
        mutex_exit(&state->arcs_mtx);
    }
    return (cnt);
}

// From OSX

/*
 * Returns detailed information about a specific arc buffer.  When the
 * state_index argument is set the function will calculate the arc header
 * list position for its arc state.  Since this requires a linear traversal
 * callers are strongly encourage not to do this.  However, it can be helpful
 * for targeted analysis so the functionality is provided.
 */
void
arc_buf_info(arc_buf_t *ab, arc_buf_info_t *abi, int state_index)
{
// Stubbed
}

/*
 * Move the supplied buffer to the indicated state.  The mutex
 * for the buffer must be held by the caller.
 */
static void
arc_change_state(arc_state_t *new_state, arc_buf_hdr_t *ab, kmutex_t *hash_lock)
{
    arc_state_t *old_state = ab->b_state;
    int64_t refcnt = refcount_count(&ab->b_refcnt);
    uint64_t from_delta, to_delta;

    ASSERT(MUTEX_HELD(hash_lock));
    ASSERT3P(new_state, !=, old_state);
    ASSERT(refcnt == 0 || ab->b_datacnt > 0);
    ASSERT(ab->b_datacnt == 0 || !GHOST_STATE(new_state));
    ASSERT(ab->b_datacnt <= 1 || old_state != arc_anon);

    from_delta = to_delta = ab->b_datacnt * ab->b_size;

    /*
     * If this buffer is evictable, transfer it from the
     * old state list to the new state list.
     */
    if (refcnt == 0) {
        if (old_state != arc_anon) {
            int use_mutex = !MUTEX_HELD(&old_state->arcs_mtx);
            uint64_t *size = &old_state->arcs_lsize[ab->b_type];

            if (use_mutex)
                mutex_enter(&old_state->arcs_mtx);

            ASSERT(list_link_active(&ab->b_arc_node));
            list_remove(&old_state->arcs_list[ab->b_type], ab);

            /*
             * If prefetching out of the ghost cache,
             * we will have a non-zero datacnt.
             */
            if (GHOST_STATE(old_state) && ab->b_datacnt == 0) {
                /* ghost elements have a ghost size */
                ASSERT(ab->b_buf == NULL);
                from_delta = ab->b_size;
            }
            ASSERT3U(*size, >=, from_delta);
            atomic_add_64(size, -from_delta);

            if (use_mutex)
                mutex_exit(&old_state->arcs_mtx);
        }
        if (new_state != arc_anon) {
            int use_mutex = !MUTEX_HELD(&new_state->arcs_mtx);
            uint64_t *size = &new_state->arcs_lsize[ab->b_type];

            if (use_mutex)
                mutex_enter(&new_state->arcs_mtx);

            list_insert_head(&new_state->arcs_list[ab->b_type], ab);

            /* ghost elements have a ghost size */
            if (GHOST_STATE(new_state)) {
                ASSERT(ab->b_datacnt == 0);
                ASSERT(ab->b_buf == NULL);
                to_delta = ab->b_size;
            }
            atomic_add_64(size, to_delta);

            if (use_mutex)
                mutex_exit(&new_state->arcs_mtx);
        }
    }

    ASSERT(!BUF_EMPTY(ab));
    if (new_state == arc_anon && HDR_IN_HASH_TABLE(ab))
        buf_hash_remove(ab);

    /* adjust state sizes */
    if (to_delta)
        atomic_add_64(&new_state->arcs_size, to_delta);
    if (from_delta) {
        ASSERT3U(old_state->arcs_size, >=, from_delta);
        atomic_add_64(&old_state->arcs_size, -from_delta);
    }
    ab->b_state = new_state;

    /* adjust l2arc hdr stats */
    if (new_state == arc_l2c_only)
        l2arc_hdr_stat_add();
    else if (old_state == arc_l2c_only)
        l2arc_hdr_stat_remove();
}

void
arc_space_consume(uint64_t space, arc_space_type_t type)
{
    ASSERT(type >= 0 && type < ARC_SPACE_NUMTYPES);

    switch (type) {
        case ARC_SPACE_DATA:
            ARCSTAT_INCR(arcstat_data_size, space);
            break;
        case ARC_SPACE_OTHER:
            ARCSTAT_INCR(arcstat_other_size, space);
            break;
        case ARC_SPACE_HDRS:
            ARCSTAT_INCR(arcstat_hdr_size, space);
            break;
        case ARC_SPACE_L2HDRS:
            ARCSTAT_INCR(arcstat_l2_hdr_size, space);
            break;
    }

    ARCSTAT_INCR(arcstat_meta_used, space);
    atomic_add_64(&arc_size, space);
}

void
arc_space_return(uint64_t space, arc_space_type_t type)
{
    ASSERT(type >= 0 && type < ARC_SPACE_NUMTYPES);

    switch (type) {
        case ARC_SPACE_DATA:
            ARCSTAT_INCR(arcstat_data_size, -space);
            break;
        case ARC_SPACE_OTHER:
            ARCSTAT_INCR(arcstat_other_size, -space);
            break;
        case ARC_SPACE_HDRS:
            ARCSTAT_INCR(arcstat_hdr_size, -space);
            break;
        case ARC_SPACE_L2HDRS:
            ARCSTAT_INCR(arcstat_l2_hdr_size, -space);
            break;
    }

    ASSERT(arc_meta_used >= space);
    if (arc_meta_max < arc_meta_used)
        arc_meta_max = arc_meta_used;
    ARCSTAT_INCR(arcstat_meta_used, -space);
    ASSERT(arc_size >= space);
    atomic_add_64(&arc_size, -space);
}

void *
arc_data_buf_alloc(uint64_t size)
{
    if (arc_evict_needed(ARC_BUFC_DATA))
        cv_signal(&arc_reclaim_thr_cv);
    atomic_add_64(&arc_size, size);
    return (zio_data_buf_alloc(size));
}

void
arc_data_buf_free(void *buf, uint64_t size)
{
    zio_data_buf_free(buf, size);
    ASSERT(arc_size >= size);
    atomic_add_64(&arc_size, -size);
}

arc_buf_t *
arc_buf_alloc(spa_t *spa, uint64_t size, void *tag, arc_buf_contents_t type)
{
<<<<<<< HEAD
    arc_buf_hdr_t *hdr;
    arc_buf_t *buf;

    ASSERT3U(size, >, 0);
    hdr = kmem_cache_alloc(hdr_cache, KM_PUSHPAGE);
    ASSERT(BUF_EMPTY(hdr));
    hdr->b_size = size;
    hdr->b_type = type;
    hdr->b_spa = spa_load_guid(spa);
    hdr->b_state = arc_anon;
    hdr->b_arc_access = 0;
    buf = kmem_cache_alloc(buf_cache, KM_PUSHPAGE);
    buf->b_hdr = hdr;
    buf->b_data = NULL;
    buf->b_efunc = NULL;
    buf->b_private = NULL;
    buf->b_next = NULL;
    hdr->b_buf = buf;
    arc_get_data_buf(buf);
    hdr->b_datacnt = 1;
    hdr->b_flags = 0;
    ASSERT(refcount_is_zero(&hdr->b_refcnt));
    (void) refcount_add(&hdr->b_refcnt, tag);

    return (buf);
=======
	arc_buf_hdr_t *hdr;
	arc_buf_t *buf;

	VERIFY3U(size, <=, SPA_MAXBLOCKSIZE);
	hdr = kmem_cache_alloc(hdr_cache, KM_PUSHPAGE);
	ASSERT(BUF_EMPTY(hdr));
	hdr->b_size = size;
	hdr->b_type = type;
	hdr->b_spa = spa_load_guid(spa);
	hdr->b_state = arc_anon;
	hdr->b_arc_access = 0;
	hdr->b_mru_hits = 0;
	hdr->b_mru_ghost_hits = 0;
	hdr->b_mfu_hits = 0;
	hdr->b_mfu_ghost_hits = 0;
	hdr->b_l2_hits = 0;
	buf = kmem_cache_alloc(buf_cache, KM_PUSHPAGE);
	buf->b_hdr = hdr;
	buf->b_data = NULL;
	buf->b_efunc = NULL;
	buf->b_private = NULL;
	buf->b_next = NULL;
	hdr->b_buf = buf;
	arc_get_data_buf(buf);
	hdr->b_datacnt = 1;
	hdr->b_flags = 0;
	ASSERT(refcount_is_zero(&hdr->b_refcnt));
	(void) refcount_add(&hdr->b_refcnt, tag);

	return (buf);
>>>>>>> 96358617
}

static char *arc_onloan_tag = "onloan";

/*
 * Loan out an anonymous arc buffer. Loaned buffers are not counted as in
 * flight data by arc_tempreserve_space() until they are "returned". Loaned
 * buffers must be returned to the arc before they can be used by the DMU or
 * freed.
 */
arc_buf_t *
arc_loan_buf(spa_t *spa, uint64_t size)
{
    arc_buf_t *buf;

    buf = arc_buf_alloc(spa, size, arc_onloan_tag, ARC_BUFC_DATA);

    atomic_add_64(&arc_loaned_bytes, size);
    return (buf);
}

/*
 * Return a loaned arc buffer to the arc.
 */
void
arc_return_buf(arc_buf_t *buf, void *tag)
{
    arc_buf_hdr_t *hdr = buf->b_hdr;

    ASSERT(buf->b_data != NULL);
    (void) refcount_add(&hdr->b_refcnt, tag);
    (void) refcount_remove(&hdr->b_refcnt, arc_onloan_tag);

    atomic_add_64(&arc_loaned_bytes, -hdr->b_size);
}

/* Detach an arc_buf from a dbuf (tag) */
void
arc_loan_inuse_buf(arc_buf_t *buf, void *tag)
{
    arc_buf_hdr_t *hdr;

    ASSERT(buf->b_data != NULL);
    hdr = buf->b_hdr;
    (void) refcount_add(&hdr->b_refcnt, arc_onloan_tag);
    (void) refcount_remove(&hdr->b_refcnt, tag);
    buf->b_efunc = NULL;
    buf->b_private = NULL;

    atomic_add_64(&arc_loaned_bytes, hdr->b_size);
}

static arc_buf_t *
arc_buf_clone(arc_buf_t *from)
{
    arc_buf_t *buf;
    arc_buf_hdr_t *hdr = from->b_hdr;
    uint64_t size = hdr->b_size;

    ASSERT(hdr->b_state != arc_anon);

    buf = kmem_cache_alloc(buf_cache, KM_PUSHPAGE);
    buf->b_hdr = hdr;
    buf->b_data = NULL;
    buf->b_efunc = NULL;
    buf->b_private = NULL;
    buf->b_next = hdr->b_buf;
    hdr->b_buf = buf;
    arc_get_data_buf(buf);
    bcopy(from->b_data, buf->b_data, size);

    /*
     * This buffer already exists in the arc so create a duplicate
     * copy for the caller.  If the buffer is associated with user data
     * then track the size and number of duplicates.  These stats will be
     * updated as duplicate buffers are created and destroyed.
     */
    if (hdr->b_type == ARC_BUFC_DATA) {
        ARCSTAT_BUMP(arcstat_duplicate_buffers);
        ARCSTAT_INCR(arcstat_duplicate_buffers_size, size);
    }
    hdr->b_datacnt += 1;
    return (buf);
}

void
arc_buf_add_ref(arc_buf_t *buf, void* tag)
{
    arc_buf_hdr_t *hdr;
    kmutex_t *hash_lock;

    /*
     * Check to see if this buffer is evicted.  Callers
     * must verify b_data != NULL to know if the add_ref
     * was successful.
     */
    mutex_enter(&buf->b_evict_lock);
    if (buf->b_data == NULL) {
        mutex_exit(&buf->b_evict_lock);
        return;
    }
    hash_lock = HDR_LOCK(buf->b_hdr);
    mutex_enter(hash_lock);
    hdr = buf->b_hdr;
    ASSERT3P(hash_lock, ==, HDR_LOCK(hdr));
    mutex_exit(&buf->b_evict_lock);

    ASSERT(hdr->b_state == arc_mru || hdr->b_state == arc_mfu);
    add_reference(hdr, hash_lock, tag);
    DTRACE_PROBE1(arc__hit, arc_buf_hdr_t *, hdr);
    arc_access(hdr, hash_lock);
    mutex_exit(hash_lock);
    ARCSTAT_BUMP(arcstat_hits);
    ARCSTAT_CONDSTAT(!(hdr->b_flags & ARC_PREFETCH),
                     demand, prefetch, hdr->b_type != ARC_BUFC_METADATA,
                     data, metadata, hits);
}

/*
 * Free the arc data buffer.  If it is an l2arc write in progress,
 * the buffer is placed on l2arc_free_on_write to be freed later.
 */
static void
arc_buf_data_free(arc_buf_t *buf, void (*free_func)(void *, size_t))
{
    arc_buf_hdr_t *hdr = buf->b_hdr;

    if (HDR_L2_WRITING(hdr)) {
        l2arc_data_free_t *df;
        df = kmem_alloc(sizeof (l2arc_data_free_t), KM_SLEEP);
        df->l2df_data = buf->b_data;
        df->l2df_size = hdr->b_size;
        df->l2df_func = free_func;
        mutex_enter(&l2arc_free_on_write_mtx);
        list_insert_head(l2arc_free_on_write, df);
        mutex_exit(&l2arc_free_on_write_mtx);
        ARCSTAT_BUMP(arcstat_l2_free_on_write);
    } else {
        free_func(buf->b_data, hdr->b_size);
    }
}

/*
 * Free up buf->b_data and if 'remove' is set, then pull the
 * arc_buf_t off of the the arc_buf_hdr_t's list and free it.
 */
static void
arc_buf_destroy(arc_buf_t *buf, boolean_t recycle, boolean_t remove)
{
    arc_buf_t **bufp;

    /* free up data associated with the buf */
    if (buf->b_data) {
        arc_state_t *state = buf->b_hdr->b_state;
        uint64_t size = buf->b_hdr->b_size;
        arc_buf_contents_t type = buf->b_hdr->b_type;

        arc_cksum_verify(buf);
        arc_buf_unwatch(buf);

        if (!recycle) {
            if (type == ARC_BUFC_METADATA) {
                arc_buf_data_free(buf, zio_buf_free);
                arc_space_return(size, ARC_SPACE_DATA);
            } else {
                ASSERT(type == ARC_BUFC_DATA);
                arc_buf_data_free(buf, zio_data_buf_free);
                ARCSTAT_INCR(arcstat_data_size, -size);
                atomic_add_64(&arc_size, -size);
            }
        }
        if (list_link_active(&buf->b_hdr->b_arc_node)) {
            uint64_t *cnt = &state->arcs_lsize[type];

            ASSERT(refcount_is_zero(&buf->b_hdr->b_refcnt));
            ASSERT(state != arc_anon);

            ASSERT3U(*cnt, >=, size);
            atomic_add_64(cnt, -size);
        }
        ASSERT3U(state->arcs_size, >=, size);
        atomic_add_64(&state->arcs_size, -size);
        buf->b_data = NULL;

        /*
         * If we're destroying a duplicate buffer make sure
         * that the appropriate statistics are updated.
         */
        if (buf->b_hdr->b_datacnt > 1 &&
            buf->b_hdr->b_type == ARC_BUFC_DATA) {
            ARCSTAT_BUMPDOWN(arcstat_duplicate_buffers);
            ARCSTAT_INCR(arcstat_duplicate_buffers_size, -size);
        }
        ASSERT(buf->b_hdr->b_datacnt > 0);
        buf->b_hdr->b_datacnt -= 1;
    }

    /* only remove the buf if requested */
    if (!remove)
        return;

    /* remove the buf from the hdr list */
    for (bufp = &buf->b_hdr->b_buf; *bufp != buf; bufp = &(*bufp)->b_next)
        continue;
    *bufp = buf->b_next;
    buf->b_next = NULL;

    ASSERT(buf->b_efunc == NULL);

    /* clean up the buf */
    buf->b_hdr = NULL;
    kmem_cache_free(buf_cache, buf);
}

static void
arc_hdr_destroy(arc_buf_hdr_t *hdr)
{
    ASSERT(refcount_is_zero(&hdr->b_refcnt));
    ASSERT3P(hdr->b_state, ==, arc_anon);
    ASSERT(!HDR_IO_IN_PROGRESS(hdr));
    l2arc_buf_hdr_t *l2hdr = hdr->b_l2hdr;

    if (l2hdr != NULL) {
        boolean_t buflist_held = MUTEX_HELD(&l2arc_buflist_mtx);
        /*
         * To prevent arc_free() and l2arc_evict() from
         * attempting to free the same buffer at the same time,
         * a FREE_IN_PROGRESS flag is given to arc_free() to
         * give it priority.  l2arc_evict() can't destroy this
         * header while we are waiting on l2arc_buflist_mtx.
         *
         * The hdr may be removed from l2ad_buflist before we
         * grab l2arc_buflist_mtx, so b_l2hdr is rechecked.
         */
        if (!buflist_held) {
            mutex_enter(&l2arc_buflist_mtx);
            l2hdr = hdr->b_l2hdr;
        }

        if (l2hdr != NULL) {
            list_remove(l2hdr->b_dev->l2ad_buflist, hdr);
            ARCSTAT_INCR(arcstat_l2_size, -hdr->b_size);
            ARCSTAT_INCR(arcstat_l2_asize, -l2hdr->b_asize);
            vdev_space_update(l2hdr->b_dev->l2ad_vdev,
                              -l2hdr->b_asize, 0, 0);
            kmem_free(l2hdr, sizeof (l2arc_buf_hdr_t));
            if (hdr->b_state == arc_l2c_only)
                l2arc_hdr_stat_remove();
            hdr->b_l2hdr = NULL;
        }

        if (!buflist_held)
            mutex_exit(&l2arc_buflist_mtx);
    }

    if (!BUF_EMPTY(hdr)) {
        ASSERT(!HDR_IN_HASH_TABLE(hdr));
        buf_discard_identity(hdr);
    }
    while (hdr->b_buf) {
        arc_buf_t *buf = hdr->b_buf;

        if (buf->b_efunc) {
            mutex_enter(&arc_eviction_mtx);
            mutex_enter(&buf->b_evict_lock);
            ASSERT(buf->b_hdr != NULL);
            arc_buf_destroy(hdr->b_buf, FALSE, FALSE);
            hdr->b_buf = buf->b_next;
            buf->b_hdr = &arc_eviction_hdr;
            buf->b_next = arc_eviction_list;
            arc_eviction_list = buf;
            mutex_exit(&buf->b_evict_lock);
            mutex_exit(&arc_eviction_mtx);
        } else {
            arc_buf_destroy(hdr->b_buf, FALSE, TRUE);
        }
    }
    if (hdr->b_freeze_cksum != NULL) {
        kmem_free(hdr->b_freeze_cksum, sizeof (zio_cksum_t));
        hdr->b_freeze_cksum = NULL;
    }
    if (hdr->b_thawed) {
        kmem_free(hdr->b_thawed, 1);
        hdr->b_thawed = NULL;
    }

    ASSERT(!list_link_active(&hdr->b_arc_node));
    ASSERT3P(hdr->b_hash_next, ==, NULL);
    ASSERT3P(hdr->b_acb, ==, NULL);
    kmem_cache_free(hdr_cache, hdr);
}

void
arc_buf_free(arc_buf_t *buf, void *tag)
{
    arc_buf_hdr_t *hdr = buf->b_hdr;
    int hashed = hdr->b_state != arc_anon;

    ASSERT(buf->b_efunc == NULL);
    ASSERT(buf->b_data != NULL);

    if (hashed) {
        kmutex_t *hash_lock = HDR_LOCK(hdr);

        mutex_enter(hash_lock);
        hdr = buf->b_hdr;
        ASSERT3P(hash_lock, ==, HDR_LOCK(hdr));

        (void) remove_reference(hdr, hash_lock, tag);
        if (hdr->b_datacnt > 1) {
            arc_buf_destroy(buf, FALSE, TRUE);
        } else {
            ASSERT(buf == hdr->b_buf);
            ASSERT(buf->b_efunc == NULL);
            hdr->b_flags |= ARC_BUF_AVAILABLE;
        }
        mutex_exit(hash_lock);
    } else if (HDR_IO_IN_PROGRESS(hdr)) {
        int destroy_hdr;
        /*
         * We are in the middle of an async write.  Don't destroy
         * this buffer unless the write completes before we finish
         * decrementing the reference count.
         */
        mutex_enter(&arc_eviction_mtx);
        (void) remove_reference(hdr, NULL, tag);
        ASSERT(refcount_is_zero(&hdr->b_refcnt));
        destroy_hdr = !HDR_IO_IN_PROGRESS(hdr);
        mutex_exit(&arc_eviction_mtx);
        if (destroy_hdr)
            arc_hdr_destroy(hdr);
    } else {
        if (remove_reference(hdr, NULL, tag) > 0)
            arc_buf_destroy(buf, FALSE, TRUE);
        else
            arc_hdr_destroy(hdr);
    }
}

boolean_t
arc_buf_remove_ref(arc_buf_t *buf, void* tag)
{
    arc_buf_hdr_t *hdr = buf->b_hdr;
    kmutex_t *hash_lock = HDR_LOCK(hdr);
    boolean_t no_callback = (buf->b_efunc == NULL);

    if (hdr->b_state == arc_anon) {
        ASSERT(hdr->b_datacnt == 1);
        arc_buf_free(buf, tag);
        return (no_callback);
    }

    mutex_enter(hash_lock);
    hdr = buf->b_hdr;
    ASSERT3P(hash_lock, ==, HDR_LOCK(hdr));
    ASSERT(hdr->b_state != arc_anon);
    ASSERT(buf->b_data != NULL);

    (void) remove_reference(hdr, hash_lock, tag);
    if (hdr->b_datacnt > 1) {
        if (no_callback)
            arc_buf_destroy(buf, FALSE, TRUE);
    } else if (no_callback) {
        ASSERT(hdr->b_buf == buf && buf->b_next == NULL);
        ASSERT(buf->b_efunc == NULL);
        hdr->b_flags |= ARC_BUF_AVAILABLE;
    }
    ASSERT(no_callback || hdr->b_datacnt > 1 ||
           refcount_is_zero(&hdr->b_refcnt));
    mutex_exit(hash_lock);
    return (no_callback);
}

uint64_t
arc_buf_size(arc_buf_t *buf)
{
    return (buf->b_hdr->b_size);
}

/*
 * Called from the DMU to determine if the current buffer should be
 * evicted. In order to ensure proper locking, the eviction must be initiated
 * from the DMU. Return true if the buffer is associated with user data and
 * duplicate buffers still exist.
 */
boolean_t
arc_buf_eviction_needed(arc_buf_t *buf)
{
    arc_buf_hdr_t *hdr;
    boolean_t evict_needed = B_FALSE;

    if (zfs_disable_dup_eviction)
        return (B_FALSE);

    mutex_enter(&buf->b_evict_lock);
    hdr = buf->b_hdr;
    if (hdr == NULL) {
        /*
         * We are in arc_do_user_evicts(); let that function
         * perform the eviction.
         */
        ASSERT(buf->b_data == NULL);
        mutex_exit(&buf->b_evict_lock);
        return (B_FALSE);
    } else if (buf->b_data == NULL) {
        /*
         * We have already been added to the arc eviction list;
         * recommend eviction.
         */
        ASSERT3P(hdr, ==, &arc_eviction_hdr);
        mutex_exit(&buf->b_evict_lock);
        return (B_TRUE);
    }

    if (hdr->b_datacnt > 1 && hdr->b_type == ARC_BUFC_DATA)
        evict_needed = B_TRUE;

    mutex_exit(&buf->b_evict_lock);
    return (evict_needed);
}

/*
 * Evict buffers from list until we've removed the specified number of
 * bytes.  Move the removed buffers to the appropriate evict state.
 * If the recycle flag is set, then attempt to "recycle" a buffer:
 * - look for a buffer to evict that is `bytes' long.
 * - return the data block from this buffer rather than freeing it.
 * This flag is used by callers that are trying to make space for a
 * new buffer in a full arc cache.
 *
 * This function makes a "best effort".  It skips over any buffers
 * it can't get a hash_lock on, and so may not catch all candidates.
 * It may also return without evicting as much space as requested.
 */
static void *
arc_evict(arc_state_t *state, uint64_t spa, int64_t bytes, boolean_t recycle,
          arc_buf_contents_t type)
{
    arc_state_t *evicted_state;
    uint64_t bytes_evicted = 0, skipped = 0, missed = 0;
    arc_buf_hdr_t *ab, *ab_prev = NULL;
    list_t *list = &state->arcs_list[type];
    kmutex_t *hash_lock;
    boolean_t have_lock;
    void *stolen = NULL;
    arc_buf_hdr_t marker = { 0 };
    int count = 0;

    ASSERT(state == arc_mru || state == arc_mfu);

    evicted_state = (state == arc_mru) ? arc_mru_ghost : arc_mfu_ghost;

    mutex_enter(&state->arcs_mtx);
    mutex_enter(&evicted_state->arcs_mtx);

    for (ab = list_tail(list); ab; ab = ab_prev) {
        ab_prev = list_prev(list, ab);
        /* prefetch buffers have a minimum lifespan */
        if (HDR_IO_IN_PROGRESS(ab) ||
            (spa && ab->b_spa != spa) ||
            (ab->b_flags & (ARC_PREFETCH|ARC_INDIRECT) &&
             ddi_get_lbolt() - ab->b_arc_access <
             arc_min_prefetch_lifespan)) {
                skipped++;
                continue;
            }
        /* "lookahead" for better eviction candidate */
        if (recycle && ab->b_size != bytes &&
            ab_prev && ab_prev->b_size == bytes)
            continue;

        /* ignore markers */
        if (ab->b_spa == 0)
            continue;

        /*
         * It may take a long time to evict all the bufs requested.
         * To avoid blocking all arc activity, periodically drop
         * the arcs_mtx and give other threads a chance to run
         * before reacquiring the lock.
         *
         * If we are looking for a buffer to recycle, we are in
         * the hot code path, so don't sleep.
         */
        if (!recycle && count++ > arc_evict_iterations) {
            list_insert_after(list, ab, &marker);
            mutex_exit(&evicted_state->arcs_mtx);
            mutex_exit(&state->arcs_mtx);

            kpreempt(KPREEMPT_SYNC);

            mutex_enter(&state->arcs_mtx);
            mutex_enter(&evicted_state->arcs_mtx);
            ab_prev = list_prev(list, &marker);
            list_remove(list, &marker);
            count = 0;
            continue;
        }

        hash_lock = HDR_LOCK(ab);
        have_lock = MUTEX_HELD(hash_lock);
        if (have_lock || mutex_tryenter(hash_lock)) {
            ASSERT0(refcount_count(&ab->b_refcnt));
            ASSERT(ab->b_datacnt > 0);
            while (ab->b_buf) {
                arc_buf_t *buf = ab->b_buf;
                if (!mutex_tryenter(&buf->b_evict_lock)) {
                    missed += 1;
                    break;
                }
                if (buf->b_data) {
                    bytes_evicted += ab->b_size;
                    if (recycle && ab->b_type == type &&
                        ab->b_size == bytes &&
                        !HDR_L2_WRITING(ab)) {
                        stolen = buf->b_data;
                        recycle = FALSE;
                    }
                }
                if (buf->b_efunc) {
                    mutex_enter(&arc_eviction_mtx);
                    arc_buf_destroy(buf,
                                    buf->b_data == stolen, FALSE);
                    ab->b_buf = buf->b_next;
                    buf->b_hdr = &arc_eviction_hdr;
                    buf->b_next = arc_eviction_list;
                    arc_eviction_list = buf;
                    mutex_exit(&arc_eviction_mtx);
                    mutex_exit(&buf->b_evict_lock);
                } else {
                    mutex_exit(&buf->b_evict_lock);
                    arc_buf_destroy(buf,
                                    buf->b_data == stolen, TRUE);
                }
            }

            if (ab->b_l2hdr) {
                ARCSTAT_INCR(arcstat_evict_l2_cached,
                             ab->b_size);
            } else {
                if (l2arc_write_eligible(ab->b_spa, ab)) {
                    ARCSTAT_INCR(arcstat_evict_l2_eligible,
                                 ab->b_size);
                } else {
                    ARCSTAT_INCR(
                                 arcstat_evict_l2_ineligible,
                                 ab->b_size);
                }
            }

            if (ab->b_datacnt == 0) {
                arc_change_state(evicted_state, ab, hash_lock);
                ASSERT(HDR_IN_HASH_TABLE(ab));
                ab->b_flags |= ARC_IN_HASH_TABLE;
                ab->b_flags &= ~ARC_BUF_AVAILABLE;
                DTRACE_PROBE1(arc__evict, arc_buf_hdr_t *, ab);
            }
            if (!have_lock)
                mutex_exit(hash_lock);
            if (bytes >= 0 && bytes_evicted >= bytes)
                break;
        } else {
            missed += 1;
        }
    }

    mutex_exit(&evicted_state->arcs_mtx);
    mutex_exit(&state->arcs_mtx);

    if (bytes_evicted < bytes)
        dprintf("only evicted %lld bytes from %x",
                (longlong_t)bytes_evicted, state);

    if (skipped)
        ARCSTAT_INCR(arcstat_evict_skip, skipped);

    if (missed)
        ARCSTAT_INCR(arcstat_mutex_miss, missed);

    /*
     * Note: we have just evicted some data into the ghost state,
     * potentially putting the ghost size over the desired size.  Rather
     * that evicting from the ghost list in this hot code path, leave
     * this chore to the arc_reclaim_thread().
     */

    return (stolen);
}

/*
 * Remove buffers from list until we've removed the specified number of
 * bytes.  Destroy the buffers that are removed.
 */
static void
arc_evict_ghost(arc_state_t *state, uint64_t spa, int64_t bytes)
{
    arc_buf_hdr_t *ab, *ab_prev;
    arc_buf_hdr_t marker = { 0 };
    list_t *list = &state->arcs_list[ARC_BUFC_DATA];
    kmutex_t *hash_lock;
    uint64_t bytes_deleted = 0;
    uint64_t bufs_skipped = 0;
    int count = 0;

    ASSERT(GHOST_STATE(state));
top:
    mutex_enter(&state->arcs_mtx);
    for (ab = list_tail(list); ab; ab = ab_prev) {
        ab_prev = list_prev(list, ab);
        if (ab->b_type > ARC_BUFC_NUMTYPES)
            panic("invalid ab=%p", (void *)ab);
        if (spa && ab->b_spa != spa)
            continue;

        /* ignore markers */
        if (ab->b_spa == 0)
            continue;

        hash_lock = HDR_LOCK(ab);
        /* caller may be trying to modify this buffer, skip it */
        if (MUTEX_HELD(hash_lock))
            continue;

        /*
         * It may take a long time to evict all the bufs requested.
         * To avoid blocking all arc activity, periodically drop
         * the arcs_mtx and give other threads a chance to run
         * before reacquiring the lock.
         */
        if (count++ > arc_evict_iterations) {
            list_insert_after(list, ab, &marker);
            mutex_exit(&state->arcs_mtx);

            kpreempt(KPREEMPT_SYNC);

            mutex_enter(&state->arcs_mtx);
            ab_prev = list_prev(list, &marker);
            list_remove(list, &marker);
            count = 0;
            continue;
        }
        if (mutex_tryenter(hash_lock)) {
            ASSERT(!HDR_IO_IN_PROGRESS(ab));
            ASSERT(ab->b_buf == NULL);
            ARCSTAT_BUMP(arcstat_deleted);
            bytes_deleted += ab->b_size;

            if (ab->b_l2hdr != NULL) {
                /*
                 * This buffer is cached on the 2nd Level ARC;
                 * don't destroy the header.
                 */
                arc_change_state(arc_l2c_only, ab, hash_lock);
                mutex_exit(hash_lock);
            } else {
                arc_change_state(arc_anon, ab, hash_lock);
                mutex_exit(hash_lock);
                arc_hdr_destroy(ab);
            }

            DTRACE_PROBE1(arc__delete, arc_buf_hdr_t *, ab);
            if (bytes >= 0 && bytes_deleted >= bytes)
                break;
        } else if (bytes < 0) {
            /*
             * Insert a list marker and then wait for the
             * hash lock to become available. Once its
             * available, restart from where we left off.
             */
            list_insert_after(list, ab, &marker);
            mutex_exit(&state->arcs_mtx);
            mutex_enter(hash_lock);
            mutex_exit(hash_lock);
            mutex_enter(&state->arcs_mtx);
            ab_prev = list_prev(list, &marker);
            list_remove(list, &marker);
        } else {
            bufs_skipped += 1;
        }

    }
    mutex_exit(&state->arcs_mtx);

    if (list == &state->arcs_list[ARC_BUFC_DATA] &&
        (bytes < 0 || bytes_deleted < bytes)) {
        list = &state->arcs_list[ARC_BUFC_METADATA];
        goto top;
    }

    if (bufs_skipped) {
        ARCSTAT_INCR(arcstat_mutex_miss, bufs_skipped);
        ASSERT(bytes >= 0);
    }

    if (bytes_deleted < bytes)
        dprintf("only deleted %lld bytes from %p",
                (longlong_t)bytes_deleted, state);
}

static void
arc_adjust(void)
{
    int64_t adjustment, delta;

    /*
     * Adjust MRU size
     */

    adjustment = MIN((int64_t)(arc_size - arc_c),
                     (int64_t)(arc_anon->arcs_size + arc_mru->arcs_size + arc_meta_used -
                               arc_p));

    if (adjustment > 0 && arc_mru->arcs_lsize[ARC_BUFC_DATA] > 0) {
        delta = MIN(arc_mru->arcs_lsize[ARC_BUFC_DATA], adjustment);
        (void) arc_evict(arc_mru, 0, delta, FALSE, ARC_BUFC_DATA);
        adjustment -= delta;
    }

    if (adjustment > 0 && arc_mru->arcs_lsize[ARC_BUFC_METADATA] > 0) {
        delta = MIN(arc_mru->arcs_lsize[ARC_BUFC_METADATA], adjustment);
        (void) arc_evict(arc_mru, 0, delta, FALSE,
                         ARC_BUFC_METADATA);
    }

    /*
     * Adjust MFU size
     */

    adjustment = arc_size - arc_c;

    if (adjustment > 0 && arc_mfu->arcs_lsize[ARC_BUFC_DATA] > 0) {
        delta = MIN(adjustment, arc_mfu->arcs_lsize[ARC_BUFC_DATA]);
        (void) arc_evict(arc_mfu, 0, delta, FALSE, ARC_BUFC_DATA);
        adjustment -= delta;
    }

    if (adjustment > 0 && arc_mfu->arcs_lsize[ARC_BUFC_METADATA] > 0) {
        int64_t delta = MIN(adjustment,
                            arc_mfu->arcs_lsize[ARC_BUFC_METADATA]);
        (void) arc_evict(arc_mfu, 0, delta, FALSE,
                         ARC_BUFC_METADATA);
    }

    /*
     * Adjust ghost lists
     */

    adjustment = arc_mru->arcs_size + arc_mru_ghost->arcs_size - arc_c;

    if (adjustment > 0 && arc_mru_ghost->arcs_size > 0) {
        delta = MIN(arc_mru_ghost->arcs_size, adjustment);
        arc_evict_ghost(arc_mru_ghost, 0, delta);
    }

    adjustment =
    arc_mru_ghost->arcs_size + arc_mfu_ghost->arcs_size - arc_c;

    if (adjustment > 0 && arc_mfu_ghost->arcs_size > 0) {
        delta = MIN(arc_mfu_ghost->arcs_size, adjustment);
        arc_evict_ghost(arc_mfu_ghost, 0, delta);
    }
}

static void
arc_do_user_evicts(void)
{
    mutex_enter(&arc_eviction_mtx);
    while (arc_eviction_list != NULL) {
        arc_buf_t *buf = arc_eviction_list;
        arc_eviction_list = buf->b_next;
        mutex_enter(&buf->b_evict_lock);
        buf->b_hdr = NULL;
        mutex_exit(&buf->b_evict_lock);
        mutex_exit(&arc_eviction_mtx);

        if (buf->b_efunc != NULL)
            VERIFY0(buf->b_efunc(buf->b_private));

        buf->b_efunc = NULL;
        buf->b_private = NULL;
        kmem_cache_free(buf_cache, buf);
        mutex_enter(&arc_eviction_mtx);
    }
    mutex_exit(&arc_eviction_mtx);
}

/*
 * Flush all *evictable* data from the cache for the given spa.
 * NOTE: this will not touch "active" (i.e. referenced) data.
 */
void
arc_flush(spa_t *spa)
{
    uint64_t guid = 0;

    if (spa)
        guid = spa_load_guid(spa);

    while (list_head(&arc_mru->arcs_list[ARC_BUFC_DATA])) {
        (void) arc_evict(arc_mru, guid, -1, FALSE, ARC_BUFC_DATA);
        if (spa)
            break;
    }
    while (list_head(&arc_mru->arcs_list[ARC_BUFC_METADATA])) {
        (void) arc_evict(arc_mru, guid, -1, FALSE, ARC_BUFC_METADATA);
        if (spa)
            break;
    }
    while (list_head(&arc_mfu->arcs_list[ARC_BUFC_DATA])) {
        (void) arc_evict(arc_mfu, guid, -1, FALSE, ARC_BUFC_DATA);
        if (spa)
            break;
    }
    while (list_head(&arc_mfu->arcs_list[ARC_BUFC_METADATA])) {
        (void) arc_evict(arc_mfu, guid, -1, FALSE, ARC_BUFC_METADATA);
        if (spa)
            break;
    }

    arc_evict_ghost(arc_mru_ghost, guid, -1);
    arc_evict_ghost(arc_mfu_ghost, guid, -1);

    mutex_enter(&arc_reclaim_thr_lock);
    arc_do_user_evicts();
    mutex_exit(&arc_reclaim_thr_lock);
    ASSERT(spa || arc_eviction_list == NULL);
}

void
arc_shrink(void)
{
    if (arc_c > arc_c_min) {
        uint64_t to_free;

#ifdef _KERNEL
        to_free = MAX(arc_c >> arc_shrink_shift, kmem_num_pages_wanted() * PAGE_SIZE);
#else
        to_free = arc_c >> arc_shrink_shift;
#endif
        if (arc_c > arc_c_min + to_free)
            atomic_add_64(&arc_c, -to_free);
        else
            arc_c = arc_c_min;

        atomic_add_64(&arc_p, -(arc_p >> arc_shrink_shift));
        if (arc_c > arc_size)
            arc_c = MAX(arc_size, arc_c_min);
        if (arc_p > arc_c)
            arc_p = (arc_c >> 1);
        ASSERT(arc_c >= arc_c_min);
        ASSERT((int64_t)arc_p >= 0);
    }

    if (arc_size > arc_c)
        arc_adjust();

}

/*
 * Determine if the system is under memory pressure and is asking
 * to reclaim memory. A return value of 1 indicates that the system
 * is under memory pressure and that the arc should adjust accordingly.
 */
static int
arc_reclaim_needed(void)
{
    uint64_t extra;

#ifdef _KERNEL

#ifdef sun
    if (needfree)
        return (1);

    /*
     * take 'desfree' extra pages, so we reclaim sooner, rather than later
     */
    extra = desfree;

    /*
     * check that we're out of range of the pageout scanner.  It starts to
     * schedule paging if freemem is less than lotsfree and needfree.
     * lotsfree is the high-water mark for pageout, and needfree is the
     * number of needed free pages.  We add extra pages here to make sure
     * the scanner doesn't start up while we're freeing memory.
     */
    if (freemem < lotsfree + needfree + extra)
        return (1);

    /*
     * check to make sure that swapfs has enough space so that anon
     * reservations can still succeed. anon_resvmem() checks that the
     * availrmem is greater than swapfs_minfree, and the number of reserved
     * swap pages.  We also add a bit of extra here just to prevent
     * circumstances from getting really dire.
     */
    if (availrmem < swapfs_minfree + swapfs_reserve + extra)
        return (1);

    /*
     * Check that we have enough availrmem that memory locking (e.g., via
     * mlock(3C) or memcntl(2)) can still succeed.  (pages_pp_maximum
     * stores the number of pages that cannot be locked; when availrmem
     * drops below pages_pp_maximum, page locking mechanisms such as
     * page_pp_lock() will fail.)
     */
    if (availrmem <= pages_pp_maximum)
        return (1);

#endif


#if defined(__i386)
    /*
     * If we're on an i386 platform, it's possible that we'll exhaust the
     * kernel heap space before we ever run out of available physical
     * memory.  Most checks of the size of the heap_area compare against
     * tune.t_minarmem, which is the minimum available real memory that we
     * can have in the system.  However, this is generally fixed at 25 pages
     * which is so low that it's useless.  In this comparison, we seek to
     * calculate the total heap-size, and reclaim if more than 3/4ths of the
     * heap is allocated.  (Or, in the calculation, if less than 1/4th is
     * free)
     */
    if (vmem_size(heap_arena, VMEM_FREE) <
        (vmem_size(heap_arena, VMEM_FREE | VMEM_ALLOC) >> 2))
        return (1);
#endif

#ifdef __APPLE__

    if (spl_vm_pool_low()) return 1;

#endif

    /*
     * If zio data pages are being allocated out of a separate heap segment,
     * then enforce that the size of available vmem for this arena remains
     * above about 1/16th free.
     *
     * Note: The 1/16th arena free requirement was put in place
     * to aggressively evict memory from the arc in order to avoid
     * memory fragmentation issues.
     */
    if (zio_arena != NULL &&
        vmem_size(zio_arena, VMEM_FREE) <
        (vmem_size(zio_arena, VMEM_ALLOC) >> 4))
        return (1);
#else
    if (spa_get_random(100) == 0)
        return (1);
#endif
    return (0);
}

static void
arc_kmem_reap_now(arc_reclaim_strategy_t strat)
{
    size_t			i;
    kmem_cache_t		*prev_cache = NULL;
    kmem_cache_t		*prev_data_cache = NULL;
    extern kmem_cache_t	*zio_buf_cache[];
    extern kmem_cache_t	*zio_data_buf_cache[];
 //   extern kmem_cache_t	*range_seg_cache;

#ifdef _KERNEL
    if (arc_meta_used >= arc_meta_limit) {
        /*
         * We are exceeding our meta-data cache limit.
         * Purge some DNLC entries to release holds on meta-data.
         */
        dnlc_reduce_cache((void *)(uintptr_t)arc_reduce_dnlc_percent);
    }
#if defined(__i386)
    /*
     * Reclaim unused memory from all kmem caches.
     */
    kmem_reap();
#endif
#endif

    /*
     * An aggressive reclamation will shrink the cache size as well as
     * reap free buffers from the arc kmem caches.
     */
    if (strat == ARC_RECLAIM_AGGR)
        arc_shrink();

    for (i = 0; i < SPA_MAXBLOCKSIZE >> SPA_MINBLOCKSHIFT; i++) {
        if (zio_buf_cache[i] != prev_cache) {
            prev_cache = zio_buf_cache[i];
            kmem_cache_reap_now(zio_buf_cache[i]);
        }
        if (zio_data_buf_cache[i] != prev_data_cache) {
            prev_data_cache = zio_data_buf_cache[i];
            kmem_cache_reap_now(zio_data_buf_cache[i]);
        }
    }
    kmem_cache_reap_now(buf_cache);
    kmem_cache_reap_now(hdr_cache);
//    kmem_cache_reap_now(range_seg_cache);

#ifdef KERNEL
    /*
     * Ask the vmem areana to reclaim unused memory from its
     * quantum caches.
     */
    if (zio_arena != NULL && strat == ARC_RECLAIM_AGGR)
        vmem_qcache_reap(zio_arena);
#endif
}

static void
arc_reclaim_thread(void *notused)
{
    clock_t			growtime = 0;
    arc_reclaim_strategy_t	last_reclaim = ARC_RECLAIM_CONS;
    callb_cpr_t		cpr;

    CALLB_CPR_INIT(&cpr, &arc_reclaim_thr_lock, callb_generic_cpr, FTAG);

    mutex_enter(&arc_reclaim_thr_lock);
    while (arc_thread_exit == 0) {

        if (arc_reclaim_needed()) {

			dprintf("ZFS: arc reclaim needed: last %u nogrow %u\n", last_reclaim,
				   arc_no_grow);

            if (arc_no_grow) {
                if (last_reclaim == ARC_RECLAIM_CONS) {
                    last_reclaim = ARC_RECLAIM_AGGR;
                } else {
                    last_reclaim = ARC_RECLAIM_CONS;
                }
            } else {
                arc_no_grow = TRUE;
                last_reclaim = ARC_RECLAIM_AGGR;
                membar_producer();
            }

            /* reset the growth delay for every reclaim */
            growtime = ddi_get_lbolt() + (arc_grow_retry * hz);

			dprintf("ZFS: arc growtime set to %llu\n", growtime);

            arc_kmem_reap_now(last_reclaim);
            arc_warm = B_TRUE;

        } else if (arc_no_grow && ddi_get_lbolt() >= growtime) {
			dprintf("ZFS: arc growing again\n");
            arc_no_grow = FALSE;
        }

        arc_adjust();

        if (arc_eviction_list != NULL)
            arc_do_user_evicts();

        /* block until needed, or one second, whichever is shorter */
        CALLB_CPR_SAFE_BEGIN(&cpr);
        (void) cv_timedwait(&arc_reclaim_thr_cv,
                            &arc_reclaim_thr_lock, (ddi_get_lbolt() + (hz>>3)));
        (void) cv_timedwait(&arc_reclaim_thr_cv,
                            &arc_reclaim_thr_lock, (ddi_get_lbolt() + hz));
        CALLB_CPR_SAFE_END(&cpr, &arc_reclaim_thr_lock);
    }

    arc_thread_exit = 0;
    cv_broadcast(&arc_reclaim_thr_cv);
    CALLB_CPR_EXIT(&cpr);		/* drops arc_reclaim_thr_lock */
    thread_exit();
}

/*
 * Adapt arc info given the number of bytes we are trying to add and
 * the state that we are comming from.  This function is only called
 * when we are adding new content to the cache.
 */
static void
arc_adapt(int bytes, arc_state_t *state)
{
    int mult;
    uint64_t arc_p_min = (arc_c >> arc_p_min_shift);

    if (state == arc_l2c_only)
        return;

    ASSERT(bytes > 0);
    /*
     * Adapt the target size of the MRU list:
     *	- if we just hit in the MRU ghost list, then increase
     *	  the target size of the MRU list.
     *	- if we just hit in the MFU ghost list, then increase
     *	  the target size of the MFU list by decreasing the
     *	  target size of the MRU list.
     */
    if (state == arc_mru_ghost) {
        mult = ((arc_mru_ghost->arcs_size >= arc_mfu_ghost->arcs_size) ?
                1 : (arc_mfu_ghost->arcs_size/arc_mru_ghost->arcs_size));
        mult = MIN(mult, 10); /* avoid wild arc_p adjustment */

        arc_p = MIN(arc_c - arc_p_min, arc_p + bytes * mult);
    } else if (state == arc_mfu_ghost) {
        uint64_t delta;

        mult = ((arc_mfu_ghost->arcs_size >= arc_mru_ghost->arcs_size) ?
                1 : (arc_mru_ghost->arcs_size/arc_mfu_ghost->arcs_size));
        mult = MIN(mult, 10);

        delta = MIN(bytes * mult, arc_p);
        arc_p = MAX(arc_p_min, arc_p - delta);
    }
    ASSERT((int64_t)arc_p >= 0);

    if (arc_reclaim_needed()) {
        cv_signal(&arc_reclaim_thr_cv);
        return;
    }

    if (arc_no_grow)
        return;

    if (arc_c >= arc_c_max)
        return;

    /*
     * If we're within (2 * maxblocksize) bytes of the target
     * cache size, increment the target cache size
     */
    if (arc_size > arc_c - (2ULL << SPA_MAXBLOCKSHIFT)) {
        atomic_add_64(&arc_c, (int64_t)bytes);
        if (arc_c > arc_c_max)
            arc_c = arc_c_max;
        else if (state == arc_anon)
            atomic_add_64(&arc_p, (int64_t)bytes);
        if (arc_p > arc_c)
            arc_p = arc_c;
    }
    ASSERT((int64_t)arc_p >= 0);
}

/*
 * Check if the cache has reached its limits and eviction is required
 * prior to insert.
 */
static int
arc_evict_needed(arc_buf_contents_t type)
{
    if (type == ARC_BUFC_METADATA && arc_meta_used >= arc_meta_limit)
        return (1);

    if (arc_reclaim_needed())
        return (1);

    return (arc_size > arc_c);
}

/*
 * The buffer, supplied as the first argument, needs a data block.
 * So, if we are at cache max, determine which cache should be victimized.
 * We have the following cases:
 *
 * 1. Insert for MRU, p > sizeof(arc_anon + arc_mru) ->
 * In this situation if we're out of space, but the resident size of the MFU is
 * under the limit, victimize the MFU cache to satisfy this insertion request.
 *
 * 2. Insert for MRU, p <= sizeof(arc_anon + arc_mru) ->
 * Here, we've used up all of the available space for the MRU, so we need to
 * evict from our own cache instead.  Evict from the set of resident MRU
 * entries.
 *
 * 3. Insert for MFU (c - p) > sizeof(arc_mfu) ->
 * c minus p represents the MFU space in the cache, since p is the size of the
 * cache that is dedicated to the MRU.  In this situation there's still space on
 * the MFU side, so the MRU side needs to be victimized.
 *
 * 4. Insert for MFU (c - p) < sizeof(arc_mfu) ->
 * MFU's resident set is consuming more space than it has been allotted.  In
 * this situation, we must victimize our own cache, the MFU, for this insertion.
 */
static void
arc_get_data_buf(arc_buf_t *buf)
{
    arc_state_t		*state = buf->b_hdr->b_state;
    uint64_t		size = buf->b_hdr->b_size;
    arc_buf_contents_t	type = buf->b_hdr->b_type;

    arc_adapt(size, state);

    /*
     * We have not yet reached cache maximum size,
     * just allocate a new buffer.
     */
    if (!arc_evict_needed(type)) {
        if (type == ARC_BUFC_METADATA) {
            buf->b_data = zio_buf_alloc(size);
            arc_space_consume(size, ARC_SPACE_DATA);
        } else {
            ASSERT(type == ARC_BUFC_DATA);
            buf->b_data = zio_data_buf_alloc(size);
            ARCSTAT_INCR(arcstat_data_size, size);
            atomic_add_64(&arc_size, size);
        }
        goto out;
    }

    /*
     * If we are prefetching from the mfu ghost list, this buffer
     * will end up on the mru list; so steal space from there.
     */
    if (state == arc_mfu_ghost)
        state = buf->b_hdr->b_flags & ARC_PREFETCH ? arc_mru : arc_mfu;
    else if (state == arc_mru_ghost)
        state = arc_mru;

    if (state == arc_mru || state == arc_anon) {
        uint64_t mru_used = arc_anon->arcs_size + arc_mru->arcs_size;
        state = (arc_mfu->arcs_lsize[type] >= size &&
                 arc_p > mru_used) ? arc_mfu : arc_mru;
    } else {
        /* MFU cases */
        uint64_t mfu_space = arc_c - arc_p;
        state =  (arc_mru->arcs_lsize[type] >= size &&
                  mfu_space > arc_mfu->arcs_size) ? arc_mru : arc_mfu;
    }
    if ((buf->b_data = arc_evict(state, 0, size, TRUE, type)) == NULL) {
        if (type == ARC_BUFC_METADATA) {
            buf->b_data = zio_buf_alloc(size);
            arc_space_consume(size, ARC_SPACE_DATA);
        } else {
            ASSERT(type == ARC_BUFC_DATA);
            buf->b_data = zio_data_buf_alloc(size);
            ARCSTAT_INCR(arcstat_data_size, size);
            atomic_add_64(&arc_size, size);
        }
        ARCSTAT_BUMP(arcstat_recycle_miss);
    }
    ASSERT(buf->b_data != NULL);
out:
    /*
     * Update the state size.  Note that ghost states have a
     * "ghost size" and so don't need to be updated.
     */
    if (!GHOST_STATE(buf->b_hdr->b_state)) {
        arc_buf_hdr_t *hdr = buf->b_hdr;

        atomic_add_64(&hdr->b_state->arcs_size, size);
        if (list_link_active(&hdr->b_arc_node)) {
            ASSERT(refcount_is_zero(&hdr->b_refcnt));
            atomic_add_64(&hdr->b_state->arcs_lsize[type], size);
        }
        /*
         * If we are growing the cache, and we are adding anonymous
         * data, and we have outgrown arc_p, update arc_p
         */
        if (arc_size < arc_c && hdr->b_state == arc_anon &&
            arc_anon->arcs_size + arc_mru->arcs_size > arc_p)
            arc_p = MIN(arc_c, arc_p + size);
    }
}

/*
 * This routine is called whenever a buffer is accessed.
 * NOTE: the hash lock is dropped in this function.
 */
static void
arc_access(arc_buf_hdr_t *buf, kmutex_t *hash_lock)
{
    clock_t now;

    ASSERT(MUTEX_HELD(hash_lock));

    if (buf->b_state == arc_anon) {
        /*
         * This buffer is not in the cache, and does not
         * appear in our "ghost" list.  Add the new buffer
         * to the MRU state.
         */

        ASSERT(buf->b_arc_access == 0);
        buf->b_arc_access = ddi_get_lbolt();
        DTRACE_PROBE1(new_state__mru, arc_buf_hdr_t *, buf);
        arc_change_state(arc_mru, buf, hash_lock);

    } else if (buf->b_state == arc_mru) {
        now = ddi_get_lbolt();

        /*
         * If this buffer is here because of a prefetch, then either:
         * - clear the flag if this is a "referencing" read
         *   (any subsequent access will bump this into the MFU state).
         * or
         * - move the buffer to the head of the list if this is
         *   another prefetch (to make it less likely to be evicted).
         */
        if ((buf->b_flags & ARC_PREFETCH) != 0) {
            if (refcount_count(&buf->b_refcnt) == 0) {
                ASSERT(list_link_active(&buf->b_arc_node));
            } else {
                buf->b_flags &= ~ARC_PREFETCH;
                ARCSTAT_BUMP(arcstat_mru_hits);
            }
            buf->b_arc_access = now;
            return;
        }

        /*
         * This buffer has been "accessed" only once so far,
         * but it is still in the cache. Move it to the MFU
         * state.
         */
        if (now > buf->b_arc_access + ARC_MINTIME) {
            /*
             * More than 125ms have passed since we
             * instantiated this buffer.  Move it to the
             * most frequently used state.
             */
            buf->b_arc_access = now;
            DTRACE_PROBE1(new_state__mfu, arc_buf_hdr_t *, buf);
            arc_change_state(arc_mfu, buf, hash_lock);
        }
        ARCSTAT_BUMP(arcstat_mru_hits);
    } else if (buf->b_state == arc_mru_ghost) {
        arc_state_t	*new_state;
        /*
         * This buffer has been "accessed" recently, but
         * was evicted from the cache.  Move it to the
         * MFU state.
         */

        if (buf->b_flags & ARC_PREFETCH) {
            new_state = arc_mru;
            if (refcount_count(&buf->b_refcnt) > 0)
                buf->b_flags &= ~ARC_PREFETCH;
            DTRACE_PROBE1(new_state__mru, arc_buf_hdr_t *, buf);
        } else {
            new_state = arc_mfu;
            DTRACE_PROBE1(new_state__mfu, arc_buf_hdr_t *, buf);
        }

        buf->b_arc_access = ddi_get_lbolt();
        arc_change_state(new_state, buf, hash_lock);

        ARCSTAT_BUMP(arcstat_mru_ghost_hits);
    } else if (buf->b_state == arc_mfu) {
        /*
         * This buffer has been accessed more than once and is
         * still in the cache.  Keep it in the MFU state.
         *
         * NOTE: an add_reference() that occurred when we did
         * the arc_read() will have kicked this off the list.
         * If it was a prefetch, we will explicitly move it to
         * the head of the list now.
         */
        if ((buf->b_flags & ARC_PREFETCH) != 0) {
            ASSERT(refcount_count(&buf->b_refcnt) == 0);
            ASSERT(list_link_active(&buf->b_arc_node));
        }
        ARCSTAT_BUMP(arcstat_mfu_hits);
        buf->b_arc_access = ddi_get_lbolt();
    } else if (buf->b_state == arc_mfu_ghost) {
        arc_state_t	*new_state = arc_mfu;
        /*
         * This buffer has been accessed more than once but has
         * been evicted from the cache.  Move it back to the
         * MFU state.
         */

        if (buf->b_flags & ARC_PREFETCH) {
            /*
             * This is a prefetch access...
             * move this block back to the MRU state.
             */
            ASSERT0(refcount_count(&buf->b_refcnt));
            new_state = arc_mru;
        }

        buf->b_arc_access = ddi_get_lbolt();
        DTRACE_PROBE1(new_state__mfu, arc_buf_hdr_t *, buf);
        arc_change_state(new_state, buf, hash_lock);

        ARCSTAT_BUMP(arcstat_mfu_ghost_hits);
    } else if (buf->b_state == arc_l2c_only) {
        /*
         * This buffer is on the 2nd Level ARC.
         */

        buf->b_arc_access = ddi_get_lbolt();
        DTRACE_PROBE1(new_state__mfu, arc_buf_hdr_t *, buf);
        arc_change_state(arc_mfu, buf, hash_lock);
    } else {
        ASSERT(!"invalid arc state");
    }
}

/* a generic arc_done_func_t which you can use */
/* ARGSUSED */
void
arc_bcopy_func(zio_t *zio, arc_buf_t *buf, void *arg)
{
    if (zio == NULL || zio->io_error == 0)
        bcopy(buf->b_data, arg, buf->b_hdr->b_size);
    VERIFY(arc_buf_remove_ref(buf, arg));
}

/* a generic arc_done_func_t */
void
arc_getbuf_func(zio_t *zio, arc_buf_t *buf, void *arg)
{
    arc_buf_t **bufp = arg;
    if (zio && zio->io_error) {
        VERIFY(arc_buf_remove_ref(buf, arg));
        *bufp = NULL;
    } else {
        *bufp = buf;
        ASSERT(buf->b_data);
    }
}

static void
arc_read_done(zio_t *zio)
{
    arc_buf_hdr_t	*hdr;
    arc_buf_t	*buf;
    arc_buf_t	*abuf;	/* buffer we're assigning to callback */
    kmutex_t	*hash_lock = NULL;
    arc_callback_t	*callback_list, *acb;
    int		freeable = FALSE;

    buf = zio->io_private;
    hdr = buf->b_hdr;

    /*
     * The hdr was inserted into hash-table and removed from lists
     * prior to starting I/O.  We should find this header, since
     * it's in the hash table, and it should be legit since it's
     * not possible to evict it during the I/O.  The only possible
     * reason for it not to be found is if we were freed during the
     * read.
     */
    if (HDR_IN_HASH_TABLE(hdr)) {
        ASSERT3U(hdr->b_birth, ==, BP_PHYSICAL_BIRTH(zio->io_bp));
        ASSERT3U(hdr->b_dva.dva_word[0], ==,
                 BP_IDENTITY(zio->io_bp)->dva_word[0]);
        ASSERT3U(hdr->b_dva.dva_word[1], ==,
                 BP_IDENTITY(zio->io_bp)->dva_word[1]);

        arc_buf_hdr_t *found = buf_hash_find(hdr->b_spa, zio->io_bp,
                                             &hash_lock);

        ASSERT((found == NULL && HDR_FREED_IN_READ(hdr) &&
                hash_lock == NULL) ||
               (found == hdr &&
                DVA_EQUAL(&hdr->b_dva, BP_IDENTITY(zio->io_bp))) ||
               (found == hdr && HDR_L2_READING(hdr)));
    }

    hdr->b_flags &= ~ARC_L2_EVICTED;
    if (l2arc_noprefetch && (hdr->b_flags & ARC_PREFETCH))
        hdr->b_flags &= ~ARC_L2CACHE;

    /* byteswap if necessary */
    callback_list = hdr->b_acb;
    ASSERT(callback_list != NULL);
    if (BP_SHOULD_BYTESWAP(zio->io_bp) && zio->io_error == 0) {
        dmu_object_byteswap_t bswap =
        DMU_OT_BYTESWAP(BP_GET_TYPE(zio->io_bp));
        arc_byteswap_func_t *func = BP_GET_LEVEL(zio->io_bp) > 0 ?
        byteswap_uint64_array :
        dmu_ot_byteswap[bswap].ob_func;
        func(buf->b_data, hdr->b_size);
    }

    arc_cksum_compute(buf, B_FALSE);
    arc_buf_watch(buf);

    if (hash_lock && zio->io_error == 0 && hdr->b_state == arc_anon) {
        /*
         * Only call arc_access on anonymous buffers.  This is because
         * if we've issued an I/O for an evicted buffer, we've already
         * called arc_access (to prevent any simultaneous readers from
         * getting confused).
         */
        arc_access(hdr, hash_lock);
    }

    /* create copies of the data buffer for the callers */
    abuf = buf;
    for (acb = callback_list; acb; acb = acb->acb_next) {
        if (acb->acb_done) {
            if (abuf == NULL) {
                ARCSTAT_BUMP(arcstat_duplicate_reads);
                abuf = arc_buf_clone(buf);
            }
            acb->acb_buf = abuf;
            abuf = NULL;
        }
    }
    hdr->b_acb = NULL;
    hdr->b_flags &= ~ARC_IO_IN_PROGRESS;
    ASSERT(!HDR_BUF_AVAILABLE(hdr));
    if (abuf == buf) {
        ASSERT(buf->b_efunc == NULL);
        ASSERT(hdr->b_datacnt == 1);
        hdr->b_flags |= ARC_BUF_AVAILABLE;
    }

    ASSERT(refcount_is_zero(&hdr->b_refcnt) || callback_list != NULL);

    if (zio->io_error != 0) {
        hdr->b_flags |= ARC_IO_ERROR;
        if (hdr->b_state != arc_anon)
            arc_change_state(arc_anon, hdr, hash_lock);
        if (HDR_IN_HASH_TABLE(hdr))
            buf_hash_remove(hdr);
        freeable = refcount_is_zero(&hdr->b_refcnt);
    }

    /*
     * Broadcast before we drop the hash_lock to avoid the possibility
     * that the hdr (and hence the cv) might be freed before we get to
     * the cv_broadcast().
     */
    cv_broadcast(&hdr->b_cv);

    if (hash_lock) {
        mutex_exit(hash_lock);
    } else {
        /*
         * This block was freed while we waited for the read to
         * complete.  It has been removed from the hash table and
         * moved to the anonymous state (so that it won't show up
         * in the cache).
         */
        ASSERT3P(hdr->b_state, ==, arc_anon);
        freeable = refcount_is_zero(&hdr->b_refcnt);
    }

    /* execute each callback and free its structure */
    while ((acb = callback_list) != NULL) {
        if (acb->acb_done)
            acb->acb_done(zio, acb->acb_buf, acb->acb_private);

        if (acb->acb_zio_dummy != NULL) {
            acb->acb_zio_dummy->io_error = zio->io_error;
            zio_nowait(acb->acb_zio_dummy);
        }

        callback_list = acb->acb_next;
        kmem_free(acb, sizeof (arc_callback_t));
    }

    if (freeable)
        arc_hdr_destroy(hdr);
}

/*
 * "Read" the block at the specified DVA (in bp) via the
 * cache.  If the block is found in the cache, invoke the provided
 * callback immediately and return.  Note that the `zio' parameter
 * in the callback will be NULL in this case, since no IO was
 * required.  If the block is not in the cache pass the read request
 * on to the spa with a substitute callback function, so that the
 * requested block will be added to the cache.
 *
 * If a read request arrives for a block that has a read in-progress,
 * either wait for the in-progress read to complete (and return the
 * results); or, if this is a read with a "done" func, add a record
 * to the read to invoke the "done" func when the read completes,
 * and return; or just return.
 *
 * arc_read_done() will invoke all the requested "done" functions
 * for readers of this block.
 */
int
arc_read(zio_t *pio, spa_t *spa, const blkptr_t *bp, arc_done_func_t *done,
         void *private, zio_priority_t priority, int zio_flags, uint32_t *arc_flags,
         const zbookmark_phys_t *zb)
{
    arc_buf_hdr_t *hdr = NULL;
    arc_buf_t *buf = NULL;
    kmutex_t *hash_lock = NULL;
    zio_t *rzio;
    uint64_t guid = spa_load_guid(spa);

    ASSERT(!BP_IS_EMBEDDED(bp) ||
           BPE_GET_ETYPE(bp) == BP_EMBEDDED_TYPE_DATA);

top:
<<<<<<< HEAD
    if (!BP_IS_EMBEDDED(bp)) {
        /*
         * Embedded BP's have no DVA and require no I/O to "read".
         * Create an anonymous arc buf to back it.
         */
        hdr = buf_hash_find(guid, bp, &hash_lock);
    }

    if (hdr != NULL && hdr->b_datacnt > 0) {

        *arc_flags |= ARC_CACHED;

        if (HDR_IO_IN_PROGRESS(hdr)) {

            if (*arc_flags & ARC_WAIT) {
                cv_wait(&hdr->b_cv, hash_lock);
                mutex_exit(hash_lock);
                goto top;
            }
            ASSERT(*arc_flags & ARC_NOWAIT);

            if (done) {
                arc_callback_t	*acb = NULL;

                acb = kmem_zalloc(sizeof (arc_callback_t),
                                  KM_SLEEP);
                acb->acb_done = done;
                acb->acb_private = private;
                if (pio != NULL)
                    acb->acb_zio_dummy = zio_null(pio,
                                                  spa, NULL, NULL, NULL, zio_flags);

                ASSERT(acb->acb_done != NULL);
                acb->acb_next = hdr->b_acb;
                hdr->b_acb = acb;
                add_reference(hdr, hash_lock, private);
                mutex_exit(hash_lock);
                return (0);
            }
            mutex_exit(hash_lock);
            return (0);
        }

        ASSERT(hdr->b_state == arc_mru || hdr->b_state == arc_mfu);

        if (done) {
            add_reference(hdr, hash_lock, private);
            /*
             * If this block is already in use, create a new
             * copy of the data so that we will be guaranteed
             * that arc_release() will always succeed.
             */
            buf = hdr->b_buf;
            ASSERT(buf);
            ASSERT(buf->b_data);
            if (HDR_BUF_AVAILABLE(hdr)) {
                ASSERT(buf->b_efunc == NULL);
                hdr->b_flags &= ~ARC_BUF_AVAILABLE;
            } else {
                buf = arc_buf_clone(buf);
            }

        } else if (*arc_flags & ARC_PREFETCH &&
                   refcount_count(&hdr->b_refcnt) == 0) {
            hdr->b_flags |= ARC_PREFETCH;
        }
        DTRACE_PROBE1(arc__hit, arc_buf_hdr_t *, hdr);
        arc_access(hdr, hash_lock);
        if (*arc_flags & ARC_L2CACHE)
            hdr->b_flags |= ARC_L2CACHE;
        if (*arc_flags & ARC_L2COMPRESS)
            hdr->b_flags |= ARC_L2COMPRESS;
        mutex_exit(hash_lock);
        ARCSTAT_BUMP(arcstat_hits);
        ARCSTAT_CONDSTAT(!(hdr->b_flags & ARC_PREFETCH),
                         demand, prefetch, hdr->b_type != ARC_BUFC_METADATA,
                         data, metadata, hits);

        if (done)
            done(NULL, buf, private);
    } else {
        uint64_t size = BP_GET_LSIZE(bp);
        arc_callback_t *acb;
        vdev_t *vd = NULL;
        uint64_t addr = 0;
        boolean_t devw = B_FALSE;
        enum zio_compress b_compress = ZIO_COMPRESS_OFF;
        uint64_t b_asize = 0;

        if (hdr == NULL) {
            /* this block is not in the cache */
            arc_buf_hdr_t *exists = NULL;
            arc_buf_contents_t type = BP_GET_BUFC_TYPE(bp);
            buf = arc_buf_alloc(spa, size, private, type);
            hdr = buf->b_hdr;
            if (!BP_IS_EMBEDDED(bp)) {
                hdr->b_dva = *BP_IDENTITY(bp);
                hdr->b_birth = BP_PHYSICAL_BIRTH(bp);
                hdr->b_cksum0 = bp->blk_cksum.zc_word[0];
                exists = buf_hash_insert(hdr, &hash_lock);
            }
            if (exists != NULL) {
                /* somebody beat us to the hash insert */
                mutex_exit(hash_lock);
                buf_discard_identity(hdr);
                (void) arc_buf_remove_ref(buf, private);
                goto top; /* restart the IO request */
            }
            /* if this is a prefetch, we don't have a reference */
            if (*arc_flags & ARC_PREFETCH) {
                (void) remove_reference(hdr, hash_lock,
                                        private);
                hdr->b_flags |= ARC_PREFETCH;
            }
            if (*arc_flags & ARC_L2CACHE)
                hdr->b_flags |= ARC_L2CACHE;
            if (*arc_flags & ARC_L2COMPRESS)
                hdr->b_flags |= ARC_L2COMPRESS;
            if (BP_GET_LEVEL(bp) > 0)
                hdr->b_flags |= ARC_INDIRECT;
        } else {
            /* this block is in the ghost cache */
            ASSERT(GHOST_STATE(hdr->b_state));
            ASSERT(!HDR_IO_IN_PROGRESS(hdr));
            ASSERT0(refcount_count(&hdr->b_refcnt));
            ASSERT(hdr->b_buf == NULL);

            /* if this is a prefetch, we don't have a reference */
            if (*arc_flags & ARC_PREFETCH)
                hdr->b_flags |= ARC_PREFETCH;
            else
                add_reference(hdr, hash_lock, private);
            if (*arc_flags & ARC_L2CACHE)
                hdr->b_flags |= ARC_L2CACHE;
            if (*arc_flags & ARC_L2COMPRESS)
                hdr->b_flags |= ARC_L2COMPRESS;
            buf = kmem_cache_alloc(buf_cache, KM_PUSHPAGE);
            buf->b_hdr = hdr;
            buf->b_data = NULL;
            buf->b_efunc = NULL;
            buf->b_private = NULL;
            buf->b_next = NULL;
            hdr->b_buf = buf;
            ASSERT(hdr->b_datacnt == 0);
            hdr->b_datacnt = 1;
            arc_get_data_buf(buf);
            arc_access(hdr, hash_lock);
        }

        ASSERT(!GHOST_STATE(hdr->b_state));

        acb = kmem_zalloc(sizeof (arc_callback_t), KM_SLEEP);
        acb->acb_done = done;
        acb->acb_private = private;

        ASSERT(hdr->b_acb == NULL);
        hdr->b_acb = acb;
        hdr->b_flags |= ARC_IO_IN_PROGRESS;

        if (hdr->b_l2hdr != NULL &&
            (vd = hdr->b_l2hdr->b_dev->l2ad_vdev) != NULL) {
            devw = hdr->b_l2hdr->b_dev->l2ad_writing;
            addr = hdr->b_l2hdr->b_daddr;
            b_compress = hdr->b_l2hdr->b_compress;
            b_asize = hdr->b_l2hdr->b_asize;
            /*
             * Lock out device removal.
             */
            if (vdev_is_dead(vd) ||
                !spa_config_tryenter(spa, SCL_L2ARC, vd, RW_READER))
                vd = NULL;
        }

        if (hash_lock != NULL)
            mutex_exit(hash_lock);

        /*
         * At this point, we have a level 1 cache miss.  Try again in
         * L2ARC if possible.
         */
        ASSERT3U(hdr->b_size, ==, size);
        DTRACE_PROBE4(arc__miss, arc_buf_hdr_t *, hdr, blkptr_t *, bp,
                      uint64_t, size, zbookmark_phys_t *, zb);
        ARCSTAT_BUMP(arcstat_misses);
        ARCSTAT_CONDSTAT(!(hdr->b_flags & ARC_PREFETCH),
                         demand, prefetch, hdr->b_type != ARC_BUFC_METADATA,
                         data, metadata, misses);

        if (vd != NULL && l2arc_ndev != 0 && !(l2arc_norw && devw)) {
            /*
             * Read from the L2ARC if the following are true:
             * 1. The L2ARC vdev was previously cached.
             * 2. This buffer still has L2ARC metadata.
             * 3. This buffer isn't currently writing to the L2ARC.
             * 4. The L2ARC entry wasn't evicted, which may
             *    also have invalidated the vdev.
             * 5. This isn't prefetch and l2arc_noprefetch is set.
             */
            if (hdr->b_l2hdr != NULL &&
                !HDR_L2_WRITING(hdr) && !HDR_L2_EVICTED(hdr) &&
                !(l2arc_noprefetch && HDR_PREFETCH(hdr))) {
                l2arc_read_callback_t *cb;

                DTRACE_PROBE1(l2arc__hit, arc_buf_hdr_t *, hdr);
                ARCSTAT_BUMP(arcstat_l2_hits);

                cb = kmem_zalloc(sizeof (l2arc_read_callback_t),
                                 KM_SLEEP);
                cb->l2rcb_buf = buf;
                cb->l2rcb_spa = spa;
                cb->l2rcb_bp = *bp;
                cb->l2rcb_zb = *zb;
                cb->l2rcb_flags = zio_flags;
                cb->l2rcb_compress = b_compress;

                ASSERT(addr >= VDEV_LABEL_START_SIZE &&
                       addr + size < vd->vdev_psize -
                       VDEV_LABEL_END_SIZE);

                /*
                 * l2arc read.  The SCL_L2ARC lock will be
                 * released by l2arc_read_done().
                 * Issue a null zio if the underlying buffer
                 * was squashed to zero size by compression.
                 */
                if (b_compress == ZIO_COMPRESS_EMPTY) {
                    rzio = zio_null(pio, spa, vd,
                                    l2arc_read_done, cb,
                                    zio_flags | ZIO_FLAG_DONT_CACHE |
                                    ZIO_FLAG_CANFAIL |
                                    ZIO_FLAG_DONT_PROPAGATE |
                                    ZIO_FLAG_DONT_RETRY);
                } else {
                    rzio = zio_read_phys(pio, vd, addr,
                                         b_asize, buf->b_data,
                                         ZIO_CHECKSUM_OFF,
                                         l2arc_read_done, cb, priority,
                                         zio_flags | ZIO_FLAG_DONT_CACHE |
                                         ZIO_FLAG_CANFAIL |
                                         ZIO_FLAG_DONT_PROPAGATE |
                                         ZIO_FLAG_DONT_RETRY, B_FALSE);
                }
                DTRACE_PROBE2(l2arc__read, vdev_t *, vd,
                              zio_t *, rzio);
                ARCSTAT_INCR(arcstat_l2_read_bytes, b_asize);

                if (*arc_flags & ARC_NOWAIT) {
                    zio_nowait(rzio);
                    return (0);
                }

                ASSERT(*arc_flags & ARC_WAIT);
                if (zio_wait(rzio) == 0)
                    return (0);

                /* l2arc read error; goto zio_read() */
            } else {
                DTRACE_PROBE1(l2arc__miss,
                              arc_buf_hdr_t *, hdr);
                ARCSTAT_BUMP(arcstat_l2_misses);
                if (HDR_L2_WRITING(hdr))
                    ARCSTAT_BUMP(arcstat_l2_rw_clash);
                spa_config_exit(spa, SCL_L2ARC, vd);
            }
        } else {
            if (vd != NULL)
                spa_config_exit(spa, SCL_L2ARC, vd);
            if (l2arc_ndev != 0) {
                DTRACE_PROBE1(l2arc__miss,
                              arc_buf_hdr_t *, hdr);
                ARCSTAT_BUMP(arcstat_l2_misses);
            }
        }

        rzio = zio_read(pio, spa, bp, buf->b_data, size,
                        arc_read_done, buf, priority, zio_flags, zb);

        if (*arc_flags & ARC_WAIT)
            return (zio_wait(rzio));

        ASSERT(*arc_flags & ARC_NOWAIT);
        zio_nowait(rzio);
    }
    return (0);
=======
	if (!BP_IS_EMBEDDED(bp)) {
		/*
		 * Embedded BP's have no DVA and require no I/O to "read".
		 * Create an anonymous arc buf to back it.
		 */
		hdr = buf_hash_find(guid, bp, &hash_lock);
	}

	if (hdr != NULL && hdr->b_datacnt > 0) {

		*arc_flags |= ARC_CACHED;

		if (HDR_IO_IN_PROGRESS(hdr)) {

			if (*arc_flags & ARC_WAIT) {
				cv_wait(&hdr->b_cv, hash_lock);
				mutex_exit(hash_lock);
				goto top;
			}
			ASSERT(*arc_flags & ARC_NOWAIT);

			if (done) {
				arc_callback_t	*acb = NULL;

				acb = kmem_zalloc(sizeof (arc_callback_t),
				    KM_PUSHPAGE);
				acb->acb_done = done;
				acb->acb_private = private;
				if (pio != NULL)
					acb->acb_zio_dummy = zio_null(pio,
					    spa, NULL, NULL, NULL, zio_flags);

				ASSERT(acb->acb_done != NULL);
				acb->acb_next = hdr->b_acb;
				hdr->b_acb = acb;
				add_reference(hdr, hash_lock, private);
				mutex_exit(hash_lock);
				goto out;
			}
			mutex_exit(hash_lock);
			goto out;
		}

		ASSERT(hdr->b_state == arc_mru || hdr->b_state == arc_mfu);

		if (done) {
			add_reference(hdr, hash_lock, private);
			/*
			 * If this block is already in use, create a new
			 * copy of the data so that we will be guaranteed
			 * that arc_release() will always succeed.
			 */
			buf = hdr->b_buf;
			ASSERT(buf);
			ASSERT(buf->b_data);
			if (HDR_BUF_AVAILABLE(hdr)) {
				ASSERT(buf->b_efunc == NULL);
				hdr->b_flags &= ~ARC_BUF_AVAILABLE;
			} else {
				buf = arc_buf_clone(buf);
			}

		} else if (*arc_flags & ARC_PREFETCH &&
		    refcount_count(&hdr->b_refcnt) == 0) {
			hdr->b_flags |= ARC_PREFETCH;
		}
		DTRACE_PROBE1(arc__hit, arc_buf_hdr_t *, hdr);
		arc_access(hdr, hash_lock);
		if (*arc_flags & ARC_L2CACHE)
			hdr->b_flags |= ARC_L2CACHE;
		if (*arc_flags & ARC_L2COMPRESS)
			hdr->b_flags |= ARC_L2COMPRESS;
		mutex_exit(hash_lock);
		ARCSTAT_BUMP(arcstat_hits);
		ARCSTAT_CONDSTAT(!(hdr->b_flags & ARC_PREFETCH),
		    demand, prefetch, hdr->b_type != ARC_BUFC_METADATA,
		    data, metadata, hits);

		if (done)
			done(NULL, buf, private);
	} else {
		uint64_t size = BP_GET_LSIZE(bp);
		arc_callback_t *acb;
		vdev_t *vd = NULL;
		uint64_t addr = 0;
		boolean_t devw = B_FALSE;
		enum zio_compress b_compress = ZIO_COMPRESS_OFF;
		uint64_t b_asize = 0;

		/*
		 * Gracefully handle a damaged logical block size as a
		 * checksum error by passing a dummy zio to the done callback.
		 */
		if (size > SPA_MAXBLOCKSIZE) {
			if (done) {
				rzio = zio_null(pio, spa, NULL,
				    NULL, NULL, zio_flags);
				rzio->io_error = ECKSUM;
				done(rzio, buf, private);
				zio_nowait(rzio);
			}
			rc = ECKSUM;
			goto out;
		}

		if (hdr == NULL) {
			/* this block is not in the cache */
			arc_buf_hdr_t *exists = NULL;
			arc_buf_contents_t type = BP_GET_BUFC_TYPE(bp);
			buf = arc_buf_alloc(spa, size, private, type);
			hdr = buf->b_hdr;
			if (!BP_IS_EMBEDDED(bp)) {
				hdr->b_dva = *BP_IDENTITY(bp);
				hdr->b_birth = BP_PHYSICAL_BIRTH(bp);
				hdr->b_cksum0 = bp->blk_cksum.zc_word[0];
				exists = buf_hash_insert(hdr, &hash_lock);
			}
			if (exists != NULL) {
				/* somebody beat us to the hash insert */
				mutex_exit(hash_lock);
				buf_discard_identity(hdr);
				(void) arc_buf_remove_ref(buf, private);
				goto top; /* restart the IO request */
			}
			/* if this is a prefetch, we don't have a reference */
			if (*arc_flags & ARC_PREFETCH) {
				(void) remove_reference(hdr, hash_lock,
				    private);
				hdr->b_flags |= ARC_PREFETCH;
			}
			if (*arc_flags & ARC_L2CACHE)
				hdr->b_flags |= ARC_L2CACHE;
			if (*arc_flags & ARC_L2COMPRESS)
				hdr->b_flags |= ARC_L2COMPRESS;
			if (BP_GET_LEVEL(bp) > 0)
				hdr->b_flags |= ARC_INDIRECT;
		} else {
			/* this block is in the ghost cache */
			ASSERT(GHOST_STATE(hdr->b_state));
			ASSERT(!HDR_IO_IN_PROGRESS(hdr));
			ASSERT0(refcount_count(&hdr->b_refcnt));
			ASSERT(hdr->b_buf == NULL);

			/* if this is a prefetch, we don't have a reference */
			if (*arc_flags & ARC_PREFETCH)
				hdr->b_flags |= ARC_PREFETCH;
			else
				add_reference(hdr, hash_lock, private);
			if (*arc_flags & ARC_L2CACHE)
				hdr->b_flags |= ARC_L2CACHE;
			if (*arc_flags & ARC_L2COMPRESS)
				hdr->b_flags |= ARC_L2COMPRESS;
			buf = kmem_cache_alloc(buf_cache, KM_PUSHPAGE);
			buf->b_hdr = hdr;
			buf->b_data = NULL;
			buf->b_efunc = NULL;
			buf->b_private = NULL;
			buf->b_next = NULL;
			hdr->b_buf = buf;
			ASSERT(hdr->b_datacnt == 0);
			hdr->b_datacnt = 1;
			arc_get_data_buf(buf);
			arc_access(hdr, hash_lock);
		}

		ASSERT(!GHOST_STATE(hdr->b_state));

		acb = kmem_zalloc(sizeof (arc_callback_t), KM_PUSHPAGE);
		acb->acb_done = done;
		acb->acb_private = private;

		ASSERT(hdr->b_acb == NULL);
		hdr->b_acb = acb;
		hdr->b_flags |= ARC_IO_IN_PROGRESS;

		if (hdr->b_l2hdr != NULL &&
		    (vd = hdr->b_l2hdr->b_dev->l2ad_vdev) != NULL) {
			devw = hdr->b_l2hdr->b_dev->l2ad_writing;
			addr = hdr->b_l2hdr->b_daddr;
			b_compress = hdr->b_l2hdr->b_compress;
			b_asize = hdr->b_l2hdr->b_asize;
			/*
			 * Lock out device removal.
			 */
			if (vdev_is_dead(vd) ||
			    !spa_config_tryenter(spa, SCL_L2ARC, vd, RW_READER))
				vd = NULL;
		}

		if (hash_lock != NULL)
			mutex_exit(hash_lock);

		/*
		 * At this point, we have a level 1 cache miss.  Try again in
		 * L2ARC if possible.
		 */
		ASSERT3U(hdr->b_size, ==, size);
		DTRACE_PROBE4(arc__miss, arc_buf_hdr_t *, hdr, blkptr_t *, bp,
		    uint64_t, size, zbookmark_phys_t *, zb);
		ARCSTAT_BUMP(arcstat_misses);
		ARCSTAT_CONDSTAT(!(hdr->b_flags & ARC_PREFETCH),
		    demand, prefetch, hdr->b_type != ARC_BUFC_METADATA,
		    data, metadata, misses);

		if (vd != NULL && l2arc_ndev != 0 && !(l2arc_norw && devw)) {
			/*
			 * Read from the L2ARC if the following are true:
			 * 1. The L2ARC vdev was previously cached.
			 * 2. This buffer still has L2ARC metadata.
			 * 3. This buffer isn't currently writing to the L2ARC.
			 * 4. The L2ARC entry wasn't evicted, which may
			 *    also have invalidated the vdev.
			 * 5. This isn't prefetch and l2arc_noprefetch is set.
			 */
			if (hdr->b_l2hdr != NULL &&
			    !HDR_L2_WRITING(hdr) && !HDR_L2_EVICTED(hdr) &&
			    !(l2arc_noprefetch && HDR_PREFETCH(hdr))) {
				l2arc_read_callback_t *cb;

				DTRACE_PROBE1(l2arc__hit, arc_buf_hdr_t *, hdr);
				ARCSTAT_BUMP(arcstat_l2_hits);
				atomic_inc_32(&hdr->b_l2hdr->b_hits);

				cb = kmem_zalloc(sizeof (l2arc_read_callback_t),
				    KM_PUSHPAGE);
				cb->l2rcb_buf = buf;
				cb->l2rcb_spa = spa;
				cb->l2rcb_bp = *bp;
				cb->l2rcb_zb = *zb;
				cb->l2rcb_flags = zio_flags;
				cb->l2rcb_compress = b_compress;

				ASSERT(addr >= VDEV_LABEL_START_SIZE &&
				    addr + size < vd->vdev_psize -
				    VDEV_LABEL_END_SIZE);

				/*
				 * l2arc read.  The SCL_L2ARC lock will be
				 * released by l2arc_read_done().
				 * Issue a null zio if the underlying buffer
				 * was squashed to zero size by compression.
				 */
				if (b_compress == ZIO_COMPRESS_EMPTY) {
					rzio = zio_null(pio, spa, vd,
					    l2arc_read_done, cb,
					    zio_flags | ZIO_FLAG_DONT_CACHE |
					    ZIO_FLAG_CANFAIL |
					    ZIO_FLAG_DONT_PROPAGATE |
					    ZIO_FLAG_DONT_RETRY);
				} else {
					rzio = zio_read_phys(pio, vd, addr,
					    b_asize, buf->b_data,
					    ZIO_CHECKSUM_OFF,
					    l2arc_read_done, cb, priority,
					    zio_flags | ZIO_FLAG_DONT_CACHE |
					    ZIO_FLAG_CANFAIL |
					    ZIO_FLAG_DONT_PROPAGATE |
					    ZIO_FLAG_DONT_RETRY, B_FALSE);
				}
				DTRACE_PROBE2(l2arc__read, vdev_t *, vd,
				    zio_t *, rzio);
				ARCSTAT_INCR(arcstat_l2_read_bytes, b_asize);

				if (*arc_flags & ARC_NOWAIT) {
					zio_nowait(rzio);
					goto out;
				}

				ASSERT(*arc_flags & ARC_WAIT);
				if (zio_wait(rzio) == 0)
					goto out;

				/* l2arc read error; goto zio_read() */
			} else {
				DTRACE_PROBE1(l2arc__miss,
				    arc_buf_hdr_t *, hdr);
				ARCSTAT_BUMP(arcstat_l2_misses);
				if (HDR_L2_WRITING(hdr))
					ARCSTAT_BUMP(arcstat_l2_rw_clash);
				spa_config_exit(spa, SCL_L2ARC, vd);
			}
		} else {
			if (vd != NULL)
				spa_config_exit(spa, SCL_L2ARC, vd);
			if (l2arc_ndev != 0) {
				DTRACE_PROBE1(l2arc__miss,
				    arc_buf_hdr_t *, hdr);
				ARCSTAT_BUMP(arcstat_l2_misses);
			}
		}

		rzio = zio_read(pio, spa, bp, buf->b_data, size,
		    arc_read_done, buf, priority, zio_flags, zb);

		if (*arc_flags & ARC_WAIT) {
			rc = zio_wait(rzio);
			goto out;
		}

		ASSERT(*arc_flags & ARC_NOWAIT);
		zio_nowait(rzio);
	}

out:
	spa_read_history_add(spa, zb, *arc_flags);
	return (rc);
}

arc_prune_t *
arc_add_prune_callback(arc_prune_func_t *func, void *private)
{
	arc_prune_t *p;

	p = kmem_alloc(sizeof (*p), KM_SLEEP);
	p->p_pfunc = func;
	p->p_private = private;
	list_link_init(&p->p_node);
	refcount_create(&p->p_refcnt);

	mutex_enter(&arc_prune_mtx);
	refcount_add(&p->p_refcnt, &arc_prune_list);
	list_insert_head(&arc_prune_list, p);
	mutex_exit(&arc_prune_mtx);

	return (p);
}

void
arc_remove_prune_callback(arc_prune_t *p)
{
	mutex_enter(&arc_prune_mtx);
	list_remove(&arc_prune_list, p);
	if (refcount_remove(&p->p_refcnt, &arc_prune_list) == 0) {
		refcount_destroy(&p->p_refcnt);
		kmem_free(p, sizeof (*p));
	}
	mutex_exit(&arc_prune_mtx);
>>>>>>> 96358617
}

void
arc_set_callback(arc_buf_t *buf, arc_evict_func_t *func, void *private)
{
    ASSERT(buf->b_hdr != NULL);
    ASSERT(buf->b_hdr->b_state != arc_anon);
    ASSERT(!refcount_is_zero(&buf->b_hdr->b_refcnt) || func == NULL);
    ASSERT(buf->b_efunc == NULL);
    ASSERT(!HDR_BUF_AVAILABLE(buf->b_hdr));

    buf->b_efunc = func;
    buf->b_private = private;
}

/*
 * Notify the arc that a block was freed, and thus will never be used again.
 */
void
arc_freed(spa_t *spa, const blkptr_t *bp)
{
    arc_buf_hdr_t *hdr;
    kmutex_t *hash_lock;
    uint64_t guid = spa_load_guid(spa);

    ASSERT(!BP_IS_EMBEDDED(bp));

    hdr = buf_hash_find(guid, bp, &hash_lock);
    if (hdr == NULL)
        return;
    if (HDR_BUF_AVAILABLE(hdr)) {
        arc_buf_t *buf = hdr->b_buf;
        add_reference(hdr, hash_lock, FTAG);
        hdr->b_flags &= ~ARC_BUF_AVAILABLE;
        mutex_exit(hash_lock);

        arc_release(buf, FTAG);
        (void) arc_buf_remove_ref(buf, FTAG);
    } else {
        mutex_exit(hash_lock);
    }

}

/*
 * Clear the user eviction callback set by arc_set_callback(), first calling
 * it if it exists.  Because the presence of a callback keeps an arc_buf cached
 * clearing the callback may result in the arc_buf being destroyed.  However,
 * it will not result in the *last* arc_buf being destroyed, hence the data
 * will remain cached in the ARC. We make a copy of the arc buffer here so
 * that we can process the callback without holding any locks.
 *
 * It's possible that the callback is already in the process of being cleared
 * by another thread.  In this case we can not clear the callback.
 *
 * Returns B_TRUE if the callback was successfully called and cleared.
 */
boolean_t
arc_clear_callback(arc_buf_t *buf)
{
    arc_buf_hdr_t *hdr;
    kmutex_t *hash_lock;
    arc_evict_func_t *efunc = buf->b_efunc;
    void *private = buf->b_private;

    mutex_enter(&buf->b_evict_lock);
    hdr = buf->b_hdr;
    if (hdr == NULL) {
        /*
         * We are in arc_do_user_evicts().
         */
        ASSERT(buf->b_data == NULL);
        mutex_exit(&buf->b_evict_lock);
        return (B_FALSE);
    } else if (buf->b_data == NULL) {
        /*
         * We are on the eviction list; process this buffer now
         * but let arc_do_user_evicts() do the reaping.
         */
        buf->b_efunc = NULL;
        mutex_exit(&buf->b_evict_lock);
        VERIFY0(efunc(private));
        return (B_TRUE);
    }
    hash_lock = HDR_LOCK(hdr);
    mutex_enter(hash_lock);
    hdr = buf->b_hdr;
    ASSERT3P(hash_lock, ==, HDR_LOCK(hdr));

    ASSERT3U(refcount_count(&hdr->b_refcnt), <, hdr->b_datacnt);
    ASSERT(hdr->b_state == arc_mru || hdr->b_state == arc_mfu);

    buf->b_efunc = NULL;
    buf->b_private = NULL;

    if (hdr->b_datacnt > 1) {
        mutex_exit(&buf->b_evict_lock);
        arc_buf_destroy(buf, FALSE, TRUE);
    } else {
        ASSERT(buf == hdr->b_buf);
        hdr->b_flags |= ARC_BUF_AVAILABLE;
        mutex_exit(&buf->b_evict_lock);
    }

    mutex_exit(hash_lock);
    VERIFY0(efunc(private));
    return (B_TRUE);
}

/*
 * Release this buffer from the cache, making it an anonymous buffer.  This
 * must be done after a read and prior to modifying the buffer contents.
 * If the buffer has more than one reference, we must make
 * a new hdr for the buffer.
 */
void
arc_release(arc_buf_t *buf, void *tag)
{
    arc_buf_hdr_t *hdr;
    kmutex_t *hash_lock = NULL;
    l2arc_buf_hdr_t *l2hdr;
    uint64_t buf_size;

    /*
     * It would be nice to assert that if it's DMU metadata (level >
     * 0 || it's the dnode file), then it must be syncing context.
     * But we don't know that information at this level.
     */

    mutex_enter(&buf->b_evict_lock);
    hdr = buf->b_hdr;

    /* this buffer is not on any list */
    ASSERT(refcount_count(&hdr->b_refcnt) > 0);

    if (hdr->b_state == arc_anon) {
        /* this buffer is already released */
        ASSERT(buf->b_efunc == NULL);
    } else {
        hash_lock = HDR_LOCK(hdr);
        mutex_enter(hash_lock);
        hdr = buf->b_hdr;
        ASSERT3P(hash_lock, ==, HDR_LOCK(hdr));
    }

    l2hdr = hdr->b_l2hdr;
    if (l2hdr) {
        mutex_enter(&l2arc_buflist_mtx);
        hdr->b_l2hdr = NULL;
        list_remove(l2hdr->b_dev->l2ad_buflist, hdr);
    }
    buf_size = hdr->b_size;

    /*
     * Do we have more than one buf?
     */
    if (hdr->b_datacnt > 1) {
        arc_buf_hdr_t *nhdr;
        arc_buf_t **bufp;
        uint64_t blksz = hdr->b_size;
        uint64_t spa = hdr->b_spa;
        arc_buf_contents_t type = hdr->b_type;
        uint32_t flags = hdr->b_flags;

        ASSERT(hdr->b_buf != buf || buf->b_next != NULL);
        /*
         * Pull the data off of this hdr and attach it to
         * a new anonymous hdr.
         */
        (void) remove_reference(hdr, hash_lock, tag);
        bufp = &hdr->b_buf;
        while (*bufp != buf)
            bufp = &(*bufp)->b_next;
        *bufp = buf->b_next;
        buf->b_next = NULL;

        ASSERT3U(hdr->b_state->arcs_size, >=, hdr->b_size);
        atomic_add_64(&hdr->b_state->arcs_size, -hdr->b_size);
        if (refcount_is_zero(&hdr->b_refcnt)) {
            uint64_t *size = &hdr->b_state->arcs_lsize[hdr->b_type];
            ASSERT3U(*size, >=, hdr->b_size);
            atomic_add_64(size, -hdr->b_size);
        }

        /*
         * We're releasing a duplicate user data buffer, update
         * our statistics accordingly.
         */
        if (hdr->b_type == ARC_BUFC_DATA) {
            ARCSTAT_BUMPDOWN(arcstat_duplicate_buffers);
            ARCSTAT_INCR(arcstat_duplicate_buffers_size,
                         -hdr->b_size);
        }
        hdr->b_datacnt -= 1;
        arc_cksum_verify(buf);
        arc_buf_unwatch(buf);

        mutex_exit(hash_lock);

        nhdr = kmem_cache_alloc(hdr_cache, KM_PUSHPAGE);
        nhdr->b_size = blksz;
        nhdr->b_spa = spa;
        nhdr->b_type = type;
        nhdr->b_buf = buf;
        nhdr->b_state = arc_anon;
        nhdr->b_arc_access = 0;
        nhdr->b_flags = flags & ARC_L2_WRITING;
        nhdr->b_l2hdr = NULL;
        nhdr->b_datacnt = 1;
        nhdr->b_freeze_cksum = NULL;
        (void) refcount_add(&nhdr->b_refcnt, tag);
        buf->b_hdr = nhdr;
        mutex_exit(&buf->b_evict_lock);
        atomic_add_64(&arc_anon->arcs_size, blksz);
    } else {
        mutex_exit(&buf->b_evict_lock);
        ASSERT(refcount_count(&hdr->b_refcnt) == 1);
        ASSERT(!list_link_active(&hdr->b_arc_node));
        ASSERT(!HDR_IO_IN_PROGRESS(hdr));
        if (hdr->b_state != arc_anon)
            arc_change_state(arc_anon, hdr, hash_lock);
        hdr->b_arc_access = 0;
        if (hash_lock)
            mutex_exit(hash_lock);

        buf_discard_identity(hdr);
        arc_buf_thaw(buf);
    }
    buf->b_efunc = NULL;
    buf->b_private = NULL;

    if (l2hdr) {
        ARCSTAT_INCR(arcstat_l2_asize, -l2hdr->b_asize);
        vdev_space_update(l2hdr->b_dev->l2ad_vdev,
                          -l2hdr->b_asize, 0, 0);
        kmem_free(l2hdr, sizeof (l2arc_buf_hdr_t));
        ARCSTAT_INCR(arcstat_l2_size, -buf_size);
        mutex_exit(&l2arc_buflist_mtx);
    }
}

int
arc_released(arc_buf_t *buf)
{
    int released;

    mutex_enter(&buf->b_evict_lock);
    released = (buf->b_data != NULL && buf->b_hdr->b_state == arc_anon);
    mutex_exit(&buf->b_evict_lock);
    return (released);
}

#ifdef ZFS_DEBUG
int
arc_referenced(arc_buf_t *buf)
{
    int referenced;

    mutex_enter(&buf->b_evict_lock);
    referenced = (refcount_count(&buf->b_hdr->b_refcnt));
    mutex_exit(&buf->b_evict_lock);
    return (referenced);
}
#endif

static void
arc_write_ready(zio_t *zio)
{
    arc_write_callback_t *callback = zio->io_private;
    arc_buf_t *buf = callback->awcb_buf;
    arc_buf_hdr_t *hdr = buf->b_hdr;

    ASSERT(!refcount_is_zero(&buf->b_hdr->b_refcnt));
    callback->awcb_ready(zio, buf, callback->awcb_private);

    /*
     * If the IO is already in progress, then this is a re-write
     * attempt, so we need to thaw and re-compute the cksum.
     * It is the responsibility of the callback to handle the
     * accounting for any re-write attempt.
     */
    if (HDR_IO_IN_PROGRESS(hdr)) {
        mutex_enter(&hdr->b_freeze_lock);
        if (hdr->b_freeze_cksum != NULL) {
            kmem_free(hdr->b_freeze_cksum, sizeof (zio_cksum_t));
            hdr->b_freeze_cksum = NULL;
        }
        mutex_exit(&hdr->b_freeze_lock);
    }
    arc_cksum_compute(buf, B_FALSE);
    hdr->b_flags |= ARC_IO_IN_PROGRESS;
}

/*
 * The SPA calls this callback for each physical write that happens on behalf
 * of a logical write.  See the comment in dbuf_write_physdone() for details.
 */
static void
arc_write_physdone(zio_t *zio)
{
    arc_write_callback_t *cb = zio->io_private;
    if (cb->awcb_physdone != NULL)
        cb->awcb_physdone(zio, cb->awcb_buf, cb->awcb_private);
}

static void
arc_write_done(zio_t *zio)
{
    arc_write_callback_t *callback = zio->io_private;
    arc_buf_t *buf = callback->awcb_buf;
    arc_buf_hdr_t *hdr = buf->b_hdr;

    ASSERT(hdr->b_acb == NULL);

    if (zio->io_error == 0) {
        if (BP_IS_HOLE(zio->io_bp) || BP_IS_EMBEDDED(zio->io_bp)) {
            buf_discard_identity(hdr);
        } else {
            hdr->b_dva = *BP_IDENTITY(zio->io_bp);
            hdr->b_birth = BP_PHYSICAL_BIRTH(zio->io_bp);
            hdr->b_cksum0 = zio->io_bp->blk_cksum.zc_word[0];
        }
    } else {
        ASSERT(BUF_EMPTY(hdr));
    }

    /*
     * If the block to be written was all-zero or compressed enough to be
     * embedded in the BP, no write was performed so there will be no
     * dva/birth/checksum.  The buffer must therefore remain anonymous
     * (and uncached).
     */
    if (!BUF_EMPTY(hdr)) {
        arc_buf_hdr_t *exists;
        kmutex_t *hash_lock;

        ASSERT(zio->io_error == 0);

        arc_cksum_verify(buf);

        exists = buf_hash_insert(hdr, &hash_lock);
        if (exists) {
            /*
             * This can only happen if we overwrite for
             * sync-to-convergence, because we remove
             * buffers from the hash table when we arc_free().
             */
            if (zio->io_flags & ZIO_FLAG_IO_REWRITE) {
                if (!BP_EQUAL(&zio->io_bp_orig, zio->io_bp))
                    panic("bad overwrite, hdr=%p exists=%p",
                          (void *)hdr, (void *)exists);
                ASSERT(refcount_is_zero(&exists->b_refcnt));
                arc_change_state(arc_anon, exists, hash_lock);
                mutex_exit(hash_lock);
                arc_hdr_destroy(exists);
                exists = buf_hash_insert(hdr, &hash_lock);
                ASSERT3P(exists, ==, NULL);
            } else if (zio->io_flags & ZIO_FLAG_NOPWRITE) {
                /* nopwrite */
                ASSERT(zio->io_prop.zp_nopwrite);
                if (!BP_EQUAL(&zio->io_bp_orig, zio->io_bp))
                    panic("bad nopwrite, hdr=%p exists=%p",
                          (void *)hdr, (void *)exists);
            } else {
                /* Dedup */
                ASSERT(hdr->b_datacnt == 1);
                ASSERT(hdr->b_state == arc_anon);
                ASSERT(BP_GET_DEDUP(zio->io_bp));
                ASSERT(BP_GET_LEVEL(zio->io_bp) == 0);
            }
        }
        hdr->b_flags &= ~ARC_IO_IN_PROGRESS;
        /* if it's not anon, we are doing a scrub */
        if (!exists && hdr->b_state == arc_anon)
            arc_access(hdr, hash_lock);
        mutex_exit(hash_lock);
    } else {
        hdr->b_flags &= ~ARC_IO_IN_PROGRESS;
    }

    ASSERT(!refcount_is_zero(&hdr->b_refcnt));
    callback->awcb_done(zio, buf, callback->awcb_private);

    kmem_free(callback, sizeof (arc_write_callback_t));
}

zio_t *
arc_write(zio_t *pio, spa_t *spa, uint64_t txg,
          blkptr_t *bp, arc_buf_t *buf, boolean_t l2arc, boolean_t l2arc_compress,
          const zio_prop_t *zp, arc_done_func_t *ready, arc_done_func_t *physdone,
          arc_done_func_t *done, void *private, zio_priority_t priority,
          int zio_flags, const zbookmark_phys_t *zb)
{
    arc_buf_hdr_t *hdr = buf->b_hdr;
    arc_write_callback_t *callback;
    zio_t *zio;

    ASSERT(ready != NULL);
    ASSERT(done != NULL);
    ASSERT(!HDR_IO_ERROR(hdr));
    ASSERT((hdr->b_flags & ARC_IO_IN_PROGRESS) == 0);
    ASSERT(hdr->b_acb == NULL);
    if (l2arc)
        hdr->b_flags |= ARC_L2CACHE;
    if (l2arc_compress)
        hdr->b_flags |= ARC_L2COMPRESS;
    callback = kmem_zalloc(sizeof (arc_write_callback_t), KM_SLEEP);
    callback->awcb_ready = ready;
    callback->awcb_physdone = physdone;
    callback->awcb_done = done;
    callback->awcb_private = private;
    callback->awcb_buf = buf;

    zio = zio_write(pio, spa, txg, bp, buf->b_data, hdr->b_size, zp,
                    arc_write_ready, arc_write_physdone, arc_write_done, callback,
                    priority, zio_flags, zb);

    return (zio);
}

static int
arc_memory_throttle(uint64_t reserve, uint64_t txg)
{
#ifdef _KERNEL
    uint64_t freemem = kmem_avail();
    uint64_t available_memory = freemem;
    static uint64_t page_load = 0;
    static uint64_t last_txg = 0;

#if defined(__i386)
    available_memory =
    MIN(available_memory, vmem_size(heap_arena, VMEM_FREE));
#endif

    if (freemem > physmem * arc_lotsfree_percent / 100)
        return (0);

    if (txg > last_txg) {
        last_txg = txg;
        page_load = 0;
    }

#warning - think about this block of code more.

#ifdef sun
    /*
     * If we are in pageout, we know that memory is already tight,
     * the arc is already going to be evicting, so we just want to
     * continue to let page writes occur as quickly as possible.
     */
    if (curproc == proc_pageout) {
        if (page_load > MAX(ptob(minfree), available_memory) / 4)
            return (SET_ERROR(ERESTART));
        /* Note: reserve is inflated, so we deflate */
        page_load += reserve / 8;
        return (0);
    } else if (page_load > 0 && arc_reclaim_needed()) {
        /* memory is low, delay before restarting */
        ARCSTAT_INCR(arcstat_memory_throttle_count, 1);
        return (SET_ERROR(EAGAIN));
    }
#endif

    page_load = 0;
#endif
    return (0);
}

void
arc_tempreserve_clear(uint64_t reserve)
{
    atomic_add_64(&arc_tempreserve, -reserve);
    ASSERT((int64_t)arc_tempreserve >= 0);
}

int
arc_tempreserve_space(uint64_t reserve, uint64_t txg)
{
    int error;
    uint64_t anon_size;

    if (reserve > arc_c/4 && !arc_no_grow)
        arc_c = MIN(arc_c_max, reserve * 4);
    if (reserve > arc_c)
        return (SET_ERROR(ENOMEM));

    /*
     * Don't count loaned bufs as in flight dirty data to prevent long
     * network delays from blocking transactions that are ready to be
     * assigned to a txg.
     */
    anon_size = MAX((int64_t)(arc_anon->arcs_size - arc_loaned_bytes), 0);

    /*
     * Writes will, almost always, require additional memory allocations
     * in order to compress/encrypt/etc the data.  We therefore need to
     * make sure that there is sufficient available memory for this.
     */
    error = arc_memory_throttle(reserve, txg);
    if (error != 0)
        return (error);

    /*
     * Throttle writes when the amount of dirty data in the cache
     * gets too large.  We try to keep the cache less than half full
     * of dirty blocks so that our sync times don't grow too large.
     * Note: if two requests come in concurrently, we might let them
     * both succeed, when one of them should fail.  Not a huge deal.
     */

    if (reserve + arc_tempreserve + anon_size > arc_c / 2 &&
        anon_size > arc_c / 4) {
        dprintf("failing, arc_tempreserve=%lluK anon_meta=%lluK "
                "anon_data=%lluK tempreserve=%lluK arc_c=%lluK\n",
                arc_tempreserve>>10,
                arc_anon->arcs_lsize[ARC_BUFC_METADATA]>>10,
                arc_anon->arcs_lsize[ARC_BUFC_DATA]>>10,
                reserve>>10, arc_c>>10);
        return (SET_ERROR(ERESTART));
    }
    atomic_add_64(&arc_tempreserve, reserve);
    return (0);
}

void
arc_init(void)
{
    mutex_init(&arc_reclaim_thr_lock, NULL, MUTEX_DEFAULT, NULL);
    cv_init(&arc_reclaim_thr_cv, NULL, CV_DEFAULT, NULL);

    /* Convert seconds to clock ticks */
    arc_min_prefetch_lifespan = 1 * hz;

    /* Start out with 1/8 of all memory */
    arc_c = physmem * PAGESIZE / 8;

#ifdef _KERNEL
    /*
     * On architectures where the physical memory can be larger
     * than the addressable space (intel in 32-bit mode), we may
     * need to limit the cache to 1/8 of VM size.
     */
//    arc_c = MIN(arc_c, vmem_size(heap_arena, VMEM_ALLOC | VMEM_FREE) / 8);
#endif

    /* set min cache to 1/32 of all memory, or 64MB, whichever is more */
    arc_c_min = MAX(arc_c / 4, 64<<20);
    /* set max to 5/8 of all memory, or all but 2GB, whichever is more */

    /*
     * BGH - Illumos figure is 3/4 & 1GB, my mac does not like that much,
     * 5/8 & 3GB feels better
     */

    if (arc_c * 4 >= 1<<30) {
        arc_c_max = (arc_c * 8) - ((uint64_t)(1<<30) * 3);
    } else
        arc_c_max = arc_c_min;
    arc_c_max = MAX(arc_c * 2, arc_c_max);

    /*
     * Allow the tunables to override our calculations if they are
     * reasonable (ie. over 64MB)
     */
    if (zfs_arc_max > 64<<20 && zfs_arc_max < physmem * PAGESIZE)
        arc_c_max = zfs_arc_max;
    if (zfs_arc_min > 64<<20 && zfs_arc_min <= arc_c_max)
        arc_c_min = zfs_arc_min;

    arc_c = arc_c_max;
    arc_p = (arc_c >> 1);

    /* limit meta-data to 1/4 of the arc capacity */
    arc_meta_limit = arc_c_max / 4;

    /* Allow the tunable to override if it is reasonable */
    if (zfs_arc_meta_limit > 0 && zfs_arc_meta_limit <= arc_c_max)
        arc_meta_limit = zfs_arc_meta_limit;

    if (arc_c_min < arc_meta_limit / 2 && zfs_arc_min == 0)
        arc_c_min = arc_meta_limit / 2;

    if (zfs_arc_grow_retry > 0)
        arc_grow_retry = zfs_arc_grow_retry;

    if (zfs_arc_shrink_shift > 0)
        arc_shrink_shift = zfs_arc_shrink_shift;

    if (zfs_arc_p_min_shift > 0)
        arc_p_min_shift = zfs_arc_p_min_shift;

    /* if kmem_flags are set, lets try to use less memory */
    if (kmem_debugging())
        arc_c = arc_c / 2;
    if (arc_c < arc_c_min)
        arc_c = arc_c_min;

    arc_anon = &ARC_anon;
    arc_mru = &ARC_mru;
    arc_mru_ghost = &ARC_mru_ghost;
    arc_mfu = &ARC_mfu;
    arc_mfu_ghost = &ARC_mfu_ghost;
    arc_l2c_only = &ARC_l2c_only;
    arc_size = 0;

    mutex_init(&arc_anon->arcs_mtx, NULL, MUTEX_DEFAULT, NULL);
    mutex_init(&arc_mru->arcs_mtx, NULL, MUTEX_DEFAULT, NULL);
    mutex_init(&arc_mru_ghost->arcs_mtx, NULL, MUTEX_DEFAULT, NULL);
    mutex_init(&arc_mfu->arcs_mtx, NULL, MUTEX_DEFAULT, NULL);
    mutex_init(&arc_mfu_ghost->arcs_mtx, NULL, MUTEX_DEFAULT, NULL);
    mutex_init(&arc_l2c_only->arcs_mtx, NULL, MUTEX_DEFAULT, NULL);

    list_create(&arc_mru->arcs_list[ARC_BUFC_METADATA],
                sizeof (arc_buf_hdr_t), offsetof(arc_buf_hdr_t, b_arc_node));
    list_create(&arc_mru->arcs_list[ARC_BUFC_DATA],
                sizeof (arc_buf_hdr_t), offsetof(arc_buf_hdr_t, b_arc_node));
    list_create(&arc_mru_ghost->arcs_list[ARC_BUFC_METADATA],
                sizeof (arc_buf_hdr_t), offsetof(arc_buf_hdr_t, b_arc_node));
    list_create(&arc_mru_ghost->arcs_list[ARC_BUFC_DATA],
                sizeof (arc_buf_hdr_t), offsetof(arc_buf_hdr_t, b_arc_node));
    list_create(&arc_mfu->arcs_list[ARC_BUFC_METADATA],
                sizeof (arc_buf_hdr_t), offsetof(arc_buf_hdr_t, b_arc_node));
    list_create(&arc_mfu->arcs_list[ARC_BUFC_DATA],
                sizeof (arc_buf_hdr_t), offsetof(arc_buf_hdr_t, b_arc_node));
    list_create(&arc_mfu_ghost->arcs_list[ARC_BUFC_METADATA],
                sizeof (arc_buf_hdr_t), offsetof(arc_buf_hdr_t, b_arc_node));
    list_create(&arc_mfu_ghost->arcs_list[ARC_BUFC_DATA],
                sizeof (arc_buf_hdr_t), offsetof(arc_buf_hdr_t, b_arc_node));
    list_create(&arc_l2c_only->arcs_list[ARC_BUFC_METADATA],
                sizeof (arc_buf_hdr_t), offsetof(arc_buf_hdr_t, b_arc_node));
    list_create(&arc_l2c_only->arcs_list[ARC_BUFC_DATA],
                sizeof (arc_buf_hdr_t), offsetof(arc_buf_hdr_t, b_arc_node));

    buf_init();

    arc_thread_exit = 0;
    arc_eviction_list = NULL;
    mutex_init(&arc_eviction_mtx, NULL, MUTEX_DEFAULT, NULL);
    bzero(&arc_eviction_hdr, sizeof (arc_buf_hdr_t));

    arc_ksp = kstat_create("zfs", 0, "arcstats", "misc", KSTAT_TYPE_NAMED,
                           sizeof (arc_stats) / sizeof (kstat_named_t), KSTAT_FLAG_VIRTUAL);

    if (arc_ksp != NULL) {
        arc_ksp->ks_data = &arc_stats;
        kstat_install(arc_ksp);
    }


    (void) thread_create(NULL, 0, arc_reclaim_thread, NULL, 0, &p0,
                         TS_RUN, minclsyspri);

    arc_dead = FALSE;
    arc_warm = B_FALSE;

    /*
     * Calculate maximum amount of dirty data per pool.
     *
     * If it has been set by /etc/system, take that.
     * Otherwise, use a percentage of physical memory defined by
     * zfs_dirty_data_max_percent (default 10%) with a cap at
     * zfs_dirty_data_max_max (default 4GB).
     */
    if (zfs_dirty_data_max_max == 0)
		zfs_dirty_data_max_max = physmem * PAGESIZE *
        zfs_dirty_data_max_max_percent / 100;

    if (zfs_dirty_data_max == 0) {
        zfs_dirty_data_max = physmem * PAGESIZE *
        zfs_dirty_data_max_percent / 100;
        zfs_dirty_data_max = MIN(zfs_dirty_data_max,
                                 zfs_dirty_data_max_max);
    }
}

void
arc_fini(void)
{
    mutex_enter(&arc_reclaim_thr_lock);
    arc_thread_exit = 1;
    while (arc_thread_exit != 0)
        cv_wait(&arc_reclaim_thr_cv, &arc_reclaim_thr_lock);
    mutex_exit(&arc_reclaim_thr_lock);

    arc_flush(NULL);

    arc_dead = TRUE;

    if (arc_ksp != NULL) {
        kstat_delete(arc_ksp);
        arc_ksp = NULL;
    }

    mutex_destroy(&arc_eviction_mtx);
    mutex_destroy(&arc_reclaim_thr_lock);
    cv_destroy(&arc_reclaim_thr_cv);

    list_destroy(&arc_mru->arcs_list[ARC_BUFC_METADATA]);
    list_destroy(&arc_mru_ghost->arcs_list[ARC_BUFC_METADATA]);
    list_destroy(&arc_mfu->arcs_list[ARC_BUFC_METADATA]);
    list_destroy(&arc_mfu_ghost->arcs_list[ARC_BUFC_METADATA]);
    list_destroy(&arc_mru->arcs_list[ARC_BUFC_DATA]);
    list_destroy(&arc_mru_ghost->arcs_list[ARC_BUFC_DATA]);
    list_destroy(&arc_mfu->arcs_list[ARC_BUFC_DATA]);
    list_destroy(&arc_mfu_ghost->arcs_list[ARC_BUFC_DATA]);

    mutex_destroy(&arc_anon->arcs_mtx);
    mutex_destroy(&arc_mru->arcs_mtx);
    mutex_destroy(&arc_mru_ghost->arcs_mtx);
    mutex_destroy(&arc_mfu->arcs_mtx);
    mutex_destroy(&arc_mfu_ghost->arcs_mtx);
    mutex_destroy(&arc_l2c_only->arcs_mtx);

    buf_fini();

    ASSERT(arc_loaned_bytes == 0);
}

/*
 * Level 2 ARC
 *
 * The level 2 ARC (L2ARC) is a cache layer in-between main memory and disk.
 * It uses dedicated storage devices to hold cached data, which are populated
 * using large infrequent writes.  The main role of this cache is to boost
 * the performance of random read workloads.  The intended L2ARC devices
 * include short-stroked disks, solid state disks, and other media with
 * substantially faster read latency than disk.
 *
 *                 +-----------------------+
 *                 |         ARC           |
 *                 +-----------------------+
 *                    |         ^     ^
 *                    |         |     |
 *      l2arc_feed_thread()    arc_read()
 *                    |         |     |
 *                    |  l2arc read   |
 *                    V         |     |
 *               +---------------+    |
 *               |     L2ARC     |    |
 *               +---------------+    |
 *                   |    ^           |
 *          l2arc_write() |           |
 *                   |    |           |
 *                   V    |           |
 *                 +-------+      +-------+
 *                 | vdev  |      | vdev  |
 *                 | cache |      | cache |
 *                 +-------+      +-------+
 *                 +=========+     .-----.
 *                 :  L2ARC  :    |-_____-|
 *                 : devices :    | Disks |
 *                 +=========+    `-_____-'
 *
 * Read requests are satisfied from the following sources, in order:
 *
 *	1) ARC
 *	2) vdev cache of L2ARC devices
 *	3) L2ARC devices
 *	4) vdev cache of disks
 *	5) disks
 *
 * Some L2ARC device types exhibit extremely slow write performance.
 * To accommodate for this there are some significant differences between
 * the L2ARC and traditional cache design:
 *
 * 1. There is no eviction path from the ARC to the L2ARC.  Evictions from
 * the ARC behave as usual, freeing buffers and placing headers on ghost
 * lists.  The ARC does not send buffers to the L2ARC during eviction as
 * this would add inflated write latencies for all ARC memory pressure.
 *
 * 2. The L2ARC attempts to cache data from the ARC before it is evicted.
 * It does this by periodically scanning buffers from the eviction-end of
 * the MFU and MRU ARC lists, copying them to the L2ARC devices if they are
 * not already there. It scans until a headroom of buffers is satisfied,
 * which itself is a buffer for ARC eviction. If a compressible buffer is
 * found during scanning and selected for writing to an L2ARC device, we
 * temporarily boost scanning headroom during the next scan cycle to make
 * sure we adapt to compression effects (which might significantly reduce
 * the data volume we write to L2ARC). The thread that does this is
 * l2arc_feed_thread(), illustrated below; example sizes are included to
 * provide a better sense of ratio than this diagram:
 *
 *	       head -->                        tail
 *	        +---------------------+----------+
 *	ARC_mfu |:::::#:::::::::::::::|o#o###o###|-->.   # already on L2ARC
 *	        +---------------------+----------+   |   o L2ARC eligible
 *	ARC_mru |:#:::::::::::::::::::|#o#ooo####|-->|   : ARC buffer
 *	        +---------------------+----------+   |
 *	             15.9 Gbytes      ^ 32 Mbytes    |
 *	                           headroom          |
 *	                                      l2arc_feed_thread()
 *	                                             |
 *	                 l2arc write hand <--[oooo]--'
 *	                         |           8 Mbyte
 *	                         |          write max
 *	                         V
 *		  +==============================+
 *	L2ARC dev |####|#|###|###|    |####| ... |
 *	          +==============================+
 *	                     32 Gbytes
 *
 * 3. If an ARC buffer is copied to the L2ARC but then hit instead of
 * evicted, then the L2ARC has cached a buffer much sooner than it probably
 * needed to, potentially wasting L2ARC device bandwidth and storage.  It is
 * safe to say that this is an uncommon case, since buffers at the end of
 * the ARC lists have moved there due to inactivity.
 *
 * 4. If the ARC evicts faster than the L2ARC can maintain a headroom,
 * then the L2ARC simply misses copying some buffers.  This serves as a
 * pressure valve to prevent heavy read workloads from both stalling the ARC
 * with waits and clogging the L2ARC with writes.  This also helps prevent
 * the potential for the L2ARC to churn if it attempts to cache content too
 * quickly, such as during backups of the entire pool.
 *
 * 5. After system boot and before the ARC has filled main memory, there are
 * no evictions from the ARC and so the tails of the ARC_mfu and ARC_mru
 * lists can remain mostly static.  Instead of searching from tail of these
 * lists as pictured, the l2arc_feed_thread() will search from the list heads
 * for eligible buffers, greatly increasing its chance of finding them.
 *
 * The L2ARC device write speed is also boosted during this time so that
 * the L2ARC warms up faster.  Since there have been no ARC evictions yet,
 * there are no L2ARC reads, and no fear of degrading read performance
 * through increased writes.
 *
 * 6. Writes to the L2ARC devices are grouped and sent in-sequence, so that
 * the vdev queue can aggregate them into larger and fewer writes.  Each
 * device is written to in a rotor fashion, sweeping writes through
 * available space then repeating.
 *
 * 7. The L2ARC does not store dirty content.  It never needs to flush
 * write buffers back to disk based storage.
 *
 * 8. If an ARC buffer is written (and dirtied) which also exists in the
 * L2ARC, the now stale L2ARC buffer is immediately dropped.
 *
 * The performance of the L2ARC can be tweaked by a number of tunables, which
 * may be necessary for different workloads:
 *
 *	l2arc_write_max		max write bytes per interval
 *	l2arc_write_boost	extra write bytes during device warmup
 *	l2arc_noprefetch	skip caching prefetched buffers
 *	l2arc_headroom		number of max device writes to precache
 *	l2arc_headroom_boost	when we find compressed buffers during ARC
 *				scanning, we multiply headroom by this
 *				percentage factor for the next scan cycle,
 *				since more compressed buffers are likely to
 *				be present
 *	l2arc_feed_secs		seconds between L2ARC writing
 *
 * Tunables may be removed or added as future performance improvements are
 * integrated, and also may become zpool properties.
 *
 * There are three key functions that control how the L2ARC warms up:
 *
 *	l2arc_write_eligible()	check if a buffer is eligible to cache
 *	l2arc_write_size()	calculate how much to write
 *	l2arc_write_interval()	calculate sleep delay between writes
 *
 * These three functions determine what to write, how much, and how quickly
 * to send writes.
 */

static boolean_t
l2arc_write_eligible(uint64_t spa_guid, arc_buf_hdr_t *ab)
{
    /*
     * A buffer is *not* eligible for the L2ARC if it:
     * 1. belongs to a different spa.
     * 2. is already cached on the L2ARC.
     * 3. has an I/O in progress (it may be an incomplete read).
     * 4. is flagged not eligible (zfs property).
     */
    if (ab->b_spa != spa_guid || ab->b_l2hdr != NULL ||
        HDR_IO_IN_PROGRESS(ab) || !HDR_L2CACHE(ab))
        return (B_FALSE);

    return (B_TRUE);
}

static uint64_t
l2arc_write_size(void)
{
    uint64_t size;

    /*
     * Make sure our globals have meaningful values in case the user
     * altered them.
     */
    size = l2arc_write_max;
    if (size == 0) {
        cmn_err(CE_NOTE, "Bad value for l2arc_write_max, value must "
                "be greater than zero, resetting it to the default (%d)",
                L2ARC_WRITE_SIZE);
        size = l2arc_write_max = L2ARC_WRITE_SIZE;
    }

    if (arc_warm == B_FALSE)
        size += l2arc_write_boost;

    return (size);

}

static clock_t
l2arc_write_interval(clock_t began, uint64_t wanted, uint64_t wrote)
{
    clock_t interval, next, now;

    /*
     * If the ARC lists are busy, increase our write rate; if the
     * lists are stale, idle back.  This is achieved by checking
     * how much we previously wrote - if it was more than half of
     * what we wanted, schedule the next write much sooner.
     */
    if (l2arc_feed_again && wrote > (wanted / 2))
        interval = (hz * l2arc_feed_min_ms) / 1000;
    else
        interval = hz * l2arc_feed_secs;

    now = ddi_get_lbolt();
    next = MAX(now, MIN(now + interval, began + interval));

    return (next);
}

static void
l2arc_hdr_stat_add(void)
{
    ARCSTAT_INCR(arcstat_l2_hdr_size, HDR_SIZE + L2HDR_SIZE);
    ARCSTAT_INCR(arcstat_hdr_size, -HDR_SIZE);
}

static void
l2arc_hdr_stat_remove(void)
{
    ARCSTAT_INCR(arcstat_l2_hdr_size, -(HDR_SIZE + L2HDR_SIZE));
    ARCSTAT_INCR(arcstat_hdr_size, HDR_SIZE);
}

/*
 * Cycle through L2ARC devices.  This is how L2ARC load balances.
 * If a device is returned, this also returns holding the spa config lock.
 */
static l2arc_dev_t *
l2arc_dev_get_next(void)
{
    l2arc_dev_t *first, *next = NULL;

    /*
     * Lock out the removal of spas (spa_namespace_lock), then removal
     * of cache devices (l2arc_dev_mtx).  Once a device has been selected,
     * both locks will be dropped and a spa config lock held instead.
     */
    mutex_enter(&spa_namespace_lock);
    mutex_enter(&l2arc_dev_mtx);

    /* if there are no vdevs, there is nothing to do */
    if (l2arc_ndev == 0)
        goto out;

    first = NULL;
    next = l2arc_dev_last;
    do {
        /* loop around the list looking for a non-faulted vdev */
        if (next == NULL) {
            next = list_head(l2arc_dev_list);
        } else {
            next = list_next(l2arc_dev_list, next);
            if (next == NULL)
                next = list_head(l2arc_dev_list);
        }

        /* if we have come back to the start, bail out */
        if (first == NULL)
            first = next;
        else if (next == first)
            break;

    } while (vdev_is_dead(next->l2ad_vdev));

    /* if we were unable to find any usable vdevs, return NULL */
    if (vdev_is_dead(next->l2ad_vdev))
        next = NULL;

    l2arc_dev_last = next;

out:
    mutex_exit(&l2arc_dev_mtx);

    /*
     * Grab the config lock to prevent the 'next' device from being
     * removed while we are writing to it.
     */
    if (next != NULL)
        spa_config_enter(next->l2ad_spa, SCL_L2ARC, next, RW_READER);
    mutex_exit(&spa_namespace_lock);

    return (next);
}

/*
 * Free buffers that were tagged for destruction.
 */
static void
l2arc_do_free_on_write()
{
    list_t *buflist;
    l2arc_data_free_t *df, *df_prev;

    mutex_enter(&l2arc_free_on_write_mtx);
    buflist = l2arc_free_on_write;

    for (df = list_tail(buflist); df; df = df_prev) {
        df_prev = list_prev(buflist, df);
        ASSERT(df->l2df_data != NULL);
        ASSERT(df->l2df_func != NULL);
        df->l2df_func(df->l2df_data, df->l2df_size);
        list_remove(buflist, df);
        kmem_free(df, sizeof (l2arc_data_free_t));
    }

    mutex_exit(&l2arc_free_on_write_mtx);
}

/*
 * A write to a cache device has completed.  Update all headers to allow
 * reads from these buffers to begin.
 */
static void
l2arc_write_done(zio_t *zio)
{
    l2arc_write_callback_t *cb;
    l2arc_dev_t *dev;
    list_t *buflist;
    arc_buf_hdr_t *head, *ab, *ab_prev;
    l2arc_buf_hdr_t *abl2;
    kmutex_t *hash_lock;
    int64_t bytes_dropped = 0;

    cb = zio->io_private;
    ASSERT(cb != NULL);
    dev = cb->l2wcb_dev;
    ASSERT(dev != NULL);
    head = cb->l2wcb_head;
    ASSERT(head != NULL);
    buflist = dev->l2ad_buflist;
    ASSERT(buflist != NULL);
    DTRACE_PROBE2(l2arc__iodone, zio_t *, zio,
                  l2arc_write_callback_t *, cb);

    if (zio->io_error != 0)
        ARCSTAT_BUMP(arcstat_l2_writes_error);

    mutex_enter(&l2arc_buflist_mtx);

    /*
     * All writes completed, or an error was hit.
     */
    for (ab = list_prev(buflist, head); ab; ab = ab_prev) {
        ab_prev = list_prev(buflist, ab);
        abl2 = ab->b_l2hdr;

        /*
         * Release the temporary compressed buffer as soon as possible.
         */
        if (abl2->b_compress != ZIO_COMPRESS_OFF)
            l2arc_release_cdata_buf(ab);

        hash_lock = HDR_LOCK(ab);
        if (!mutex_tryenter(hash_lock)) {
            /*
             * This buffer misses out.  It may be in a stage
             * of eviction.  Its ARC_L2_WRITING flag will be
             * left set, denying reads to this buffer.
             */
            ARCSTAT_BUMP(arcstat_l2_writes_hdr_miss);
            continue;
        }

        if (zio->io_error != 0) {
            /*
             * Error - drop L2ARC entry.
             */
            list_remove(buflist, ab);
            ARCSTAT_INCR(arcstat_l2_asize, -abl2->b_asize);
            bytes_dropped += abl2->b_asize;
            ab->b_l2hdr = NULL;
            kmem_free(abl2, sizeof (l2arc_buf_hdr_t));
            ARCSTAT_INCR(arcstat_l2_size, -ab->b_size);
        }

        /*
         * Allow ARC to begin reads to this L2ARC entry.
         */
        ab->b_flags &= ~ARC_L2_WRITING;

        mutex_exit(hash_lock);
    }

    atomic_inc_64(&l2arc_writes_done);
    list_remove(buflist, head);
    kmem_cache_free(hdr_cache, head);
    mutex_exit(&l2arc_buflist_mtx);

    vdev_space_update(dev->l2ad_vdev, -bytes_dropped, 0, 0);

    l2arc_do_free_on_write();

    kmem_free(cb, sizeof (l2arc_write_callback_t));
}

/*
 * A read to a cache device completed.  Validate buffer contents before
 * handing over to the regular ARC routines.
 */
static void
l2arc_read_done(zio_t *zio)
{
    l2arc_read_callback_t *cb;
    arc_buf_hdr_t *hdr;
    arc_buf_t *buf;
    kmutex_t *hash_lock;
    int equal;

    ASSERT(zio->io_vd != NULL);
    ASSERT(zio->io_flags & ZIO_FLAG_DONT_PROPAGATE);

    spa_config_exit(zio->io_spa, SCL_L2ARC, zio->io_vd);

    cb = zio->io_private;
    ASSERT(cb != NULL);
    buf = cb->l2rcb_buf;
    ASSERT(buf != NULL);

    hash_lock = HDR_LOCK(buf->b_hdr);
    mutex_enter(hash_lock);
    hdr = buf->b_hdr;
    ASSERT3P(hash_lock, ==, HDR_LOCK(hdr));

    /*
     * If the buffer was compressed, decompress it first.
     */
    if (cb->l2rcb_compress != ZIO_COMPRESS_OFF)
        l2arc_decompress_zio(zio, hdr, cb->l2rcb_compress);
    ASSERT(zio->io_data != NULL);

    /*
     * Check this survived the L2ARC journey.
     */
    equal = arc_cksum_equal(buf);
    if (equal && zio->io_error == 0 && !HDR_L2_EVICTED(hdr)) {
        mutex_exit(hash_lock);
        zio->io_private = buf;
        zio->io_bp_copy = cb->l2rcb_bp;	/* XXX fix in L2ARC 2.0	*/
        zio->io_bp = &zio->io_bp_copy;	/* XXX fix in L2ARC 2.0	*/
        arc_read_done(zio);
    } else {
        mutex_exit(hash_lock);
        /*
         * Buffer didn't survive caching.  Increment stats and
         * reissue to the original storage device.
         */
        if (zio->io_error != 0) {
            ARCSTAT_BUMP(arcstat_l2_io_error);
        } else {
            zio->io_error = SET_ERROR(EIO);
        }
        if (!equal)
            ARCSTAT_BUMP(arcstat_l2_cksum_bad);

        /*
         * If there's no waiter, issue an async i/o to the primary
         * storage now.  If there *is* a waiter, the caller must
         * issue the i/o in a context where it's OK to block.
         */
        if (zio->io_waiter == NULL) {
            zio_t *pio = zio_unique_parent(zio);

            ASSERT(!pio || pio->io_child_type == ZIO_CHILD_LOGICAL);

            zio_nowait(zio_read(pio, cb->l2rcb_spa, &cb->l2rcb_bp,
                                buf->b_data, zio->io_size, arc_read_done, buf,
                                zio->io_priority, cb->l2rcb_flags, &cb->l2rcb_zb));
        }
    }

    kmem_free(cb, sizeof (l2arc_read_callback_t));
}

/*
 * This is the list priority from which the L2ARC will search for pages to
 * cache.  This is used within loops (0..3) to cycle through lists in the
 * desired order.  This order can have a significant effect on cache
 * performance.
 *
 * Currently the metadata lists are hit first, MFU then MRU, followed by
 * the data lists.  This function returns a locked list, and also returns
 * the lock pointer.
 */
static list_t *
l2arc_list_locked(int list_num, kmutex_t **lock)
{
    list_t *list = NULL;

    ASSERT(list_num >= 0 && list_num <= 3);

    switch (list_num) {
        case 0:
            list = &arc_mfu->arcs_list[ARC_BUFC_METADATA];
            *lock = &arc_mfu->arcs_mtx;
            break;
        case 1:
            list = &arc_mru->arcs_list[ARC_BUFC_METADATA];
            *lock = &arc_mru->arcs_mtx;
            break;
        case 2:
            list = &arc_mfu->arcs_list[ARC_BUFC_DATA];
            *lock = &arc_mfu->arcs_mtx;
            break;
        case 3:
            list = &arc_mru->arcs_list[ARC_BUFC_DATA];
            *lock = &arc_mru->arcs_mtx;
            break;
    }

    ASSERT(!(MUTEX_HELD(*lock)));
    mutex_enter(*lock);
    return (list);
}

/*
 * Evict buffers from the device write hand to the distance specified in
 * bytes.  This distance may span populated buffers, it may span nothing.
 * This is clearing a region on the L2ARC device ready for writing.
 * If the 'all' boolean is set, every buffer is evicted.
 */
static void
l2arc_evict(l2arc_dev_t *dev, uint64_t distance, boolean_t all)
{
    list_t *buflist;
    l2arc_buf_hdr_t *abl2;
    arc_buf_hdr_t *ab, *ab_prev;
    kmutex_t *hash_lock;
    uint64_t taddr;
    int64_t bytes_evicted = 0;

    buflist = dev->l2ad_buflist;

    if (buflist == NULL)
        return;

    if (!all && dev->l2ad_first) {
        /*
         * This is the first sweep through the device.  There is
         * nothing to evict.
         */
        return;
    }

    if (dev->l2ad_hand >= (dev->l2ad_end - (2 * distance))) {
        /*
         * When nearing the end of the device, evict to the end
         * before the device write hand jumps to the start.
         */
        taddr = dev->l2ad_end;
    } else {
        taddr = dev->l2ad_hand + distance;
    }
    DTRACE_PROBE4(l2arc__evict, l2arc_dev_t *, dev, list_t *, buflist,
                  uint64_t, taddr, boolean_t, all);

top:
    mutex_enter(&l2arc_buflist_mtx);
    for (ab = list_tail(buflist); ab; ab = ab_prev) {
        ab_prev = list_prev(buflist, ab);

        hash_lock = HDR_LOCK(ab);
        if (!mutex_tryenter(hash_lock)) {
            /*
             * Missed the hash lock.  Retry.
             */
            ARCSTAT_BUMP(arcstat_l2_evict_lock_retry);
            mutex_exit(&l2arc_buflist_mtx);
            mutex_enter(hash_lock);
            mutex_exit(hash_lock);
            goto top;
        }

        if (HDR_L2_WRITE_HEAD(ab)) {
            /*
             * We hit a write head node.  Leave it for
             * l2arc_write_done().
             */
            list_remove(buflist, ab);
            mutex_exit(hash_lock);
            continue;
        }

        if (!all && ab->b_l2hdr != NULL &&
            (ab->b_l2hdr->b_daddr > taddr ||
             ab->b_l2hdr->b_daddr < dev->l2ad_hand)) {
                /*
                 * We've evicted to the target address,
                 * or the end of the device.
                 */
                mutex_exit(hash_lock);
                break;
            }

        if (HDR_FREE_IN_PROGRESS(ab)) {
            /*
             * Already on the path to destruction.
             */
            mutex_exit(hash_lock);
            continue;
        }

        if (ab->b_state == arc_l2c_only) {
            ASSERT(!HDR_L2_READING(ab));
            /*
             * This doesn't exist in the ARC.  Destroy.
             * arc_hdr_destroy() will call list_remove()
             * and decrement arcstat_l2_size.
             */
            arc_change_state(arc_anon, ab, hash_lock);
            arc_hdr_destroy(ab);
        } else {
            /*
             * Invalidate issued or about to be issued
             * reads, since we may be about to write
             * over this location.
             */
            if (HDR_L2_READING(ab)) {
                ARCSTAT_BUMP(arcstat_l2_evict_reading);
                ab->b_flags |= ARC_L2_EVICTED;
            }

            /*
             * Tell ARC this no longer exists in L2ARC.
             */
            if (ab->b_l2hdr != NULL) {
                abl2 = ab->b_l2hdr;
                ARCSTAT_INCR(arcstat_l2_asize, -abl2->b_asize);
                bytes_evicted += abl2->b_asize;
                ab->b_l2hdr = NULL;
                kmem_free(abl2, sizeof (l2arc_buf_hdr_t));
                ARCSTAT_INCR(arcstat_l2_size, -ab->b_size);
            }
            list_remove(buflist, ab);

            /*
             * This may have been leftover after a
             * failed write.
             */
            ab->b_flags &= ~ARC_L2_WRITING;
        }
        mutex_exit(hash_lock);
    }
    mutex_exit(&l2arc_buflist_mtx);

    vdev_space_update(dev->l2ad_vdev, -bytes_evicted, 0, 0);
    dev->l2ad_evict = taddr;
}

/*
 * Find and write ARC buffers to the L2ARC device.
 *
 * An ARC_L2_WRITING flag is set so that the L2ARC buffers are not valid
 * for reading until they have completed writing.
 * The headroom_boost is an in-out parameter used to maintain headroom boost
 * state between calls to this function.
 *
 * Returns the number of bytes actually written (which may be smaller than
 * the delta by which the device hand has changed due to alignment).
 */
static uint64_t
l2arc_write_buffers(spa_t *spa, l2arc_dev_t *dev, uint64_t target_sz,
                    boolean_t *headroom_boost)
{
    arc_buf_hdr_t *ab, *ab_prev, *head;
    list_t *list;
    uint64_t write_asize, write_psize, write_sz, headroom,
    buf_compress_minsz;
    void *buf_data;
    kmutex_t *list_lock;
    boolean_t full;
    l2arc_write_callback_t *cb;
    zio_t *pio, *wzio;
    uint64_t guid = spa_load_guid(spa);
    const boolean_t do_headroom_boost = *headroom_boost;

    ASSERT(dev->l2ad_vdev != NULL);

    /* Lower the flag now, we might want to raise it again later. */
    *headroom_boost = B_FALSE;

    pio = NULL;
    write_sz = write_asize = write_psize = 0;
    full = B_FALSE;
    head = kmem_cache_alloc(hdr_cache, KM_PUSHPAGE);
    head->b_flags |= ARC_L2_WRITE_HEAD;

    /*
     * We will want to try to compress buffers that are at least 2x the
     * device sector size.
     */
    buf_compress_minsz = 2 << dev->l2ad_vdev->vdev_ashift;

    /*
     * Copy buffers for L2ARC writing.
     */
    mutex_enter(&l2arc_buflist_mtx);
    for (int try = 0; try <= 3; try++) {
        uint64_t passed_sz = 0;

        list = l2arc_list_locked(try, &list_lock);

        /*
         * L2ARC fast warmup.
         *
         * Until the ARC is warm and starts to evict, read from the
         * head of the ARC lists rather than the tail.
         */
        if (arc_warm == B_FALSE)
            ab = list_head(list);
        else
            ab = list_tail(list);

        headroom = target_sz * l2arc_headroom;
        if (do_headroom_boost)
            headroom = (headroom * l2arc_headroom_boost) / 100;

        for (; ab; ab = ab_prev) {
            l2arc_buf_hdr_t *l2hdr;
            kmutex_t *hash_lock;
            uint64_t buf_sz;

            if (arc_warm == B_FALSE)
                ab_prev = list_next(list, ab);
            else
                ab_prev = list_prev(list, ab);

            hash_lock = HDR_LOCK(ab);
            if (!mutex_tryenter(hash_lock)) {
                /*
                 * Skip this buffer rather than waiting.
                 */
                continue;
            }

            passed_sz += ab->b_size;
            if (passed_sz > headroom) {
                /*
                 * Searched too far.
                 */
                mutex_exit(hash_lock);
                break;
            }

            if (!l2arc_write_eligible(guid, ab)) {
                mutex_exit(hash_lock);
                continue;
            }

            if ((write_sz + ab->b_size) > target_sz) {
                full = B_TRUE;
                mutex_exit(hash_lock);
                break;
            }

            if (pio == NULL) {
                /*
                 * Insert a dummy header on the buflist so
                 * l2arc_write_done() can find where the
                 * write buffers begin without searching.
                 */
                list_insert_head(dev->l2ad_buflist, head);

                cb = kmem_alloc(
                                sizeof (l2arc_write_callback_t), KM_SLEEP);
                cb->l2wcb_dev = dev;
                cb->l2wcb_head = head;
                pio = zio_root(spa, l2arc_write_done, cb,
                               ZIO_FLAG_CANFAIL);
            }

            /*
             * Create and add a new L2ARC header.
             */
            l2hdr = kmem_zalloc(sizeof (l2arc_buf_hdr_t), KM_SLEEP);
            l2hdr->b_dev = dev;
            ab->b_flags |= ARC_L2_WRITING;

            /*
             * Temporarily stash the data buffer in b_tmp_cdata.
             * The subsequent write step will pick it up from
             * there. This is because can't access ab->b_buf
             * without holding the hash_lock, which we in turn
             * can't access without holding the ARC list locks
             * (which we want to avoid during compression/writing).
             */
            l2hdr->b_compress = ZIO_COMPRESS_OFF;
            l2hdr->b_asize = ab->b_size;
            l2hdr->b_tmp_cdata = ab->b_buf->b_data;

            buf_sz = ab->b_size;
            ab->b_l2hdr = l2hdr;

            list_insert_head(dev->l2ad_buflist, ab);

            /*
             * Compute and store the buffer cksum before
             * writing.  On debug the cksum is verified first.
             */
            arc_cksum_verify(ab->b_buf);
            arc_cksum_compute(ab->b_buf, B_TRUE);

            mutex_exit(hash_lock);

            write_sz += buf_sz;
        }

        mutex_exit(list_lock);

        if (full == B_TRUE)
            break;
    }

    /* No buffers selected for writing? */
    if (pio == NULL) {
        ASSERT0(write_sz);
        mutex_exit(&l2arc_buflist_mtx);
        kmem_cache_free(hdr_cache, head);
        return (0);
    }

    /*
     * Now start writing the buffers. We're starting at the write head
     * and work backwards, retracing the course of the buffer selector
     * loop above.
     */
    for (ab = list_prev(dev->l2ad_buflist, head); ab;
         ab = list_prev(dev->l2ad_buflist, ab)) {
        l2arc_buf_hdr_t *l2hdr;
        uint64_t buf_sz;

        /*
         * We shouldn't need to lock the buffer here, since we flagged
         * it as ARC_L2_WRITING in the previous step, but we must take
         * care to only access its L2 cache parameters. In particular,
         * ab->b_buf may be invalid by now due to ARC eviction.
         */
        l2hdr = ab->b_l2hdr;
        l2hdr->b_daddr = dev->l2ad_hand;

        if ((ab->b_flags & ARC_L2COMPRESS) &&
            l2hdr->b_asize >= buf_compress_minsz) {
            if (l2arc_compress_buf(l2hdr)) {
                /*
                 * If compression succeeded, enable headroom
                 * boost on the next scan cycle.
                 */
                *headroom_boost = B_TRUE;
            }
        }

        /*
         * Pick up the buffer data we had previously stashed away
         * (and now potentially also compressed).
         */
        buf_data = l2hdr->b_tmp_cdata;
        buf_sz = l2hdr->b_asize;

        /* Compression may have squashed the buffer to zero length. */
        if (buf_sz != 0) {
            uint64_t buf_p_sz;

            wzio = zio_write_phys(pio, dev->l2ad_vdev,
                                  dev->l2ad_hand, buf_sz, buf_data, ZIO_CHECKSUM_OFF,
                                  NULL, NULL, ZIO_PRIORITY_ASYNC_WRITE,
                                  ZIO_FLAG_CANFAIL, B_FALSE);

            DTRACE_PROBE2(l2arc__write, vdev_t *, dev->l2ad_vdev,
                          zio_t *, wzio);
            (void) zio_nowait(wzio);

            write_asize += buf_sz;
            /*
             * Keep the clock hand suitably device-aligned.
             */
            buf_p_sz = vdev_psize_to_asize(dev->l2ad_vdev, buf_sz);
            write_psize += buf_p_sz;
            dev->l2ad_hand += buf_p_sz;
        }
    }

    mutex_exit(&l2arc_buflist_mtx);

    ASSERT3U(write_asize, <=, target_sz);
    ARCSTAT_BUMP(arcstat_l2_writes_sent);
    ARCSTAT_INCR(arcstat_l2_write_bytes, write_asize);
    ARCSTAT_INCR(arcstat_l2_size, write_sz);
    ARCSTAT_INCR(arcstat_l2_asize, write_asize);
    vdev_space_update(dev->l2ad_vdev, write_asize, 0, 0);

    /*
     * Bump device hand to the device start if it is approaching the end.
     * l2arc_evict() will already have evicted ahead for this case.
     */
    if (dev->l2ad_hand >= (dev->l2ad_end - target_sz)) {
        dev->l2ad_hand = dev->l2ad_start;
        dev->l2ad_evict = dev->l2ad_start;
        dev->l2ad_first = B_FALSE;
    }

    dev->l2ad_writing = B_TRUE;
    (void) zio_wait(pio);
    dev->l2ad_writing = B_FALSE;

    return (write_asize);
}

/*
 * Compresses an L2ARC buffer.
 * The data to be compressed must be prefilled in l2hdr->b_tmp_cdata and its
 * size in l2hdr->b_asize. This routine tries to compress the data and
 * depending on the compression result there are three possible outcomes:
 * *) The buffer was incompressible. The original l2hdr contents were left
 *    untouched and are ready for writing to an L2 device.
 * *) The buffer was all-zeros, so there is no need to write it to an L2
 *    device. To indicate this situation b_tmp_cdata is NULL'ed, b_asize is
 *    set to zero and b_compress is set to ZIO_COMPRESS_EMPTY.
 * *) Compression succeeded and b_tmp_cdata was replaced with a temporary
 *    data buffer which holds the compressed data to be written, and b_asize
 *    tells us how much data there is. b_compress is set to the appropriate
 *    compression algorithm. Once writing is done, invoke
 *    l2arc_release_cdata_buf on this l2hdr to free this temporary buffer.
 *
 * Returns B_TRUE if compression succeeded, or B_FALSE if it didn't (the
 * buffer was incompressible).
 */
static boolean_t
l2arc_compress_buf(l2arc_buf_hdr_t *l2hdr)
{
    void *cdata;
    size_t csize, len, rounded;

    ASSERT(l2hdr->b_compress == ZIO_COMPRESS_OFF);
    ASSERT(l2hdr->b_tmp_cdata != NULL);

    len = l2hdr->b_asize;
    cdata = zio_data_buf_alloc(len);
    csize = zio_compress_data(ZIO_COMPRESS_LZ4, l2hdr->b_tmp_cdata,
                              cdata, l2hdr->b_asize);

    rounded = P2ROUNDUP(csize, (size_t)SPA_MINBLOCKSIZE);
    if (rounded > csize) {
        bzero((char *)cdata + csize, rounded - csize);
        csize = rounded;
    }

    if (csize == 0) {
        /* zero block, indicate that there's nothing to write */
        zio_data_buf_free(cdata, len);
        l2hdr->b_compress = ZIO_COMPRESS_EMPTY;
        l2hdr->b_asize = 0;
        l2hdr->b_tmp_cdata = NULL;
        ARCSTAT_BUMP(arcstat_l2_compress_zeros);
        return (B_TRUE);
    } else if (csize > 0 && csize < len) {
        /*
         * Compression succeeded, we'll keep the cdata around for
         * writing and release it afterwards.
         */
        l2hdr->b_compress = ZIO_COMPRESS_LZ4;
        l2hdr->b_asize = csize;
        l2hdr->b_tmp_cdata = cdata;
        ARCSTAT_BUMP(arcstat_l2_compress_successes);
        return (B_TRUE);
    } else {
        /*
         * Compression failed, release the compressed buffer.
         * l2hdr will be left unmodified.
         */
        zio_data_buf_free(cdata, len);
        ARCSTAT_BUMP(arcstat_l2_compress_failures);
        return (B_FALSE);
    }
}

/*
 * Decompresses a zio read back from an l2arc device. On success, the
 * underlying zio's io_data buffer is overwritten by the uncompressed
 * version. On decompression error (corrupt compressed stream), the
 * zio->io_error value is set to signal an I/O error.
 *
 * Please note that the compressed data stream is not checksummed, so
 * if the underlying device is experiencing data corruption, we may feed
 * corrupt data to the decompressor, so the decompressor needs to be
 * able to handle this situation (LZ4 does).
 */
static void
l2arc_decompress_zio(zio_t *zio, arc_buf_hdr_t *hdr, enum zio_compress c)
{
    ASSERT(L2ARC_IS_VALID_COMPRESS(c));

    if (zio->io_error != 0) {
        /*
         * An io error has occured, just restore the original io
         * size in preparation for a main pool read.
         */
        zio->io_orig_size = zio->io_size = hdr->b_size;
        return;
    }

    if (c == ZIO_COMPRESS_EMPTY) {
        /*
         * An empty buffer results in a null zio, which means we
         * need to fill its io_data after we're done restoring the
         * buffer's contents.
         */
        ASSERT(hdr->b_buf != NULL);
        bzero(hdr->b_buf->b_data, hdr->b_size);
        zio->io_data = zio->io_orig_data = hdr->b_buf->b_data;
    } else {
        ASSERT(zio->io_data != NULL);
        /*
         * We copy the compressed data from the start of the arc buffer
         * (the zio_read will have pulled in only what we need, the
         * rest is garbage which we will overwrite at decompression)
         * and then decompress back to the ARC data buffer. This way we
         * can minimize copying by simply decompressing back over the
         * original compressed data (rather than decompressing to an
         * aux buffer and then copying back the uncompressed buffer,
         * which is likely to be much larger).
         */
        uint64_t csize;
        void *cdata;

        csize = zio->io_size;
        cdata = zio_data_buf_alloc(csize);
        bcopy(zio->io_data, cdata, csize);
        if (zio_decompress_data(c, cdata, zio->io_data, csize,
                                hdr->b_size) != 0)
            zio->io_error = EIO;
        zio_data_buf_free(cdata, csize);
    }

    /* Restore the expected uncompressed IO size. */
    zio->io_orig_size = zio->io_size = hdr->b_size;
}

/*
 * Releases the temporary b_tmp_cdata buffer in an l2arc header structure.
 * This buffer serves as a temporary holder of compressed data while
 * the buffer entry is being written to an l2arc device. Once that is
 * done, we can dispose of it.
 */
static void
l2arc_release_cdata_buf(arc_buf_hdr_t *ab)
{
    l2arc_buf_hdr_t *l2hdr = ab->b_l2hdr;

    if (l2hdr->b_compress == ZIO_COMPRESS_LZ4) {
        /*
         * If the data was compressed, then we've allocated a
         * temporary buffer for it, so now we need to release it.
         */
        ASSERT(l2hdr->b_tmp_cdata != NULL);
        zio_data_buf_free(l2hdr->b_tmp_cdata, ab->b_size);
    }
    l2hdr->b_tmp_cdata = NULL;
}

/*
 * This thread feeds the L2ARC at regular intervals.  This is the beating
 * heart of the L2ARC.
 */
static void
l2arc_feed_thread(void *notused)
{
    callb_cpr_t cpr;
    l2arc_dev_t *dev;
    spa_t *spa;
    uint64_t size, wrote;
    clock_t begin, next = ddi_get_lbolt();
    boolean_t headroom_boost = B_FALSE;

    CALLB_CPR_INIT(&cpr, &l2arc_feed_thr_lock, callb_generic_cpr, FTAG);

    mutex_enter(&l2arc_feed_thr_lock);

    while (l2arc_thread_exit == 0) {
        CALLB_CPR_SAFE_BEGIN(&cpr);
        (void) cv_timedwait(&l2arc_feed_thr_cv, &l2arc_feed_thr_lock,
                            next);
        CALLB_CPR_SAFE_END(&cpr, &l2arc_feed_thr_lock);
        next = ddi_get_lbolt() + hz;

        /*
         * Quick check for L2ARC devices.
         */
        mutex_enter(&l2arc_dev_mtx);
        if (l2arc_ndev == 0) {
            mutex_exit(&l2arc_dev_mtx);
            continue;
        }
        mutex_exit(&l2arc_dev_mtx);
        begin = ddi_get_lbolt();

        /*
         * This selects the next l2arc device to write to, and in
         * doing so the next spa to feed from: dev->l2ad_spa.   This
         * will return NULL if there are now no l2arc devices or if
         * they are all faulted.
         *
         * If a device is returned, its spa's config lock is also
         * held to prevent device removal.  l2arc_dev_get_next()
         * will grab and release l2arc_dev_mtx.
         */
        if ((dev = l2arc_dev_get_next()) == NULL)
            continue;

        spa = dev->l2ad_spa;
        ASSERT(spa != NULL);

        /*
         * If the pool is read-only then force the feed thread to
         * sleep a little longer.
         */
        if (!spa_writeable(spa)) {
            next = ddi_get_lbolt() + 5 * l2arc_feed_secs * hz;
            spa_config_exit(spa, SCL_L2ARC, dev);
            continue;
        }

        /*
         * Avoid contributing to memory pressure.
         */
        if (arc_reclaim_needed()) {
            ARCSTAT_BUMP(arcstat_l2_abort_lowmem);
            spa_config_exit(spa, SCL_L2ARC, dev);
            continue;
        }

        ARCSTAT_BUMP(arcstat_l2_feeds);

        size = l2arc_write_size();

        /*
         * Evict L2ARC buffers that will be overwritten.
         */
        l2arc_evict(dev, size, B_FALSE);

        /*
         * Write ARC buffers.
         */
        wrote = l2arc_write_buffers(spa, dev, size, &headroom_boost);

        /*
         * Calculate interval between writes.
         */
        next = l2arc_write_interval(begin, size, wrote);
        spa_config_exit(spa, SCL_L2ARC, dev);
    }

    l2arc_thread_exit = 0;
    cv_broadcast(&l2arc_feed_thr_cv);
    CALLB_CPR_EXIT(&cpr);		/* drops l2arc_feed_thr_lock */
    thread_exit();
}

boolean_t
l2arc_vdev_present(vdev_t *vd)
{
    l2arc_dev_t *dev;

    mutex_enter(&l2arc_dev_mtx);
    for (dev = list_head(l2arc_dev_list); dev != NULL;
         dev = list_next(l2arc_dev_list, dev)) {
        if (dev->l2ad_vdev == vd)
            break;
    }
    mutex_exit(&l2arc_dev_mtx);

    return (dev != NULL);
}

/*
 * Add a vdev for use by the L2ARC.  By this point the spa has already
 * validated the vdev and opened it.
 */
void
l2arc_add_vdev(spa_t *spa, vdev_t *vd)
{
    l2arc_dev_t *adddev;

    ASSERT(!l2arc_vdev_present(vd));

    /*
     * Create a new l2arc device entry.
     */
    adddev = kmem_zalloc(sizeof (l2arc_dev_t), KM_SLEEP);
    adddev->l2ad_spa = spa;
    adddev->l2ad_vdev = vd;
    adddev->l2ad_start = VDEV_LABEL_START_SIZE;
    adddev->l2ad_end = VDEV_LABEL_START_SIZE + vdev_get_min_asize(vd);
    adddev->l2ad_hand = adddev->l2ad_start;
    adddev->l2ad_evict = adddev->l2ad_start;
    adddev->l2ad_first = B_TRUE;
    adddev->l2ad_writing = B_FALSE;

    /*
     * This is a list of all ARC buffers that are still valid on the
     * device.
     */
    adddev->l2ad_buflist = kmem_zalloc(sizeof (list_t), KM_SLEEP);
    list_create(adddev->l2ad_buflist, sizeof (arc_buf_hdr_t),
                offsetof(arc_buf_hdr_t, b_l2node));

    vdev_space_update(vd, 0, 0, adddev->l2ad_end - adddev->l2ad_hand);

    /*
     * Add device to global list
     */
    mutex_enter(&l2arc_dev_mtx);
    list_insert_head(l2arc_dev_list, adddev);
    atomic_inc_64(&l2arc_ndev);
    mutex_exit(&l2arc_dev_mtx);
}

/*
 * Remove a vdev from the L2ARC.
 */
void
l2arc_remove_vdev(vdev_t *vd)
{
    l2arc_dev_t *dev, *nextdev, *remdev = NULL;

    /*
     * Find the device by vdev
     */
    mutex_enter(&l2arc_dev_mtx);
    for (dev = list_head(l2arc_dev_list); dev; dev = nextdev) {
        nextdev = list_next(l2arc_dev_list, dev);
        if (vd == dev->l2ad_vdev) {
            remdev = dev;
            break;
        }
    }
    ASSERT(remdev != NULL);

    /*
     * Remove device from global list
     */
    list_remove(l2arc_dev_list, remdev);
    l2arc_dev_last = NULL;		/* may have been invalidated */
    atomic_dec_64(&l2arc_ndev);
    mutex_exit(&l2arc_dev_mtx);

    /*
     * Clear all buflists and ARC references.  L2ARC device flush.
     */
    l2arc_evict(remdev, 0, B_TRUE);
    list_destroy(remdev->l2ad_buflist);
    kmem_free(remdev->l2ad_buflist, sizeof (list_t));
    kmem_free(remdev, sizeof (l2arc_dev_t));
}

void
l2arc_init(void)
{
    l2arc_thread_exit = 0;
    l2arc_ndev = 0;
    l2arc_writes_sent = 0;
    l2arc_writes_done = 0;

    mutex_init(&l2arc_feed_thr_lock, NULL, MUTEX_DEFAULT, NULL);
    cv_init(&l2arc_feed_thr_cv, NULL, CV_DEFAULT, NULL);
    mutex_init(&l2arc_dev_mtx, NULL, MUTEX_DEFAULT, NULL);
    mutex_init(&l2arc_buflist_mtx, NULL, MUTEX_DEFAULT, NULL);
    mutex_init(&l2arc_free_on_write_mtx, NULL, MUTEX_DEFAULT, NULL);

    l2arc_dev_list = &L2ARC_dev_list;
    l2arc_free_on_write = &L2ARC_free_on_write;
    list_create(l2arc_dev_list, sizeof (l2arc_dev_t),
                offsetof(l2arc_dev_t, l2ad_node));
    list_create(l2arc_free_on_write, sizeof (l2arc_data_free_t),
                offsetof(l2arc_data_free_t, l2df_list_node));
}

void
l2arc_fini(void)
{
    /*
     * This is called from dmu_fini(), which is called from spa_fini();
     * Because of this, we can assume that all l2arc devices have
     * already been removed when the pools themselves were removed.
     */

    l2arc_do_free_on_write();

    mutex_destroy(&l2arc_feed_thr_lock);
    cv_destroy(&l2arc_feed_thr_cv);
    mutex_destroy(&l2arc_dev_mtx);
    mutex_destroy(&l2arc_buflist_mtx);
    mutex_destroy(&l2arc_free_on_write_mtx);

    list_destroy(l2arc_dev_list);
    list_destroy(l2arc_free_on_write);
}

void
l2arc_start(void)
{
    if (!(spa_mode_global & FWRITE))
        return;

    (void) thread_create(NULL, 0, l2arc_feed_thread, NULL, 0, &p0,
                         TS_RUN, minclsyspri);
}

void
l2arc_stop(void)
{
    if (!(spa_mode_global & FWRITE))
        return;

    mutex_enter(&l2arc_feed_thr_lock);
    cv_signal(&l2arc_feed_thr_cv);	/* kick thread out of startup */
    l2arc_thread_exit = 1;
    while (l2arc_thread_exit != 0)
        cv_wait(&l2arc_feed_thr_cv, &l2arc_feed_thr_lock);
    mutex_exit(&l2arc_feed_thr_lock);
}<|MERGE_RESOLUTION|>--- conflicted
+++ resolved
@@ -695,6 +695,7 @@
     /* compression applied to buffer data */
     enum zio_compress	b_compress;
     /* real alloc'd buffer size depending on b_compress applied */
+	uint32_t                b_hits;
     int			b_asize;
     /* temporary buffer holder for in-flight compressed data */
     void			*b_tmp_cdata;
@@ -1450,7 +1451,6 @@
 arc_buf_t *
 arc_buf_alloc(spa_t *spa, uint64_t size, void *tag, arc_buf_contents_t type)
 {
-<<<<<<< HEAD
     arc_buf_hdr_t *hdr;
     arc_buf_t *buf;
 
@@ -1476,38 +1476,6 @@
     (void) refcount_add(&hdr->b_refcnt, tag);
 
     return (buf);
-=======
-	arc_buf_hdr_t *hdr;
-	arc_buf_t *buf;
-
-	VERIFY3U(size, <=, SPA_MAXBLOCKSIZE);
-	hdr = kmem_cache_alloc(hdr_cache, KM_PUSHPAGE);
-	ASSERT(BUF_EMPTY(hdr));
-	hdr->b_size = size;
-	hdr->b_type = type;
-	hdr->b_spa = spa_load_guid(spa);
-	hdr->b_state = arc_anon;
-	hdr->b_arc_access = 0;
-	hdr->b_mru_hits = 0;
-	hdr->b_mru_ghost_hits = 0;
-	hdr->b_mfu_hits = 0;
-	hdr->b_mfu_ghost_hits = 0;
-	hdr->b_l2_hits = 0;
-	buf = kmem_cache_alloc(buf_cache, KM_PUSHPAGE);
-	buf->b_hdr = hdr;
-	buf->b_data = NULL;
-	buf->b_efunc = NULL;
-	buf->b_private = NULL;
-	buf->b_next = NULL;
-	hdr->b_buf = buf;
-	arc_get_data_buf(buf);
-	hdr->b_datacnt = 1;
-	hdr->b_flags = 0;
-	ASSERT(refcount_is_zero(&hdr->b_refcnt));
-	(void) refcount_add(&hdr->b_refcnt, tag);
-
-	return (buf);
->>>>>>> 96358617
 }
 
 static char *arc_onloan_tag = "onloan";
@@ -3093,297 +3061,12 @@
     kmutex_t *hash_lock = NULL;
     zio_t *rzio;
     uint64_t guid = spa_load_guid(spa);
+	int rc = 0;
 
     ASSERT(!BP_IS_EMBEDDED(bp) ||
            BPE_GET_ETYPE(bp) == BP_EMBEDDED_TYPE_DATA);
 
 top:
-<<<<<<< HEAD
-    if (!BP_IS_EMBEDDED(bp)) {
-        /*
-         * Embedded BP's have no DVA and require no I/O to "read".
-         * Create an anonymous arc buf to back it.
-         */
-        hdr = buf_hash_find(guid, bp, &hash_lock);
-    }
-
-    if (hdr != NULL && hdr->b_datacnt > 0) {
-
-        *arc_flags |= ARC_CACHED;
-
-        if (HDR_IO_IN_PROGRESS(hdr)) {
-
-            if (*arc_flags & ARC_WAIT) {
-                cv_wait(&hdr->b_cv, hash_lock);
-                mutex_exit(hash_lock);
-                goto top;
-            }
-            ASSERT(*arc_flags & ARC_NOWAIT);
-
-            if (done) {
-                arc_callback_t	*acb = NULL;
-
-                acb = kmem_zalloc(sizeof (arc_callback_t),
-                                  KM_SLEEP);
-                acb->acb_done = done;
-                acb->acb_private = private;
-                if (pio != NULL)
-                    acb->acb_zio_dummy = zio_null(pio,
-                                                  spa, NULL, NULL, NULL, zio_flags);
-
-                ASSERT(acb->acb_done != NULL);
-                acb->acb_next = hdr->b_acb;
-                hdr->b_acb = acb;
-                add_reference(hdr, hash_lock, private);
-                mutex_exit(hash_lock);
-                return (0);
-            }
-            mutex_exit(hash_lock);
-            return (0);
-        }
-
-        ASSERT(hdr->b_state == arc_mru || hdr->b_state == arc_mfu);
-
-        if (done) {
-            add_reference(hdr, hash_lock, private);
-            /*
-             * If this block is already in use, create a new
-             * copy of the data so that we will be guaranteed
-             * that arc_release() will always succeed.
-             */
-            buf = hdr->b_buf;
-            ASSERT(buf);
-            ASSERT(buf->b_data);
-            if (HDR_BUF_AVAILABLE(hdr)) {
-                ASSERT(buf->b_efunc == NULL);
-                hdr->b_flags &= ~ARC_BUF_AVAILABLE;
-            } else {
-                buf = arc_buf_clone(buf);
-            }
-
-        } else if (*arc_flags & ARC_PREFETCH &&
-                   refcount_count(&hdr->b_refcnt) == 0) {
-            hdr->b_flags |= ARC_PREFETCH;
-        }
-        DTRACE_PROBE1(arc__hit, arc_buf_hdr_t *, hdr);
-        arc_access(hdr, hash_lock);
-        if (*arc_flags & ARC_L2CACHE)
-            hdr->b_flags |= ARC_L2CACHE;
-        if (*arc_flags & ARC_L2COMPRESS)
-            hdr->b_flags |= ARC_L2COMPRESS;
-        mutex_exit(hash_lock);
-        ARCSTAT_BUMP(arcstat_hits);
-        ARCSTAT_CONDSTAT(!(hdr->b_flags & ARC_PREFETCH),
-                         demand, prefetch, hdr->b_type != ARC_BUFC_METADATA,
-                         data, metadata, hits);
-
-        if (done)
-            done(NULL, buf, private);
-    } else {
-        uint64_t size = BP_GET_LSIZE(bp);
-        arc_callback_t *acb;
-        vdev_t *vd = NULL;
-        uint64_t addr = 0;
-        boolean_t devw = B_FALSE;
-        enum zio_compress b_compress = ZIO_COMPRESS_OFF;
-        uint64_t b_asize = 0;
-
-        if (hdr == NULL) {
-            /* this block is not in the cache */
-            arc_buf_hdr_t *exists = NULL;
-            arc_buf_contents_t type = BP_GET_BUFC_TYPE(bp);
-            buf = arc_buf_alloc(spa, size, private, type);
-            hdr = buf->b_hdr;
-            if (!BP_IS_EMBEDDED(bp)) {
-                hdr->b_dva = *BP_IDENTITY(bp);
-                hdr->b_birth = BP_PHYSICAL_BIRTH(bp);
-                hdr->b_cksum0 = bp->blk_cksum.zc_word[0];
-                exists = buf_hash_insert(hdr, &hash_lock);
-            }
-            if (exists != NULL) {
-                /* somebody beat us to the hash insert */
-                mutex_exit(hash_lock);
-                buf_discard_identity(hdr);
-                (void) arc_buf_remove_ref(buf, private);
-                goto top; /* restart the IO request */
-            }
-            /* if this is a prefetch, we don't have a reference */
-            if (*arc_flags & ARC_PREFETCH) {
-                (void) remove_reference(hdr, hash_lock,
-                                        private);
-                hdr->b_flags |= ARC_PREFETCH;
-            }
-            if (*arc_flags & ARC_L2CACHE)
-                hdr->b_flags |= ARC_L2CACHE;
-            if (*arc_flags & ARC_L2COMPRESS)
-                hdr->b_flags |= ARC_L2COMPRESS;
-            if (BP_GET_LEVEL(bp) > 0)
-                hdr->b_flags |= ARC_INDIRECT;
-        } else {
-            /* this block is in the ghost cache */
-            ASSERT(GHOST_STATE(hdr->b_state));
-            ASSERT(!HDR_IO_IN_PROGRESS(hdr));
-            ASSERT0(refcount_count(&hdr->b_refcnt));
-            ASSERT(hdr->b_buf == NULL);
-
-            /* if this is a prefetch, we don't have a reference */
-            if (*arc_flags & ARC_PREFETCH)
-                hdr->b_flags |= ARC_PREFETCH;
-            else
-                add_reference(hdr, hash_lock, private);
-            if (*arc_flags & ARC_L2CACHE)
-                hdr->b_flags |= ARC_L2CACHE;
-            if (*arc_flags & ARC_L2COMPRESS)
-                hdr->b_flags |= ARC_L2COMPRESS;
-            buf = kmem_cache_alloc(buf_cache, KM_PUSHPAGE);
-            buf->b_hdr = hdr;
-            buf->b_data = NULL;
-            buf->b_efunc = NULL;
-            buf->b_private = NULL;
-            buf->b_next = NULL;
-            hdr->b_buf = buf;
-            ASSERT(hdr->b_datacnt == 0);
-            hdr->b_datacnt = 1;
-            arc_get_data_buf(buf);
-            arc_access(hdr, hash_lock);
-        }
-
-        ASSERT(!GHOST_STATE(hdr->b_state));
-
-        acb = kmem_zalloc(sizeof (arc_callback_t), KM_SLEEP);
-        acb->acb_done = done;
-        acb->acb_private = private;
-
-        ASSERT(hdr->b_acb == NULL);
-        hdr->b_acb = acb;
-        hdr->b_flags |= ARC_IO_IN_PROGRESS;
-
-        if (hdr->b_l2hdr != NULL &&
-            (vd = hdr->b_l2hdr->b_dev->l2ad_vdev) != NULL) {
-            devw = hdr->b_l2hdr->b_dev->l2ad_writing;
-            addr = hdr->b_l2hdr->b_daddr;
-            b_compress = hdr->b_l2hdr->b_compress;
-            b_asize = hdr->b_l2hdr->b_asize;
-            /*
-             * Lock out device removal.
-             */
-            if (vdev_is_dead(vd) ||
-                !spa_config_tryenter(spa, SCL_L2ARC, vd, RW_READER))
-                vd = NULL;
-        }
-
-        if (hash_lock != NULL)
-            mutex_exit(hash_lock);
-
-        /*
-         * At this point, we have a level 1 cache miss.  Try again in
-         * L2ARC if possible.
-         */
-        ASSERT3U(hdr->b_size, ==, size);
-        DTRACE_PROBE4(arc__miss, arc_buf_hdr_t *, hdr, blkptr_t *, bp,
-                      uint64_t, size, zbookmark_phys_t *, zb);
-        ARCSTAT_BUMP(arcstat_misses);
-        ARCSTAT_CONDSTAT(!(hdr->b_flags & ARC_PREFETCH),
-                         demand, prefetch, hdr->b_type != ARC_BUFC_METADATA,
-                         data, metadata, misses);
-
-        if (vd != NULL && l2arc_ndev != 0 && !(l2arc_norw && devw)) {
-            /*
-             * Read from the L2ARC if the following are true:
-             * 1. The L2ARC vdev was previously cached.
-             * 2. This buffer still has L2ARC metadata.
-             * 3. This buffer isn't currently writing to the L2ARC.
-             * 4. The L2ARC entry wasn't evicted, which may
-             *    also have invalidated the vdev.
-             * 5. This isn't prefetch and l2arc_noprefetch is set.
-             */
-            if (hdr->b_l2hdr != NULL &&
-                !HDR_L2_WRITING(hdr) && !HDR_L2_EVICTED(hdr) &&
-                !(l2arc_noprefetch && HDR_PREFETCH(hdr))) {
-                l2arc_read_callback_t *cb;
-
-                DTRACE_PROBE1(l2arc__hit, arc_buf_hdr_t *, hdr);
-                ARCSTAT_BUMP(arcstat_l2_hits);
-
-                cb = kmem_zalloc(sizeof (l2arc_read_callback_t),
-                                 KM_SLEEP);
-                cb->l2rcb_buf = buf;
-                cb->l2rcb_spa = spa;
-                cb->l2rcb_bp = *bp;
-                cb->l2rcb_zb = *zb;
-                cb->l2rcb_flags = zio_flags;
-                cb->l2rcb_compress = b_compress;
-
-                ASSERT(addr >= VDEV_LABEL_START_SIZE &&
-                       addr + size < vd->vdev_psize -
-                       VDEV_LABEL_END_SIZE);
-
-                /*
-                 * l2arc read.  The SCL_L2ARC lock will be
-                 * released by l2arc_read_done().
-                 * Issue a null zio if the underlying buffer
-                 * was squashed to zero size by compression.
-                 */
-                if (b_compress == ZIO_COMPRESS_EMPTY) {
-                    rzio = zio_null(pio, spa, vd,
-                                    l2arc_read_done, cb,
-                                    zio_flags | ZIO_FLAG_DONT_CACHE |
-                                    ZIO_FLAG_CANFAIL |
-                                    ZIO_FLAG_DONT_PROPAGATE |
-                                    ZIO_FLAG_DONT_RETRY);
-                } else {
-                    rzio = zio_read_phys(pio, vd, addr,
-                                         b_asize, buf->b_data,
-                                         ZIO_CHECKSUM_OFF,
-                                         l2arc_read_done, cb, priority,
-                                         zio_flags | ZIO_FLAG_DONT_CACHE |
-                                         ZIO_FLAG_CANFAIL |
-                                         ZIO_FLAG_DONT_PROPAGATE |
-                                         ZIO_FLAG_DONT_RETRY, B_FALSE);
-                }
-                DTRACE_PROBE2(l2arc__read, vdev_t *, vd,
-                              zio_t *, rzio);
-                ARCSTAT_INCR(arcstat_l2_read_bytes, b_asize);
-
-                if (*arc_flags & ARC_NOWAIT) {
-                    zio_nowait(rzio);
-                    return (0);
-                }
-
-                ASSERT(*arc_flags & ARC_WAIT);
-                if (zio_wait(rzio) == 0)
-                    return (0);
-
-                /* l2arc read error; goto zio_read() */
-            } else {
-                DTRACE_PROBE1(l2arc__miss,
-                              arc_buf_hdr_t *, hdr);
-                ARCSTAT_BUMP(arcstat_l2_misses);
-                if (HDR_L2_WRITING(hdr))
-                    ARCSTAT_BUMP(arcstat_l2_rw_clash);
-                spa_config_exit(spa, SCL_L2ARC, vd);
-            }
-        } else {
-            if (vd != NULL)
-                spa_config_exit(spa, SCL_L2ARC, vd);
-            if (l2arc_ndev != 0) {
-                DTRACE_PROBE1(l2arc__miss,
-                              arc_buf_hdr_t *, hdr);
-                ARCSTAT_BUMP(arcstat_l2_misses);
-            }
-        }
-
-        rzio = zio_read(pio, spa, bp, buf->b_data, size,
-                        arc_read_done, buf, priority, zio_flags, zb);
-
-        if (*arc_flags & ARC_WAIT)
-            return (zio_wait(rzio));
-
-        ASSERT(*arc_flags & ARC_NOWAIT);
-        zio_nowait(rzio);
-    }
-    return (0);
-=======
 	if (!BP_IS_EMBEDDED(bp)) {
 		/*
 		 * Embedded BP's have no DVA and require no I/O to "read".
@@ -3692,37 +3375,6 @@
 	return (rc);
 }
 
-arc_prune_t *
-arc_add_prune_callback(arc_prune_func_t *func, void *private)
-{
-	arc_prune_t *p;
-
-	p = kmem_alloc(sizeof (*p), KM_SLEEP);
-	p->p_pfunc = func;
-	p->p_private = private;
-	list_link_init(&p->p_node);
-	refcount_create(&p->p_refcnt);
-
-	mutex_enter(&arc_prune_mtx);
-	refcount_add(&p->p_refcnt, &arc_prune_list);
-	list_insert_head(&arc_prune_list, p);
-	mutex_exit(&arc_prune_mtx);
-
-	return (p);
-}
-
-void
-arc_remove_prune_callback(arc_prune_t *p)
-{
-	mutex_enter(&arc_prune_mtx);
-	list_remove(&arc_prune_list, p);
-	if (refcount_remove(&p->p_refcnt, &arc_prune_list) == 0) {
-		refcount_destroy(&p->p_refcnt);
-		kmem_free(p, sizeof (*p));
-	}
-	mutex_exit(&arc_prune_mtx);
->>>>>>> 96358617
-}
 
 void
 arc_set_callback(arc_buf_t *buf, arc_evict_func_t *func, void *private)
