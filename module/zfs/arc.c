/*
 * CDDL HEADER START
 *
 * The contents of this file are subject to the terms of the
 * Common Development and Distribution License (the "License").
 * You may not use this file except in compliance with the License.
 *
 * You can obtain a copy of the license at usr/src/OPENSOLARIS.LICENSE
 * or http://www.opensolaris.org/os/licensing.
 * See the License for the specific language governing permissions
 * and limitations under the License.
 *
 * When distributing Covered Code, include this CDDL HEADER in each
 * file and include the License file at usr/src/OPENSOLARIS.LICENSE.
 * If applicable, add the following below this CDDL HEADER, with the
 * fields enclosed by brackets "[]" replaced with your own identifying
 * information: Portions Copyright [yyyy] [name of copyright owner]
 *
 * CDDL HEADER END
 */
/*
 * Copyright (c) 2005, 2010, Oracle and/or its affiliates. All rights reserved.
 * Copyright (c) 2013 by Delphix. All rights reserved.
 * Copyright (c) 2013 by Saso Kiselkov. All rights reserved.
 * Copyright 2013 Nexenta Systems, Inc.  All rights reserved.
 */

/*
 * DVA-based Adjustable Replacement Cache
 *
 * While much of the theory of operation used here is
 * based on the self-tuning, low overhead replacement cache
 * presented by Megiddo and Modha at FAST 2003, there are some
 * significant differences:
 *
 * 1. The Megiddo and Modha model assumes any page is evictable.
 * Pages in its cache cannot be "locked" into memory.  This makes
 * the eviction algorithm simple: evict the last page in the list.
 * This also make the performance characteristics easy to reason
 * about.  Our cache is not so simple.  At any given moment, some
 * subset of the blocks in the cache are un-evictable because we
 * have handed out a reference to them.  Blocks are only evictable
 * when there are no external references active.  This makes
 * eviction far more problematic:  we choose to evict the evictable
 * blocks that are the "lowest" in the list.
 *
 * There are times when it is not possible to evict the requested
 * space.  In these circumstances we are unable to adjust the cache
 * size.  To prevent the cache growing unbounded at these times we
 * implement a "cache throttle" that slows the flow of new data
 * into the cache until we can make space available.
 *
 * 2. The Megiddo and Modha model assumes a fixed cache size.
 * Pages are evicted when the cache is full and there is a cache
 * miss.  Our model has a variable sized cache.  It grows with
 * high use, but also tries to react to memory pressure from the
 * operating system: decreasing its size when system memory is
 * tight.
 *
 * 3. The Megiddo and Modha model assumes a fixed page size. All
 * elements of the cache are therefore exactly the same size.  So
 * when adjusting the cache size following a cache miss, its simply
 * a matter of choosing a single page to evict.  In our model, we
 * have variable sized cache blocks (rangeing from 512 bytes to
 * 128K bytes).  We therefore choose a set of blocks to evict to make
 * space for a cache miss that approximates as closely as possible
 * the space used by the new block.
 *
 * See also:  "ARC: A Self-Tuning, Low Overhead Replacement Cache"
 * by N. Megiddo & D. Modha, FAST 2003
 */

/*
 * The locking model:
 *
 * A new reference to a cache buffer can be obtained in two
 * ways: 1) via a hash table lookup using the DVA as a key,
 * or 2) via one of the ARC lists.  The arc_read() interface
 * uses method 1, while the internal arc algorithms for
 * adjusting the cache use method 2.  We therefore provide two
 * types of locks: 1) the hash table lock array, and 2) the
 * arc list locks.
 *
 * Buffers do not have their own mutexes, rather they rely on the
 * hash table mutexes for the bulk of their protection (i.e. most
 * fields in the arc_buf_hdr_t are protected by these mutexes).
 *
 * buf_hash_find() returns the appropriate mutex (held) when it
 * locates the requested buffer in the hash table.  It returns
 * NULL for the mutex if the buffer was not in the table.
 *
 * buf_hash_remove() expects the appropriate hash mutex to be
 * already held before it is invoked.
 *
 * Each arc state also has a mutex which is used to protect the
 * buffer list associated with the state.  When attempting to
 * obtain a hash table lock while holding an arc list lock you
 * must use: mutex_tryenter() to avoid deadlock.  Also note that
 * the active state mutex must be held before the ghost state mutex.
 *
 * Arc buffers may have an associated eviction callback function.
 * This function will be invoked prior to removing the buffer (e.g.
 * in arc_do_user_evicts()).  Note however that the data associated
 * with the buffer may be evicted prior to the callback.  The callback
 * must be made with *no locks held* (to prevent deadlock).  Additionally,
 * the users of callbacks must ensure that their private data is
 * protected from simultaneous callbacks from arc_buf_evict()
 * and arc_do_user_evicts().
 *
 * It as also possible to register a callback which is run when the
 * arc_meta_limit is reached and no buffers can be safely evicted.  In
 * this case the arc user should drop a reference on some arc buffers so
 * they can be reclaimed and the arc_meta_limit honored.  For example,
 * when using the ZPL each dentry holds a references on a znode.  These
 * dentries must be pruned before the arc buffer holding the znode can
 * be safely evicted.
 *
 * Note that the majority of the performance stats are manipulated
 * with atomic operations.
 *
 * The L2ARC uses the l2arc_buflist_mtx global mutex for the following:
 *
 *	- L2ARC buflist creation
 *	- L2ARC buflist eviction
 *	- L2ARC write completion, which walks L2ARC buflists
 *	- ARC header destruction, as it removes from L2ARC buflists
 *	- ARC header release, as it removes from L2ARC buflists
 */

#include <sys/dsl_dataset.h>
#include <sys/spa.h>
#include <sys/zio.h>
#include <sys/zio_compress.h>
#include <sys/zfs_context.h>
#include <sys/arc.h>
#include <sys/vdev.h>
#include <sys/vdev_impl.h>
#include <sys/dsl_pool.h>
#ifdef _KERNEL
#include <sys/vmsystm.h>
#include <vm/anon.h>
#include <sys/fs/swapnode.h>
#include <sys/zpl.h>
#endif
#include <sys/callb.h>
#include <sys/kstat.h>
#include <sys/dmu_tx.h>
#include <zfs_fletcher.h>
#include <sys/sysctl.h>

#ifdef __APPLE__
#include <mach/kern_return.h>
extern kern_return_t mach_vm_pressure_monitor(
        boolean_t       wait_for_pressure,
        unsigned int    nsecs_monitored,
        unsigned int    *pages_reclaimed_p,
        unsigned int    *pages_wanted_p);
#endif /* __APPLE__ */

#ifndef _KERNEL
/* set with ZFS_DEBUG=watch, to enable watchpoints on frozen buffers */
boolean_t arc_watch = B_FALSE;
#endif

static kmutex_t		arc_reclaim_thr_lock;
static kcondvar_t	arc_reclaim_thr_cv;	/* used to signal reclaim thr */
static uint8_t		arc_thread_exit;

/* number of bytes to prune from caches when at arc_meta_limit is reached */
int zfs_arc_meta_prune = 1048576;

typedef enum arc_reclaim_strategy {
	ARC_RECLAIM_AGGR,		/* Aggressive reclaim strategy */
	ARC_RECLAIM_CONS		/* Conservative reclaim strategy */
} arc_reclaim_strategy_t;

/*
 * The number of iterations through arc_evict_*() before we
 * drop & reacquire the lock.
 */
int arc_evict_iterations = 100;

/* number of seconds before growing cache again */
int zfs_arc_grow_retry = 5;

/* disable anon data aggressively growing arc_p */
int zfs_arc_p_aggressive_disable = 1;

/* disable arc_p adapt dampener in arc_adapt */
int zfs_arc_p_dampener_disable = 1;

/* log2(fraction of arc to reclaim) */
int zfs_arc_shrink_shift = 5;

/*
 * minimum lifespan of a prefetch block in clock ticks
 * (initialized in arc_init())
 */
int zfs_arc_min_prefetch_lifespan = hz;

/* disable arc proactive arc throttle due to low memory */
int zfs_arc_memory_throttle_disable = 1;

/* disable duplicate buffer eviction */
int zfs_disable_dup_eviction = 0;

/*
 * If this percent of memory is free, don't throttle.
 */
int arc_lotsfree_percent = 10;

static int arc_dead;

/* expiration time for arc_no_grow */
#ifdef __LINUX__
static clock_t arc_grow_time = 0;
#endif

/*
 * The arc has filled available memory and has now warmed up.
 */
static boolean_t arc_warm;

/*
 * These tunables are for performance analysis.
 */
unsigned long zfs_arc_max = 0;
unsigned long zfs_arc_min = 0;
unsigned long zfs_arc_meta_limit = 0;

#ifdef _KERNEL
void arc_register_oids(void);
void arc_unregister_oids(void);
SYSCTL_DECL(_zfs);
SYSCTL_NODE( , OID_AUTO, zfs, CTLFLAG_RW, 0, "ZFS");
struct sysctl_oid_list sysctl__zfs_children;

SYSCTL_QUAD(_zfs, OID_AUTO, arc_max, CTLFLAG_RW,
            &zfs_arc_max, "Maximum ARC size");
SYSCTL_QUAD(_zfs, OID_AUTO, arc_min, CTLFLAG_RW,
            &zfs_arc_min, "Minimum ARC size")

extern unsigned int debug_vnop_osx_printf;
SYSCTL_INT(_zfs, OID_AUTO, vnop_osx_debug,
           CTLFLAG_RW, &debug_vnop_osx_printf, 0,
           "Debug printf");
extern unsigned int zfs_vnop_ignore_negatives;
SYSCTL_INT(_zfs, OID_AUTO, vnop_ignore_negatives,
           CTLFLAG_RW, &zfs_vnop_ignore_negatives, 0,
           "Ignore negative cache hits");
extern unsigned int zfs_vnop_ignore_positives;
SYSCTL_INT(_zfs, OID_AUTO, vnop_ignore_positives,
           CTLFLAG_RW, &zfs_vnop_ignore_positives, 0,
           "Ignore positive cache hits");
extern unsigned int zfs_vnop_create_negatives;
SYSCTL_INT(_zfs, OID_AUTO, vnop_create_negatives,
           CTLFLAG_RW, &zfs_vnop_create_negatives, 0,
           "Create negative cache entries");
extern uint64_t vnop_num_reclaims;
SYSCTL_QUAD(_zfs, OID_AUTO, reclaim_list, CTLFLAG_RD,
            &vnop_num_reclaims, "Num of reclaim nodes in list")
extern unsigned int zfs_vnop_reclaim_throttle;
SYSCTL_INT(_zfs, OID_AUTO, vnop_reclaim_throttle,
           CTLFLAG_RW, &zfs_vnop_reclaim_throttle, 0,
           "Throttle IO when reclaim list hits this size");
extern unsigned int zfs_vfs_suspend_fs_begin_delay;
SYSCTL_INT(_zfs, OID_AUTO, vfs_suspend_fs_begin_delay,
           CTLFLAG_RW, &zfs_vfs_suspend_fs_begin_delay, 0,
           "Delay at beginning of zfs_suspend_fs in seconds");
extern unsigned zfs_vfs_suspend_fs_end_delay;
SYSCTL_INT(_zfs, OID_AUTO, vfs_suspend_fs_end_delay,
           CTLFLAG_RW, &zfs_vfs_suspend_fs_end_delay, 0,
           "Delay at end of zfs_suspend_fs in seconds");
extern unsigned zfs_vnop_force_formd_normalized_output;
SYSCTL_INT(_zfs, OID_AUTO, vnop_force_formd_normalized_output,
           CTLFLAG_RW, &zfs_vnop_force_formd_normalized_output, 0,
           "Force formD normalization of vnop output");
#endif



/*
 * Note that buffers can be in one of 6 states:
 *	ARC_anon	- anonymous (discussed below)
 *	ARC_mru		- recently used, currently cached
 *	ARC_mru_ghost	- recentely used, no longer in cache
 *	ARC_mfu		- frequently used, currently cached
 *	ARC_mfu_ghost	- frequently used, no longer in cache
 *	ARC_l2c_only	- exists in L2ARC but not other states
 * When there are no active references to the buffer, they are
 * are linked onto a list in one of these arc states.  These are
 * the only buffers that can be evicted or deleted.  Within each
 * state there are multiple lists, one for meta-data and one for
 * non-meta-data.  Meta-data (indirect blocks, blocks of dnodes,
 * etc.) is tracked separately so that it can be managed more
 * explicitly: favored over data, limited explicitly.
 *
 * Anonymous buffers are buffers that are not associated with
 * a DVA.  These are buffers that hold dirty block copies
 * before they are written to stable storage.  By definition,
 * they are "ref'd" and are considered part of arc_mru
 * that cannot be freed.  Generally, they will aquire a DVA
 * as they are written and migrate onto the arc_mru list.
 *
 * The ARC_l2c_only state is for buffers that are in the second
 * level ARC but no longer in any of the ARC_m* lists.  The second
 * level ARC itself may also contain buffers that are in any of
 * the ARC_m* states - meaning that a buffer can exist in two
 * places.  The reason for the ARC_l2c_only state is to keep the
 * buffer header in the hash table, so that reads that hit the
 * second level ARC benefit from these fast lookups.
 */

typedef struct arc_state {
	list_t	arcs_list[ARC_BUFC_NUMTYPES];	/* list of evictable buffers */
	uint64_t arcs_lsize[ARC_BUFC_NUMTYPES];	/* amount of evictable data */
	uint64_t arcs_size;	/* total amount of data in this state */
	kmutex_t arcs_mtx;
	arc_state_type_t arcs_state;
} arc_state_t;

/* The 6 states: */
static arc_state_t ARC_anon;
static arc_state_t ARC_mru;
static arc_state_t ARC_mru_ghost;
static arc_state_t ARC_mfu;
static arc_state_t ARC_mfu_ghost;
static arc_state_t ARC_l2c_only;

typedef struct arc_stats {
	kstat_named_t arcstat_hits;
	kstat_named_t arcstat_misses;
	kstat_named_t arcstat_demand_data_hits;
	kstat_named_t arcstat_demand_data_misses;
	kstat_named_t arcstat_demand_metadata_hits;
	kstat_named_t arcstat_demand_metadata_misses;
	kstat_named_t arcstat_prefetch_data_hits;
	kstat_named_t arcstat_prefetch_data_misses;
	kstat_named_t arcstat_prefetch_metadata_hits;
	kstat_named_t arcstat_prefetch_metadata_misses;
	kstat_named_t arcstat_mru_hits;
	kstat_named_t arcstat_mru_ghost_hits;
	kstat_named_t arcstat_mfu_hits;
	kstat_named_t arcstat_mfu_ghost_hits;
	kstat_named_t arcstat_deleted;
	kstat_named_t arcstat_recycle_miss;
	/*
	 * Number of buffers that could not be evicted because the hash lock
	 * was held by another thread.  The lock may not necessarily be held
	 * by something using the same buffer, since hash locks are shared
	 * by multiple buffers.
	 */
	kstat_named_t arcstat_mutex_miss;
	/*
	 * Number of buffers skipped because they have I/O in progress, are
	 * indrect prefetch buffers that have not lived long enough, or are
	 * not from the spa we're trying to evict from.
	 */
	kstat_named_t arcstat_evict_skip;
	kstat_named_t arcstat_evict_l2_cached;
	kstat_named_t arcstat_evict_l2_eligible;
	kstat_named_t arcstat_evict_l2_ineligible;
	kstat_named_t arcstat_hash_elements;
	kstat_named_t arcstat_hash_elements_max;
	kstat_named_t arcstat_hash_collisions;
	kstat_named_t arcstat_hash_chains;
	kstat_named_t arcstat_hash_chain_max;
	kstat_named_t arcstat_p;
	kstat_named_t arcstat_c;
	kstat_named_t arcstat_c_min;
	kstat_named_t arcstat_c_max;
	kstat_named_t arcstat_size;
	kstat_named_t arcstat_hdr_size;
	kstat_named_t arcstat_data_size;
	kstat_named_t arcstat_meta_size;
	kstat_named_t arcstat_other_size;
	kstat_named_t arcstat_anon_size;
	kstat_named_t arcstat_anon_evict_data;
	kstat_named_t arcstat_anon_evict_metadata;
	kstat_named_t arcstat_mru_size;
	kstat_named_t arcstat_mru_evict_data;
	kstat_named_t arcstat_mru_evict_metadata;
	kstat_named_t arcstat_mru_ghost_size;
	kstat_named_t arcstat_mru_ghost_evict_data;
	kstat_named_t arcstat_mru_ghost_evict_metadata;
	kstat_named_t arcstat_mfu_size;
	kstat_named_t arcstat_mfu_evict_data;
	kstat_named_t arcstat_mfu_evict_metadata;
	kstat_named_t arcstat_mfu_ghost_size;
	kstat_named_t arcstat_mfu_ghost_evict_data;
	kstat_named_t arcstat_mfu_ghost_evict_metadata;
	kstat_named_t arcstat_l2_hits;
	kstat_named_t arcstat_l2_misses;
	kstat_named_t arcstat_l2_feeds;
	kstat_named_t arcstat_l2_rw_clash;
	kstat_named_t arcstat_l2_read_bytes;
	kstat_named_t arcstat_l2_write_bytes;
	kstat_named_t arcstat_l2_writes_sent;
	kstat_named_t arcstat_l2_writes_done;
	kstat_named_t arcstat_l2_writes_error;
	kstat_named_t arcstat_l2_writes_hdr_miss;
	kstat_named_t arcstat_l2_evict_lock_retry;
	kstat_named_t arcstat_l2_evict_reading;
	kstat_named_t arcstat_l2_free_on_write;
	kstat_named_t arcstat_l2_abort_lowmem;
	kstat_named_t arcstat_l2_cksum_bad;
	kstat_named_t arcstat_l2_io_error;
	kstat_named_t arcstat_l2_size;
	kstat_named_t arcstat_l2_asize;
	kstat_named_t arcstat_l2_hdr_size;
	kstat_named_t arcstat_l2_compress_successes;
	kstat_named_t arcstat_l2_compress_zeros;
	kstat_named_t arcstat_l2_compress_failures;
	kstat_named_t arcstat_memory_throttle_count;
	kstat_named_t arcstat_duplicate_buffers;
	kstat_named_t arcstat_duplicate_buffers_size;
	kstat_named_t arcstat_duplicate_reads;
	kstat_named_t arcstat_memory_direct_count;
	kstat_named_t arcstat_memory_indirect_count;
	kstat_named_t arcstat_no_grow;
	kstat_named_t arcstat_tempreserve;
	kstat_named_t arcstat_loaned_bytes;
	kstat_named_t arcstat_prune;
	kstat_named_t arcstat_meta_used;
	kstat_named_t arcstat_meta_limit;
	kstat_named_t arcstat_meta_max;
} arc_stats_t;

static arc_stats_t arc_stats = {
	{ "hits",			KSTAT_DATA_UINT64 },
	{ "misses",			KSTAT_DATA_UINT64 },
	{ "demand_data_hits",		KSTAT_DATA_UINT64 },
	{ "demand_data_misses",		KSTAT_DATA_UINT64 },
	{ "demand_metadata_hits",	KSTAT_DATA_UINT64 },
	{ "demand_metadata_misses",	KSTAT_DATA_UINT64 },
	{ "prefetch_data_hits",		KSTAT_DATA_UINT64 },
	{ "prefetch_data_misses",	KSTAT_DATA_UINT64 },
	{ "prefetch_metadata_hits",	KSTAT_DATA_UINT64 },
	{ "prefetch_metadata_misses",	KSTAT_DATA_UINT64 },
	{ "mru_hits",			KSTAT_DATA_UINT64 },
	{ "mru_ghost_hits",		KSTAT_DATA_UINT64 },
	{ "mfu_hits",			KSTAT_DATA_UINT64 },
	{ "mfu_ghost_hits",		KSTAT_DATA_UINT64 },
	{ "deleted",			KSTAT_DATA_UINT64 },
	{ "recycle_miss",		KSTAT_DATA_UINT64 },
	{ "mutex_miss",			KSTAT_DATA_UINT64 },
	{ "evict_skip",			KSTAT_DATA_UINT64 },
	{ "evict_l2_cached",		KSTAT_DATA_UINT64 },
	{ "evict_l2_eligible",		KSTAT_DATA_UINT64 },
	{ "evict_l2_ineligible",	KSTAT_DATA_UINT64 },
	{ "hash_elements",		KSTAT_DATA_UINT64 },
	{ "hash_elements_max",		KSTAT_DATA_UINT64 },
	{ "hash_collisions",		KSTAT_DATA_UINT64 },
	{ "hash_chains",		KSTAT_DATA_UINT64 },
	{ "hash_chain_max",		KSTAT_DATA_UINT64 },
	{ "p",				KSTAT_DATA_UINT64 },
	{ "c",				KSTAT_DATA_UINT64 },
	{ "c_min",			KSTAT_DATA_UINT64 },
	{ "c_max",			KSTAT_DATA_UINT64 },
	{ "size",			KSTAT_DATA_UINT64 },
	{ "hdr_size",			KSTAT_DATA_UINT64 },
	{ "data_size",			KSTAT_DATA_UINT64 },
	{ "meta_size",			KSTAT_DATA_UINT64 },
	{ "other_size",			KSTAT_DATA_UINT64 },
	{ "anon_size",			KSTAT_DATA_UINT64 },
	{ "anon_evict_data",		KSTAT_DATA_UINT64 },
	{ "anon_evict_metadata",	KSTAT_DATA_UINT64 },
	{ "mru_size",			KSTAT_DATA_UINT64 },
	{ "mru_evict_data",		KSTAT_DATA_UINT64 },
	{ "mru_evict_metadata",		KSTAT_DATA_UINT64 },
	{ "mru_ghost_size",		KSTAT_DATA_UINT64 },
	{ "mru_ghost_evict_data",	KSTAT_DATA_UINT64 },
	{ "mru_ghost_evict_metadata",	KSTAT_DATA_UINT64 },
	{ "mfu_size",			KSTAT_DATA_UINT64 },
	{ "mfu_evict_data",		KSTAT_DATA_UINT64 },
	{ "mfu_evict_metadata",		KSTAT_DATA_UINT64 },
	{ "mfu_ghost_size",		KSTAT_DATA_UINT64 },
	{ "mfu_ghost_evict_data",	KSTAT_DATA_UINT64 },
	{ "mfu_ghost_evict_metadata",	KSTAT_DATA_UINT64 },
	{ "l2_hits",			KSTAT_DATA_UINT64 },
	{ "l2_misses",			KSTAT_DATA_UINT64 },
	{ "l2_feeds",			KSTAT_DATA_UINT64 },
	{ "l2_rw_clash",		KSTAT_DATA_UINT64 },
	{ "l2_read_bytes",		KSTAT_DATA_UINT64 },
	{ "l2_write_bytes",		KSTAT_DATA_UINT64 },
	{ "l2_writes_sent",		KSTAT_DATA_UINT64 },
	{ "l2_writes_done",		KSTAT_DATA_UINT64 },
	{ "l2_writes_error",		KSTAT_DATA_UINT64 },
	{ "l2_writes_hdr_miss",		KSTAT_DATA_UINT64 },
	{ "l2_evict_lock_retry",	KSTAT_DATA_UINT64 },
	{ "l2_evict_reading",		KSTAT_DATA_UINT64 },
	{ "l2_free_on_write",		KSTAT_DATA_UINT64 },
	{ "l2_abort_lowmem",		KSTAT_DATA_UINT64 },
	{ "l2_cksum_bad",		KSTAT_DATA_UINT64 },
	{ "l2_io_error",		KSTAT_DATA_UINT64 },
	{ "l2_size",			KSTAT_DATA_UINT64 },
	{ "l2_asize",			KSTAT_DATA_UINT64 },
	{ "l2_hdr_size",		KSTAT_DATA_UINT64 },
	{ "l2_compress_successes",	KSTAT_DATA_UINT64 },
	{ "l2_compress_zeros",		KSTAT_DATA_UINT64 },
	{ "l2_compress_failures",	KSTAT_DATA_UINT64 },
	{ "memory_throttle_count",	KSTAT_DATA_UINT64 },
	{ "duplicate_buffers",		KSTAT_DATA_UINT64 },
	{ "duplicate_buffers_size",	KSTAT_DATA_UINT64 },
	{ "duplicate_reads",		KSTAT_DATA_UINT64 },
	{ "memory_direct_count",	KSTAT_DATA_UINT64 },
	{ "memory_indirect_count",	KSTAT_DATA_UINT64 },
	{ "arc_no_grow",		KSTAT_DATA_UINT64 },
	{ "arc_tempreserve",		KSTAT_DATA_UINT64 },
	{ "arc_loaned_bytes",		KSTAT_DATA_UINT64 },
	{ "arc_prune",			KSTAT_DATA_UINT64 },
	{ "arc_meta_used",		KSTAT_DATA_UINT64 },
	{ "arc_meta_limit",		KSTAT_DATA_UINT64 },
	{ "arc_meta_max",		KSTAT_DATA_UINT64 },
};

#define	ARCSTAT(stat)	(arc_stats.stat.value.ui64)

#define	ARCSTAT_INCR(stat, val) \
	atomic_add_64(&arc_stats.stat.value.ui64, (val))

#define	ARCSTAT_BUMP(stat)	ARCSTAT_INCR(stat, 1)
#define	ARCSTAT_BUMPDOWN(stat)	ARCSTAT_INCR(stat, -1)

#define	ARCSTAT_MAX(stat, val) {					\
	uint64_t m;							\
	while ((val) > (m = arc_stats.stat.value.ui64) &&		\
	    (m != atomic_cas_64(&arc_stats.stat.value.ui64, m, (val))))	\
		continue;						\
}

#define	ARCSTAT_MAXSTAT(stat) \
	ARCSTAT_MAX(stat##_max, arc_stats.stat.value.ui64)

/*
 * We define a macro to allow ARC hits/misses to be easily broken down by
 * two separate conditions, giving a total of four different subtypes for
 * each of hits and misses (so eight statistics total).
 */
#define	ARCSTAT_CONDSTAT(cond1, stat1, notstat1, cond2, stat2, notstat2, stat) \
	if (cond1) {							\
		if (cond2) {						\
			ARCSTAT_BUMP(arcstat_##stat1##_##stat2##_##stat); \
		} else {						\
			ARCSTAT_BUMP(arcstat_##stat1##_##notstat2##_##stat); \
		}							\
	} else {							\
		if (cond2) {						\
			ARCSTAT_BUMP(arcstat_##notstat1##_##stat2##_##stat); \
		} else {						\
			ARCSTAT_BUMP(arcstat_##notstat1##_##notstat2##_##stat);\
		}							\
	}

kstat_t			*arc_ksp;
static arc_state_t	*arc_anon;
static arc_state_t	*arc_mru;
static arc_state_t	*arc_mru_ghost;
static arc_state_t	*arc_mfu;
static arc_state_t	*arc_mfu_ghost;
static arc_state_t	*arc_l2c_only;

#ifdef _KERNEL
SYSCTL_QUAD(_zfs, OID_AUTO, arc_meta_used,
            CTLFLAG_RD, &arc_stats.arcstat_meta_used.value.ui64,
            "ARC metadata used");
SYSCTL_QUAD(_zfs, OID_AUTO, arc_meta_limit,
            CTLFLAG_RW, &arc_stats.arcstat_meta_limit.value.ui64,
            "ARC metadata limit");
#endif

/*
 * There are several ARC variables that are critical to export as kstats --
 * but we don't want to have to grovel around in the kstat whenever we wish to
 * manipulate them.  For these variables, we therefore define them to be in
 * terms of the statistic variable.  This assures that we are not introducing
 * the possibility of inconsistency by having shadow copies of the variables,
 * while still allowing the code to be readable.
 */
#define	arc_size	ARCSTAT(arcstat_size)	/* actual total arc size */
#define	arc_p		ARCSTAT(arcstat_p)	/* target size of MRU */
#define	arc_c		ARCSTAT(arcstat_c)	/* target size of cache */
#define	arc_c_min	ARCSTAT(arcstat_c_min)	/* min target cache size */
#define	arc_c_max	ARCSTAT(arcstat_c_max)	/* max target cache size */
#define	arc_no_grow	ARCSTAT(arcstat_no_grow)
#define	arc_tempreserve	ARCSTAT(arcstat_tempreserve)
#define	arc_loaned_bytes	ARCSTAT(arcstat_loaned_bytes)
#define	arc_meta_limit	ARCSTAT(arcstat_meta_limit) /* max size for metadata */
#define	arc_meta_used	ARCSTAT(arcstat_meta_used) /* size of metadata */
#define	arc_meta_max	ARCSTAT(arcstat_meta_max) /* max size of metadata */

#define	L2ARC_IS_VALID_COMPRESS(_c_) \
	((_c_) == ZIO_COMPRESS_LZ4 || (_c_) == ZIO_COMPRESS_EMPTY)

typedef struct l2arc_buf_hdr l2arc_buf_hdr_t;

typedef struct arc_callback arc_callback_t;

struct arc_callback {
	void			*acb_private;
	arc_done_func_t		*acb_done;
	arc_buf_t		*acb_buf;
	zio_t			*acb_zio_dummy;
	arc_callback_t		*acb_next;
};

typedef struct arc_write_callback arc_write_callback_t;

struct arc_write_callback {
	void		*awcb_private;
	arc_done_func_t	*awcb_ready;
	arc_done_func_t	*awcb_physdone;
	arc_done_func_t	*awcb_done;
	arc_buf_t	*awcb_buf;
};

struct arc_buf_hdr {
	/* protected by hash lock */
	dva_t			b_dva;
	uint64_t		b_birth;
	uint64_t		b_cksum0;

	kmutex_t		b_freeze_lock;
	zio_cksum_t		*b_freeze_cksum;

	arc_buf_hdr_t		*b_hash_next;
	arc_buf_t		*b_buf;
	uint32_t		b_flags;
	uint32_t		b_datacnt;

	arc_callback_t		*b_acb;
	kcondvar_t		b_cv;

	/* immutable */
	arc_buf_contents_t	b_type;
	uint64_t		b_size;
	uint64_t		b_spa;

	/* protected by arc state mutex */
	arc_state_t		*b_state;
	list_node_t		b_arc_node;

	/* updated atomically */
	clock_t			b_arc_access;
	uint32_t		b_mru_hits;
	uint32_t		b_mru_ghost_hits;
	uint32_t		b_mfu_hits;
	uint32_t		b_mfu_ghost_hits;
	uint32_t		b_l2_hits;

	/* self protecting */
	refcount_t		b_refcnt;

	l2arc_buf_hdr_t		*b_l2hdr;
	list_node_t		b_l2node;
};

static list_t arc_prune_list;
static kmutex_t arc_prune_mtx;
static arc_buf_t *arc_eviction_list;
static kmutex_t arc_eviction_mtx;
static arc_buf_hdr_t arc_eviction_hdr;
static void arc_get_data_buf(arc_buf_t *buf);
static void arc_access(arc_buf_hdr_t *buf, kmutex_t *hash_lock);
static int arc_evict_needed(arc_buf_contents_t type);
static void arc_evict_ghost(arc_state_t *state, uint64_t spa, int64_t bytes,
    arc_buf_contents_t type);
static void arc_buf_watch(arc_buf_t *buf);

static boolean_t l2arc_write_eligible(uint64_t spa_guid, arc_buf_hdr_t *ab);

#define	GHOST_STATE(state)	\
	((state) == arc_mru_ghost || (state) == arc_mfu_ghost ||	\
	(state) == arc_l2c_only)

/*
 * Private ARC flags.  These flags are private ARC only flags that will show up
 * in b_flags in the arc_hdr_buf_t.  Some flags are publicly declared, and can
 * be passed in as arc_flags in things like arc_read.  However, these flags
 * should never be passed and should only be set by ARC code.  When adding new
 * public flags, make sure not to smash the private ones.
 */

#define	ARC_IN_HASH_TABLE	(1 << 9)	/* this buffer is hashed */
#define	ARC_IO_IN_PROGRESS	(1 << 10)	/* I/O in progress for buf */
#define	ARC_IO_ERROR		(1 << 11)	/* I/O failed for buf */
#define	ARC_FREED_IN_READ	(1 << 12)	/* buf freed while in read */
#define	ARC_BUF_AVAILABLE	(1 << 13)	/* block not in active use */
#define	ARC_INDIRECT		(1 << 14)	/* this is an indirect block */
#define	ARC_FREE_IN_PROGRESS	(1 << 15)	/* hdr about to be freed */
#define	ARC_L2_WRITING		(1 << 16)	/* L2ARC write in progress */
#define	ARC_L2_EVICTED		(1 << 17)	/* evicted during I/O */
#define	ARC_L2_WRITE_HEAD	(1 << 18)	/* head of write list */

#define	HDR_IN_HASH_TABLE(hdr)	((hdr)->b_flags & ARC_IN_HASH_TABLE)
#define	HDR_IO_IN_PROGRESS(hdr)	((hdr)->b_flags & ARC_IO_IN_PROGRESS)
#define	HDR_IO_ERROR(hdr)	((hdr)->b_flags & ARC_IO_ERROR)
#define	HDR_PREFETCH(hdr)	((hdr)->b_flags & ARC_PREFETCH)
#define	HDR_FREED_IN_READ(hdr)	((hdr)->b_flags & ARC_FREED_IN_READ)
#define	HDR_BUF_AVAILABLE(hdr)	((hdr)->b_flags & ARC_BUF_AVAILABLE)
#define	HDR_FREE_IN_PROGRESS(hdr)	((hdr)->b_flags & ARC_FREE_IN_PROGRESS)
#define	HDR_L2CACHE(hdr)	((hdr)->b_flags & ARC_L2CACHE)
#define	HDR_L2_READING(hdr)	((hdr)->b_flags & ARC_IO_IN_PROGRESS &&	\
				    (hdr)->b_l2hdr != NULL)
#define	HDR_L2_WRITING(hdr)	((hdr)->b_flags & ARC_L2_WRITING)
#define	HDR_L2_EVICTED(hdr)	((hdr)->b_flags & ARC_L2_EVICTED)
#define	HDR_L2_WRITE_HEAD(hdr)	((hdr)->b_flags & ARC_L2_WRITE_HEAD)

/*
 * Other sizes
 */

#define	HDR_SIZE ((int64_t)sizeof (arc_buf_hdr_t))
#define	L2HDR_SIZE ((int64_t)sizeof (l2arc_buf_hdr_t))

/*
 * Hash table routines
 */

#define	HT_LOCK_ALIGN	64
#define	HT_LOCK_PAD	(P2NPHASE(sizeof (kmutex_t), (HT_LOCK_ALIGN)))

struct ht_lock {
	kmutex_t	ht_lock;
#ifdef _KERNEL
	unsigned char	pad[HT_LOCK_PAD];
#endif
};

#ifdef __LP64__
#define	BUF_LOCKS 256
#else
#define	BUF_LOCKS 256
#endif
typedef struct buf_hash_table {
	uint64_t ht_mask;
	arc_buf_hdr_t **ht_table;
	struct ht_lock ht_locks[BUF_LOCKS];
} buf_hash_table_t;

static buf_hash_table_t *buf_hash_table = NULL;

#define	BUF_HASH_INDEX(spa, dva, birth) \
	(buf_hash(spa, dva, birth) & buf_hash_table->ht_mask)
#define	BUF_HASH_LOCK_NTRY(idx) (buf_hash_table->ht_locks[(uint64_t)idx & (BUF_LOCKS-1ULL)])
#define	BUF_HASH_LOCK(idx)	(&(BUF_HASH_LOCK_NTRY(idx).ht_lock))
#define	HDR_LOCK(hdr) \
	(BUF_HASH_LOCK(BUF_HASH_INDEX(hdr->b_spa, &hdr->b_dva, hdr->b_birth)))

//uint64_t zfs_crc64_table[256];
uint64_t *zfs_crc64_table = NULL;

/*
 * Level 2 ARC
 */

#define	L2ARC_WRITE_SIZE	(8 * 1024 * 1024)	/* initial write max */
#define	L2ARC_HEADROOM		2			/* num of writes */
/*
 * If we discover during ARC scan any buffers to be compressed, we boost
 * our headroom for the next scanning cycle by this percentage multiple.
 */
#define	L2ARC_HEADROOM_BOOST	200
#define	L2ARC_FEED_SECS		1		/* caching interval secs */
#define	L2ARC_FEED_MIN_MS	200		/* min caching interval ms */

#define	l2arc_writes_sent	ARCSTAT(arcstat_l2_writes_sent)
#define	l2arc_writes_done	ARCSTAT(arcstat_l2_writes_done)

/* L2ARC Performance Tunables */
unsigned long l2arc_write_max = L2ARC_WRITE_SIZE;	/* def max write size */
unsigned long l2arc_write_boost = L2ARC_WRITE_SIZE;	/* extra warmup write */
unsigned long l2arc_headroom = L2ARC_HEADROOM;		/* # of dev writes */
unsigned long l2arc_headroom_boost = L2ARC_HEADROOM_BOOST;
unsigned long l2arc_feed_secs = L2ARC_FEED_SECS;	/* interval seconds */
unsigned long l2arc_feed_min_ms = L2ARC_FEED_MIN_MS;	/* min interval msecs */
int l2arc_noprefetch = B_TRUE;			/* don't cache prefetch bufs */
int l2arc_nocompress = B_FALSE;			/* don't compress bufs */
int l2arc_feed_again = B_TRUE;			/* turbo warmup */
int l2arc_norw = B_FALSE;			/* no reads during writes */

#ifdef _KERNEL
SYSCTL_QUAD(_zfs, OID_AUTO, l2arc_write_max, CTLFLAG_RW,
    &l2arc_write_max, "max write size");
SYSCTL_QUAD(_zfs, OID_AUTO, l2arc_write_boost, CTLFLAG_RW,
    &l2arc_write_boost, "extra write during warmup");
SYSCTL_QUAD(_zfs, OID_AUTO, l2arc_headroom, CTLFLAG_RW,
    &l2arc_headroom, "number of dev writes");
SYSCTL_QUAD(_zfs, OID_AUTO, l2arc_feed_secs, CTLFLAG_RW,
    &l2arc_feed_secs, "interval seconds");
SYSCTL_QUAD(_zfs, OID_AUTO, l2arc_feed_min_ms, CTLFLAG_RW,
    &l2arc_feed_min_ms, "min interval milliseconds");

SYSCTL_INT(_zfs, OID_AUTO, l2arc_noprefetch, CTLFLAG_RW,
    &l2arc_noprefetch, 0, "don't cache prefetch bufs");
SYSCTL_INT(_zfs, OID_AUTO, l2arc_feed_again, CTLFLAG_RW,
    &l2arc_feed_again, 0, "turbo warmup");
SYSCTL_INT(_zfs, OID_AUTO, l2arc_norw, CTLFLAG_RW,
    &l2arc_norw, 0, "no reads during writes");

SYSCTL_QUAD(_zfs, OID_AUTO, anon_size, CTLFLAG_RD,
    &ARC_anon.arcs_size, "size of anonymous state");
SYSCTL_QUAD(_zfs, OID_AUTO, anon_metadata_lsize, CTLFLAG_RD,
    &ARC_anon.arcs_lsize[ARC_BUFC_METADATA], "size of anonymous state");
SYSCTL_QUAD(_zfs, OID_AUTO, anon_data_lsize, CTLFLAG_RD,
    &ARC_anon.arcs_lsize[ARC_BUFC_DATA], "size of anonymous state");

SYSCTL_QUAD(_zfs, OID_AUTO, mru_size, CTLFLAG_RD,
    &ARC_mru.arcs_size, "size of mru state");
SYSCTL_QUAD(_zfs, OID_AUTO, mru_metadata_lsize, CTLFLAG_RD,
    &ARC_mru.arcs_lsize[ARC_BUFC_METADATA], "size of metadata in mru state");
SYSCTL_QUAD(_zfs, OID_AUTO, mru_data_lsize, CTLFLAG_RD,
    &ARC_mru.arcs_lsize[ARC_BUFC_DATA], "size of data in mru state");

SYSCTL_QUAD(_zfs, OID_AUTO, mru_ghost_size, CTLFLAG_RD,
    &ARC_mru_ghost.arcs_size, "size of mru ghost state");
SYSCTL_QUAD(_zfs, OID_AUTO, mru_ghost_metadata_lsize, CTLFLAG_RD,
    &ARC_mru_ghost.arcs_lsize[ARC_BUFC_METADATA],
    "size of metadata in mru ghost state");
SYSCTL_QUAD(_zfs, OID_AUTO, mru_ghost_data_lsize, CTLFLAG_RD,
    &ARC_mru_ghost.arcs_lsize[ARC_BUFC_DATA],
    "size of data in mru ghost state");

SYSCTL_QUAD(_zfs, OID_AUTO, mfu_size, CTLFLAG_RD,
    &ARC_mfu.arcs_size, "size of mfu state");
SYSCTL_QUAD(_zfs, OID_AUTO, mfu_metadata_lsize, CTLFLAG_RD,
    &ARC_mfu.arcs_lsize[ARC_BUFC_METADATA], "size of metadata in mfu state");
SYSCTL_QUAD(_zfs, OID_AUTO, mfu_data_lsize, CTLFLAG_RD,
    &ARC_mfu.arcs_lsize[ARC_BUFC_DATA], "size of data in mfu state");

SYSCTL_QUAD(_zfs, OID_AUTO, mfu_ghost_size, CTLFLAG_RD,
    &ARC_mfu_ghost.arcs_size, "size of mfu ghost state");
SYSCTL_QUAD(_zfs, OID_AUTO, mfu_ghost_metadata_lsize, CTLFLAG_RD,
    &ARC_mfu_ghost.arcs_lsize[ARC_BUFC_METADATA],
    "size of metadata in mfu ghost state");
SYSCTL_QUAD(_zfs, OID_AUTO, mfu_ghost_data_lsize, CTLFLAG_RD,
    &ARC_mfu_ghost.arcs_lsize[ARC_BUFC_DATA],
    "size of data in mfu ghost state");

SYSCTL_QUAD(_zfs, OID_AUTO, l2c_only_size, CTLFLAG_RD,
    &ARC_l2c_only.arcs_size, "size of mru state");
#endif


/*
 * L2ARC Internals
 */
typedef struct l2arc_dev {
	vdev_t			*l2ad_vdev;	/* vdev */
	spa_t			*l2ad_spa;	/* spa */
	uint64_t		l2ad_hand;	/* next write location */
	uint64_t		l2ad_start;	/* first addr on device */
	uint64_t		l2ad_end;	/* last addr on device */
	uint64_t		l2ad_evict;	/* last addr eviction reached */
	boolean_t		l2ad_first;	/* first sweep through */
	boolean_t		l2ad_writing;	/* currently writing */
	list_t			*l2ad_buflist;	/* buffer list */
	list_node_t		l2ad_node;	/* device list node */
} l2arc_dev_t;

static list_t L2ARC_dev_list;			/* device list */
static list_t *l2arc_dev_list;			/* device list pointer */
static kmutex_t l2arc_dev_mtx;			/* device list mutex */
static l2arc_dev_t *l2arc_dev_last;		/* last device used */
static kmutex_t l2arc_buflist_mtx;		/* mutex for all buflists */
static list_t L2ARC_free_on_write;		/* free after write buf list */
static list_t *l2arc_free_on_write;		/* free after write list ptr */
static kmutex_t l2arc_free_on_write_mtx;	/* mutex for list */
static uint64_t l2arc_ndev;			/* number of devices */

typedef struct l2arc_read_callback {
	arc_buf_t		*l2rcb_buf;		/* read buffer */
	spa_t			*l2rcb_spa;		/* spa */
	blkptr_t		l2rcb_bp;		/* original blkptr */
	zbookmark_t		l2rcb_zb;		/* original bookmark */
	int			l2rcb_flags;		/* original flags */
	enum zio_compress	l2rcb_compress;		/* applied compress */
} l2arc_read_callback_t;

typedef struct l2arc_write_callback {
	l2arc_dev_t	*l2wcb_dev;		/* device info */
	arc_buf_hdr_t	*l2wcb_head;		/* head of write buflist */
} l2arc_write_callback_t;

struct l2arc_buf_hdr {
	/* protected by arc_buf_hdr  mutex */
	l2arc_dev_t		*b_dev;		/* L2ARC device */
	uint64_t		b_daddr;	/* disk address, offset byte */
	/* compression applied to buffer data */
	enum zio_compress	b_compress;
	/* real alloc'd buffer size depending on b_compress applied */
	uint32_t		b_hits;
	uint64_t		b_asize;
	/* temporary buffer holder for in-flight compressed data */
	void			*b_tmp_cdata;
};

typedef struct l2arc_data_free {
	/* protected by l2arc_free_on_write_mtx */
	void		*l2df_data;
	size_t		l2df_size;
	void		(*l2df_func)(void *, size_t);
	list_node_t	l2df_list_node;
} l2arc_data_free_t;

static kmutex_t l2arc_feed_thr_lock;
static kcondvar_t l2arc_feed_thr_cv;
static uint8_t l2arc_thread_exit;

static void l2arc_read_done(zio_t *zio);
static void l2arc_hdr_stat_add(void);
static void l2arc_hdr_stat_remove(void);

static boolean_t l2arc_compress_buf(l2arc_buf_hdr_t *l2hdr);
static void l2arc_decompress_zio(zio_t *zio, arc_buf_hdr_t *hdr,
    enum zio_compress c);
static void l2arc_release_cdata_buf(arc_buf_hdr_t *ab);

static uint64_t
buf_hash(uint64_t spa, const dva_t *dva, uint64_t birth)
{
	uint8_t *vdva = (uint8_t *)dva;
	uint64_t crc = -1ULL;
	int i;

	ASSERT(zfs_crc64_table[128] == ZFS_CRC64_POLY);

	for (i = 0; i < sizeof (dva_t); i++)
		crc = (crc >> 8) ^ zfs_crc64_table[(crc ^ vdva[i]) & 0xFF];

	crc ^= (spa>>8) ^ birth;

	return (crc);
}

#define	BUF_EMPTY(buf)						\
	((buf)->b_dva.dva_word[0] == 0 &&			\
	(buf)->b_dva.dva_word[1] == 0 &&			\
	(buf)->b_cksum0 == 0)

#define	BUF_EQUAL(spa, dva, birth, buf)				\
	((buf)->b_dva.dva_word[0] == (dva)->dva_word[0]) &&	\
	((buf)->b_dva.dva_word[1] == (dva)->dva_word[1]) &&	\
	((buf)->b_birth == birth) && ((buf)->b_spa == spa)

static void
buf_discard_identity(arc_buf_hdr_t *hdr)
{
	hdr->b_dva.dva_word[0] = 0;
	hdr->b_dva.dva_word[1] = 0;
	hdr->b_birth = 0;
	hdr->b_cksum0 = 0;
}

static arc_buf_hdr_t *
buf_hash_find(uint64_t spa, const blkptr_t *bp, kmutex_t **lockp)
{
	const dva_t *dva = BP_IDENTITY(bp);
	uint64_t birth = BP_PHYSICAL_BIRTH(bp);
	uint64_t idx = BUF_HASH_INDEX(spa, dva, birth);
	kmutex_t *hash_lock = BUF_HASH_LOCK(idx);
	arc_buf_hdr_t *buf;

	mutex_enter(hash_lock);
	for (buf = buf_hash_table->ht_table[idx]; buf != NULL;
	    buf = buf->b_hash_next) {
		if (BUF_EQUAL(spa, dva, birth, buf)) {
			*lockp = hash_lock;
			return (buf);
		}
	}
	mutex_exit(hash_lock);
	*lockp = NULL;
	return (NULL);
}

/*
 * Insert an entry into the hash table.  If there is already an element
 * equal to elem in the hash table, then the already existing element
 * will be returned and the new element will not be inserted.
 * Otherwise returns NULL.
 */
static arc_buf_hdr_t *
buf_hash_insert(arc_buf_hdr_t *buf, kmutex_t **lockp)
{
	uint64_t idx = BUF_HASH_INDEX(buf->b_spa, &buf->b_dva, buf->b_birth);
	kmutex_t *hash_lock = BUF_HASH_LOCK(idx);
	arc_buf_hdr_t *fbuf;
	uint32_t i;

	ASSERT(!DVA_IS_EMPTY(&buf->b_dva));
	ASSERT(buf->b_birth != 0);
	ASSERT(!HDR_IN_HASH_TABLE(buf));
	*lockp = hash_lock;
	mutex_enter(hash_lock);
	for (fbuf = buf_hash_table->ht_table[idx], i = 0; fbuf != NULL;
	    fbuf = fbuf->b_hash_next, i++) {
		if (BUF_EQUAL(buf->b_spa, &buf->b_dva, buf->b_birth, fbuf))
			return (fbuf);
	}

	buf->b_hash_next = buf_hash_table->ht_table[idx];
	buf_hash_table->ht_table[idx] = buf;
	buf->b_flags |= ARC_IN_HASH_TABLE;

	/* collect some hash table performance data */
	if (i > 0) {
		ARCSTAT_BUMP(arcstat_hash_collisions);
		if (i == 1)
			ARCSTAT_BUMP(arcstat_hash_chains);

		ARCSTAT_MAX(arcstat_hash_chain_max, i);
	}

	ARCSTAT_BUMP(arcstat_hash_elements);
	ARCSTAT_MAXSTAT(arcstat_hash_elements);

	return (NULL);
}

static void
buf_hash_remove(arc_buf_hdr_t *buf)
{
	arc_buf_hdr_t *fbuf, **bufp;
	uint64_t idx = BUF_HASH_INDEX(buf->b_spa, &buf->b_dva, buf->b_birth);

	ASSERT(MUTEX_HELD(BUF_HASH_LOCK(idx)));
	ASSERT(HDR_IN_HASH_TABLE(buf));

	bufp = &buf_hash_table->ht_table[idx];
	while ((fbuf = *bufp) != buf) {
		ASSERT(fbuf != NULL);
		bufp = &fbuf->b_hash_next;
	}
	*bufp = buf->b_hash_next;
	buf->b_hash_next = NULL;
	buf->b_flags &= ~ARC_IN_HASH_TABLE;

	/* collect some hash table performance data */
	ARCSTAT_BUMPDOWN(arcstat_hash_elements);

	if (buf_hash_table->ht_table[idx] &&
	    buf_hash_table->ht_table[idx]->b_hash_next == NULL)
		ARCSTAT_BUMPDOWN(arcstat_hash_chains);
}

/*
 * Global data structures and functions for the buf kmem cache.
 */
static kmem_cache_t *hdr_cache;
static kmem_cache_t *buf_cache;
static kmem_cache_t *l2arc_hdr_cache;

static void
buf_fini(void)
{
	int i;

#if defined(_KERNEL) && defined(HAVE_SPL)
	/* Large allocations which do not require contiguous pages
	 * should be using vmem_free() in the linux kernel */
	vmem_free(buf_hash_table->ht_table,
	    (buf_hash_table->ht_mask + 1) * sizeof (void *));
#else
	kmem_free(buf_hash_table->ht_table,
	    (buf_hash_table->ht_mask + 1) * sizeof (void *));
#endif
	for (i = 0; i < BUF_LOCKS; i++)
		mutex_destroy(&buf_hash_table->ht_locks[i].ht_lock);
	kmem_cache_destroy(hdr_cache);
	kmem_cache_destroy(buf_cache);
	kmem_free(zfs_crc64_table, sizeof(uint64_t) * 256);
	kmem_free(buf_hash_table, sizeof(buf_hash_table_t));
	kmem_cache_destroy(l2arc_hdr_cache);
}

/*
 * Constructor callback - called when the cache is empty
 * and a new buf is requested.
 */
/* ARGSUSED */
static int
hdr_cons(void *vbuf, void *unused, int kmflag)
{
	arc_buf_hdr_t *buf = vbuf;

	bzero(buf, sizeof (arc_buf_hdr_t));
	refcount_create(&buf->b_refcnt);
	cv_init(&buf->b_cv, NULL, CV_DEFAULT, NULL);
	mutex_init(&buf->b_freeze_lock, NULL, MUTEX_DEFAULT, NULL);
	list_link_init(&buf->b_arc_node);
	list_link_init(&buf->b_l2node);
	arc_space_consume(sizeof (arc_buf_hdr_t), ARC_SPACE_HDRS);

	return (0);
}

/* ARGSUSED */
static int
buf_cons(void *vbuf, void *unused, int kmflag)
{
	arc_buf_t *buf = vbuf;

	bzero(buf, sizeof (arc_buf_t));
	mutex_init(&buf->b_evict_lock, NULL, MUTEX_DEFAULT, NULL);
	rw_init(&buf->b_data_lock, NULL, RW_DEFAULT, NULL);
	arc_space_consume(sizeof (arc_buf_t), ARC_SPACE_HDRS);

	return (0);
}

/*
 * Destructor callback - called when a cached buf is
 * no longer required.
 */
/* ARGSUSED */
static void
hdr_dest(void *vbuf, void *unused)
{
	arc_buf_hdr_t *buf = vbuf;

	ASSERT(BUF_EMPTY(buf));
	refcount_destroy(&buf->b_refcnt);
	cv_destroy(&buf->b_cv);
	mutex_destroy(&buf->b_freeze_lock);
	arc_space_return(sizeof (arc_buf_hdr_t), ARC_SPACE_HDRS);
}

/* ARGSUSED */
static void
buf_dest(void *vbuf, void *unused)
{
	arc_buf_t *buf = vbuf;

	mutex_destroy(&buf->b_evict_lock);
	rw_destroy(&buf->b_data_lock);
	arc_space_return(sizeof (arc_buf_t), ARC_SPACE_HDRS);
}

static void
buf_init(void)
{
	uint64_t *ct;
	uint64_t hsize = 1ULL << 12;
	int i, j;

	buf_hash_table = kmem_zalloc(sizeof(buf_hash_table_t), KM_SLEEP);

	/*
	 * The hash table is big enough to fill all of physical memory
	 * with an average 64K block size.  The table will take up
	 * totalmem*sizeof(void*)/64K (eg. 128KB/GB with 8-byte pointers).
	 */
	while (hsize * 65536 < physmem * PAGESIZE)
		hsize <<= 1;
retry:
	buf_hash_table->ht_mask = hsize - 1ULL;

#if defined(_KERNEL) && defined(HAVE_SPL)
	/*
	 * Large allocations which do not require contiguous pages
	 * should be using vmem_alloc() in the linux kernel
	 */
	buf_hash_table->ht_table =
	    vmem_zalloc(hsize * sizeof (void*), KM_SLEEP);
#else
	buf_hash_table->ht_table =
	    kmem_zalloc(hsize * sizeof (void*), KM_NOSLEEP);
#endif
	if (buf_hash_table->ht_table == NULL) {
		ASSERT(hsize > (1ULL << 8));
		hsize >>= 1;
		goto retry;
	}

	hdr_cache = kmem_cache_create("arc_buf_hdr_t", sizeof (arc_buf_hdr_t),
	    0, hdr_cons, hdr_dest, NULL, NULL, NULL, 0);
	buf_cache = kmem_cache_create("arc_buf_t", sizeof (arc_buf_t),
	    0, buf_cons, buf_dest, NULL, NULL, NULL, 0);
	l2arc_hdr_cache = kmem_cache_create("l2arc_buf_hdr_t", L2HDR_SIZE,
	    0, NULL, NULL, NULL, NULL, NULL, 0);

	zfs_crc64_table = (uint64_t *)kmem_zalloc(sizeof(uint64_t) * 256, KM_SLEEP);

	for (i = 0; i < 256; i++)
		for (ct = zfs_crc64_table + i, *ct = i, j = 8; j > 0; j--)
			*ct = ((*ct) >> 1) ^ (-((*ct) & 1) & ZFS_CRC64_POLY);

	for (i = 0; i < BUF_LOCKS; i++) {
		mutex_init(&buf_hash_table->ht_locks[i].ht_lock,
		    NULL, MUTEX_DEFAULT, NULL);
	}
}

#define	ARC_MINTIME	(hz>>4) /* 62 ms */

static void
arc_cksum_verify(arc_buf_t *buf)
{
	zio_cksum_t zc;

	if (!(zfs_flags & ZFS_DEBUG_MODIFY))
		return;

	mutex_enter(&buf->b_hdr->b_freeze_lock);
	if (buf->b_hdr->b_freeze_cksum == NULL ||
	    (buf->b_hdr->b_flags & ARC_IO_ERROR)) {
		mutex_exit(&buf->b_hdr->b_freeze_lock);
		return;
	}
	fletcher_2_native(buf->b_data, buf->b_hdr->b_size, &zc);
	if (!ZIO_CHECKSUM_EQUAL(*buf->b_hdr->b_freeze_cksum, zc))
		panic("buffer modified while frozen!");
	mutex_exit(&buf->b_hdr->b_freeze_lock);
}

static int
arc_cksum_equal(arc_buf_t *buf)
{
	zio_cksum_t zc;
	int equal;

	mutex_enter(&buf->b_hdr->b_freeze_lock);
	fletcher_2_native(buf->b_data, buf->b_hdr->b_size, &zc);
	equal = ZIO_CHECKSUM_EQUAL(*buf->b_hdr->b_freeze_cksum, zc);
	mutex_exit(&buf->b_hdr->b_freeze_lock);

	return (equal);
}

static void
arc_cksum_compute(arc_buf_t *buf, boolean_t force)
{
	if (!force && !(zfs_flags & ZFS_DEBUG_MODIFY))
		return;

	mutex_enter(&buf->b_hdr->b_freeze_lock);
	if (buf->b_hdr->b_freeze_cksum != NULL) {
		mutex_exit(&buf->b_hdr->b_freeze_lock);
		return;
	}
	buf->b_hdr->b_freeze_cksum = kmem_alloc(sizeof (zio_cksum_t),
	    KM_PUSHPAGE);
	fletcher_2_native(buf->b_data, buf->b_hdr->b_size,
	    buf->b_hdr->b_freeze_cksum);
	mutex_exit(&buf->b_hdr->b_freeze_lock);
	arc_buf_watch(buf);
}

#ifndef _KERNEL
void
arc_buf_sigsegv(int sig, siginfo_t *si, void *unused)
{
	panic("Got SIGSEGV at address: 0x%lx\n", (long) si->si_addr);
}
#endif

/* ARGSUSED */
static void
arc_buf_unwatch(arc_buf_t *buf)
{
#ifndef _KERNEL
	if (arc_watch) {
		ASSERT0(mprotect(buf->b_data, buf->b_hdr->b_size,
		    PROT_READ | PROT_WRITE));
	}
#endif
}

/* ARGSUSED */
static void
arc_buf_watch(arc_buf_t *buf)
{
#ifndef _KERNEL
	if (arc_watch)
		ASSERT0(mprotect(buf->b_data, buf->b_hdr->b_size, PROT_READ));
#endif
}

void
arc_buf_thaw(arc_buf_t *buf)
{
	if (zfs_flags & ZFS_DEBUG_MODIFY) {
		if (buf->b_hdr->b_state != arc_anon)
			panic("modifying non-anon buffer!");
		if (buf->b_hdr->b_flags & ARC_IO_IN_PROGRESS)
			panic("modifying buffer while i/o in progress!");
		arc_cksum_verify(buf);
	}

	mutex_enter(&buf->b_hdr->b_freeze_lock);
	if (buf->b_hdr->b_freeze_cksum != NULL) {
		kmem_free(buf->b_hdr->b_freeze_cksum, sizeof (zio_cksum_t));
		buf->b_hdr->b_freeze_cksum = NULL;
	}

	mutex_exit(&buf->b_hdr->b_freeze_lock);

	arc_buf_unwatch(buf);
}

void
arc_buf_freeze(arc_buf_t *buf)
{
	kmutex_t *hash_lock;

	if (!(zfs_flags & ZFS_DEBUG_MODIFY))
		return;

	hash_lock = HDR_LOCK(buf->b_hdr);
	mutex_enter(hash_lock);

	ASSERT(buf->b_hdr->b_freeze_cksum != NULL ||
	    buf->b_hdr->b_state == arc_anon);
	arc_cksum_compute(buf, B_FALSE);
	mutex_exit(hash_lock);

}

static void
add_reference(arc_buf_hdr_t *ab, kmutex_t *hash_lock, void *tag)
{
	ASSERT(MUTEX_HELD(hash_lock));

	if ((refcount_add(&ab->b_refcnt, tag) == 1) &&
	    (ab->b_state != arc_anon)) {
		uint64_t delta = ab->b_size * ab->b_datacnt;
		list_t *list = &ab->b_state->arcs_list[ab->b_type];
		uint64_t *size = &ab->b_state->arcs_lsize[ab->b_type];

		ASSERT(!MUTEX_HELD(&ab->b_state->arcs_mtx));
		mutex_enter(&ab->b_state->arcs_mtx);
		ASSERT(list_link_active(&ab->b_arc_node));
		list_remove(list, ab);
		if (GHOST_STATE(ab->b_state)) {
			ASSERT3U(ab->b_datacnt, ==, 0);
			ASSERT3P(ab->b_buf, ==, NULL);
			delta = ab->b_size;
		}
		ASSERT(delta > 0);
		ASSERT3U(*size, >=, delta);
		atomic_add_64(size, -delta);
		mutex_exit(&ab->b_state->arcs_mtx);
		/* remove the prefetch flag if we get a reference */
		if (ab->b_flags & ARC_PREFETCH)
			ab->b_flags &= ~ARC_PREFETCH;
	}
}

static int
remove_reference(arc_buf_hdr_t *ab, kmutex_t *hash_lock, void *tag)
{
	int cnt;
	arc_state_t *state = ab->b_state;

	ASSERT(state == arc_anon || MUTEX_HELD(hash_lock));
	ASSERT(!GHOST_STATE(state));

	if (((cnt = refcount_remove(&ab->b_refcnt, tag)) == 0) &&
	    (state != arc_anon)) {
		uint64_t *size = &state->arcs_lsize[ab->b_type];

		ASSERT(!MUTEX_HELD(&state->arcs_mtx));
		mutex_enter(&state->arcs_mtx);
		ASSERT(!list_link_active(&ab->b_arc_node));
		list_insert_head(&state->arcs_list[ab->b_type], ab);
		ASSERT(ab->b_datacnt > 0);
		atomic_add_64(size, ab->b_size * ab->b_datacnt);
		mutex_exit(&state->arcs_mtx);
	}
	return (cnt);
}

/*
 * Returns detailed information about a specific arc buffer.  When the
 * state_index argument is set the function will calculate the arc header
 * list position for its arc state.  Since this requires a linear traversal
 * callers are strongly encourage not to do this.  However, it can be helpful
 * for targeted analysis so the functionality is provided.
 */
void
arc_buf_info(arc_buf_t *ab, arc_buf_info_t *abi, int state_index)
{
	arc_buf_hdr_t *hdr = ab->b_hdr;
	arc_state_t *state = hdr->b_state;

	memset(abi, 0, sizeof (arc_buf_info_t));
	abi->abi_flags = hdr->b_flags;
	abi->abi_datacnt = hdr->b_datacnt;
	abi->abi_state_type = state ? state->arcs_state : ARC_STATE_ANON;
	abi->abi_state_contents = hdr->b_type;
	abi->abi_state_index = -1;
	abi->abi_size = hdr->b_size;
	abi->abi_access = hdr->b_arc_access;
	abi->abi_mru_hits = hdr->b_mru_hits;
	abi->abi_mru_ghost_hits = hdr->b_mru_ghost_hits;
	abi->abi_mfu_hits = hdr->b_mfu_hits;
	abi->abi_mfu_ghost_hits = hdr->b_mfu_ghost_hits;
	abi->abi_holds = refcount_count(&hdr->b_refcnt);

	if (hdr->b_l2hdr) {
		abi->abi_l2arc_dattr = hdr->b_l2hdr->b_daddr;
		abi->abi_l2arc_asize = hdr->b_l2hdr->b_asize;
		abi->abi_l2arc_compress = hdr->b_l2hdr->b_compress;
		abi->abi_l2arc_hits = hdr->b_l2hdr->b_hits;
	}

	if (state && state_index && list_link_active(&hdr->b_arc_node)) {
		list_t *list = &state->arcs_list[hdr->b_type];
		arc_buf_hdr_t *h;

		mutex_enter(&state->arcs_mtx);
		for (h = list_head(list); h != NULL; h = list_next(list, h)) {
			abi->abi_state_index++;
			if (h == hdr)
				break;
		}
		mutex_exit(&state->arcs_mtx);
	}
}

/*
 * Move the supplied buffer to the indicated state.  The mutex
 * for the buffer must be held by the caller.
 */
static void
arc_change_state(arc_state_t *new_state, arc_buf_hdr_t *ab, kmutex_t *hash_lock)
{
	arc_state_t *old_state = ab->b_state;
	int64_t refcnt = refcount_count(&ab->b_refcnt);
	uint64_t from_delta, to_delta;

	ASSERT(MUTEX_HELD(hash_lock));
	ASSERT3P(new_state, !=, old_state);
	ASSERT(refcnt == 0 || ab->b_datacnt > 0);
	ASSERT(ab->b_datacnt == 0 || !GHOST_STATE(new_state));
	ASSERT(ab->b_datacnt <= 1 || old_state != arc_anon);

	from_delta = to_delta = ab->b_datacnt * ab->b_size;

	/*
	 * If this buffer is evictable, transfer it from the
	 * old state list to the new state list.
	 */
	if (refcnt == 0) {
		if (old_state != arc_anon) {
			int use_mutex = !MUTEX_HELD(&old_state->arcs_mtx);
			uint64_t *size = &old_state->arcs_lsize[ab->b_type];

			if (use_mutex)
				mutex_enter(&old_state->arcs_mtx);

			ASSERT(list_link_active(&ab->b_arc_node));
			list_remove(&old_state->arcs_list[ab->b_type], ab);

			/*
			 * If prefetching out of the ghost cache,
			 * we will have a non-zero datacnt.
			 */
			if (GHOST_STATE(old_state) && ab->b_datacnt == 0) {
				/* ghost elements have a ghost size */
				ASSERT(ab->b_buf == NULL);
				from_delta = ab->b_size;
			}
			ASSERT3U(*size, >=, from_delta);
			atomic_add_64(size, -from_delta);

			if (use_mutex)
				mutex_exit(&old_state->arcs_mtx);
		}
		if (new_state != arc_anon) {
			int use_mutex = !MUTEX_HELD(&new_state->arcs_mtx);
			uint64_t *size = &new_state->arcs_lsize[ab->b_type];

			if (use_mutex)
				mutex_enter(&new_state->arcs_mtx);

			list_insert_head(&new_state->arcs_list[ab->b_type], ab);

			/* ghost elements have a ghost size */
			if (GHOST_STATE(new_state)) {
				ASSERT(ab->b_datacnt == 0);
				ASSERT(ab->b_buf == NULL);
				to_delta = ab->b_size;
			}
			atomic_add_64(size, to_delta);

			if (use_mutex)
				mutex_exit(&new_state->arcs_mtx);
		}
	}

	ASSERT(!BUF_EMPTY(ab));
	if (new_state == arc_anon && HDR_IN_HASH_TABLE(ab))
		buf_hash_remove(ab);

	/* adjust state sizes */
	if (to_delta)
		atomic_add_64(&new_state->arcs_size, to_delta);
	if (from_delta) {
		ASSERT3U(old_state->arcs_size, >=, from_delta);
		atomic_add_64(&old_state->arcs_size, -from_delta);
	}
	ab->b_state = new_state;

	/* adjust l2arc hdr stats */
	if (new_state == arc_l2c_only)
		l2arc_hdr_stat_add();
	else if (old_state == arc_l2c_only)
		l2arc_hdr_stat_remove();
}

void
arc_space_consume(uint64_t space, arc_space_type_t type)
{
	ASSERT(type >= 0 && type < ARC_SPACE_NUMTYPES);

	switch (type) {
	default:
		break;
	case ARC_SPACE_DATA:
		ARCSTAT_INCR(arcstat_data_size, space);
		break;
	case ARC_SPACE_META:
		ARCSTAT_INCR(arcstat_meta_size, space);
		break;
	case ARC_SPACE_OTHER:
		ARCSTAT_INCR(arcstat_other_size, space);
		break;
	case ARC_SPACE_HDRS:
		ARCSTAT_INCR(arcstat_hdr_size, space);
		break;
	case ARC_SPACE_L2HDRS:
		ARCSTAT_INCR(arcstat_l2_hdr_size, space);
		break;
	}

	if (type != ARC_SPACE_DATA)
		ARCSTAT_INCR(arcstat_meta_used, space);

	atomic_add_64(&arc_size, space);
}

void
arc_space_return(uint64_t space, arc_space_type_t type)
{
	ASSERT(type >= 0 && type < ARC_SPACE_NUMTYPES);

	switch (type) {
	default:
		break;
	case ARC_SPACE_DATA:
		ARCSTAT_INCR(arcstat_data_size, -space);
		break;
	case ARC_SPACE_META:
		ARCSTAT_INCR(arcstat_meta_size, -space);
		break;
	case ARC_SPACE_OTHER:
		ARCSTAT_INCR(arcstat_other_size, -space);
		break;
	case ARC_SPACE_HDRS:
		ARCSTAT_INCR(arcstat_hdr_size, -space);
		break;
	case ARC_SPACE_L2HDRS:
		ARCSTAT_INCR(arcstat_l2_hdr_size, -space);
		break;
	}

	if (type != ARC_SPACE_DATA) {
		ASSERT(arc_meta_used >= space);
		if (arc_meta_max < arc_meta_used)
			arc_meta_max = arc_meta_used;
		ARCSTAT_INCR(arcstat_meta_used, -space);
	}

	ASSERT(arc_size >= space);
	atomic_add_64(&arc_size, -space);
}

arc_buf_t *
arc_buf_alloc(spa_t *spa, int size, void *tag, arc_buf_contents_t type)
{
	arc_buf_hdr_t *hdr;
	arc_buf_t *buf;

	ASSERT3U(size, >, 0);
	hdr = kmem_cache_alloc(hdr_cache, KM_PUSHPAGE);
	ASSERT(BUF_EMPTY(hdr));
	hdr->b_size = size;
	hdr->b_type = type;
	hdr->b_spa = spa_load_guid(spa);
	hdr->b_state = arc_anon;
	hdr->b_arc_access = 0;
	hdr->b_mru_hits = 0;
	hdr->b_mru_ghost_hits = 0;
	hdr->b_mfu_hits = 0;
	hdr->b_mfu_ghost_hits = 0;
	hdr->b_l2_hits = 0;
	buf = kmem_cache_alloc(buf_cache, KM_PUSHPAGE);
	buf->b_hdr = hdr;
	buf->b_data = NULL;
	buf->b_efunc = NULL;
	buf->b_private = NULL;
	buf->b_next = NULL;
	hdr->b_buf = buf;
	arc_get_data_buf(buf);
	hdr->b_datacnt = 1;
	hdr->b_flags = 0;
	ASSERT(refcount_is_zero(&hdr->b_refcnt));
	(void) refcount_add(&hdr->b_refcnt, tag);

	return (buf);
}

static char *arc_onloan_tag = "onloan";

/*
 * Loan out an anonymous arc buffer. Loaned buffers are not counted as in
 * flight data by arc_tempreserve_space() until they are "returned". Loaned
 * buffers must be returned to the arc before they can be used by the DMU or
 * freed.
 */
arc_buf_t *
arc_loan_buf(spa_t *spa, int size)
{
	arc_buf_t *buf;

	buf = arc_buf_alloc(spa, size, arc_onloan_tag, ARC_BUFC_DATA);

	atomic_add_64(&arc_loaned_bytes, size);
	return (buf);
}

/*
 * Return a loaned arc buffer to the arc.
 */
void
arc_return_buf(arc_buf_t *buf, void *tag)
{
	arc_buf_hdr_t *hdr = buf->b_hdr;

	ASSERT(buf->b_data != NULL);
	(void) refcount_add(&hdr->b_refcnt, tag);
	(void) refcount_remove(&hdr->b_refcnt, arc_onloan_tag);

	atomic_add_64(&arc_loaned_bytes, -hdr->b_size);
}

/* Detach an arc_buf from a dbuf (tag) */
void
arc_loan_inuse_buf(arc_buf_t *buf, void *tag)
{
	arc_buf_hdr_t *hdr;

	ASSERT(buf->b_data != NULL);
	hdr = buf->b_hdr;
	(void) refcount_add(&hdr->b_refcnt, arc_onloan_tag);
	(void) refcount_remove(&hdr->b_refcnt, tag);
	buf->b_efunc = NULL;
	buf->b_private = NULL;

	atomic_add_64(&arc_loaned_bytes, hdr->b_size);
}

static arc_buf_t *
arc_buf_clone(arc_buf_t *from)
{
	arc_buf_t *buf;
	arc_buf_hdr_t *hdr = from->b_hdr;
	uint64_t size = hdr->b_size;

	ASSERT(hdr->b_state != arc_anon);

	buf = kmem_cache_alloc(buf_cache, KM_PUSHPAGE);
	buf->b_hdr = hdr;
	buf->b_data = NULL;
	buf->b_efunc = NULL;
	buf->b_private = NULL;
	buf->b_next = hdr->b_buf;
	hdr->b_buf = buf;
	arc_get_data_buf(buf);
	bcopy(from->b_data, buf->b_data, size);

	/*
	 * This buffer already exists in the arc so create a duplicate
	 * copy for the caller.  If the buffer is associated with user data
	 * then track the size and number of duplicates.  These stats will be
	 * updated as duplicate buffers are created and destroyed.
	 */
	if (hdr->b_type == ARC_BUFC_DATA) {
		ARCSTAT_BUMP(arcstat_duplicate_buffers);
		ARCSTAT_INCR(arcstat_duplicate_buffers_size, size);
	}
	hdr->b_datacnt += 1;
	return (buf);
}

void
arc_buf_add_ref(arc_buf_t *buf, void* tag)
{
	arc_buf_hdr_t *hdr;
	kmutex_t *hash_lock;

	/*
	 * Check to see if this buffer is evicted.  Callers
	 * must verify b_data != NULL to know if the add_ref
	 * was successful.
	 */
	mutex_enter(&buf->b_evict_lock);
	if (buf->b_data == NULL) {
		mutex_exit(&buf->b_evict_lock);
		return;
	}
	hash_lock = HDR_LOCK(buf->b_hdr);
	mutex_enter(hash_lock);
	hdr = buf->b_hdr;
	ASSERT3P(hash_lock, ==, HDR_LOCK(hdr));
	mutex_exit(&buf->b_evict_lock);

	ASSERT(hdr->b_state == arc_mru || hdr->b_state == arc_mfu);
	add_reference(hdr, hash_lock, tag);
	DTRACE_PROBE1(arc__hit, arc_buf_hdr_t *, hdr);
	arc_access(hdr, hash_lock);
	mutex_exit(hash_lock);
	ARCSTAT_BUMP(arcstat_hits);
	ARCSTAT_CONDSTAT(!(hdr->b_flags & ARC_PREFETCH),
	    demand, prefetch, hdr->b_type != ARC_BUFC_METADATA,
	    data, metadata, hits);
}

/*
 * Free the arc data buffer.  If it is an l2arc write in progress,
 * the buffer is placed on l2arc_free_on_write to be freed later.
 */
static void
arc_buf_data_free(arc_buf_t *buf, void (*free_func)(void *, size_t))
{
	arc_buf_hdr_t *hdr = buf->b_hdr;

	if (HDR_L2_WRITING(hdr)) {
		l2arc_data_free_t *df;
		df = kmem_alloc(sizeof (l2arc_data_free_t), KM_PUSHPAGE);
		df->l2df_data = buf->b_data;
		df->l2df_size = hdr->b_size;
		df->l2df_func = free_func;
		mutex_enter(&l2arc_free_on_write_mtx);
		list_insert_head(l2arc_free_on_write, df);
		mutex_exit(&l2arc_free_on_write_mtx);
		ARCSTAT_BUMP(arcstat_l2_free_on_write);
	} else {
		free_func(buf->b_data, hdr->b_size);
	}
}

static void
arc_buf_destroy(arc_buf_t *buf, boolean_t recycle, boolean_t all)
{
	arc_buf_t **bufp;

	/* free up data associated with the buf */
	if (buf->b_data) {
		arc_state_t *state = buf->b_hdr->b_state;
		uint64_t size = buf->b_hdr->b_size;
		arc_buf_contents_t type = buf->b_hdr->b_type;

		arc_cksum_verify(buf);
		arc_buf_unwatch(buf);

		if (!recycle) {
			if (type == ARC_BUFC_METADATA) {
				arc_buf_data_free(buf, zio_buf_free);
				arc_space_return(size, ARC_SPACE_META);
			} else {
				ASSERT(type == ARC_BUFC_DATA);
				arc_buf_data_free(buf, zio_data_buf_free);
				arc_space_return(size, ARC_SPACE_DATA);
			}
		}
		if (list_link_active(&buf->b_hdr->b_arc_node)) {
			uint64_t *cnt = &state->arcs_lsize[type];

			ASSERT(refcount_is_zero(&buf->b_hdr->b_refcnt));
			ASSERT(state != arc_anon);

			ASSERT3U(*cnt, >=, size);
			atomic_add_64(cnt, -size);
		}
		ASSERT3U(state->arcs_size, >=, size);
		atomic_add_64(&state->arcs_size, -size);
		buf->b_data = NULL;

		/*
		 * If we're destroying a duplicate buffer make sure
		 * that the appropriate statistics are updated.
		 */
		if (buf->b_hdr->b_datacnt > 1 &&
		    buf->b_hdr->b_type == ARC_BUFC_DATA) {
			ARCSTAT_BUMPDOWN(arcstat_duplicate_buffers);
			ARCSTAT_INCR(arcstat_duplicate_buffers_size, -size);
		}
		ASSERT(buf->b_hdr->b_datacnt > 0);
		buf->b_hdr->b_datacnt -= 1;
	}

	/* only remove the buf if requested */
	if (!all)
		return;

	/* remove the buf from the hdr list */
	for (bufp = &buf->b_hdr->b_buf; *bufp != buf; bufp = &(*bufp)->b_next)
		continue;
	*bufp = buf->b_next;
	buf->b_next = NULL;

	ASSERT(buf->b_efunc == NULL);

	/* clean up the buf */
	buf->b_hdr = NULL;
	kmem_cache_free(buf_cache, buf);
}

static void
arc_hdr_destroy(arc_buf_hdr_t *hdr)
{
	l2arc_buf_hdr_t *l2hdr = hdr->b_l2hdr;

	ASSERT(refcount_is_zero(&hdr->b_refcnt));
	ASSERT3P(hdr->b_state, ==, arc_anon);
	ASSERT(!HDR_IO_IN_PROGRESS(hdr));

	if (l2hdr != NULL) {
		boolean_t buflist_held = MUTEX_HELD(&l2arc_buflist_mtx);
		/*
		 * To prevent arc_free() and l2arc_evict() from
		 * attempting to free the same buffer at the same time,
		 * a FREE_IN_PROGRESS flag is given to arc_free() to
		 * give it priority.  l2arc_evict() can't destroy this
		 * header while we are waiting on l2arc_buflist_mtx.
		 *
		 * The hdr may be removed from l2ad_buflist before we
		 * grab l2arc_buflist_mtx, so b_l2hdr is rechecked.
		 */
		if (!buflist_held) {
			mutex_enter(&l2arc_buflist_mtx);
			l2hdr = hdr->b_l2hdr;
		}

		if (l2hdr != NULL) {
			list_remove(l2hdr->b_dev->l2ad_buflist, hdr);
			ARCSTAT_INCR(arcstat_l2_size, -hdr->b_size);
			ARCSTAT_INCR(arcstat_l2_asize, -l2hdr->b_asize);
			kmem_cache_free(l2arc_hdr_cache, l2hdr);
			arc_space_return(L2HDR_SIZE, ARC_SPACE_L2HDRS);
			if (hdr->b_state == arc_l2c_only)
				l2arc_hdr_stat_remove();
			hdr->b_l2hdr = NULL;
		}

		if (!buflist_held)
			mutex_exit(&l2arc_buflist_mtx);
	}

	if (!BUF_EMPTY(hdr)) {
		ASSERT(!HDR_IN_HASH_TABLE(hdr));
		buf_discard_identity(hdr);
	}
	while (hdr->b_buf) {
		arc_buf_t *buf = hdr->b_buf;

		if (buf->b_efunc) {
			mutex_enter(&arc_eviction_mtx);
			mutex_enter(&buf->b_evict_lock);
			ASSERT(buf->b_hdr != NULL);
			arc_buf_destroy(hdr->b_buf, FALSE, FALSE);
			hdr->b_buf = buf->b_next;
			buf->b_hdr = &arc_eviction_hdr;
			buf->b_next = arc_eviction_list;
			arc_eviction_list = buf;
			mutex_exit(&buf->b_evict_lock);
			mutex_exit(&arc_eviction_mtx);
		} else {
			arc_buf_destroy(hdr->b_buf, FALSE, TRUE);
		}
	}
	if (hdr->b_freeze_cksum != NULL) {
		kmem_free(hdr->b_freeze_cksum, sizeof (zio_cksum_t));
		hdr->b_freeze_cksum = NULL;
	}

	ASSERT(!list_link_active(&hdr->b_arc_node));
	ASSERT3P(hdr->b_hash_next, ==, NULL);
	ASSERT3P(hdr->b_acb, ==, NULL);
	kmem_cache_free(hdr_cache, hdr);
}

void
arc_buf_free(arc_buf_t *buf, void *tag)
{
	arc_buf_hdr_t *hdr = buf->b_hdr;
	int hashed = hdr->b_state != arc_anon;

	ASSERT(buf->b_efunc == NULL);
	ASSERT(buf->b_data != NULL);

	if (hashed) {
		kmutex_t *hash_lock = HDR_LOCK(hdr);

		mutex_enter(hash_lock);
		hdr = buf->b_hdr;
		ASSERT3P(hash_lock, ==, HDR_LOCK(hdr));

		(void) remove_reference(hdr, hash_lock, tag);
		if (hdr->b_datacnt > 1) {
			arc_buf_destroy(buf, FALSE, TRUE);
		} else {
			ASSERT(buf == hdr->b_buf);
			ASSERT(buf->b_efunc == NULL);
			hdr->b_flags |= ARC_BUF_AVAILABLE;
		}
		mutex_exit(hash_lock);
	} else if (HDR_IO_IN_PROGRESS(hdr)) {
		int destroy_hdr;
		/*
		 * We are in the middle of an async write.  Don't destroy
		 * this buffer unless the write completes before we finish
		 * decrementing the reference count.
		 */
		mutex_enter(&arc_eviction_mtx);
		(void) remove_reference(hdr, NULL, tag);
		ASSERT(refcount_is_zero(&hdr->b_refcnt));
		destroy_hdr = !HDR_IO_IN_PROGRESS(hdr);
		mutex_exit(&arc_eviction_mtx);
		if (destroy_hdr)
			arc_hdr_destroy(hdr);
	} else {
		if (remove_reference(hdr, NULL, tag) > 0)
			arc_buf_destroy(buf, FALSE, TRUE);
		else
			arc_hdr_destroy(hdr);
	}
}

boolean_t
arc_buf_remove_ref(arc_buf_t *buf, void* tag)
{
	arc_buf_hdr_t *hdr = buf->b_hdr;
	kmutex_t *hash_lock = HDR_LOCK(hdr);
	int no_callback = (buf->b_efunc == NULL);

	if (hdr->b_state == arc_anon) {
		ASSERT(hdr->b_datacnt == 1);
		arc_buf_free(buf, tag);
		return (no_callback);
	}

	mutex_enter(hash_lock);
	hdr = buf->b_hdr;
	ASSERT3P(hash_lock, ==, HDR_LOCK(hdr));
	ASSERT(hdr->b_state != arc_anon);
	ASSERT(buf->b_data != NULL);

	(void) remove_reference(hdr, hash_lock, tag);
	if (hdr->b_datacnt > 1) {
		if (no_callback)
			arc_buf_destroy(buf, FALSE, TRUE);
	} else if (no_callback) {
		ASSERT(hdr->b_buf == buf && buf->b_next == NULL);
		ASSERT(buf->b_efunc == NULL);
		hdr->b_flags |= ARC_BUF_AVAILABLE;
	}
	ASSERT(no_callback || hdr->b_datacnt > 1 ||
	    refcount_is_zero(&hdr->b_refcnt));
	mutex_exit(hash_lock);
	return (no_callback);
}

int
arc_buf_size(arc_buf_t *buf)
{
	return (buf->b_hdr->b_size);
}

/*
 * Called from the DMU to determine if the current buffer should be
 * evicted. In order to ensure proper locking, the eviction must be initiated
 * from the DMU. Return true if the buffer is associated with user data and
 * duplicate buffers still exist.
 */
boolean_t
arc_buf_eviction_needed(arc_buf_t *buf)
{
	arc_buf_hdr_t *hdr;
	boolean_t evict_needed = B_FALSE;

	if (zfs_disable_dup_eviction)
		return (B_FALSE);

	mutex_enter(&buf->b_evict_lock);
	hdr = buf->b_hdr;
	if (hdr == NULL) {
		/*
		 * We are in arc_do_user_evicts(); let that function
		 * perform the eviction.
		 */
		ASSERT(buf->b_data == NULL);
		mutex_exit(&buf->b_evict_lock);
		return (B_FALSE);
	} else if (buf->b_data == NULL) {
		/*
		 * We have already been added to the arc eviction list;
		 * recommend eviction.
		 */
		ASSERT3P(hdr, ==, &arc_eviction_hdr);
		mutex_exit(&buf->b_evict_lock);
		return (B_TRUE);
	}

	if (hdr->b_datacnt > 1 && hdr->b_type == ARC_BUFC_DATA)
		evict_needed = B_TRUE;

	mutex_exit(&buf->b_evict_lock);
	return (evict_needed);
}

/*
 * Evict buffers from list until we've removed the specified number of
 * bytes.  Move the removed buffers to the appropriate evict state.
 * If the recycle flag is set, then attempt to "recycle" a buffer:
 * - look for a buffer to evict that is `bytes' long.
 * - return the data block from this buffer rather than freeing it.
 * This flag is used by callers that are trying to make space for a
 * new buffer in a full arc cache.
 *
 * This function makes a "best effort".  It skips over any buffers
 * it can't get a hash_lock on, and so may not catch all candidates.
 * It may also return without evicting as much space as requested.
 */
static void *
arc_evict(arc_state_t *state, uint64_t spa, int64_t bytes, boolean_t recycle,
    arc_buf_contents_t type)
{
	arc_state_t *evicted_state;
	uint64_t bytes_evicted = 0, skipped = 0, missed = 0;
	arc_buf_hdr_t *ab, *ab_prev = NULL;
	list_t *list = &state->arcs_list[type];
	kmutex_t *hash_lock;
	boolean_t have_lock;
	void *stolen = NULL;
	arc_buf_hdr_t marker = {{{ 0 }}};
	int count = 0;

	ASSERT(state == arc_mru || state == arc_mfu);

	evicted_state = (state == arc_mru) ? arc_mru_ghost : arc_mfu_ghost;

top:
	mutex_enter(&state->arcs_mtx);
	mutex_enter(&evicted_state->arcs_mtx);

	for (ab = list_tail(list); ab; ab = ab_prev) {
		ab_prev = list_prev(list, ab);
		/* prefetch buffers have a minimum lifespan */
		if (HDR_IO_IN_PROGRESS(ab) ||
		    (spa && ab->b_spa != spa) ||
		    (ab->b_flags & (ARC_PREFETCH|ARC_INDIRECT) &&
		    ddi_get_lbolt() - ab->b_arc_access <
		    zfs_arc_min_prefetch_lifespan)) {
			skipped++;
			continue;
		}
		/* "lookahead" for better eviction candidate */
		if (recycle && ab->b_size != bytes &&
		    ab_prev && ab_prev->b_size == bytes)
			continue;

		/* ignore markers */
		if (ab->b_spa == 0)
			continue;

		/*
		 * It may take a long time to evict all the bufs requested.
		 * To avoid blocking all arc activity, periodically drop
		 * the arcs_mtx and give other threads a chance to run
		 * before reacquiring the lock.
		 *
		 * If we are looking for a buffer to recycle, we are in
		 * the hot code path, so don't sleep.
		 */
		if (!recycle && count++ > arc_evict_iterations) {
			list_insert_after(list, ab, &marker);
			mutex_exit(&evicted_state->arcs_mtx);
			mutex_exit(&state->arcs_mtx);
#ifdef LINUX
			kpreempt(KPREEMPT_SYNC);
#endif
			mutex_enter(&state->arcs_mtx);
			mutex_enter(&evicted_state->arcs_mtx);
			ab_prev = list_prev(list, &marker);
			list_remove(list, &marker);
			count = 0;
			continue;
		}

		hash_lock = HDR_LOCK(ab);
		have_lock = MUTEX_HELD(hash_lock);
		if (have_lock || mutex_tryenter(hash_lock)) {
			ASSERT3U(refcount_count(&ab->b_refcnt), ==, 0);
			ASSERT(ab->b_datacnt > 0);
			while (ab->b_buf) {
				arc_buf_t *buf = ab->b_buf;
				if (!mutex_tryenter(&buf->b_evict_lock)) {
					missed += 1;
					break;
				}
				if (buf->b_data) {
					bytes_evicted += ab->b_size;
					if (recycle && ab->b_type == type &&
					    ab->b_size == bytes &&
					    !HDR_L2_WRITING(ab)) {
						stolen = buf->b_data;
						recycle = FALSE;
					}
				}
				if (buf->b_efunc) {
					mutex_enter(&arc_eviction_mtx);
					arc_buf_destroy(buf,
					    buf->b_data == stolen, FALSE);
					ab->b_buf = buf->b_next;
					buf->b_hdr = &arc_eviction_hdr;
					buf->b_next = arc_eviction_list;
					arc_eviction_list = buf;
					mutex_exit(&arc_eviction_mtx);
					mutex_exit(&buf->b_evict_lock);
				} else {
					mutex_exit(&buf->b_evict_lock);
					arc_buf_destroy(buf,
					    buf->b_data == stolen, TRUE);
				}
			}

			if (ab->b_l2hdr) {
				ARCSTAT_INCR(arcstat_evict_l2_cached,
				    ab->b_size);
			} else {
				if (l2arc_write_eligible(ab->b_spa, ab)) {
					ARCSTAT_INCR(arcstat_evict_l2_eligible,
					    ab->b_size);
				} else {
					ARCSTAT_INCR(
					    arcstat_evict_l2_ineligible,
					    ab->b_size);
				}
			}

			if (ab->b_datacnt == 0) {
				arc_change_state(evicted_state, ab, hash_lock);
				ASSERT(HDR_IN_HASH_TABLE(ab));
				ab->b_flags |= ARC_IN_HASH_TABLE;
				ab->b_flags &= ~ARC_BUF_AVAILABLE;
				DTRACE_PROBE1(arc__evict, arc_buf_hdr_t *, ab);
			}
			if (!have_lock)
				mutex_exit(hash_lock);
			if (bytes >= 0 && bytes_evicted >= bytes)
				break;
		} else {
			missed += 1;
		}
	}

	mutex_exit(&evicted_state->arcs_mtx);
	mutex_exit(&state->arcs_mtx);

	if (list == &state->arcs_list[ARC_BUFC_DATA] &&
	    (bytes < 0 || bytes_evicted < bytes)) {
		/* Prevent second pass from recycling metadata into data */
		recycle = FALSE;
		type = ARC_BUFC_METADATA;
		list = &state->arcs_list[type];
		goto top;
	}

	if (bytes_evicted < bytes)
		dprintf("only evicted %lld bytes from %x\n",
		    (longlong_t)bytes_evicted, state);

	if (skipped)
		ARCSTAT_INCR(arcstat_evict_skip, skipped);

	if (missed)
		ARCSTAT_INCR(arcstat_mutex_miss, missed);

	/*
	 * Note: we have just evicted some data into the ghost state,
	 * potentially putting the ghost size over the desired size.  Rather
	 * that evicting from the ghost list in this hot code path, leave
	 * this chore to the arc_reclaim_thread().
	 */

	return (stolen);
}

/*
 * Remove buffers from list until we've removed the specified number of
 * bytes.  Destroy the buffers that are removed.
 */
static void
arc_evict_ghost(arc_state_t *state, uint64_t spa, int64_t bytes,
    arc_buf_contents_t type)
{
	arc_buf_hdr_t *ab, *ab_prev;
	arc_buf_hdr_t marker;
	list_t *list = &state->arcs_list[type];
	kmutex_t *hash_lock;
	uint64_t bytes_deleted = 0;
	uint64_t bufs_skipped = 0;
	int count = 0;

	ASSERT(GHOST_STATE(state));
	bzero(&marker, sizeof (marker));
top:
	mutex_enter(&state->arcs_mtx);
	for (ab = list_tail(list); ab; ab = ab_prev) {
		ab_prev = list_prev(list, ab);
		if (ab->b_type > ARC_BUFC_NUMTYPES)
			panic("invalid ab=%p", (void *)ab);
		if (spa && ab->b_spa != spa)
			continue;

		/* ignore markers */
		if (ab->b_spa == 0)
			continue;

		hash_lock = HDR_LOCK(ab);
		/* caller may be trying to modify this buffer, skip it */
		if (MUTEX_HELD(hash_lock))
			continue;

		/*
		 * It may take a long time to evict all the bufs requested.
		 * To avoid blocking all arc activity, periodically drop
		 * the arcs_mtx and give other threads a chance to run
		 * before reacquiring the lock.
		 */
		if (count++ > arc_evict_iterations) {
			list_insert_after(list, ab, &marker);
			mutex_exit(&state->arcs_mtx);
#ifdef LINUX
			kpreempt(KPREEMPT_SYNC);
#endif
			mutex_enter(&state->arcs_mtx);
			ab_prev = list_prev(list, &marker);
			list_remove(list, &marker);
			count = 0;
			continue;
		}
		if (mutex_tryenter(hash_lock)) {
			ASSERT(!HDR_IO_IN_PROGRESS(ab));
			ASSERT(ab->b_buf == NULL);
			ARCSTAT_BUMP(arcstat_deleted);
			bytes_deleted += ab->b_size;

			if (ab->b_l2hdr != NULL) {
				/*
				 * This buffer is cached on the 2nd Level ARC;
				 * don't destroy the header.
				 */
				arc_change_state(arc_l2c_only, ab, hash_lock);
				mutex_exit(hash_lock);
			} else {
				arc_change_state(arc_anon, ab, hash_lock);
				mutex_exit(hash_lock);
				arc_hdr_destroy(ab);
			}

			DTRACE_PROBE1(arc__delete, arc_buf_hdr_t *, ab);
			if (bytes >= 0 && bytes_deleted >= bytes)
				break;
		} else if (bytes < 0) {
			/*
			 * Insert a list marker and then wait for the
			 * hash lock to become available. Once its
			 * available, restart from where we left off.
			 */
			list_insert_after(list, ab, &marker);
			mutex_exit(&state->arcs_mtx);
			mutex_enter(hash_lock);
			mutex_exit(hash_lock);
			mutex_enter(&state->arcs_mtx);
			ab_prev = list_prev(list, &marker);
			list_remove(list, &marker);
		} else {
			bufs_skipped += 1;
		}
	}
	mutex_exit(&state->arcs_mtx);

	if (list == &state->arcs_list[ARC_BUFC_DATA] &&
	    (bytes < 0 || bytes_deleted < bytes)) {
		list = &state->arcs_list[ARC_BUFC_METADATA];
		goto top;
	}

	if (bufs_skipped) {
		ARCSTAT_INCR(arcstat_mutex_miss, bufs_skipped);
		ASSERT(bytes >= 0);
	}

	if (bytes_deleted < bytes)
		dprintf("only deleted %lld bytes from %p\n",
		    (longlong_t)bytes_deleted, state);
}

static void
arc_adjust(void)
{
	int64_t adjustment, delta;

	/*
	 * Adjust MRU size
	 */

	adjustment = MIN((int64_t)(arc_size - arc_c),
	    (int64_t)(arc_anon->arcs_size + arc_mru->arcs_size - arc_p));

	if (adjustment > 0 && arc_mru->arcs_size > 0) {
		delta = MIN(arc_mru->arcs_size, adjustment);
		(void) arc_evict(arc_mru, 0, delta, FALSE, ARC_BUFC_DATA);
		adjustment -= delta;
	}

	adjustment = MIN((int64_t)(arc_size - arc_c),
	    (int64_t)(arc_anon->arcs_size + arc_mru->arcs_size + arc_meta_used -
	    arc_p));

	if (adjustment > 0 && arc_mru->arcs_lsize[ARC_BUFC_METADATA] > 0) {
		delta = MIN(arc_mru->arcs_lsize[ARC_BUFC_METADATA], adjustment);
		(void) arc_evict(arc_mru, 0, delta, FALSE,
		    ARC_BUFC_METADATA);
	}

	/*
	 * Adjust MFU size
	 */

	adjustment = arc_size - arc_c;

	if (adjustment > 0 && arc_mfu->arcs_size > 0) {
		delta = MIN(arc_mfu->arcs_size, adjustment);
		(void) arc_evict(arc_mfu, 0, delta, FALSE, ARC_BUFC_DATA);
		adjustment -= delta;
	}

	adjustment = arc_size - arc_c;

	if (adjustment > 0 && arc_mfu->arcs_lsize[ARC_BUFC_METADATA] > 0) {
		int64_t delta = MIN(adjustment,
		    arc_mfu->arcs_lsize[ARC_BUFC_METADATA]);
		(void) arc_evict(arc_mfu, 0, delta, FALSE,
		    ARC_BUFC_METADATA);
	}

	/*
	 * Adjust ghost lists
	 */

	adjustment = arc_mru->arcs_size + arc_mru_ghost->arcs_size - arc_c;

	if (adjustment > 0 && arc_mru_ghost->arcs_size > 0) {
		delta = MIN(arc_mru_ghost->arcs_size, adjustment);
		arc_evict_ghost(arc_mru_ghost, 0, delta, ARC_BUFC_DATA);
	}

	adjustment =
	    arc_mru_ghost->arcs_size + arc_mfu_ghost->arcs_size - arc_c;

	if (adjustment > 0 && arc_mfu_ghost->arcs_size > 0) {
		delta = MIN(arc_mfu_ghost->arcs_size, adjustment);
		arc_evict_ghost(arc_mfu_ghost, 0, delta, ARC_BUFC_DATA);
	}
}

/*
 * Request that arc user drop references so that N bytes can be released
 * from the cache.  This provides a mechanism to ensure the arc can honor
 * the arc_meta_limit and reclaim buffers which are pinned in the cache
 * by higher layers.  (i.e. the zpl)
 */
#ifdef __LINUX__
static void
arc_do_user_prune(int64_t adjustment)
{
	arc_prune_func_t *func;
	void *private;
	arc_prune_t *cp, *np;

	mutex_enter(&arc_prune_mtx);

	cp = list_head(&arc_prune_list);
	while (cp != NULL) {
		func = cp->p_pfunc;
		private = cp->p_private;
		np = list_next(&arc_prune_list, cp);
		refcount_add(&cp->p_refcnt, func);
		mutex_exit(&arc_prune_mtx);

		if (func != NULL)
			func(adjustment, private);

		mutex_enter(&arc_prune_mtx);

		/* User removed prune callback concurrently with execution */
		if (refcount_remove(&cp->p_refcnt, func) == 0) {
			ASSERT(!list_link_active(&cp->p_node));
			refcount_destroy(&cp->p_refcnt);
			kmem_free(cp, sizeof (*cp));
		}

		cp = np;
	}

	ARCSTAT_BUMP(arcstat_prune);
	mutex_exit(&arc_prune_mtx);
}
#endif

static void
arc_do_user_evicts(void)
{
	mutex_enter(&arc_eviction_mtx);
	while (arc_eviction_list != NULL) {
		arc_buf_t *buf = arc_eviction_list;
		arc_eviction_list = buf->b_next;
		mutex_enter(&buf->b_evict_lock);
		buf->b_hdr = NULL;
		mutex_exit(&buf->b_evict_lock);
		mutex_exit(&arc_eviction_mtx);

		if (buf->b_efunc != NULL)
			VERIFY(buf->b_efunc(buf) == 0);

		buf->b_efunc = NULL;
		buf->b_private = NULL;
		kmem_cache_free(buf_cache, buf);
		mutex_enter(&arc_eviction_mtx);
	}
	mutex_exit(&arc_eviction_mtx);
}

/*
 * Evict only meta data objects from the cache leaving the data objects.
 * This is only used to enforce the tunable arc_meta_limit, if we are
 * unable to evict enough buffers notify the user via the prune callback.
 */
#ifdef __LINUX__
static void
arc_adjust_meta(void)
{
	int64_t adjustmnt, delta;

	/*
	 * This slightly differs than the way we evict from the mru in
	 * arc_adjust because we don't have a "target" value (i.e. no
	 * "meta" arc_p). As a result, I think we can completely
	 * cannibalize the metadata in the MRU before we evict the
	 * metadata from the MFU. I think we probably need to implement a
	 * "metadata arc_p" value to do this properly.
	 */
	adjustmnt = arc_meta_used - arc_meta_limit;

	if (adjustmnt > 0 && arc_mru->arcs_lsize[ARC_BUFC_METADATA] > 0) {
		delta = MIN(arc_mru->arcs_lsize[ARC_BUFC_METADATA], adjustmnt);
		arc_evict(arc_mru, 0, delta, FALSE, ARC_BUFC_METADATA);
		adjustmnt -= delta;
	}

	/*
	 * We can't afford to recalculate adjustmnt here. If we do,
	 * new metadata buffers can sneak into the MRU or ANON lists,
	 * thus penalize the MFU metadata. Although the fudge factor is
	 * small, it has been empirically shown to be significant for
	 * certain workloads (e.g. creating many empty directories). As
	 * such, we use the original calculation for adjustmnt, and
	 * simply decrement the amount of data evicted from the MRU.
	 */

	if (adjustmnt > 0 && arc_mfu->arcs_lsize[ARC_BUFC_METADATA] > 0) {
		delta = MIN(arc_mfu->arcs_lsize[ARC_BUFC_METADATA], adjustmnt);
		arc_evict(arc_mfu, 0, delta, FALSE, ARC_BUFC_METADATA);
	}

	adjustmnt = arc_mru->arcs_lsize[ARC_BUFC_METADATA] +
	    arc_mru_ghost->arcs_lsize[ARC_BUFC_METADATA] - arc_meta_limit;

	if (adjustmnt > 0 && arc_mru_ghost->arcs_lsize[ARC_BUFC_METADATA] > 0) {
		delta = MIN(adjustmnt,
		    arc_mru_ghost->arcs_lsize[ARC_BUFC_METADATA]);
		arc_evict_ghost(arc_mru_ghost, 0, delta, ARC_BUFC_METADATA);
	}

	adjustmnt = arc_mru_ghost->arcs_lsize[ARC_BUFC_METADATA] +
	    arc_mfu_ghost->arcs_lsize[ARC_BUFC_METADATA] - arc_meta_limit;

	if (adjustmnt > 0 && arc_mfu_ghost->arcs_lsize[ARC_BUFC_METADATA] > 0) {
		delta = MIN(adjustmnt,
		    arc_mfu_ghost->arcs_lsize[ARC_BUFC_METADATA]);
		arc_evict_ghost(arc_mfu_ghost, 0, delta, ARC_BUFC_METADATA);
	}

	if (arc_meta_used > arc_meta_limit)
		arc_do_user_prune(zfs_arc_meta_prune);
}
#endif

/*
 * Flush all *evictable* data from the cache for the given spa.
 * NOTE: this will not touch "active" (i.e. referenced) data.
 */
void
arc_flush(spa_t *spa)
{
	uint64_t guid = 0;

	if (spa)
		guid = spa_load_guid(spa);

	while (list_head(&arc_mru->arcs_list[ARC_BUFC_DATA])) {
		(void) arc_evict(arc_mru, guid, -1, FALSE, ARC_BUFC_DATA);
		if (spa)
			break;
	}
	while (list_head(&arc_mru->arcs_list[ARC_BUFC_METADATA])) {
		(void) arc_evict(arc_mru, guid, -1, FALSE, ARC_BUFC_METADATA);
		if (spa)
			break;
	}
	while (list_head(&arc_mfu->arcs_list[ARC_BUFC_DATA])) {
		(void) arc_evict(arc_mfu, guid, -1, FALSE, ARC_BUFC_DATA);
		if (spa)
			break;
	}
	while (list_head(&arc_mfu->arcs_list[ARC_BUFC_METADATA])) {
		(void) arc_evict(arc_mfu, guid, -1, FALSE, ARC_BUFC_METADATA);
		if (spa)
			break;
	}

	arc_evict_ghost(arc_mru_ghost, guid, -1, ARC_BUFC_DATA);
	arc_evict_ghost(arc_mfu_ghost, guid, -1, ARC_BUFC_DATA);

	mutex_enter(&arc_reclaim_thr_lock);
	arc_do_user_evicts();
	mutex_exit(&arc_reclaim_thr_lock);
	ASSERT(spa || arc_eviction_list == NULL);
}

void
arc_shrink(uint64_t bytes)
{
	if (arc_c > arc_c_min) {
		uint64_t to_free;

		to_free = bytes ? bytes : arc_c >> zfs_arc_shrink_shift;

		if (arc_c > arc_c_min + to_free)
			atomic_add_64(&arc_c, -to_free);
		else
			arc_c = arc_c_min;

		to_free = bytes ? bytes : arc_p >> zfs_arc_shrink_shift;

		if (arc_p > to_free)
			atomic_add_64(&arc_p, -to_free);
		else
			arc_p = 0;

		if (arc_c > arc_size)
			arc_c = MAX(arc_size, arc_c_min);
		if (arc_p > arc_c)
			arc_p = (arc_c >> 1);
		ASSERT(arc_c >= arc_c_min);
		ASSERT((int64_t)arc_p >= 0);
	}

	if (arc_size > arc_c)
		arc_adjust();
}

static void
arc_kmem_reap_now(arc_reclaim_strategy_t strat, uint64_t bytes)
{
	size_t			i;
	kmem_cache_t		*prev_cache = NULL;
	kmem_cache_t		*prev_data_cache = NULL;
	extern kmem_cache_t	*zio_buf_cache[];
	extern kmem_cache_t	*zio_data_buf_cache[];

	/*
	 * An aggressive reclamation will shrink the cache size as well as
	 * reap free buffers from the arc kmem caches.
	 */
	if (strat == ARC_RECLAIM_AGGR)
		arc_shrink(bytes);

	for (i = 0; i < SPA_MAXBLOCKSIZE >> SPA_MINBLOCKSHIFT; i++) {
		if (zio_buf_cache[i] != prev_cache) {
			prev_cache = zio_buf_cache[i];
			kmem_cache_reap_now(zio_buf_cache[i]);
		}
		if (zio_data_buf_cache[i] != prev_data_cache) {
			prev_data_cache = zio_data_buf_cache[i];
			kmem_cache_reap_now(zio_data_buf_cache[i]);
		}
	}

	kmem_cache_reap_now(buf_cache);
	kmem_cache_reap_now(hdr_cache);
}


static int
arc_reclaim_needed(void)
{

#ifdef _KERNEL

    /*
     * Cooperate with pagedaemon when it's time for it to scan
     * and reclaim some pages.
     */
#ifdef __FreeBSD__
    if (vm_paging_needed())
        return (1);
#endif

#ifdef sun
    /*
     * take 'desfree' extra pages, so we reclaim sooner, rather than later
     */
    extra = desfree;
    /*
     * check that we're out of range of the pageout scanner.  It starts to
     * schedule paging if freemem is less than lotsfree and needfree.
     * lotsfree is the high-water mark for pageout, and needfree is the
     * number of needed free pages.  We add extra pages here to make sure
     * the scanner doesn't start up while we're freeing memory.
     */
    if (freemem < lotsfree + needfree + extra)
        return (1);

    /*
     * check to make sure that swapfs has enough space so that anon
     * reservations can still succeed. anon_resvmem() checks that the
     * availrmem is greater than swapfs_minfree, and the number of reserved
     * swap pages.  We also add a bit of extra here just to prevent
     * circumstances from getting really dire.
     */
    if (availrmem < swapfs_minfree + swapfs_reserve + extra)
        return (1);

#if defined(__i386)
    /*
     * If we're on an i386 platform, it's possible that we'll exhaust the
     * kernel heap space before we ever run out of available physical
     * memory.  Most checks of the size of the heap_area compare against
     * tune.t_minarmem, which is the minimum available real memory that we
     * can have in the system.  However, this is generally fixed at 25 pages
     * which is so low that it's useless.  In this comparison, we seek to
     * calculate the total heap-size, and reclaim if more than 3/4ths of the
     * heap is allocated.  (Or, in the calculation, if less than 1/4th is
     * free)
     */
    if (btop(vmem_size(heap_arena, VMEM_FREE)) <
        (btop(vmem_size(heap_arena, VMEM_FREE | VMEM_ALLOC)) >> 2))
        return (1);
#endif

#endif  /* sun */


#ifdef __APPLE__

    if (spl_vm_pool_low()) return 1;

    if (kmem_used() > (kmem_size() * 2) / 4)
        return (1);
#endif



#else /* _KERNEL */
    if (spa_get_random(100) == 0)
        return (1);
#endif

    return (0);
}


static void
arc_reclaim_thread(void *dummy __unused)
{
    clock_t                 growtime = 0;
    arc_reclaim_strategy_t  last_reclaim = ARC_RECLAIM_CONS;
    callb_cpr_t             cpr;
    kern_return_t kr;
    uint64_t amount;
    unsigned int num_pages;

    CALLB_CPR_INIT(&cpr, &arc_reclaim_thr_lock, callb_generic_cpr, FTAG);

    mutex_enter(&arc_reclaim_thr_lock);
    while (arc_thread_exit == 0) {

#ifdef __APPLE__
#ifdef _KERNEL
        static uint64_t last_zfs_arc_max = 0;
        // Detect changes of arc stats from sysctl
        if (zfs_arc_max != last_zfs_arc_max) {
            last_zfs_arc_max = zfs_arc_max;

            /*
             * Allow the tunables to override our calculations if they are
             * reasonable (ie. over 64MB)
             */
            if (zfs_arc_max > 64<<20 && zfs_arc_max < physmem * PAGESIZE)
                arc_c_max = zfs_arc_max;
            //if (zfs_arc_min > 64<<20 && zfs_arc_min <= arc_c_max)
            //arc_c_min = zfs_arc_min;
            arc_c = arc_c_max;
            arc_p = (arc_c >> 1);

            /* limit meta-data to 1/4 of the arc capacity */
            arc_meta_limit = arc_c_max / 4;
            arc_meta_max = 0;
            printf("ARC: updating arc_max=%llx\n", arc_c_max);
        }
#endif
#endif

        if (arc_reclaim_needed()) {

            if (arc_no_grow) {
                if (last_reclaim == ARC_RECLAIM_CONS) {
                    last_reclaim = ARC_RECLAIM_AGGR;
                } else {
                    last_reclaim = ARC_RECLAIM_CONS;
                }
            } else {
                arc_no_grow = TRUE;
                last_reclaim = ARC_RECLAIM_AGGR;
                membar_producer();
            }

            /* reset the growth delay for every reclaim */
            growtime = ddi_get_lbolt() + (zfs_arc_grow_retry * hz);
            if (last_reclaim == ARC_RECLAIM_CONS) {
                /*
                 * If needfree is TRUE our vm_lowmem hook
                 * was called and in that case we must free some
                 * memory, so switch to aggressive mode.
                 */
                arc_no_grow = TRUE;
                last_reclaim = ARC_RECLAIM_AGGR;
            }

#ifdef _KERNEL
            kr = mach_vm_pressure_monitor(FALSE, 0,
                                          NULL, &num_pages);
            if (kr == KERN_SUCCESS)
                amount = num_pages * PAGE_SIZE;
#endif

            if (!amount)
                amount = 1024780;

            dprintf("ARC reclaim: %llu\n", amount);

            arc_kmem_reap_now(last_reclaim, amount);

            arc_warm = B_TRUE;

        } else if (arc_no_grow && ddi_get_lbolt() >= growtime) {
            arc_no_grow = FALSE;
        }

        /*
         * Keep meta data usage within limits, arc_shrink() is not
         * used to avoid collapsing the arc_c value when only the
         * arc_meta_limit is being exceeded.
         */
        arc_adjust();


#ifdef _KARNEL
        {
            clock_t now;
            static clock_t then = 0;
            now = ddi_get_lbolt();
            if (now - then > (2 * hz)) {
                then = now;

                printf("oth %d sa %d znode %d, dmu %d, num %d, reclaims %llu\n",
                       dnode_other, XX_sa, XX_znode, XX_dmu,
                       XX_numznodes, vnop_num_reclaims);
            }
        }
#endif
        //if (arc_meta_used > 203847320)
        //  panic("arc_meta_used is too damn high");

        if (arc_eviction_list != NULL)
            arc_do_user_evicts();


        /* block until needed, or one second, whichever is shorter */
        CALLB_CPR_SAFE_BEGIN(&cpr);
        (void) cv_timedwait_interruptible(&arc_reclaim_thr_cv,
                                          &arc_reclaim_thr_lock, (ddi_get_lbolt() + hz));
        CALLB_CPR_SAFE_END(&cpr, &arc_reclaim_thr_lock);
    }

    arc_thread_exit = 0;
    cv_broadcast(&arc_reclaim_thr_cv);
    CALLB_CPR_EXIT(&cpr);           /* drops arc_reclaim_thr_lock */

    thread_exit();
}


#ifdef __LINUX__
/*
 * Unlike other ZFS implementations this thread is only responsible for
 * adapting the target ARC size on Linux.  The responsibility for memory
 * reclamation has been entirely delegated to the arc_shrinker_func()
 * which is registered with the VM.  To reflect this change in behavior
 * the arc_reclaim thread has been renamed to arc_adapt.
 */
static void
arc_adapt_thread(void)
{
	callb_cpr_t		cpr;

	CALLB_CPR_INIT(&cpr, &arc_reclaim_thr_lock, callb_generic_cpr, FTAG);

	mutex_enter(&arc_reclaim_thr_lock);
	while (arc_thread_exit == 0) {
#ifndef _KERNEL
		arc_reclaim_strategy_t	last_reclaim = ARC_RECLAIM_CONS;

		if (spa_get_random(100) == 0) {

			if (arc_no_grow) {
				if (last_reclaim == ARC_RECLAIM_CONS) {
					last_reclaim = ARC_RECLAIM_AGGR;
				} else {
					last_reclaim = ARC_RECLAIM_CONS;
				}
			} else {
				arc_no_grow = TRUE;
				last_reclaim = ARC_RECLAIM_AGGR;
				membar_producer();
			}

			/* reset the growth delay for every reclaim */
			arc_grow_time = ddi_get_lbolt() +
			    (zfs_arc_grow_retry * hz);

			arc_kmem_reap_now(last_reclaim, 0);
			arc_warm = B_TRUE;
		}
#endif /* !_KERNEL */

		/* No recent memory pressure allow the ARC to grow. */
		if (arc_no_grow &&
		    ddi_time_after_eq(ddi_get_lbolt(), arc_grow_time))
			arc_no_grow = FALSE;

		arc_adjust_meta();

		arc_adjust();

		if (arc_eviction_list != NULL)
			arc_do_user_evicts();

		/* block until needed, or one second, whichever is shorter */
		CALLB_CPR_SAFE_BEGIN(&cpr);
		(void) cv_timedwait_interruptible(&arc_reclaim_thr_cv,
		    &arc_reclaim_thr_lock, (ddi_get_lbolt() + hz));
		CALLB_CPR_SAFE_END(&cpr, &arc_reclaim_thr_lock);


		/* Allow the module options to be changed */
		if (zfs_arc_max > 64 << 20 &&
		    zfs_arc_max < physmem * PAGESIZE &&
		    zfs_arc_max != arc_c_max)
			arc_c_max = zfs_arc_max;

		if (zfs_arc_min > 0 &&
		    zfs_arc_min < arc_c_max &&
		    zfs_arc_min != arc_c_min)
			arc_c_min = zfs_arc_min;

		if (zfs_arc_meta_limit > 0 &&
		    zfs_arc_meta_limit <= arc_c_max &&
		    zfs_arc_meta_limit != arc_meta_limit)
			arc_meta_limit = zfs_arc_meta_limit;



	}

	arc_thread_exit = 0;
	cv_broadcast(&arc_reclaim_thr_cv);
	CALLB_CPR_EXIT(&cpr);		/* drops arc_reclaim_thr_lock */
	thread_exit();
}
#endif // linux

#ifdef _KERNEL
/*
 * Determine the amount of memory eligible for eviction contained in the
 * ARC. All clean data reported by the ghost lists can always be safely
 * evicted. Due to arc_c_min, the same does not hold for all clean data
 * contained by the regular mru and mfu lists.
 *
 * In the case of the regular mru and mfu lists, we need to report as
 * much clean data as possible, such that evicting that same reported
 * data will not bring arc_size below arc_c_min. Thus, in certain
 * circumstances, the total amount of clean data in the mru and mfu
 * lists might not actually be evictable.
 *
 * The following two distinct cases are accounted for:
 *
 * 1. The sum of the amount of dirty data contained by both the mru and
 *    mfu lists, plus the ARC's other accounting (e.g. the anon list),
 *    is greater than or equal to arc_c_min.
 *    (i.e. amount of dirty data >= arc_c_min)
 *
 *    This is the easy case; all clean data contained by the mru and mfu
 *    lists is evictable. Evicting all clean data can only drop arc_size
 *    to the amount of dirty data, which is greater than arc_c_min.
 *
 * 2. The sum of the amount of dirty data contained by both the mru and
 *    mfu lists, plus the ARC's other accounting (e.g. the anon list),
 *    is less than arc_c_min.
 *    (i.e. arc_c_min > amount of dirty data)
 *
 *    2.1. arc_size is greater than or equal arc_c_min.
 *         (i.e. arc_size >= arc_c_min > amount of dirty data)
 *
 *         In this case, not all clean data from the regular mru and mfu
 *         lists is actually evictable; we must leave enough clean data
 *         to keep arc_size above arc_c_min. Thus, the maximum amount of
 *         evictable data from the two lists combined, is exactly the
 *         difference between arc_size and arc_c_min.
 *
 *    2.2. arc_size is less than arc_c_min
 *         (i.e. arc_c_min > arc_size > amount of dirty data)
 *
 *         In this case, none of the data contained in the mru and mfu
 *         lists is evictable, even if it's clean. Since arc_size is
 *         already below arc_c_min, evicting any more would only
 *         increase this negative difference.
 */
#ifdef __LINUX__
static uint64_t
arc_evictable_memory(void) {
	uint64_t arc_clean =
	    arc_mru->arcs_lsize[ARC_BUFC_DATA] +
	    arc_mru->arcs_lsize[ARC_BUFC_METADATA] +
	    arc_mfu->arcs_lsize[ARC_BUFC_DATA] +
	    arc_mfu->arcs_lsize[ARC_BUFC_METADATA];
	uint64_t ghost_clean =
	    arc_mru_ghost->arcs_lsize[ARC_BUFC_DATA] +
	    arc_mru_ghost->arcs_lsize[ARC_BUFC_METADATA] +
	    arc_mfu_ghost->arcs_lsize[ARC_BUFC_DATA] +
	    arc_mfu_ghost->arcs_lsize[ARC_BUFC_METADATA];
	uint64_t arc_dirty = MAX((int64_t)arc_size - (int64_t)arc_clean, 0);

	if (arc_dirty >= arc_c_min)
		return (ghost_clean + arc_clean);

	return (ghost_clean + MAX((int64_t)arc_size - (int64_t)arc_c_min, 0));
}
#endif

#ifdef __LINUX__
static int
__arc_shrinker_func(struct shrinker *shrink, struct shrink_control *sc)
{
	uint64_t pages;

	/* The arc is considered warm once reclaim has occurred */
	if (unlikely(arc_warm == B_FALSE))
		arc_warm = B_TRUE;

	/* Return the potential number of reclaimable pages */
	pages = btop(arc_evictable_memory());
	if (sc->nr_to_scan == 0)
		return (pages);

	/* Not allowed to perform filesystem reclaim */
	if (!(sc->gfp_mask & __GFP_FS))
		return (-1);

	/* Reclaim in progress */
	if (mutex_tryenter(&arc_reclaim_thr_lock) == 0)
		return (-1);

	/*
	 * Evict the requested number of pages by shrinking arc_c the
	 * requested amount.  If there is nothing left to evict just
	 * reap whatever we can from the various arc slabs.
	 */
	if (pages > 0) {
		arc_kmem_reap_now(ARC_RECLAIM_AGGR, ptob(sc->nr_to_scan));
		pages = btop(arc_evictable_memory());
	} else {
		arc_kmem_reap_now(ARC_RECLAIM_CONS, ptob(sc->nr_to_scan));
		pages = -1;
	}

	/*
	 * When direct reclaim is observed it usually indicates a rapid
	 * increase in memory pressure.  This occurs because the kswapd
	 * threads were unable to asynchronously keep enough free memory
	 * available.  In this case set arc_no_grow to briefly pause arc
	 * growth to avoid compounding the memory pressure.
	 */
	if (current_is_kswapd()) {
		ARCSTAT_BUMP(arcstat_memory_indirect_count);
	} else {
		arc_no_grow = B_TRUE;
		arc_grow_time = ddi_get_lbolt() + (zfs_arc_grow_retry * hz);
		ARCSTAT_BUMP(arcstat_memory_direct_count);
	}

	mutex_exit(&arc_reclaim_thr_lock);

	return (pages);
}
SPL_SHRINKER_CALLBACK_WRAPPER(arc_shrinker_func);

SPL_SHRINKER_DECLARE(arc_shrinker, arc_shrinker_func, DEFAULT_SEEKS);
#endif
#endif /* _KERNEL */

/*
 * Adapt arc info given the number of bytes we are trying to add and
 * the state that we are comming from.  This function is only called
 * when we are adding new content to the cache.
 */
static void
arc_adapt(int bytes, arc_state_t *state)
{
	int mult;

	if (state == arc_l2c_only)
		return;

	ASSERT(bytes > 0);
	/*
	 * Adapt the target size of the MRU list:
	 *	- if we just hit in the MRU ghost list, then increase
	 *	  the target size of the MRU list.
	 *	- if we just hit in the MFU ghost list, then increase
	 *	  the target size of the MFU list by decreasing the
	 *	  target size of the MRU list.
	 */
	if (state == arc_mru_ghost) {
		mult = ((arc_mru_ghost->arcs_size >= arc_mfu_ghost->arcs_size) ?
		    1 : (arc_mfu_ghost->arcs_size/arc_mru_ghost->arcs_size));

		if (!zfs_arc_p_dampener_disable)
			mult = MIN(mult, 10); /* avoid wild arc_p adjustment */

		arc_p = MIN(arc_c, arc_p + bytes * mult);
	} else if (state == arc_mfu_ghost) {
		uint64_t delta;

		mult = ((arc_mfu_ghost->arcs_size >= arc_mru_ghost->arcs_size) ?
		    1 : (arc_mru_ghost->arcs_size/arc_mfu_ghost->arcs_size));

		if (!zfs_arc_p_dampener_disable)
			mult = MIN(mult, 10);

		delta = MIN(bytes * mult, arc_p);
		arc_p = MAX(0, arc_p - delta);
	}
	ASSERT((int64_t)arc_p >= 0);

	if (arc_no_grow)
		return;

	if (arc_c >= arc_c_max)
		return;

	/*
	 * If we're within (2 * maxblocksize) bytes of the target
	 * cache size, increment the target cache size
	 */
	if (arc_size > arc_c - (2ULL << SPA_MAXBLOCKSHIFT)) {
		atomic_add_64(&arc_c, (int64_t)bytes);
		if (arc_c > arc_c_max)
			arc_c = arc_c_max;
		else if (state == arc_anon)
			atomic_add_64(&arc_p, (int64_t)bytes);
		if (arc_p > arc_c)
			arc_p = arc_c;
	}
	ASSERT((int64_t)arc_p >= 0);
}

/*
 * Check if the cache has reached its limits and eviction is required
 * prior to insert.
 */
static int
arc_evict_needed(arc_buf_contents_t type)
{
	if (type == ARC_BUFC_METADATA && arc_meta_used >= arc_meta_limit)
		return (1);

	if (arc_no_grow)
		return (1);

	return (arc_size > arc_c);
}

/*
 * The buffer, supplied as the first argument, needs a data block.
 * So, if we are at cache max, determine which cache should be victimized.
 * We have the following cases:
 *
 * 1. Insert for MRU, p > sizeof(arc_anon + arc_mru) ->
 * In this situation if we're out of space, but the resident size of the MFU is
 * under the limit, victimize the MFU cache to satisfy this insertion request.
 *
 * 2. Insert for MRU, p <= sizeof(arc_anon + arc_mru) ->
 * Here, we've used up all of the available space for the MRU, so we need to
 * evict from our own cache instead.  Evict from the set of resident MRU
 * entries.
 *
 * 3. Insert for MFU (c - p) > sizeof(arc_mfu) ->
 * c minus p represents the MFU space in the cache, since p is the size of the
 * cache that is dedicated to the MRU.  In this situation there's still space on
 * the MFU side, so the MRU side needs to be victimized.
 *
 * 4. Insert for MFU (c - p) < sizeof(arc_mfu) ->
 * MFU's resident set is consuming more space than it has been allotted.  In
 * this situation, we must victimize our own cache, the MFU, for this insertion.
 */
static void
arc_get_data_buf(arc_buf_t *buf)
{
	arc_state_t		*state = buf->b_hdr->b_state;
	uint64_t		size = buf->b_hdr->b_size;
	arc_buf_contents_t	type = buf->b_hdr->b_type;
	arc_buf_contents_t	evict = ARC_BUFC_DATA;
	boolean_t		recycle = TRUE;

	arc_adapt(size, state);

	/*
	 * We have not yet reached cache maximum size,
	 * just allocate a new buffer.
	 */
	if (!arc_evict_needed(type)) {
		if (type == ARC_BUFC_METADATA) {
			buf->b_data = zio_buf_alloc(size);
			arc_space_consume(size, ARC_SPACE_META);
		} else {
			ASSERT(type == ARC_BUFC_DATA);
			buf->b_data = zio_data_buf_alloc(size);
			arc_space_consume(size, ARC_SPACE_DATA);
		}
		goto out;
	}

	/*
	 * If we are prefetching from the mfu ghost list, this buffer
	 * will end up on the mru list; so steal space from there.
	 */
	if (state == arc_mfu_ghost)
		state = buf->b_hdr->b_flags & ARC_PREFETCH ? arc_mru : arc_mfu;
	else if (state == arc_mru_ghost)
		state = arc_mru;

	if (state == arc_mru || state == arc_anon) {
		uint64_t mru_used = arc_anon->arcs_size + arc_mru->arcs_size;
		state = (arc_mfu->arcs_lsize[type] >= size &&
		    arc_p > mru_used) ? arc_mfu : arc_mru;
	} else {
		/* MFU cases */
		uint64_t mfu_space = arc_c - arc_p;
		state =  (arc_mru->arcs_lsize[type] >= size &&
		    mfu_space > arc_mfu->arcs_size) ? arc_mru : arc_mfu;
	}

	/*
	 * Evict data buffers prior to metadata buffers, unless we're
	 * over the metadata limit and adding a metadata buffer.
	 */
	if (type == ARC_BUFC_METADATA) {
		if (arc_meta_used >= arc_meta_limit)
			evict = ARC_BUFC_METADATA;
		else
			/*
			 * In this case, we're evicting data while
			 * adding metadata. Thus, to prevent recycling a
			 * data buffer into a metadata buffer, recycling
			 * is disabled in the following arc_evict call.
			 */
			recycle = FALSE;
	}

	if ((buf->b_data = arc_evict(state, 0, size, recycle, evict)) == NULL) {
		if (type == ARC_BUFC_METADATA) {
			buf->b_data = zio_buf_alloc(size);
			arc_space_consume(size, ARC_SPACE_META);

			/*
			 * If we are unable to recycle an existing meta buffer
			 * signal the reclaim thread.  It will notify users
			 * via the prune callback to drop references.  The
			 * prune callback in run in the context of the reclaim
			 * thread to avoid deadlocking on the hash_lock.
			 * Of course, only do this when recycle is true.
			 */
			if (recycle)
				cv_signal(&arc_reclaim_thr_cv);
		} else {
			ASSERT(type == ARC_BUFC_DATA);
			buf->b_data = zio_data_buf_alloc(size);
			arc_space_consume(size, ARC_SPACE_DATA);
		}

		/* Only bump this if we tried to recycle and failed */
		if (recycle)
			ARCSTAT_BUMP(arcstat_recycle_miss);
	}
	ASSERT(buf->b_data != NULL);
out:
	/*
	 * Update the state size.  Note that ghost states have a
	 * "ghost size" and so don't need to be updated.
	 */
	if (!GHOST_STATE(buf->b_hdr->b_state)) {
		arc_buf_hdr_t *hdr = buf->b_hdr;

		atomic_add_64(&hdr->b_state->arcs_size, size);
		if (list_link_active(&hdr->b_arc_node)) {
			ASSERT(refcount_is_zero(&hdr->b_refcnt));
			atomic_add_64(&hdr->b_state->arcs_lsize[type], size);
		}
		/*
		 * If we are growing the cache, and we are adding anonymous
		 * data, and we have outgrown arc_p, update arc_p
		 */
		if (!zfs_arc_p_aggressive_disable &&
		    arc_size < arc_c && hdr->b_state == arc_anon &&
		    arc_anon->arcs_size + arc_mru->arcs_size > arc_p)
			arc_p = MIN(arc_c, arc_p + size);
	}
}

/*
 * This routine is called whenever a buffer is accessed.
 * NOTE: the hash lock is dropped in this function.
 */
static void
arc_access(arc_buf_hdr_t *buf, kmutex_t *hash_lock)
{
	clock_t now;

	ASSERT(MUTEX_HELD(hash_lock));

	if (buf->b_state == arc_anon) {
		/*
		 * This buffer is not in the cache, and does not
		 * appear in our "ghost" list.  Add the new buffer
		 * to the MRU state.
		 */

		ASSERT(buf->b_arc_access == 0);
		buf->b_arc_access = ddi_get_lbolt();
		DTRACE_PROBE1(new_state__mru, arc_buf_hdr_t *, buf);
		arc_change_state(arc_mru, buf, hash_lock);

	} else if (buf->b_state == arc_mru) {
		now = ddi_get_lbolt();

		/*
		 * If this buffer is here because of a prefetch, then either:
		 * - clear the flag if this is a "referencing" read
		 *   (any subsequent access will bump this into the MFU state).
		 * or
		 * - move the buffer to the head of the list if this is
		 *   another prefetch (to make it less likely to be evicted).
		 */
		if ((buf->b_flags & ARC_PREFETCH) != 0) {
			if (refcount_count(&buf->b_refcnt) == 0) {
				ASSERT(list_link_active(&buf->b_arc_node));
			} else {
				buf->b_flags &= ~ARC_PREFETCH;
				atomic_inc_32(&buf->b_mru_hits);
				ARCSTAT_BUMP(arcstat_mru_hits);
			}
			buf->b_arc_access = now;
			return;
		}

		/*
		 * This buffer has been "accessed" only once so far,
		 * but it is still in the cache. Move it to the MFU
		 * state.
		 */
		if (ddi_time_after(now, buf->b_arc_access + ARC_MINTIME)) {
			/*
			 * More than 125ms have passed since we
			 * instantiated this buffer.  Move it to the
			 * most frequently used state.
			 */
			buf->b_arc_access = now;
			DTRACE_PROBE1(new_state__mfu, arc_buf_hdr_t *, buf);
			arc_change_state(arc_mfu, buf, hash_lock);
		}
		atomic_inc_32(&buf->b_mru_hits);
		ARCSTAT_BUMP(arcstat_mru_hits);
	} else if (buf->b_state == arc_mru_ghost) {
		arc_state_t	*new_state;
		/*
		 * This buffer has been "accessed" recently, but
		 * was evicted from the cache.  Move it to the
		 * MFU state.
		 */

		if (buf->b_flags & ARC_PREFETCH) {
			new_state = arc_mru;
			if (refcount_count(&buf->b_refcnt) > 0)
				buf->b_flags &= ~ARC_PREFETCH;
			DTRACE_PROBE1(new_state__mru, arc_buf_hdr_t *, buf);
		} else {
			new_state = arc_mfu;
			DTRACE_PROBE1(new_state__mfu, arc_buf_hdr_t *, buf);
		}

		buf->b_arc_access = ddi_get_lbolt();
		arc_change_state(new_state, buf, hash_lock);

		atomic_inc_32(&buf->b_mru_ghost_hits);
		ARCSTAT_BUMP(arcstat_mru_ghost_hits);
	} else if (buf->b_state == arc_mfu) {
		/*
		 * This buffer has been accessed more than once and is
		 * still in the cache.  Keep it in the MFU state.
		 *
		 * NOTE: an add_reference() that occurred when we did
		 * the arc_read() will have kicked this off the list.
		 * If it was a prefetch, we will explicitly move it to
		 * the head of the list now.
		 */
		if ((buf->b_flags & ARC_PREFETCH) != 0) {
			ASSERT(refcount_count(&buf->b_refcnt) == 0);
			ASSERT(list_link_active(&buf->b_arc_node));
		}
		atomic_inc_32(&buf->b_mfu_hits);
		ARCSTAT_BUMP(arcstat_mfu_hits);
		buf->b_arc_access = ddi_get_lbolt();
	} else if (buf->b_state == arc_mfu_ghost) {
		arc_state_t	*new_state = arc_mfu;
		/*
		 * This buffer has been accessed more than once but has
		 * been evicted from the cache.  Move it back to the
		 * MFU state.
		 */

		if (buf->b_flags & ARC_PREFETCH) {
			/*
			 * This is a prefetch access...
			 * move this block back to the MRU state.
			 */
			ASSERT3U(refcount_count(&buf->b_refcnt), ==, 0);
			new_state = arc_mru;
		}

		buf->b_arc_access = ddi_get_lbolt();
		DTRACE_PROBE1(new_state__mfu, arc_buf_hdr_t *, buf);
		arc_change_state(new_state, buf, hash_lock);

		atomic_inc_32(&buf->b_mfu_ghost_hits);
		ARCSTAT_BUMP(arcstat_mfu_ghost_hits);
	} else if (buf->b_state == arc_l2c_only) {
		/*
		 * This buffer is on the 2nd Level ARC.
		 */

		buf->b_arc_access = ddi_get_lbolt();
		DTRACE_PROBE1(new_state__mfu, arc_buf_hdr_t *, buf);
		arc_change_state(arc_mfu, buf, hash_lock);
	} else {
		ASSERT(!"invalid arc state");
	}
}

/* a generic arc_done_func_t which you can use */
/* ARGSUSED */
void
arc_bcopy_func(zio_t *zio, arc_buf_t *buf, void *arg)
{
	if (zio == NULL || zio->io_error == 0)
		bcopy(buf->b_data, arg, buf->b_hdr->b_size);
	VERIFY(arc_buf_remove_ref(buf, arg));
}

/* a generic arc_done_func_t */
void
arc_getbuf_func(zio_t *zio, arc_buf_t *buf, void *arg)
{
	arc_buf_t **bufp = arg;
	if (zio && zio->io_error) {
		VERIFY(arc_buf_remove_ref(buf, arg));
		*bufp = NULL;
	} else {
		*bufp = buf;
		ASSERT(buf->b_data);
	}
}

static void
arc_read_done(zio_t *zio)
{
	arc_buf_hdr_t	*hdr;
	arc_buf_t	*buf;
	arc_buf_t	*abuf;	/* buffer we're assigning to callback */
	kmutex_t	*hash_lock = NULL;
	arc_callback_t	*callback_list, *acb;
	int		freeable = FALSE;

	buf = zio->io_private;
	hdr = buf->b_hdr;

	/*
	 * The hdr was inserted into hash-table and removed from lists
	 * prior to starting I/O.  We should find this header, since
	 * it's in the hash table, and it should be legit since it's
	 * not possible to evict it during the I/O.  The only possible
	 * reason for it not to be found is if we were freed during the
	 * read.
	 */
	if (HDR_IN_HASH_TABLE(hdr)) {
		arc_buf_hdr_t *found;

		ASSERT3U(hdr->b_birth, ==, BP_PHYSICAL_BIRTH(zio->io_bp));
		ASSERT3U(hdr->b_dva.dva_word[0], ==,
		    BP_IDENTITY(zio->io_bp)->dva_word[0]);
		ASSERT3U(hdr->b_dva.dva_word[1], ==,
		    BP_IDENTITY(zio->io_bp)->dva_word[1]);

		found = buf_hash_find(hdr->b_spa, zio->io_bp,
		    &hash_lock);

		ASSERT((found == NULL && HDR_FREED_IN_READ(hdr) &&
		    hash_lock == NULL) ||
		    (found == hdr &&
		    DVA_EQUAL(&hdr->b_dva, BP_IDENTITY(zio->io_bp))) ||
		    (found == hdr && HDR_L2_READING(hdr)));
	}

	hdr->b_flags &= ~ARC_L2_EVICTED;
	if (l2arc_noprefetch && (hdr->b_flags & ARC_PREFETCH))
		hdr->b_flags &= ~ARC_L2CACHE;

	/* byteswap if necessary */
	callback_list = hdr->b_acb;
	ASSERT(callback_list != NULL);
	if (BP_SHOULD_BYTESWAP(zio->io_bp) && zio->io_error == 0) {
		dmu_object_byteswap_t bswap =
		    DMU_OT_BYTESWAP(BP_GET_TYPE(zio->io_bp));
		if (BP_GET_LEVEL(zio->io_bp) > 0)
		    byteswap_uint64_array(buf->b_data, hdr->b_size);
		else
		    dmu_ot_byteswap[bswap].ob_func(buf->b_data, hdr->b_size);
	}

	arc_cksum_compute(buf, B_FALSE);
	arc_buf_watch(buf);

	if (hash_lock && zio->io_error == 0 && hdr->b_state == arc_anon) {
		/*
		 * Only call arc_access on anonymous buffers.  This is because
		 * if we've issued an I/O for an evicted buffer, we've already
		 * called arc_access (to prevent any simultaneous readers from
		 * getting confused).
		 */
		arc_access(hdr, hash_lock);
	}

	/* create copies of the data buffer for the callers */
	abuf = buf;
	for (acb = callback_list; acb; acb = acb->acb_next) {
		if (acb->acb_done) {
			if (abuf == NULL) {
				ARCSTAT_BUMP(arcstat_duplicate_reads);
				abuf = arc_buf_clone(buf);
			}
			acb->acb_buf = abuf;
			abuf = NULL;
		}
	}
	hdr->b_acb = NULL;
	hdr->b_flags &= ~ARC_IO_IN_PROGRESS;
	ASSERT(!HDR_BUF_AVAILABLE(hdr));
	if (abuf == buf) {
		ASSERT(buf->b_efunc == NULL);
		ASSERT(hdr->b_datacnt == 1);
		hdr->b_flags |= ARC_BUF_AVAILABLE;
	}

	ASSERT(refcount_is_zero(&hdr->b_refcnt) || callback_list != NULL);

	if (zio->io_error != 0) {
		hdr->b_flags |= ARC_IO_ERROR;
		if (hdr->b_state != arc_anon)
			arc_change_state(arc_anon, hdr, hash_lock);
		if (HDR_IN_HASH_TABLE(hdr))
			buf_hash_remove(hdr);
		freeable = refcount_is_zero(&hdr->b_refcnt);
	}

	/*
	 * Broadcast before we drop the hash_lock to avoid the possibility
	 * that the hdr (and hence the cv) might be freed before we get to
	 * the cv_broadcast().
	 */
	cv_broadcast(&hdr->b_cv);

	if (hash_lock) {
		mutex_exit(hash_lock);
	} else {
		/*
		 * This block was freed while we waited for the read to
		 * complete.  It has been removed from the hash table and
		 * moved to the anonymous state (so that it won't show up
		 * in the cache).
		 */
		ASSERT3P(hdr->b_state, ==, arc_anon);
		freeable = refcount_is_zero(&hdr->b_refcnt);
	}

	/* execute each callback and free its structure */
	while ((acb = callback_list) != NULL) {
		if (acb->acb_done)
			acb->acb_done(zio, acb->acb_buf, acb->acb_private);

		if (acb->acb_zio_dummy != NULL) {
			acb->acb_zio_dummy->io_error = zio->io_error;
			zio_nowait(acb->acb_zio_dummy);
		}

		callback_list = acb->acb_next;
		kmem_free(acb, sizeof (arc_callback_t));
	}

	if (freeable)
		arc_hdr_destroy(hdr);
}

/*
 * "Read" the block at the specified DVA (in bp) via the
 * cache.  If the block is found in the cache, invoke the provided
 * callback immediately and return.  Note that the `zio' parameter
 * in the callback will be NULL in this case, since no IO was
 * required.  If the block is not in the cache pass the read request
 * on to the spa with a substitute callback function, so that the
 * requested block will be added to the cache.
 *
 * If a read request arrives for a block that has a read in-progress,
 * either wait for the in-progress read to complete (and return the
 * results); or, if this is a read with a "done" func, add a record
 * to the read to invoke the "done" func when the read completes,
 * and return; or just return.
 *
 * arc_read_done() will invoke all the requested "done" functions
 * for readers of this block.
 *
 * Normal callers should use arc_read and pass the arc buffer and offset
 * for the bp.  But if you know you don't need locking, you can use
 * arc_read_bp.
 */

int
arc_read(zio_t *pio, spa_t *spa, const blkptr_t *bp, arc_done_func_t *done,
    void *private, zio_priority_t priority, int zio_flags, uint32_t *arc_flags,
    const zbookmark_t *zb)
{
	arc_buf_hdr_t *hdr = NULL;
	arc_buf_t *buf = NULL;
	kmutex_t *hash_lock = NULL;
	zio_t *rzio;
	uint64_t guid = spa_load_guid(spa);
	int rc = 0;

	ASSERT(!BP_IS_EMBEDDED(bp) ||
	    BPE_GET_ETYPE(bp) == BP_EMBEDDED_TYPE_DATA);

top:
	if (!BP_IS_EMBEDDED(bp)) {
		/*
		 * Embedded BP's have no DVA and require no I/O to "read".
		 * Create an anonymous arc buf to back it.
		 */
		hdr = buf_hash_find(guid, bp, &hash_lock);
	}

	if (hdr != NULL && hdr->b_datacnt > 0) {

		*arc_flags |= ARC_CACHED;

		if (HDR_IO_IN_PROGRESS(hdr)) {

			if (*arc_flags & ARC_WAIT) {
				cv_wait(&hdr->b_cv, hash_lock);
				mutex_exit(hash_lock);
				goto top;
			}
			ASSERT(*arc_flags & ARC_NOWAIT);

			if (done) {
				arc_callback_t	*acb = NULL;

				acb = kmem_zalloc(sizeof (arc_callback_t),
				    KM_PUSHPAGE);
				acb->acb_done = done;
				acb->acb_private = private;
				if (pio != NULL)
					acb->acb_zio_dummy = zio_null(pio,
					    spa, NULL, NULL, NULL, zio_flags);

				ASSERT(acb->acb_done != NULL);
				acb->acb_next = hdr->b_acb;
				hdr->b_acb = acb;
				add_reference(hdr, hash_lock, private);
				mutex_exit(hash_lock);
				goto out;
			}
			mutex_exit(hash_lock);
			goto out;
		}

		ASSERT(hdr->b_state == arc_mru || hdr->b_state == arc_mfu);

		if (done) {
			add_reference(hdr, hash_lock, private);
			/*
			 * If this block is already in use, create a new
			 * copy of the data so that we will be guaranteed
			 * that arc_release() will always succeed.
			 */
			buf = hdr->b_buf;
			ASSERT(buf);
			ASSERT(buf->b_data);
			if (HDR_BUF_AVAILABLE(hdr)) {
				ASSERT(buf->b_efunc == NULL);
				hdr->b_flags &= ~ARC_BUF_AVAILABLE;
			} else {
				buf = arc_buf_clone(buf);
			}

		} else if (*arc_flags & ARC_PREFETCH &&
		    refcount_count(&hdr->b_refcnt) == 0) {
			hdr->b_flags |= ARC_PREFETCH;
		}
		DTRACE_PROBE1(arc__hit, arc_buf_hdr_t *, hdr);
		arc_access(hdr, hash_lock);
		if (*arc_flags & ARC_L2CACHE)
			hdr->b_flags |= ARC_L2CACHE;
		if (*arc_flags & ARC_L2COMPRESS)
			hdr->b_flags |= ARC_L2COMPRESS;
		mutex_exit(hash_lock);
		ARCSTAT_BUMP(arcstat_hits);
		ARCSTAT_CONDSTAT(!(hdr->b_flags & ARC_PREFETCH),
		    demand, prefetch, hdr->b_type != ARC_BUFC_METADATA,
		    data, metadata, hits);

		if (done)
			done(NULL, buf, private);
	} else {
		uint64_t size = BP_GET_LSIZE(bp);
		arc_callback_t *acb;
		vdev_t *vd = NULL;
		uint64_t addr = 0;
		boolean_t devw = B_FALSE;
		enum zio_compress b_compress = ZIO_COMPRESS_OFF;
		uint64_t b_asize = 0;

		if (hdr == NULL) {
			/* this block is not in the cache */
			arc_buf_hdr_t *exists = NULL;
			arc_buf_contents_t type = BP_GET_BUFC_TYPE(bp);
			buf = arc_buf_alloc(spa, size, private, type);
			hdr = buf->b_hdr;
			if (!BP_IS_EMBEDDED(bp)) {
				hdr->b_dva = *BP_IDENTITY(bp);
				hdr->b_birth = BP_PHYSICAL_BIRTH(bp);
				hdr->b_cksum0 = bp->blk_cksum.zc_word[0];
				exists = buf_hash_insert(hdr, &hash_lock);
			}
			if (exists != NULL) {
				/* somebody beat us to the hash insert */
				mutex_exit(hash_lock);
				buf_discard_identity(hdr);
				(void) arc_buf_remove_ref(buf, private);
				goto top; /* restart the IO request */
			}
			/* if this is a prefetch, we don't have a reference */
			if (*arc_flags & ARC_PREFETCH) {
				(void) remove_reference(hdr, hash_lock,
				    private);
				hdr->b_flags |= ARC_PREFETCH;
			}
			if (*arc_flags & ARC_L2CACHE)
				hdr->b_flags |= ARC_L2CACHE;
			if (*arc_flags & ARC_L2COMPRESS)
				hdr->b_flags |= ARC_L2COMPRESS;
			if (BP_GET_LEVEL(bp) > 0)
				hdr->b_flags |= ARC_INDIRECT;
		} else {
			/* this block is in the ghost cache */
			ASSERT(GHOST_STATE(hdr->b_state));
			ASSERT(!HDR_IO_IN_PROGRESS(hdr));
			ASSERT3U(refcount_count(&hdr->b_refcnt), ==, 0);
			ASSERT(hdr->b_buf == NULL);

			/* if this is a prefetch, we don't have a reference */
			if (*arc_flags & ARC_PREFETCH)
				hdr->b_flags |= ARC_PREFETCH;
			else
				add_reference(hdr, hash_lock, private);
			if (*arc_flags & ARC_L2CACHE)
				hdr->b_flags |= ARC_L2CACHE;
			if (*arc_flags & ARC_L2COMPRESS)
				hdr->b_flags |= ARC_L2COMPRESS;
			buf = kmem_cache_alloc(buf_cache, KM_PUSHPAGE);
			buf->b_hdr = hdr;
			buf->b_data = NULL;
			buf->b_efunc = NULL;
			buf->b_private = NULL;
			buf->b_next = NULL;
			hdr->b_buf = buf;
			ASSERT(hdr->b_datacnt == 0);
			hdr->b_datacnt = 1;
			arc_get_data_buf(buf);
			arc_access(hdr, hash_lock);
		}

		ASSERT(!GHOST_STATE(hdr->b_state));

		acb = kmem_zalloc(sizeof (arc_callback_t), KM_PUSHPAGE);
		acb->acb_done = done;
		acb->acb_private = private;

		ASSERT(hdr->b_acb == NULL);
		hdr->b_acb = acb;
		hdr->b_flags |= ARC_IO_IN_PROGRESS;

		if (hdr->b_l2hdr != NULL &&
		    (vd = hdr->b_l2hdr->b_dev->l2ad_vdev) != NULL) {
			devw = hdr->b_l2hdr->b_dev->l2ad_writing;
			addr = hdr->b_l2hdr->b_daddr;
			b_compress = hdr->b_l2hdr->b_compress;
			b_asize = hdr->b_l2hdr->b_asize;
			/*
			 * Lock out device removal.
			 */
			if (vdev_is_dead(vd) ||
			    !spa_config_tryenter(spa, SCL_L2ARC, vd, RW_READER))
				vd = NULL;
		}

		if (hash_lock != NULL)
			mutex_exit(hash_lock);

		/*
		 * At this point, we have a level 1 cache miss.  Try again in
		 * L2ARC if possible.
		 */
		ASSERT3U(hdr->b_size, ==, size);
		DTRACE_PROBE4(arc__miss, arc_buf_hdr_t *, hdr, blkptr_t *, bp,
		    uint64_t, size, zbookmark_t *, zb);
		ARCSTAT_BUMP(arcstat_misses);
		ARCSTAT_CONDSTAT(!(hdr->b_flags & ARC_PREFETCH),
		    demand, prefetch, hdr->b_type != ARC_BUFC_METADATA,
		    data, metadata, misses);

		if (vd != NULL && l2arc_ndev != 0 && !(l2arc_norw && devw)) {
			/*
			 * Read from the L2ARC if the following are true:
			 * 1. The L2ARC vdev was previously cached.
			 * 2. This buffer still has L2ARC metadata.
			 * 3. This buffer isn't currently writing to the L2ARC.
			 * 4. The L2ARC entry wasn't evicted, which may
			 *    also have invalidated the vdev.
			 * 5. This isn't prefetch and l2arc_noprefetch is set.
			 */
			if (hdr->b_l2hdr != NULL &&
			    !HDR_L2_WRITING(hdr) && !HDR_L2_EVICTED(hdr) &&
			    !(l2arc_noprefetch && HDR_PREFETCH(hdr))) {
				l2arc_read_callback_t *cb;

				DTRACE_PROBE1(l2arc__hit, arc_buf_hdr_t *, hdr);
				ARCSTAT_BUMP(arcstat_l2_hits);
				atomic_inc_32(&hdr->b_l2hdr->b_hits);

				cb = kmem_zalloc(sizeof (l2arc_read_callback_t),
				    KM_PUSHPAGE);
				cb->l2rcb_buf = buf;
				cb->l2rcb_spa = spa;
				cb->l2rcb_bp = *bp;
				cb->l2rcb_zb = *zb;
				cb->l2rcb_flags = zio_flags;
				cb->l2rcb_compress = b_compress;

				ASSERT(addr >= VDEV_LABEL_START_SIZE &&
				    addr + size < vd->vdev_psize -
				    VDEV_LABEL_END_SIZE);

				/*
				 * l2arc read.  The SCL_L2ARC lock will be
				 * released by l2arc_read_done().
				 * Issue a null zio if the underlying buffer
				 * was squashed to zero size by compression.
				 */
				if (b_compress == ZIO_COMPRESS_EMPTY) {
					rzio = zio_null(pio, spa, vd,
					    l2arc_read_done, cb,
					    zio_flags | ZIO_FLAG_DONT_CACHE |
					    ZIO_FLAG_CANFAIL |
					    ZIO_FLAG_DONT_PROPAGATE |
					    ZIO_FLAG_DONT_RETRY);
				} else {
					rzio = zio_read_phys(pio, vd, addr,
					    b_asize, buf->b_data,
					    ZIO_CHECKSUM_OFF,
					    l2arc_read_done, cb, priority,
					    zio_flags | ZIO_FLAG_DONT_CACHE |
					    ZIO_FLAG_CANFAIL |
					    ZIO_FLAG_DONT_PROPAGATE |
					    ZIO_FLAG_DONT_RETRY, B_FALSE);
				}
				DTRACE_PROBE2(l2arc__read, vdev_t *, vd,
				    zio_t *, rzio);
				ARCSTAT_INCR(arcstat_l2_read_bytes, b_asize);

				if (*arc_flags & ARC_NOWAIT) {
					zio_nowait(rzio);
					goto out;
				}

				ASSERT(*arc_flags & ARC_WAIT);
				if (zio_wait(rzio) == 0)
					goto out;

				/* l2arc read error; goto zio_read() */
			} else {
				DTRACE_PROBE1(l2arc__miss,
				    arc_buf_hdr_t *, hdr);
				ARCSTAT_BUMP(arcstat_l2_misses);
				if (HDR_L2_WRITING(hdr))
					ARCSTAT_BUMP(arcstat_l2_rw_clash);
				spa_config_exit(spa, SCL_L2ARC, vd);
			}
		} else {
			if (vd != NULL)
				spa_config_exit(spa, SCL_L2ARC, vd);
			if (l2arc_ndev != 0) {
				DTRACE_PROBE1(l2arc__miss,
				    arc_buf_hdr_t *, hdr);
				ARCSTAT_BUMP(arcstat_l2_misses);
			}
		}

		rzio = zio_read(pio, spa, bp, buf->b_data, size,
		    arc_read_done, buf, priority, zio_flags, zb);

		if (*arc_flags & ARC_WAIT) {
			rc = zio_wait(rzio);
			goto out;
		}

		ASSERT(*arc_flags & ARC_NOWAIT);
		zio_nowait(rzio);
	}

out:
	spa_read_history_add(spa, zb, *arc_flags);
	return (rc);
}

arc_prune_t *
arc_add_prune_callback(arc_prune_func_t *func, void *private)
{
	arc_prune_t *p;

	p = kmem_alloc(sizeof (*p), KM_SLEEP);
	p->p_pfunc = func;
	p->p_private = private;
	list_link_init(&p->p_node);
	refcount_create(&p->p_refcnt);

	mutex_enter(&arc_prune_mtx);
	refcount_add(&p->p_refcnt, &arc_prune_list);
	list_insert_head(&arc_prune_list, p);
	mutex_exit(&arc_prune_mtx);

	return (p);
}

void
arc_remove_prune_callback(arc_prune_t *p)
{
	mutex_enter(&arc_prune_mtx);
	list_remove(&arc_prune_list, p);
	if (refcount_remove(&p->p_refcnt, &arc_prune_list) == 0) {
		refcount_destroy(&p->p_refcnt);
		kmem_free(p, sizeof (*p));
	}
	mutex_exit(&arc_prune_mtx);
}

void
arc_set_callback(arc_buf_t *buf, arc_evict_func_t *func, void *private)
{
	ASSERT(buf->b_hdr != NULL);
	ASSERT(buf->b_hdr->b_state != arc_anon);
	ASSERT(!refcount_is_zero(&buf->b_hdr->b_refcnt) || func == NULL);
	ASSERT(buf->b_efunc == NULL);
	ASSERT(!HDR_BUF_AVAILABLE(buf->b_hdr));

	buf->b_efunc = func;
	buf->b_private = private;
}

/*
 * Notify the arc that a block was freed, and thus will never be used again.
 */
void
arc_freed(spa_t *spa, const blkptr_t *bp)
{
<<<<<<< HEAD
        arc_buf_hdr_t *hdr;
        kmutex_t *hash_lock;
        uint64_t guid = spa_load_guid(spa);

        hdr = buf_hash_find(guid, BP_IDENTITY(bp), BP_PHYSICAL_BIRTH(bp),
            &hash_lock);
        if (hdr == NULL)
                return;
        if (HDR_BUF_AVAILABLE(hdr)) {
                arc_buf_t *buf = hdr->b_buf;
                add_reference(hdr, hash_lock, FTAG);
                hdr->b_flags &= ~ARC_BUF_AVAILABLE;
                mutex_exit(hash_lock);

                arc_release(buf, FTAG);
                (void) arc_buf_remove_ref(buf, FTAG);
        } else {
                mutex_exit(hash_lock);
        }
=======
	arc_buf_hdr_t *hdr;
	kmutex_t *hash_lock;
	uint64_t guid = spa_load_guid(spa);

	ASSERT(!BP_IS_EMBEDDED(bp));

	hdr = buf_hash_find(guid, bp, &hash_lock);
	if (hdr == NULL)
		return;
	if (HDR_BUF_AVAILABLE(hdr)) {
		arc_buf_t *buf = hdr->b_buf;
		add_reference(hdr, hash_lock, FTAG);
		hdr->b_flags &= ~ARC_BUF_AVAILABLE;
		mutex_exit(hash_lock);

		arc_release(buf, FTAG);
		(void) arc_buf_remove_ref(buf, FTAG);
	} else {
		mutex_exit(hash_lock);
	}
>>>>>>> fbeddd60

}


/*
 * This is used by the DMU to let the ARC know that a buffer is
 * being evicted, so the ARC should clean up.  If this arc buf
 * is not yet in the evicted state, it will be put there.
 */
int
arc_buf_evict(arc_buf_t *buf)
{
	arc_buf_hdr_t *hdr;
	kmutex_t *hash_lock;
	arc_buf_t **bufp;

	mutex_enter(&buf->b_evict_lock);
	hdr = buf->b_hdr;
	if (hdr == NULL) {
		/*
		 * We are in arc_do_user_evicts().
		 */
		ASSERT(buf->b_data == NULL);
		mutex_exit(&buf->b_evict_lock);
		return (0);
	} else if (buf->b_data == NULL) {
		arc_buf_t copy = *buf; /* structure assignment */
		/*
		 * We are on the eviction list; process this buffer now
		 * but let arc_do_user_evicts() do the reaping.
		 */
		buf->b_efunc = NULL;
		mutex_exit(&buf->b_evict_lock);
		VERIFY(copy.b_efunc(&copy) == 0);
		return (1);
	}
	hash_lock = HDR_LOCK(hdr);
	mutex_enter(hash_lock);
	hdr = buf->b_hdr;
	ASSERT3P(hash_lock, ==, HDR_LOCK(hdr));

	ASSERT3U(refcount_count(&hdr->b_refcnt), <, hdr->b_datacnt);
	ASSERT(hdr->b_state == arc_mru || hdr->b_state == arc_mfu);

	/*
	 * Pull this buffer off of the hdr
	 */
	bufp = &hdr->b_buf;
	while (*bufp != buf)
		bufp = &(*bufp)->b_next;
	*bufp = buf->b_next;

	ASSERT(buf->b_data != NULL);
	arc_buf_destroy(buf, FALSE, FALSE);

	if (hdr->b_datacnt == 0) {
		arc_state_t *old_state = hdr->b_state;
		arc_state_t *evicted_state;

		ASSERT(hdr->b_buf == NULL);
		ASSERT(refcount_is_zero(&hdr->b_refcnt));

		evicted_state =
		    (old_state == arc_mru) ? arc_mru_ghost : arc_mfu_ghost;

		mutex_enter(&old_state->arcs_mtx);
		mutex_enter(&evicted_state->arcs_mtx);

		arc_change_state(evicted_state, hdr, hash_lock);
		ASSERT(HDR_IN_HASH_TABLE(hdr));
		hdr->b_flags |= ARC_IN_HASH_TABLE;
		hdr->b_flags &= ~ARC_BUF_AVAILABLE;

		mutex_exit(&evicted_state->arcs_mtx);
		mutex_exit(&old_state->arcs_mtx);
	}
	mutex_exit(hash_lock);
	mutex_exit(&buf->b_evict_lock);

	VERIFY(buf->b_efunc(buf) == 0);
	buf->b_efunc = NULL;
	buf->b_private = NULL;
	buf->b_hdr = NULL;
	buf->b_next = NULL;
	kmem_cache_free(buf_cache, buf);
	return (1);
}

/*
 * Release this buffer from the cache, making it an anonymous buffer.  This
 * must be done after a read and prior to modifying the buffer contents.
 * If the buffer has more than one reference, we must make
 * a new hdr for the buffer.
 */
void
arc_release(arc_buf_t *buf, void *tag)
{
	arc_buf_hdr_t *hdr;
	kmutex_t *hash_lock = NULL;
	l2arc_buf_hdr_t *l2hdr;
	uint64_t buf_size = 0;

	/*
	 * It would be nice to assert that if it's DMU metadata (level >
	 * 0 || it's the dnode file), then it must be syncing context.
	 * But we don't know that information at this level.
	 */

	mutex_enter(&buf->b_evict_lock);
	hdr = buf->b_hdr;

	/* this buffer is not on any list */
	ASSERT(refcount_count(&hdr->b_refcnt) > 0);

	if (hdr->b_state == arc_anon) {
		/* this buffer is already released */
		ASSERT(buf->b_efunc == NULL);
	} else {
		hash_lock = HDR_LOCK(hdr);
		mutex_enter(hash_lock);
		hdr = buf->b_hdr;
		ASSERT3P(hash_lock, ==, HDR_LOCK(hdr));
	}

	l2hdr = hdr->b_l2hdr;
	if (l2hdr) {
		mutex_enter(&l2arc_buflist_mtx);
		hdr->b_l2hdr = NULL;
		list_remove(l2hdr->b_dev->l2ad_buflist, hdr);
	}
	buf_size = hdr->b_size;

	/*
	 * Do we have more than one buf?
	 */
	if (hdr->b_datacnt > 1) {
		arc_buf_hdr_t *nhdr;
		arc_buf_t **bufp;
		uint64_t blksz = hdr->b_size;
		uint64_t spa = hdr->b_spa;
		arc_buf_contents_t type = hdr->b_type;
		uint32_t flags = hdr->b_flags;

		ASSERT(hdr->b_buf != buf || buf->b_next != NULL);
		/*
		 * Pull the data off of this hdr and attach it to
		 * a new anonymous hdr.
		 */
		(void) remove_reference(hdr, hash_lock, tag);
		bufp = &hdr->b_buf;
		while (*bufp != buf)
			bufp = &(*bufp)->b_next;
		*bufp = buf->b_next;
		buf->b_next = NULL;

		ASSERT3U(hdr->b_state->arcs_size, >=, hdr->b_size);
		atomic_add_64(&hdr->b_state->arcs_size, -hdr->b_size);
		if (refcount_is_zero(&hdr->b_refcnt)) {
			uint64_t *size = &hdr->b_state->arcs_lsize[hdr->b_type];
			ASSERT3U(*size, >=, hdr->b_size);
			atomic_add_64(size, -hdr->b_size);
		}

		/*
		 * We're releasing a duplicate user data buffer, update
		 * our statistics accordingly.
		 */
		if (hdr->b_type == ARC_BUFC_DATA) {
			ARCSTAT_BUMPDOWN(arcstat_duplicate_buffers);
			ARCSTAT_INCR(arcstat_duplicate_buffers_size,
			    -hdr->b_size);
		}
		hdr->b_datacnt -= 1;
		arc_cksum_verify(buf);
		arc_buf_unwatch(buf);

		mutex_exit(hash_lock);

		nhdr = kmem_cache_alloc(hdr_cache, KM_PUSHPAGE);
		nhdr->b_size = blksz;
		nhdr->b_spa = spa;
		nhdr->b_type = type;
		nhdr->b_buf = buf;
		nhdr->b_state = arc_anon;
		nhdr->b_arc_access = 0;
		nhdr->b_mru_hits = 0;
		nhdr->b_mru_ghost_hits = 0;
		nhdr->b_mfu_hits = 0;
		nhdr->b_mfu_ghost_hits = 0;
		nhdr->b_l2_hits = 0;
		nhdr->b_flags = flags & ARC_L2_WRITING;
		nhdr->b_l2hdr = NULL;
		nhdr->b_datacnt = 1;
		nhdr->b_freeze_cksum = NULL;
		(void) refcount_add(&nhdr->b_refcnt, tag);
		buf->b_hdr = nhdr;
		mutex_exit(&buf->b_evict_lock);
		atomic_add_64(&arc_anon->arcs_size, blksz);
	} else {
		mutex_exit(&buf->b_evict_lock);
		ASSERT(refcount_count(&hdr->b_refcnt) == 1);
		ASSERT(!list_link_active(&hdr->b_arc_node));
		ASSERT(!HDR_IO_IN_PROGRESS(hdr));
		if (hdr->b_state != arc_anon)
			arc_change_state(arc_anon, hdr, hash_lock);
		hdr->b_arc_access = 0;
		hdr->b_mru_hits = 0;
		hdr->b_mru_ghost_hits = 0;
		hdr->b_mfu_hits = 0;
		hdr->b_mfu_ghost_hits = 0;
		hdr->b_l2_hits = 0;
		if (hash_lock)
			mutex_exit(hash_lock);

		buf_discard_identity(hdr);
		arc_buf_thaw(buf);
	}
	buf->b_efunc = NULL;
	buf->b_private = NULL;

	if (l2hdr) {
		ARCSTAT_INCR(arcstat_l2_asize, -l2hdr->b_asize);
		kmem_cache_free(l2arc_hdr_cache, l2hdr);
		arc_space_return(L2HDR_SIZE, ARC_SPACE_L2HDRS);
		ARCSTAT_INCR(arcstat_l2_size, -buf_size);
		mutex_exit(&l2arc_buflist_mtx);
	}
}

/*
 * Release this buffer.  If it does not match the provided BP, fill it
 * with that block's contents.
 */
/* ARGSUSED */
int
arc_release_bp(arc_buf_t *buf, void *tag, blkptr_t *bp, spa_t *spa,
    zbookmark_t *zb)
{
	arc_release(buf, tag);
	return (0);
}

int
arc_released(arc_buf_t *buf)
{
	int released;

	mutex_enter(&buf->b_evict_lock);
	released = (buf->b_data != NULL && buf->b_hdr->b_state == arc_anon);
	mutex_exit(&buf->b_evict_lock);
	return (released);
}

int
arc_has_callback(arc_buf_t *buf)
{
	int callback;

	mutex_enter(&buf->b_evict_lock);
	callback = (buf->b_efunc != NULL);
	mutex_exit(&buf->b_evict_lock);
	return (callback);
}

#ifdef ZFS_DEBUG
int
arc_referenced(arc_buf_t *buf)
{
	int referenced;

	mutex_enter(&buf->b_evict_lock);
	referenced = (refcount_count(&buf->b_hdr->b_refcnt));
	mutex_exit(&buf->b_evict_lock);
	return (referenced);
}
#endif

static void
arc_write_ready(zio_t *zio)
{
	arc_write_callback_t *callback = zio->io_private;
	arc_buf_t *buf = callback->awcb_buf;
	arc_buf_hdr_t *hdr = buf->b_hdr;

	ASSERT(!refcount_is_zero(&buf->b_hdr->b_refcnt));
	callback->awcb_ready(zio, buf, callback->awcb_private);

	/*
	 * If the IO is already in progress, then this is a re-write
	 * attempt, so we need to thaw and re-compute the cksum.
	 * It is the responsibility of the callback to handle the
	 * accounting for any re-write attempt.
	 */
	if (HDR_IO_IN_PROGRESS(hdr)) {
		mutex_enter(&hdr->b_freeze_lock);
		if (hdr->b_freeze_cksum != NULL) {
			kmem_free(hdr->b_freeze_cksum, sizeof (zio_cksum_t));
			hdr->b_freeze_cksum = NULL;
		}
		mutex_exit(&hdr->b_freeze_lock);
	}
	arc_cksum_compute(buf, B_FALSE);
	hdr->b_flags |= ARC_IO_IN_PROGRESS;
}

/*
 * The SPA calls this callback for each physical write that happens on behalf
 * of a logical write.  See the comment in dbuf_write_physdone() for details.
 */
static void
arc_write_physdone(zio_t *zio)
{
	arc_write_callback_t *cb = zio->io_private;
	if (cb->awcb_physdone != NULL)
		cb->awcb_physdone(zio, cb->awcb_buf, cb->awcb_private);
}

static void
arc_write_done(zio_t *zio)
{
	arc_write_callback_t *callback = zio->io_private;
	arc_buf_t *buf = callback->awcb_buf;
	arc_buf_hdr_t *hdr = buf->b_hdr;

	ASSERT(hdr->b_acb == NULL);

	if (zio->io_error == 0) {
		if (BP_IS_HOLE(zio->io_bp) || BP_IS_EMBEDDED(zio->io_bp)) {
			buf_discard_identity(hdr);
		} else {
			hdr->b_dva = *BP_IDENTITY(zio->io_bp);
			hdr->b_birth = BP_PHYSICAL_BIRTH(zio->io_bp);
			hdr->b_cksum0 = zio->io_bp->blk_cksum.zc_word[0];
		}
	} else {
		ASSERT(BUF_EMPTY(hdr));
	}

	/*
	 * If the block to be written was all-zero or compressed enough to be
	 * embedded in the BP, no write was performed so there will be no
	 * dva/birth/checksum.  The buffer must therefore remain anonymous
	 * (and uncached).
	 */
	if (!BUF_EMPTY(hdr)) {
		arc_buf_hdr_t *exists;
		kmutex_t *hash_lock;

		ASSERT(zio->io_error == 0);

		arc_cksum_verify(buf);

		exists = buf_hash_insert(hdr, &hash_lock);
		if (exists) {
			/*
			 * This can only happen if we overwrite for
			 * sync-to-convergence, because we remove
			 * buffers from the hash table when we arc_free().
			 */
			if (zio->io_flags & ZIO_FLAG_IO_REWRITE) {
				if (!BP_EQUAL(&zio->io_bp_orig, zio->io_bp))
					panic("bad overwrite, hdr=%p exists=%p",
					    (void *)hdr, (void *)exists);
				ASSERT(refcount_is_zero(&exists->b_refcnt));
				arc_change_state(arc_anon, exists, hash_lock);
				mutex_exit(hash_lock);
				arc_hdr_destroy(exists);
				exists = buf_hash_insert(hdr, &hash_lock);
				ASSERT3P(exists, ==, NULL);
			} else if (zio->io_flags & ZIO_FLAG_NOPWRITE) {
				/* nopwrite */
				ASSERT(zio->io_prop.zp_nopwrite);
				if (!BP_EQUAL(&zio->io_bp_orig, zio->io_bp))
					panic("bad nopwrite, hdr=%p exists=%p",
					    (void *)hdr, (void *)exists);
			} else {
				/* Dedup */
				ASSERT(hdr->b_datacnt == 1);
				ASSERT(hdr->b_state == arc_anon);
				ASSERT(BP_GET_DEDUP(zio->io_bp));
				ASSERT(BP_GET_LEVEL(zio->io_bp) == 0);
			}
		}
		hdr->b_flags &= ~ARC_IO_IN_PROGRESS;
		/* if it's not anon, we are doing a scrub */
		if (!exists && hdr->b_state == arc_anon)
			arc_access(hdr, hash_lock);
		mutex_exit(hash_lock);
	} else {
		hdr->b_flags &= ~ARC_IO_IN_PROGRESS;
	}

	ASSERT(!refcount_is_zero(&hdr->b_refcnt));
	callback->awcb_done(zio, buf, callback->awcb_private);

	kmem_free(callback, sizeof (arc_write_callback_t));
}

zio_t *
arc_write(zio_t *pio, spa_t *spa, uint64_t txg,
    blkptr_t *bp, arc_buf_t *buf, boolean_t l2arc, boolean_t l2arc_compress,
    const zio_prop_t *zp, arc_done_func_t *ready, arc_done_func_t *physdone,
    arc_done_func_t *done, void *private, zio_priority_t priority,
    int zio_flags, const zbookmark_t *zb)
{
	arc_buf_hdr_t *hdr = buf->b_hdr;
	arc_write_callback_t *callback;
	zio_t *zio;

	ASSERT(ready != NULL);
	ASSERT(done != NULL);
	ASSERT(!HDR_IO_ERROR(hdr));
	ASSERT((hdr->b_flags & ARC_IO_IN_PROGRESS) == 0);
	ASSERT(hdr->b_acb == NULL);
	if (l2arc)
		hdr->b_flags |= ARC_L2CACHE;
	if (l2arc_compress)
		hdr->b_flags |= ARC_L2COMPRESS;
	callback = kmem_zalloc(sizeof (arc_write_callback_t), KM_PUSHPAGE);
	callback->awcb_ready = ready;
	callback->awcb_physdone = physdone;
	callback->awcb_done = done;
	callback->awcb_private = private;
	callback->awcb_buf = buf;

	zio = zio_write(pio, spa, txg, bp, buf->b_data, hdr->b_size, zp,
	    arc_write_ready, arc_write_physdone, arc_write_done, callback,
	    priority, zio_flags, zb);

	return (zio);
}

static int
arc_memory_throttle(uint64_t reserve, uint64_t txg)
{
#ifdef _KERNEL
	if (zfs_arc_memory_throttle_disable)
		return (0);

	if (kmem_avail() <= physmem * arc_lotsfree_percent / 100) {
		ARCSTAT_INCR(arcstat_memory_throttle_count, 1);
		DMU_TX_STAT_BUMP(dmu_tx_memory_reclaim);
		return (SET_ERROR(EAGAIN));
	}
#endif
	return (0);
}

void
arc_tempreserve_clear(uint64_t reserve)
{
	atomic_add_64(&arc_tempreserve, -reserve);
	ASSERT((int64_t)arc_tempreserve >= 0);
}

int
arc_tempreserve_space(uint64_t reserve, uint64_t txg)
{
	int error;
	uint64_t anon_size;

	if (reserve > arc_c/4 && !arc_no_grow)
		arc_c = MIN(arc_c_max, reserve * 4);

	/*
	 * Throttle when the calculated memory footprint for the TXG
	 * exceeds the target ARC size.
	 */
	if (reserve > arc_c) {
		DMU_TX_STAT_BUMP(dmu_tx_memory_reserve);
		return (SET_ERROR(ERESTART));
	}

	/*
	 * Don't count loaned bufs as in flight dirty data to prevent long
	 * network delays from blocking transactions that are ready to be
	 * assigned to a txg.
	 */
	anon_size = MAX((int64_t)(arc_anon->arcs_size - arc_loaned_bytes), 0);

	/*
	 * Writes will, almost always, require additional memory allocations
	 * in order to compress/encrypt/etc the data.  We therefore need to
	 * make sure that there is sufficient available memory for this.
	 */
	error = arc_memory_throttle(reserve, txg);
	if (error != 0)
		return (error);

	/*
	 * Throttle writes when the amount of dirty data in the cache
	 * gets too large.  We try to keep the cache less than half full
	 * of dirty blocks so that our sync times don't grow too large.
	 * Note: if two requests come in concurrently, we might let them
	 * both succeed, when one of them should fail.  Not a huge deal.
	 */

	if (reserve + arc_tempreserve + anon_size > arc_c / 2 &&
	    anon_size > arc_c / 4) {
		dprintf("failing, arc_tempreserve=%lluK anon_meta=%lluK "
		    "anon_data=%lluK tempreserve=%lluK arc_c=%lluK\n",
		    arc_tempreserve>>10,
		    arc_anon->arcs_lsize[ARC_BUFC_METADATA]>>10,
		    arc_anon->arcs_lsize[ARC_BUFC_DATA]>>10,
		    reserve>>10, arc_c>>10);
		DMU_TX_STAT_BUMP(dmu_tx_dirty_throttle);
		return (SET_ERROR(ERESTART));
	}
	atomic_add_64(&arc_tempreserve, reserve);
	return (0);
}

static void
arc_kstat_update_state(arc_state_t *state, kstat_named_t *size,
    kstat_named_t *evict_data, kstat_named_t *evict_metadata)
{
	size->value.ui64 = state->arcs_size;
	evict_data->value.ui64 = state->arcs_lsize[ARC_BUFC_DATA];
	evict_metadata->value.ui64 = state->arcs_lsize[ARC_BUFC_METADATA];
}

static int
arc_kstat_update(kstat_t *ksp, int rw)
{
	arc_stats_t *as = ksp->ks_data;

	if (rw == KSTAT_WRITE) {
		return (SET_ERROR(EACCES));
	} else {
		arc_kstat_update_state(arc_anon,
		    &as->arcstat_anon_size,
		    &as->arcstat_anon_evict_data,
		    &as->arcstat_anon_evict_metadata);
		arc_kstat_update_state(arc_mru,
		    &as->arcstat_mru_size,
		    &as->arcstat_mru_evict_data,
		    &as->arcstat_mru_evict_metadata);
		arc_kstat_update_state(arc_mru_ghost,
		    &as->arcstat_mru_ghost_size,
		    &as->arcstat_mru_ghost_evict_data,
		    &as->arcstat_mru_ghost_evict_metadata);
		arc_kstat_update_state(arc_mfu,
		    &as->arcstat_mfu_size,
		    &as->arcstat_mfu_evict_data,
		    &as->arcstat_mfu_evict_metadata);
		arc_kstat_update_state(arc_mfu_ghost,
		    &as->arcstat_mfu_ghost_size,
		    &as->arcstat_mfu_ghost_evict_data,
		    &as->arcstat_mfu_ghost_evict_metadata);
	}

	return (0);
}

void
arc_init(void)
{
	mutex_init(&arc_reclaim_thr_lock, NULL, MUTEX_DEFAULT, NULL);
	cv_init(&arc_reclaim_thr_cv, NULL, CV_DEFAULT, NULL);

	/* Convert seconds to clock ticks */
	zfs_arc_min_prefetch_lifespan = 1 * hz;

	/* Start out with 1/8 of all memory */
	arc_c = physmem * PAGESIZE / 8;

#ifdef _KERNEL
	/*
	 * On architectures where the physical memory can be larger
	 * than the addressable space (intel in 32-bit mode), we may
	 * need to limit the cache to 1/8 of VM size.
	 */
	//arc_c = MIN(arc_c, vmem_size(heap_arena, VMEM_ALLOC | VMEM_FREE) / 8);
	/*
	 * Register a shrinker to support synchronous (direct) memory
	 * reclaim from the arc.  This is done to prevent kswapd from
	 * swapping out pages when it is preferable to shrink the arc.
	 */
	//spl_register_shrinker(&arc_shrinker);
#endif

	/* set min cache to zero */
	arc_c_min = 4<<20;
	/* set max to 1/2 of all memory */
	arc_c_max = arc_c * 4;

	/*
	 * We have to be a little more conservative on OS X. But users
	 * dedicating their machines to ZFS can always bring it up using the
	 * zfs.arc_max sysctl.
	 */
	arc_c_max >>= 1;

#ifdef _KERNEL
    printf("ZFS: ARC limit set to (arc_c_max): %llu\n",
           arc_c_max);
#endif

	/*
	 * Allow the tunables to override our calculations if they are
	 * reasonable (ie. over 64MB)
	 */
	if (zfs_arc_max > 64<<20 && zfs_arc_max < physmem * PAGESIZE)
		arc_c_max = zfs_arc_max;
	if (zfs_arc_min > 0 && zfs_arc_min <= arc_c_max)
		arc_c_min = zfs_arc_min;


	arc_c = arc_c_max;
	arc_p = (arc_c >> 1);

	/* limit meta-data to 3/4 of the arc capacity */
	arc_meta_limit = (3 * arc_c_max) / 4;
	arc_meta_max = 0;

	/* Allow the tunable to override if it is reasonable */
	if (zfs_arc_meta_limit > 0 && zfs_arc_meta_limit <= arc_c_max)
		arc_meta_limit = zfs_arc_meta_limit;

	/* if kmem_flags are set, lets try to use less memory */
	if (kmem_debugging())
		arc_c = arc_c / 2;
	if (arc_c < arc_c_min)
		arc_c = arc_c_min;

	arc_anon = &ARC_anon;
	arc_mru = &ARC_mru;
	arc_mru_ghost = &ARC_mru_ghost;
	arc_mfu = &ARC_mfu;
	arc_mfu_ghost = &ARC_mfu_ghost;
	arc_l2c_only = &ARC_l2c_only;
	arc_size = 0;

	mutex_init(&arc_anon->arcs_mtx, NULL, MUTEX_DEFAULT, NULL);
	mutex_init(&arc_mru->arcs_mtx, NULL, MUTEX_DEFAULT, NULL);
	mutex_init(&arc_mru_ghost->arcs_mtx, NULL, MUTEX_DEFAULT, NULL);
	mutex_init(&arc_mfu->arcs_mtx, NULL, MUTEX_DEFAULT, NULL);
	mutex_init(&arc_mfu_ghost->arcs_mtx, NULL, MUTEX_DEFAULT, NULL);
	mutex_init(&arc_l2c_only->arcs_mtx, NULL, MUTEX_DEFAULT, NULL);

	list_create(&arc_mru->arcs_list[ARC_BUFC_METADATA],
	    sizeof (arc_buf_hdr_t), offsetof(arc_buf_hdr_t, b_arc_node));
	list_create(&arc_mru->arcs_list[ARC_BUFC_DATA],
	    sizeof (arc_buf_hdr_t), offsetof(arc_buf_hdr_t, b_arc_node));
	list_create(&arc_mru_ghost->arcs_list[ARC_BUFC_METADATA],
	    sizeof (arc_buf_hdr_t), offsetof(arc_buf_hdr_t, b_arc_node));
	list_create(&arc_mru_ghost->arcs_list[ARC_BUFC_DATA],
	    sizeof (arc_buf_hdr_t), offsetof(arc_buf_hdr_t, b_arc_node));
	list_create(&arc_mfu->arcs_list[ARC_BUFC_METADATA],
	    sizeof (arc_buf_hdr_t), offsetof(arc_buf_hdr_t, b_arc_node));
	list_create(&arc_mfu->arcs_list[ARC_BUFC_DATA],
	    sizeof (arc_buf_hdr_t), offsetof(arc_buf_hdr_t, b_arc_node));
	list_create(&arc_mfu_ghost->arcs_list[ARC_BUFC_METADATA],
	    sizeof (arc_buf_hdr_t), offsetof(arc_buf_hdr_t, b_arc_node));
	list_create(&arc_mfu_ghost->arcs_list[ARC_BUFC_DATA],
	    sizeof (arc_buf_hdr_t), offsetof(arc_buf_hdr_t, b_arc_node));
	list_create(&arc_l2c_only->arcs_list[ARC_BUFC_METADATA],
	    sizeof (arc_buf_hdr_t), offsetof(arc_buf_hdr_t, b_arc_node));
	list_create(&arc_l2c_only->arcs_list[ARC_BUFC_DATA],
	    sizeof (arc_buf_hdr_t), offsetof(arc_buf_hdr_t, b_arc_node));

	arc_anon->arcs_state = ARC_STATE_ANON;
	arc_mru->arcs_state = ARC_STATE_MRU;
	arc_mru_ghost->arcs_state = ARC_STATE_MRU_GHOST;
	arc_mfu->arcs_state = ARC_STATE_MFU;
	arc_mfu_ghost->arcs_state = ARC_STATE_MFU_GHOST;
	arc_l2c_only->arcs_state = ARC_STATE_L2C_ONLY;

	buf_init();

	arc_thread_exit = 0;
	list_create(&arc_prune_list, sizeof (arc_prune_t),
	    offsetof(arc_prune_t, p_node));
	arc_eviction_list = NULL;
	mutex_init(&arc_prune_mtx, NULL, MUTEX_DEFAULT, NULL);
	mutex_init(&arc_eviction_mtx, NULL, MUTEX_DEFAULT, NULL);
	bzero(&arc_eviction_hdr, sizeof (arc_buf_hdr_t));

	arc_ksp = kstat_create("zfs", 0, "arcstats", "misc", KSTAT_TYPE_NAMED,
	    sizeof (arc_stats) / sizeof (kstat_named_t), KSTAT_FLAG_VIRTUAL);

	if (arc_ksp != NULL) {
		arc_ksp->ks_data = &arc_stats;
		arc_ksp->ks_update = arc_kstat_update;
		kstat_install(arc_ksp);
	}

	(void) thread_create(NULL, 0, arc_reclaim_thread, NULL, 0, &p0,
	    TS_RUN, minclsyspri);


	arc_dead = FALSE;
	arc_warm = B_FALSE;


#ifdef _KERNEL
    arc_register_oids();
#endif

	/*
	 * Calculate maximum amount of dirty data per pool.
	 *
	 * If it has been set by a module parameter, take that.
	 * Otherwise, use a percentage of physical memory defined by
	 * zfs_dirty_data_max_percent (default 10%) with a cap at
	 * zfs_dirty_data_max_max (default 25% of physical memory).
	 */
	if (zfs_dirty_data_max_max == 0)
		zfs_dirty_data_max_max = physmem * PAGESIZE *
		    zfs_dirty_data_max_max_percent / 100;

	if (zfs_dirty_data_max == 0) {
		zfs_dirty_data_max = physmem * PAGESIZE *
		    zfs_dirty_data_max_percent / 100;
		zfs_dirty_data_max = MIN(zfs_dirty_data_max,
		    zfs_dirty_data_max_max);
	}

}

void
arc_fini(void)
{
	arc_prune_t *p;

	mutex_enter(&arc_reclaim_thr_lock);
#ifdef _KERNEL
    //	spl_unregister_shrinker(&arc_shrinker);
#endif /* _KERNEL */

	arc_thread_exit = 1;
	while (arc_thread_exit != 0)
		cv_wait(&arc_reclaim_thr_cv, &arc_reclaim_thr_lock);
	mutex_exit(&arc_reclaim_thr_lock);

	arc_flush(NULL);

	arc_dead = TRUE;

	if (arc_ksp != NULL) {
		kstat_delete(arc_ksp);
		arc_ksp = NULL;
	}

	mutex_enter(&arc_prune_mtx);
	while ((p = list_head(&arc_prune_list)) != NULL) {
		list_remove(&arc_prune_list, p);
		refcount_remove(&p->p_refcnt, &arc_prune_list);
		refcount_destroy(&p->p_refcnt);
		kmem_free(p, sizeof (*p));
	}
	mutex_exit(&arc_prune_mtx);

	list_destroy(&arc_prune_list);
	mutex_destroy(&arc_prune_mtx);
	mutex_destroy(&arc_eviction_mtx);
	mutex_destroy(&arc_reclaim_thr_lock);
	cv_destroy(&arc_reclaim_thr_cv);

	list_destroy(&arc_mru->arcs_list[ARC_BUFC_METADATA]);
	list_destroy(&arc_mru_ghost->arcs_list[ARC_BUFC_METADATA]);
	list_destroy(&arc_mfu->arcs_list[ARC_BUFC_METADATA]);
	list_destroy(&arc_mfu_ghost->arcs_list[ARC_BUFC_METADATA]);
	list_destroy(&arc_mru->arcs_list[ARC_BUFC_DATA]);
	list_destroy(&arc_mru_ghost->arcs_list[ARC_BUFC_DATA]);
	list_destroy(&arc_mfu->arcs_list[ARC_BUFC_DATA]);
	list_destroy(&arc_mfu_ghost->arcs_list[ARC_BUFC_DATA]);

	mutex_destroy(&arc_anon->arcs_mtx);
	mutex_destroy(&arc_mru->arcs_mtx);
	mutex_destroy(&arc_mru_ghost->arcs_mtx);
	mutex_destroy(&arc_mfu->arcs_mtx);
	mutex_destroy(&arc_mfu_ghost->arcs_mtx);
	mutex_destroy(&arc_l2c_only->arcs_mtx);

	buf_fini();

#ifdef _KERNEL
    arc_unregister_oids();
#endif

	ASSERT(arc_loaned_bytes == 0);
}

/*
 * Level 2 ARC
 *
 * The level 2 ARC (L2ARC) is a cache layer in-between main memory and disk.
 * It uses dedicated storage devices to hold cached data, which are populated
 * using large infrequent writes.  The main role of this cache is to boost
 * the performance of random read workloads.  The intended L2ARC devices
 * include short-stroked disks, solid state disks, and other media with
 * substantially faster read latency than disk.
 *
 *                 +-----------------------+
 *                 |         ARC           |
 *                 +-----------------------+
 *                    |         ^     ^
 *                    |         |     |
 *      l2arc_feed_thread()    arc_read()
 *                    |         |     |
 *                    |  l2arc read   |
 *                    V         |     |
 *               +---------------+    |
 *               |     L2ARC     |    |
 *               +---------------+    |
 *                   |    ^           |
 *          l2arc_write() |           |
 *                   |    |           |
 *                   V    |           |
 *                 +-------+      +-------+
 *                 | vdev  |      | vdev  |
 *                 | cache |      | cache |
 *                 +-------+      +-------+
 *                 +=========+     .-----.
 *                 :  L2ARC  :    |-_____-|
 *                 : devices :    | Disks |
 *                 +=========+    `-_____-'
 *
 * Read requests are satisfied from the following sources, in order:
 *
 *	1) ARC
 *	2) vdev cache of L2ARC devices
 *	3) L2ARC devices
 *	4) vdev cache of disks
 *	5) disks
 *
 * Some L2ARC device types exhibit extremely slow write performance.
 * To accommodate for this there are some significant differences between
 * the L2ARC and traditional cache design:
 *
 * 1. There is no eviction path from the ARC to the L2ARC.  Evictions from
 * the ARC behave as usual, freeing buffers and placing headers on ghost
 * lists.  The ARC does not send buffers to the L2ARC during eviction as
 * this would add inflated write latencies for all ARC memory pressure.
 *
 * 2. The L2ARC attempts to cache data from the ARC before it is evicted.
 * It does this by periodically scanning buffers from the eviction-end of
 * the MFU and MRU ARC lists, copying them to the L2ARC devices if they are
 * not already there. It scans until a headroom of buffers is satisfied,
 * which itself is a buffer for ARC eviction. If a compressible buffer is
 * found during scanning and selected for writing to an L2ARC device, we
 * temporarily boost scanning headroom during the next scan cycle to make
 * sure we adapt to compression effects (which might significantly reduce
 * the data volume we write to L2ARC). The thread that does this is
 * l2arc_feed_thread(), illustrated below; example sizes are included to
 * provide a better sense of ratio than this diagram:
 *
 *	       head -->                        tail
 *	        +---------------------+----------+
 *	ARC_mfu |:::::#:::::::::::::::|o#o###o###|-->.   # already on L2ARC
 *	        +---------------------+----------+   |   o L2ARC eligible
 *	ARC_mru |:#:::::::::::::::::::|#o#ooo####|-->|   : ARC buffer
 *	        +---------------------+----------+   |
 *	             15.9 Gbytes      ^ 32 Mbytes    |
 *	                           headroom          |
 *	                                      l2arc_feed_thread()
 *	                                             |
 *	                 l2arc write hand <--[oooo]--'
 *	                         |           8 Mbyte
 *	                         |          write max
 *	                         V
 *		  +==============================+
 *	L2ARC dev |####|#|###|###|    |####| ... |
 *	          +==============================+
 *	                     32 Gbytes
 *
 * 3. If an ARC buffer is copied to the L2ARC but then hit instead of
 * evicted, then the L2ARC has cached a buffer much sooner than it probably
 * needed to, potentially wasting L2ARC device bandwidth and storage.  It is
 * safe to say that this is an uncommon case, since buffers at the end of
 * the ARC lists have moved there due to inactivity.
 *
 * 4. If the ARC evicts faster than the L2ARC can maintain a headroom,
 * then the L2ARC simply misses copying some buffers.  This serves as a
 * pressure valve to prevent heavy read workloads from both stalling the ARC
 * with waits and clogging the L2ARC with writes.  This also helps prevent
 * the potential for the L2ARC to churn if it attempts to cache content too
 * quickly, such as during backups of the entire pool.
 *
 * 5. After system boot and before the ARC has filled main memory, there are
 * no evictions from the ARC and so the tails of the ARC_mfu and ARC_mru
 * lists can remain mostly static.  Instead of searching from tail of these
 * lists as pictured, the l2arc_feed_thread() will search from the list heads
 * for eligible buffers, greatly increasing its chance of finding them.
 *
 * The L2ARC device write speed is also boosted during this time so that
 * the L2ARC warms up faster.  Since there have been no ARC evictions yet,
 * there are no L2ARC reads, and no fear of degrading read performance
 * through increased writes.
 *
 * 6. Writes to the L2ARC devices are grouped and sent in-sequence, so that
 * the vdev queue can aggregate them into larger and fewer writes.  Each
 * device is written to in a rotor fashion, sweeping writes through
 * available space then repeating.
 *
 * 7. The L2ARC does not store dirty content.  It never needs to flush
 * write buffers back to disk based storage.
 *
 * 8. If an ARC buffer is written (and dirtied) which also exists in the
 * L2ARC, the now stale L2ARC buffer is immediately dropped.
 *
 * The performance of the L2ARC can be tweaked by a number of tunables, which
 * may be necessary for different workloads:
 *
 *	l2arc_write_max		max write bytes per interval
 *	l2arc_write_boost	extra write bytes during device warmup
 *	l2arc_noprefetch	skip caching prefetched buffers
 *	l2arc_nocompress	skip compressing buffers
 *	l2arc_headroom		number of max device writes to precache
 *	l2arc_headroom_boost	when we find compressed buffers during ARC
 *				scanning, we multiply headroom by this
 *				percentage factor for the next scan cycle,
 *				since more compressed buffers are likely to
 *				be present
 *	l2arc_feed_secs		seconds between L2ARC writing
 *
 * Tunables may be removed or added as future performance improvements are
 * integrated, and also may become zpool properties.
 *
 * There are three key functions that control how the L2ARC warms up:
 *
 *	l2arc_write_eligible()	check if a buffer is eligible to cache
 *	l2arc_write_size()	calculate how much to write
 *	l2arc_write_interval()	calculate sleep delay between writes
 *
 * These three functions determine what to write, how much, and how quickly
 * to send writes.
 */

static boolean_t
l2arc_write_eligible(uint64_t spa_guid, arc_buf_hdr_t *ab)
{
	/*
	 * A buffer is *not* eligible for the L2ARC if it:
	 * 1. belongs to a different spa.
	 * 2. is already cached on the L2ARC.
	 * 3. has an I/O in progress (it may be an incomplete read).
	 * 4. is flagged not eligible (zfs property).
	 */
	if (ab->b_spa != spa_guid || ab->b_l2hdr != NULL ||
	    HDR_IO_IN_PROGRESS(ab) || !HDR_L2CACHE(ab))
		return (B_FALSE);

	return (B_TRUE);
}

static uint64_t
l2arc_write_size(void)
{
	uint64_t size;

	/*
	 * Make sure our globals have meaningful values in case the user
	 * altered them.
	 */
	size = l2arc_write_max;
	if (size == 0) {
		cmn_err(CE_NOTE, "Bad value for l2arc_write_max, value must "
		    "be greater than zero, resetting it to the default (%d)",
		    L2ARC_WRITE_SIZE);
		size = l2arc_write_max = L2ARC_WRITE_SIZE;
	}

	if (arc_warm == B_FALSE)
		size += l2arc_write_boost;

	return (size);

}

static clock_t
l2arc_write_interval(clock_t began, uint64_t wanted, uint64_t wrote)
{
	clock_t interval, next, now;

	/*
	 * If the ARC lists are busy, increase our write rate; if the
	 * lists are stale, idle back.  This is achieved by checking
	 * how much we previously wrote - if it was more than half of
	 * what we wanted, schedule the next write much sooner.
	 */
	if (l2arc_feed_again && wrote > (wanted / 2))
		interval = (hz * l2arc_feed_min_ms) / 1000;
	else
		interval = hz * l2arc_feed_secs;

	now = ddi_get_lbolt();
	next = MAX(now, MIN(now + interval, began + interval));

	return (next);
}

static void
l2arc_hdr_stat_add(void)
{
	ARCSTAT_INCR(arcstat_l2_hdr_size, HDR_SIZE);
	ARCSTAT_INCR(arcstat_hdr_size, -HDR_SIZE);
}

static void
l2arc_hdr_stat_remove(void)
{
	ARCSTAT_INCR(arcstat_l2_hdr_size, -HDR_SIZE);
	ARCSTAT_INCR(arcstat_hdr_size, HDR_SIZE);
}

/*
 * Cycle through L2ARC devices.  This is how L2ARC load balances.
 * If a device is returned, this also returns holding the spa config lock.
 */
static l2arc_dev_t *
l2arc_dev_get_next(void)
{
	l2arc_dev_t *first, *next = NULL;

	/*
	 * Lock out the removal of spas (spa_namespace_lock), then removal
	 * of cache devices (l2arc_dev_mtx).  Once a device has been selected,
	 * both locks will be dropped and a spa config lock held instead.
	 */
	mutex_enter(&spa_namespace_lock);
	mutex_enter(&l2arc_dev_mtx);

	/* if there are no vdevs, there is nothing to do */
	if (l2arc_ndev == 0)
		goto out;

	first = NULL;
	next = l2arc_dev_last;
	do {
		/* loop around the list looking for a non-faulted vdev */
		if (next == NULL) {
			next = list_head(l2arc_dev_list);
		} else {
			next = list_next(l2arc_dev_list, next);
			if (next == NULL)
				next = list_head(l2arc_dev_list);
		}

		/* if we have come back to the start, bail out */
		if (first == NULL)
			first = next;
		else if (next == first)
			break;

	} while (vdev_is_dead(next->l2ad_vdev));

	/* if we were unable to find any usable vdevs, return NULL */
	if (vdev_is_dead(next->l2ad_vdev))
		next = NULL;

	l2arc_dev_last = next;

out:
	mutex_exit(&l2arc_dev_mtx);

	/*
	 * Grab the config lock to prevent the 'next' device from being
	 * removed while we are writing to it.
	 */
	if (next != NULL)
		spa_config_enter(next->l2ad_spa, SCL_L2ARC, next, RW_READER);
	mutex_exit(&spa_namespace_lock);

	return (next);
}

/*
 * Free buffers that were tagged for destruction.
 */
static void
l2arc_do_free_on_write(void)
{
	list_t *buflist;
	l2arc_data_free_t *df, *df_prev;

	mutex_enter(&l2arc_free_on_write_mtx);
	buflist = l2arc_free_on_write;

	for (df = list_tail(buflist); df; df = df_prev) {
		df_prev = list_prev(buflist, df);
		ASSERT(df->l2df_data != NULL);
		ASSERT(df->l2df_func != NULL);
		df->l2df_func(df->l2df_data, df->l2df_size);
		list_remove(buflist, df);
		kmem_free(df, sizeof (l2arc_data_free_t));
	}

	mutex_exit(&l2arc_free_on_write_mtx);
}

/*
 * A write to a cache device has completed.  Update all headers to allow
 * reads from these buffers to begin.
 */
static void
l2arc_write_done(zio_t *zio)
{
	l2arc_write_callback_t *cb;
	l2arc_dev_t *dev;
	list_t *buflist;
	arc_buf_hdr_t *head, *ab, *ab_prev;
	l2arc_buf_hdr_t *abl2;
	kmutex_t *hash_lock;

	cb = zio->io_private;
	ASSERT(cb != NULL);
	dev = cb->l2wcb_dev;
	ASSERT(dev != NULL);
	head = cb->l2wcb_head;
	ASSERT(head != NULL);
	buflist = dev->l2ad_buflist;
	ASSERT(buflist != NULL);
	DTRACE_PROBE2(l2arc__iodone, zio_t *, zio,
	    l2arc_write_callback_t *, cb);

	if (zio->io_error != 0)
		ARCSTAT_BUMP(arcstat_l2_writes_error);

	mutex_enter(&l2arc_buflist_mtx);

	/*
	 * All writes completed, or an error was hit.
	 */
	for (ab = list_prev(buflist, head); ab; ab = ab_prev) {
		ab_prev = list_prev(buflist, ab);
		abl2 = ab->b_l2hdr;

		/*
		 * Release the temporary compressed buffer as soon as possible.
		 */
		if (abl2->b_compress != ZIO_COMPRESS_OFF)
			l2arc_release_cdata_buf(ab);

		hash_lock = HDR_LOCK(ab);
		if (!mutex_tryenter(hash_lock)) {
			/*
			 * This buffer misses out.  It may be in a stage
			 * of eviction.  Its ARC_L2_WRITING flag will be
			 * left set, denying reads to this buffer.
			 */
			ARCSTAT_BUMP(arcstat_l2_writes_hdr_miss);
			continue;
		}

		if (zio->io_error != 0) {
			/*
			 * Error - drop L2ARC entry.
			 */
			list_remove(buflist, ab);
			ARCSTAT_INCR(arcstat_l2_asize, -abl2->b_asize);
			ab->b_l2hdr = NULL;
			kmem_cache_free(l2arc_hdr_cache, abl2);
			arc_space_return(L2HDR_SIZE, ARC_SPACE_L2HDRS);
			ARCSTAT_INCR(arcstat_l2_size, -ab->b_size);
		}

		/*
		 * Allow ARC to begin reads to this L2ARC entry.
		 */
		ab->b_flags &= ~ARC_L2_WRITING;

		mutex_exit(hash_lock);
	}

	atomic_inc_64(&l2arc_writes_done);
	list_remove(buflist, head);
	kmem_cache_free(hdr_cache, head);
	mutex_exit(&l2arc_buflist_mtx);

	l2arc_do_free_on_write();

	kmem_free(cb, sizeof (l2arc_write_callback_t));
}

/*
 * A read to a cache device completed.  Validate buffer contents before
 * handing over to the regular ARC routines.
 */
static void
l2arc_read_done(zio_t *zio)
{
	l2arc_read_callback_t *cb;
	arc_buf_hdr_t *hdr;
	arc_buf_t *buf;
	kmutex_t *hash_lock;
	int equal;

	ASSERT(zio->io_vd != NULL);
	ASSERT(zio->io_flags & ZIO_FLAG_DONT_PROPAGATE);

	spa_config_exit(zio->io_spa, SCL_L2ARC, zio->io_vd);

	cb = zio->io_private;
	ASSERT(cb != NULL);
	buf = cb->l2rcb_buf;
	ASSERT(buf != NULL);

	hash_lock = HDR_LOCK(buf->b_hdr);
	mutex_enter(hash_lock);
	hdr = buf->b_hdr;
	ASSERT3P(hash_lock, ==, HDR_LOCK(hdr));

	/*
	 * If the buffer was compressed, decompress it first.
	 */
	if (cb->l2rcb_compress != ZIO_COMPRESS_OFF)
		l2arc_decompress_zio(zio, hdr, cb->l2rcb_compress);
	ASSERT(zio->io_data != NULL);

	/*
	 * Check this survived the L2ARC journey.
	 */
	equal = arc_cksum_equal(buf);
	if (equal && zio->io_error == 0 && !HDR_L2_EVICTED(hdr)) {
		mutex_exit(hash_lock);
		zio->io_private = buf;
		zio->io_bp_copy = cb->l2rcb_bp;	/* XXX fix in L2ARC 2.0	*/
		zio->io_bp = &zio->io_bp_copy;	/* XXX fix in L2ARC 2.0	*/
		arc_read_done(zio);
	} else {
		mutex_exit(hash_lock);
		/*
		 * Buffer didn't survive caching.  Increment stats and
		 * reissue to the original storage device.
		 */
		if (zio->io_error != 0) {
			ARCSTAT_BUMP(arcstat_l2_io_error);
		} else {
			zio->io_error = SET_ERROR(EIO);
		}
		if (!equal)
			ARCSTAT_BUMP(arcstat_l2_cksum_bad);

		/*
		 * If there's no waiter, issue an async i/o to the primary
		 * storage now.  If there *is* a waiter, the caller must
		 * issue the i/o in a context where it's OK to block.
		 */
		if (zio->io_waiter == NULL) {
			zio_t *pio = zio_unique_parent(zio);

			ASSERT(!pio || pio->io_child_type == ZIO_CHILD_LOGICAL);

			zio_nowait(zio_read(pio, cb->l2rcb_spa, &cb->l2rcb_bp,
			    buf->b_data, zio->io_size, arc_read_done, buf,
			    zio->io_priority, cb->l2rcb_flags, &cb->l2rcb_zb));
		}
	}

	kmem_free(cb, sizeof (l2arc_read_callback_t));
}

/*
 * This is the list priority from which the L2ARC will search for pages to
 * cache.  This is used within loops (0..3) to cycle through lists in the
 * desired order.  This order can have a significant effect on cache
 * performance.
 *
 * Currently the metadata lists are hit first, MFU then MRU, followed by
 * the data lists.  This function returns a locked list, and also returns
 * the lock pointer.
 */
static list_t *
l2arc_list_locked(int list_num, kmutex_t **lock)
{
	list_t *list = NULL;

	ASSERT(list_num >= 0 && list_num <= 3);

	switch (list_num) {
	case 0:
		list = &arc_mfu->arcs_list[ARC_BUFC_METADATA];
		*lock = &arc_mfu->arcs_mtx;
		break;
	case 1:
		list = &arc_mru->arcs_list[ARC_BUFC_METADATA];
		*lock = &arc_mru->arcs_mtx;
		break;
	case 2:
		list = &arc_mfu->arcs_list[ARC_BUFC_DATA];
		*lock = &arc_mfu->arcs_mtx;
		break;
	case 3:
		list = &arc_mru->arcs_list[ARC_BUFC_DATA];
		*lock = &arc_mru->arcs_mtx;
		break;
	}

	ASSERT(!(MUTEX_HELD(*lock)));
	mutex_enter(*lock);
	return (list);
}

/*
 * Evict buffers from the device write hand to the distance specified in
 * bytes.  This distance may span populated buffers, it may span nothing.
 * This is clearing a region on the L2ARC device ready for writing.
 * If the 'all' boolean is set, every buffer is evicted.
 */
static void
l2arc_evict(l2arc_dev_t *dev, uint64_t distance, boolean_t all)
{
	list_t *buflist;
	l2arc_buf_hdr_t *abl2;
	arc_buf_hdr_t *ab, *ab_prev;
	kmutex_t *hash_lock;
	uint64_t taddr;

	buflist = dev->l2ad_buflist;

	if (buflist == NULL)
		return;

	if (!all && dev->l2ad_first) {
		/*
		 * This is the first sweep through the device.  There is
		 * nothing to evict.
		 */
		return;
	}

	if (dev->l2ad_hand >= (dev->l2ad_end - (2 * distance))) {
		/*
		 * When nearing the end of the device, evict to the end
		 * before the device write hand jumps to the start.
		 */
		taddr = dev->l2ad_end;
	} else {
		taddr = dev->l2ad_hand + distance;
	}
	DTRACE_PROBE4(l2arc__evict, l2arc_dev_t *, dev, list_t *, buflist,
	    uint64_t, taddr, boolean_t, all);

top:
	mutex_enter(&l2arc_buflist_mtx);
	for (ab = list_tail(buflist); ab; ab = ab_prev) {
		ab_prev = list_prev(buflist, ab);

		hash_lock = HDR_LOCK(ab);
		if (!mutex_tryenter(hash_lock)) {
			/*
			 * Missed the hash lock.  Retry.
			 */
			ARCSTAT_BUMP(arcstat_l2_evict_lock_retry);
			mutex_exit(&l2arc_buflist_mtx);
			mutex_enter(hash_lock);
			mutex_exit(hash_lock);
			goto top;
		}

		if (HDR_L2_WRITE_HEAD(ab)) {
			/*
			 * We hit a write head node.  Leave it for
			 * l2arc_write_done().
			 */
			list_remove(buflist, ab);
			mutex_exit(hash_lock);
			continue;
		}

		if (!all && ab->b_l2hdr != NULL &&
		    (ab->b_l2hdr->b_daddr > taddr ||
		    ab->b_l2hdr->b_daddr < dev->l2ad_hand)) {
			/*
			 * We've evicted to the target address,
			 * or the end of the device.
			 */
			mutex_exit(hash_lock);
			break;
		}

		if (HDR_FREE_IN_PROGRESS(ab)) {
			/*
			 * Already on the path to destruction.
			 */
			mutex_exit(hash_lock);
			continue;
		}

		if (ab->b_state == arc_l2c_only) {
			ASSERT(!HDR_L2_READING(ab));
			/*
			 * This doesn't exist in the ARC.  Destroy.
			 * arc_hdr_destroy() will call list_remove()
			 * and decrement arcstat_l2_size.
			 */
			arc_change_state(arc_anon, ab, hash_lock);
			arc_hdr_destroy(ab);
		} else {
			/*
			 * Invalidate issued or about to be issued
			 * reads, since we may be about to write
			 * over this location.
			 */
			if (HDR_L2_READING(ab)) {
				ARCSTAT_BUMP(arcstat_l2_evict_reading);
				ab->b_flags |= ARC_L2_EVICTED;
			}

			/*
			 * Tell ARC this no longer exists in L2ARC.
			 */
			if (ab->b_l2hdr != NULL) {
				abl2 = ab->b_l2hdr;
				ARCSTAT_INCR(arcstat_l2_asize, -abl2->b_asize);
				ab->b_l2hdr = NULL;
				kmem_cache_free(l2arc_hdr_cache, abl2);
				arc_space_return(L2HDR_SIZE, ARC_SPACE_L2HDRS);
				ARCSTAT_INCR(arcstat_l2_size, -ab->b_size);
			}
			list_remove(buflist, ab);

			/*
			 * This may have been leftover after a
			 * failed write.
			 */
			ab->b_flags &= ~ARC_L2_WRITING;
		}
		mutex_exit(hash_lock);
	}
	mutex_exit(&l2arc_buflist_mtx);

	vdev_space_update(dev->l2ad_vdev, -(taddr - dev->l2ad_evict), 0, 0);
	dev->l2ad_evict = taddr;
}

/*
 * Find and write ARC buffers to the L2ARC device.
 *
 * An ARC_L2_WRITING flag is set so that the L2ARC buffers are not valid
 * for reading until they have completed writing.
 * The headroom_boost is an in-out parameter used to maintain headroom boost
 * state between calls to this function.
 *
 * Returns the number of bytes actually written (which may be smaller than
 * the delta by which the device hand has changed due to alignment).
 */
static uint64_t
l2arc_write_buffers(spa_t *spa, l2arc_dev_t *dev, uint64_t target_sz,
    boolean_t *headroom_boost)
{
	arc_buf_hdr_t *ab, *ab_prev, *head;
	list_t *list;
	uint64_t write_asize, write_psize, write_sz, headroom,
	    buf_compress_minsz;
	void *buf_data;
	kmutex_t *list_lock = NULL;
	boolean_t full;
	l2arc_write_callback_t *cb;
	zio_t *pio, *wzio;
	uint64_t guid = spa_load_guid(spa);
	int try;
	const boolean_t do_headroom_boost = *headroom_boost;

	ASSERT(dev->l2ad_vdev != NULL);

	/* Lower the flag now, we might want to raise it again later. */
	*headroom_boost = B_FALSE;

	pio = NULL;
	write_sz = write_asize = write_psize = 0;
	full = B_FALSE;
	head = kmem_cache_alloc(hdr_cache, KM_PUSHPAGE);
	head->b_flags |= ARC_L2_WRITE_HEAD;

	/*
	 * We will want to try to compress buffers that are at least 2x the
	 * device sector size.
	 */
	buf_compress_minsz = 2 << dev->l2ad_vdev->vdev_ashift;

	/*
	 * Copy buffers for L2ARC writing.
	 */
	mutex_enter(&l2arc_buflist_mtx);
	for (try = 0; try <= 3; try++) {
		uint64_t passed_sz = 0;

		list = l2arc_list_locked(try, &list_lock);

		/*
		 * L2ARC fast warmup.
		 *
		 * Until the ARC is warm and starts to evict, read from the
		 * head of the ARC lists rather than the tail.
		 */
		if (arc_warm == B_FALSE)
			ab = list_head(list);
		else
			ab = list_tail(list);

		headroom = target_sz * l2arc_headroom;
		if (do_headroom_boost)
			headroom = (headroom * l2arc_headroom_boost) / 100;

		for (; ab; ab = ab_prev) {
			l2arc_buf_hdr_t *l2hdr;
			kmutex_t *hash_lock;
			uint64_t buf_sz;

			if (arc_warm == B_FALSE)
				ab_prev = list_next(list, ab);
			else
				ab_prev = list_prev(list, ab);

			hash_lock = HDR_LOCK(ab);
			if (!mutex_tryenter(hash_lock)) {
				/*
				 * Skip this buffer rather than waiting.
				 */
				continue;
			}

			passed_sz += ab->b_size;
			if (passed_sz > headroom) {
				/*
				 * Searched too far.
				 */
				mutex_exit(hash_lock);
				break;
			}

			if (!l2arc_write_eligible(guid, ab)) {
				mutex_exit(hash_lock);
				continue;
			}

			if ((write_sz + ab->b_size) > target_sz) {
				full = B_TRUE;
				mutex_exit(hash_lock);
				break;
			}

			if (pio == NULL) {
				/*
				 * Insert a dummy header on the buflist so
				 * l2arc_write_done() can find where the
				 * write buffers begin without searching.
				 */
				list_insert_head(dev->l2ad_buflist, head);

				cb = kmem_alloc(sizeof (l2arc_write_callback_t),
				    KM_PUSHPAGE);
				cb->l2wcb_dev = dev;
				cb->l2wcb_head = head;
				pio = zio_root(spa, l2arc_write_done, cb,
				    ZIO_FLAG_CANFAIL);
			}

			/*
			 * Create and add a new L2ARC header.
			 */
			l2hdr = kmem_cache_alloc(l2arc_hdr_cache, KM_PUSHPAGE);
			l2hdr->b_dev = dev;
			l2hdr->b_daddr = 0;
			arc_space_consume(L2HDR_SIZE, ARC_SPACE_L2HDRS);

			ab->b_flags |= ARC_L2_WRITING;

			/*
			 * Temporarily stash the data buffer in b_tmp_cdata.
			 * The subsequent write step will pick it up from
			 * there. This is because can't access ab->b_buf
			 * without holding the hash_lock, which we in turn
			 * can't access without holding the ARC list locks
			 * (which we want to avoid during compression/writing)
			 */
			l2hdr->b_compress = ZIO_COMPRESS_OFF;
			l2hdr->b_asize = ab->b_size;
			l2hdr->b_tmp_cdata = ab->b_buf->b_data;
			l2hdr->b_hits = 0;

			buf_sz = ab->b_size;
			ab->b_l2hdr = l2hdr;

			list_insert_head(dev->l2ad_buflist, ab);

			/*
			 * Compute and store the buffer cksum before
			 * writing.  On debug the cksum is verified first.
			 */
			arc_cksum_verify(ab->b_buf);
			arc_cksum_compute(ab->b_buf, B_TRUE);

			mutex_exit(hash_lock);

			write_sz += buf_sz;
		}

		mutex_exit(list_lock);

		if (full == B_TRUE)
			break;
	}

	/* No buffers selected for writing? */
	if (pio == NULL) {
		ASSERT0(write_sz);
		mutex_exit(&l2arc_buflist_mtx);
		kmem_cache_free(hdr_cache, head);
		return (0);
	}

	/*
	 * Now start writing the buffers. We're starting at the write head
	 * and work backwards, retracing the course of the buffer selector
	 * loop above.
	 */
	for (ab = list_prev(dev->l2ad_buflist, head); ab;
	    ab = list_prev(dev->l2ad_buflist, ab)) {
		l2arc_buf_hdr_t *l2hdr;
		uint64_t buf_sz;

		/*
		 * We shouldn't need to lock the buffer here, since we flagged
		 * it as ARC_L2_WRITING in the previous step, but we must take
		 * care to only access its L2 cache parameters. In particular,
		 * ab->b_buf may be invalid by now due to ARC eviction.
		 */
		l2hdr = ab->b_l2hdr;
		l2hdr->b_daddr = dev->l2ad_hand;

		if (!l2arc_nocompress && (ab->b_flags & ARC_L2COMPRESS) &&
		    l2hdr->b_asize >= buf_compress_minsz) {
			if (l2arc_compress_buf(l2hdr)) {
				/*
				 * If compression succeeded, enable headroom
				 * boost on the next scan cycle.
				 */
				*headroom_boost = B_TRUE;
			}
		}

		/*
		 * Pick up the buffer data we had previously stashed away
		 * (and now potentially also compressed).
		 */
		buf_data = l2hdr->b_tmp_cdata;
		buf_sz = l2hdr->b_asize;

		/* Compression may have squashed the buffer to zero length. */
		if (buf_sz != 0) {
			uint64_t buf_p_sz;

			wzio = zio_write_phys(pio, dev->l2ad_vdev,
			    dev->l2ad_hand, buf_sz, buf_data, ZIO_CHECKSUM_OFF,
			    NULL, NULL, ZIO_PRIORITY_ASYNC_WRITE,
			    ZIO_FLAG_CANFAIL, B_FALSE);

			DTRACE_PROBE2(l2arc__write, vdev_t *, dev->l2ad_vdev,
			    zio_t *, wzio);
			(void) zio_nowait(wzio);

			write_asize += buf_sz;
			/*
			 * Keep the clock hand suitably device-aligned.
			 */
			buf_p_sz = vdev_psize_to_asize(dev->l2ad_vdev, buf_sz);
			write_psize += buf_p_sz;
			dev->l2ad_hand += buf_p_sz;
		}
	}

    mutex_exit(&l2arc_buflist_mtx);
	if (pio == NULL) {
		ASSERT3U(write_sz, ==, 0);
		kmem_cache_free(hdr_cache, head);
		return (0);
	}

	ASSERT3U(write_asize, <=, target_sz);
	ARCSTAT_BUMP(arcstat_l2_writes_sent);
	ARCSTAT_INCR(arcstat_l2_write_bytes, write_asize);
	ARCSTAT_INCR(arcstat_l2_size, write_sz);
	ARCSTAT_INCR(arcstat_l2_asize, write_asize);
	vdev_space_update(dev->l2ad_vdev, write_psize, 0, 0);

	/*
	 * Bump device hand to the device start if it is approaching the end.
	 * l2arc_evict() will already have evicted ahead for this case.
	 */
	if (dev->l2ad_hand >= (dev->l2ad_end - target_sz)) {
		vdev_space_update(dev->l2ad_vdev,
		    dev->l2ad_end - dev->l2ad_hand, 0, 0);
		dev->l2ad_hand = dev->l2ad_start;
		dev->l2ad_evict = dev->l2ad_start;
		dev->l2ad_first = B_FALSE;
	}

	dev->l2ad_writing = B_TRUE;
	(void) zio_wait(pio);
	dev->l2ad_writing = B_FALSE;

	return (write_asize);
}

/*
 * Compresses an L2ARC buffer.
 * The data to be compressed must be prefilled in l2hdr->b_tmp_cdata and its
 * size in l2hdr->b_asize. This routine tries to compress the data and
 * depending on the compression result there are three possible outcomes:
 * *) The buffer was incompressible. The original l2hdr contents were left
 *    untouched and are ready for writing to an L2 device.
 * *) The buffer was all-zeros, so there is no need to write it to an L2
 *    device. To indicate this situation b_tmp_cdata is NULL'ed, b_asize is
 *    set to zero and b_compress is set to ZIO_COMPRESS_EMPTY.
 * *) Compression succeeded and b_tmp_cdata was replaced with a temporary
 *    data buffer which holds the compressed data to be written, and b_asize
 *    tells us how much data there is. b_compress is set to the appropriate
 *    compression algorithm. Once writing is done, invoke
 *    l2arc_release_cdata_buf on this l2hdr to free this temporary buffer.
 *
 * Returns B_TRUE if compression succeeded, or B_FALSE if it didn't (the
 * buffer was incompressible).
 */
static boolean_t
l2arc_compress_buf(l2arc_buf_hdr_t *l2hdr)
{
	void *cdata;
	size_t csize, len, rounded;

	ASSERT(l2hdr->b_compress == ZIO_COMPRESS_OFF);
	ASSERT(l2hdr->b_tmp_cdata != NULL);

	len = l2hdr->b_asize;
	cdata = zio_data_buf_alloc(len);
	csize = zio_compress_data(ZIO_COMPRESS_LZ4, l2hdr->b_tmp_cdata,
	    cdata, l2hdr->b_asize);

	rounded = P2ROUNDUP(csize, (size_t)SPA_MINBLOCKSIZE);
	if (rounded > csize) {
		bzero((char *)cdata + csize, rounded - csize);
		csize = rounded;
	}

	if (csize == 0) {
		/* zero block, indicate that there's nothing to write */
		zio_data_buf_free(cdata, len);
		l2hdr->b_compress = ZIO_COMPRESS_EMPTY;
		l2hdr->b_asize = 0;
		l2hdr->b_tmp_cdata = NULL;
		ARCSTAT_BUMP(arcstat_l2_compress_zeros);
		return (B_TRUE);
	} else if (csize > 0 && csize < len) {
		/*
		 * Compression succeeded, we'll keep the cdata around for
		 * writing and release it afterwards.
		 */
		l2hdr->b_compress = ZIO_COMPRESS_LZ4;
		l2hdr->b_asize = csize;
		l2hdr->b_tmp_cdata = cdata;
		ARCSTAT_BUMP(arcstat_l2_compress_successes);
		return (B_TRUE);
	} else {
		/*
		 * Compression failed, release the compressed buffer.
		 * l2hdr will be left unmodified.
		 */
		zio_data_buf_free(cdata, len);
		ARCSTAT_BUMP(arcstat_l2_compress_failures);
		return (B_FALSE);
	}
}

/*
 * Decompresses a zio read back from an l2arc device. On success, the
 * underlying zio's io_data buffer is overwritten by the uncompressed
 * version. On decompression error (corrupt compressed stream), the
 * zio->io_error value is set to signal an I/O error.
 *
 * Please note that the compressed data stream is not checksummed, so
 * if the underlying device is experiencing data corruption, we may feed
 * corrupt data to the decompressor, so the decompressor needs to be
 * able to handle this situation (LZ4 does).
 */
static void
l2arc_decompress_zio(zio_t *zio, arc_buf_hdr_t *hdr, enum zio_compress c)
{
	uint64_t csize;
	void *cdata;

	ASSERT(L2ARC_IS_VALID_COMPRESS(c));

	if (zio->io_error != 0) {
		/*
		 * An io error has occured, just restore the original io
		 * size in preparation for a main pool read.
		 */
		zio->io_orig_size = zio->io_size = hdr->b_size;
		return;
	}

	if (c == ZIO_COMPRESS_EMPTY) {
		/*
		 * An empty buffer results in a null zio, which means we
		 * need to fill its io_data after we're done restoring the
		 * buffer's contents.
		 */
		ASSERT(hdr->b_buf != NULL);
		bzero(hdr->b_buf->b_data, hdr->b_size);
		zio->io_data = zio->io_orig_data = hdr->b_buf->b_data;
	} else {
		ASSERT(zio->io_data != NULL);
		/*
		 * We copy the compressed data from the start of the arc buffer
		 * (the zio_read will have pulled in only what we need, the
		 * rest is garbage which we will overwrite at decompression)
		 * and then decompress back to the ARC data buffer. This way we
		 * can minimize copying by simply decompressing back over the
		 * original compressed data (rather than decompressing to an
		 * aux buffer and then copying back the uncompressed buffer,
		 * which is likely to be much larger).
		 */
		csize = zio->io_size;
		cdata = zio_data_buf_alloc(csize);
		bcopy(zio->io_data, cdata, csize);
		if (zio_decompress_data(c, cdata, zio->io_data, csize,
		    hdr->b_size) != 0)
			zio->io_error = SET_ERROR(EIO);
		zio_data_buf_free(cdata, csize);
	}

	/* Restore the expected uncompressed IO size. */
	zio->io_orig_size = zio->io_size = hdr->b_size;
}

/*
 * Releases the temporary b_tmp_cdata buffer in an l2arc header structure.
 * This buffer serves as a temporary holder of compressed data while
 * the buffer entry is being written to an l2arc device. Once that is
 * done, we can dispose of it.
 */
static void
l2arc_release_cdata_buf(arc_buf_hdr_t *ab)
{
	l2arc_buf_hdr_t *l2hdr = ab->b_l2hdr;

	if (l2hdr->b_compress == ZIO_COMPRESS_LZ4) {
		/*
		 * If the data was compressed, then we've allocated a
		 * temporary buffer for it, so now we need to release it.
		 */
		ASSERT(l2hdr->b_tmp_cdata != NULL);
		zio_data_buf_free(l2hdr->b_tmp_cdata, ab->b_size);
	}
	l2hdr->b_tmp_cdata = NULL;
}

/*
 * This thread feeds the L2ARC at regular intervals.  This is the beating
 * heart of the L2ARC.
 */
static void
l2arc_feed_thread(void *notused)
{
	callb_cpr_t cpr;
	l2arc_dev_t *dev;
	spa_t *spa;
	uint64_t size, wrote;
	clock_t begin, next = ddi_get_lbolt();
	boolean_t headroom_boost = B_FALSE;

	CALLB_CPR_INIT(&cpr, &l2arc_feed_thr_lock, callb_generic_cpr, FTAG);

	mutex_enter(&l2arc_feed_thr_lock);

	while (l2arc_thread_exit == 0) {
		CALLB_CPR_SAFE_BEGIN(&cpr);
		(void) cv_timedwait_interruptible(&l2arc_feed_thr_cv,
		    &l2arc_feed_thr_lock, next);
		CALLB_CPR_SAFE_END(&cpr, &l2arc_feed_thr_lock);
		next = ddi_get_lbolt() + hz;

		/*
		 * Quick check for L2ARC devices.
		 */
		mutex_enter(&l2arc_dev_mtx);
		if (l2arc_ndev == 0) {
			mutex_exit(&l2arc_dev_mtx);
			continue;
		}
		mutex_exit(&l2arc_dev_mtx);
		begin = ddi_get_lbolt();

		/*
		 * This selects the next l2arc device to write to, and in
		 * doing so the next spa to feed from: dev->l2ad_spa.   This
		 * will return NULL if there are now no l2arc devices or if
		 * they are all faulted.
		 *
		 * If a device is returned, its spa's config lock is also
		 * held to prevent device removal.  l2arc_dev_get_next()
		 * will grab and release l2arc_dev_mtx.
		 */
		if ((dev = l2arc_dev_get_next()) == NULL)
			continue;

		spa = dev->l2ad_spa;
		ASSERT(spa != NULL);

		/*
		 * If the pool is read-only then force the feed thread to
		 * sleep a little longer.
		 */
		if (!spa_writeable(spa)) {
			next = ddi_get_lbolt() + 5 * l2arc_feed_secs * hz;
			spa_config_exit(spa, SCL_L2ARC, dev);
			continue;
		}

		/*
		 * Avoid contributing to memory pressure.
		 */
		if (arc_no_grow) {
			ARCSTAT_BUMP(arcstat_l2_abort_lowmem);
			spa_config_exit(spa, SCL_L2ARC, dev);
			continue;
		}

		ARCSTAT_BUMP(arcstat_l2_feeds);

		size = l2arc_write_size();

		/*
		 * Evict L2ARC buffers that will be overwritten.
		 */
		l2arc_evict(dev, size, B_FALSE);

		/*
		 * Write ARC buffers.
		 */
		wrote = l2arc_write_buffers(spa, dev, size, &headroom_boost);

		/*
		 * Calculate interval between writes.
		 */
		next = l2arc_write_interval(begin, size, wrote);
		spa_config_exit(spa, SCL_L2ARC, dev);
	}

	l2arc_thread_exit = 0;
	cv_broadcast(&l2arc_feed_thr_cv);
	CALLB_CPR_EXIT(&cpr);		/* drops l2arc_feed_thr_lock */
	thread_exit();
}

boolean_t
l2arc_vdev_present(vdev_t *vd)
{
	l2arc_dev_t *dev;

	mutex_enter(&l2arc_dev_mtx);
	for (dev = list_head(l2arc_dev_list); dev != NULL;
	    dev = list_next(l2arc_dev_list, dev)) {
		if (dev->l2ad_vdev == vd)
			break;
	}
	mutex_exit(&l2arc_dev_mtx);

	return (dev != NULL);
}

/*
 * Add a vdev for use by the L2ARC.  By this point the spa has already
 * validated the vdev and opened it.
 */
void
l2arc_add_vdev(spa_t *spa, vdev_t *vd)
{
	l2arc_dev_t *adddev;

	ASSERT(!l2arc_vdev_present(vd));

	/*
	 * Create a new l2arc device entry.
	 */
	adddev = kmem_zalloc(sizeof (l2arc_dev_t), KM_SLEEP);
	adddev->l2ad_spa = spa;
	adddev->l2ad_vdev = vd;
	adddev->l2ad_start = VDEV_LABEL_START_SIZE;
	adddev->l2ad_end = VDEV_LABEL_START_SIZE + vdev_get_min_asize(vd);
	adddev->l2ad_hand = adddev->l2ad_start;
	adddev->l2ad_evict = adddev->l2ad_start;
	adddev->l2ad_first = B_TRUE;
	adddev->l2ad_writing = B_FALSE;
	list_link_init(&adddev->l2ad_node);

	/*
	 * This is a list of all ARC buffers that are still valid on the
	 * device.
	 */
	adddev->l2ad_buflist = kmem_zalloc(sizeof (list_t), KM_SLEEP);
	list_create(adddev->l2ad_buflist, sizeof (arc_buf_hdr_t),
	    offsetof(arc_buf_hdr_t, b_l2node));

	vdev_space_update(vd, 0, 0, adddev->l2ad_end - adddev->l2ad_hand);

	/*
	 * Add device to global list
	 */
	mutex_enter(&l2arc_dev_mtx);
	list_insert_head(l2arc_dev_list, adddev);
	atomic_inc_64(&l2arc_ndev);
	mutex_exit(&l2arc_dev_mtx);
}

/*
 * Remove a vdev from the L2ARC.
 */
void
l2arc_remove_vdev(vdev_t *vd)
{
	l2arc_dev_t *dev, *nextdev, *remdev = NULL;

	/*
	 * Find the device by vdev
	 */
	mutex_enter(&l2arc_dev_mtx);
	for (dev = list_head(l2arc_dev_list); dev; dev = nextdev) {
		nextdev = list_next(l2arc_dev_list, dev);
		if (vd == dev->l2ad_vdev) {
			remdev = dev;
			break;
		}
	}
	ASSERT(remdev != NULL);

	/*
	 * Remove device from global list
	 */
	list_remove(l2arc_dev_list, remdev);
	l2arc_dev_last = NULL;		/* may have been invalidated */
	atomic_dec_64(&l2arc_ndev);
	mutex_exit(&l2arc_dev_mtx);

	/*
	 * Clear all buflists and ARC references.  L2ARC device flush.
	 */
	l2arc_evict(remdev, 0, B_TRUE);
	list_destroy(remdev->l2ad_buflist);
	kmem_free(remdev->l2ad_buflist, sizeof (list_t));
	kmem_free(remdev, sizeof (l2arc_dev_t));
}

void
l2arc_init(void)
{
	l2arc_thread_exit = 0;
	l2arc_ndev = 0;
	l2arc_writes_sent = 0;
	l2arc_writes_done = 0;

	mutex_init(&l2arc_feed_thr_lock, NULL, MUTEX_DEFAULT, NULL);
	cv_init(&l2arc_feed_thr_cv, NULL, CV_DEFAULT, NULL);
	mutex_init(&l2arc_dev_mtx, NULL, MUTEX_DEFAULT, NULL);
	mutex_init(&l2arc_buflist_mtx, NULL, MUTEX_DEFAULT, NULL);
	mutex_init(&l2arc_free_on_write_mtx, NULL, MUTEX_DEFAULT, NULL);

	l2arc_dev_list = &L2ARC_dev_list;
	l2arc_free_on_write = &L2ARC_free_on_write;
	list_create(l2arc_dev_list, sizeof (l2arc_dev_t),
	    offsetof(l2arc_dev_t, l2ad_node));
	list_create(l2arc_free_on_write, sizeof (l2arc_data_free_t),
	    offsetof(l2arc_data_free_t, l2df_list_node));
}

void
l2arc_fini(void)
{
	/*
	 * This is called from dmu_fini(), which is called from spa_fini();
	 * Because of this, we can assume that all l2arc devices have
	 * already been removed when the pools themselves were removed.
	 */

	l2arc_do_free_on_write();

	mutex_destroy(&l2arc_feed_thr_lock);
	cv_destroy(&l2arc_feed_thr_cv);
	mutex_destroy(&l2arc_dev_mtx);
	mutex_destroy(&l2arc_buflist_mtx);
	mutex_destroy(&l2arc_free_on_write_mtx);

	list_destroy(l2arc_dev_list);
	list_destroy(l2arc_free_on_write);
}

void
l2arc_start(void)
{
	if (!(spa_mode_global & FWRITE))
		return;

	(void) thread_create(NULL, 0, l2arc_feed_thread, NULL, 0, &p0,
	    TS_RUN, minclsyspri);
}

void
l2arc_stop(void)
{
	if (!(spa_mode_global & FWRITE))
		return;

	mutex_enter(&l2arc_feed_thr_lock);
	cv_signal(&l2arc_feed_thr_cv);	/* kick thread out of startup */
	l2arc_thread_exit = 1;
	while (l2arc_thread_exit != 0)
		cv_wait(&l2arc_feed_thr_cv, &l2arc_feed_thr_lock);
	mutex_exit(&l2arc_feed_thr_lock);
}

#if defined(_KERNEL) && defined(HAVE_SPL)
EXPORT_SYMBOL(arc_read);
EXPORT_SYMBOL(arc_buf_remove_ref);
EXPORT_SYMBOL(arc_buf_info);
EXPORT_SYMBOL(arc_getbuf_func);
EXPORT_SYMBOL(arc_add_prune_callback);
EXPORT_SYMBOL(arc_remove_prune_callback);

module_param(zfs_arc_min, ulong, 0644);
MODULE_PARM_DESC(zfs_arc_min, "Min arc size");

module_param(zfs_arc_max, ulong, 0644);
MODULE_PARM_DESC(zfs_arc_max, "Max arc size");

module_param(zfs_arc_meta_limit, ulong, 0644);
MODULE_PARM_DESC(zfs_arc_meta_limit, "Meta limit for arc size");

module_param(zfs_arc_meta_prune, int, 0644);
MODULE_PARM_DESC(zfs_arc_meta_prune, "Bytes of meta data to prune");

module_param(zfs_arc_grow_retry, int, 0644);
MODULE_PARM_DESC(zfs_arc_grow_retry, "Seconds before growing arc size");

module_param(zfs_arc_p_aggressive_disable, int, 0644);
MODULE_PARM_DESC(zfs_arc_p_aggressive_disable, "disable aggressive arc_p grow");

module_param(zfs_arc_p_dampener_disable, int, 0644);
MODULE_PARM_DESC(zfs_arc_p_dampener_disable, "disable arc_p adapt dampener");

module_param(zfs_arc_shrink_shift, int, 0644);
MODULE_PARM_DESC(zfs_arc_shrink_shift, "log2(fraction of arc to reclaim)");

module_param(zfs_disable_dup_eviction, int, 0644);
MODULE_PARM_DESC(zfs_disable_dup_eviction, "disable duplicate buffer eviction");

module_param(zfs_arc_memory_throttle_disable, int, 0644);
MODULE_PARM_DESC(zfs_arc_memory_throttle_disable, "disable memory throttle");

module_param(zfs_arc_min_prefetch_lifespan, int, 0644);
MODULE_PARM_DESC(zfs_arc_min_prefetch_lifespan, "Min life of prefetch block");

module_param(l2arc_write_max, ulong, 0644);
MODULE_PARM_DESC(l2arc_write_max, "Max write bytes per interval");

module_param(l2arc_write_boost, ulong, 0644);
MODULE_PARM_DESC(l2arc_write_boost, "Extra write bytes during device warmup");

module_param(l2arc_headroom, ulong, 0644);
MODULE_PARM_DESC(l2arc_headroom, "Number of max device writes to precache");

module_param(l2arc_headroom_boost, ulong, 0644);
MODULE_PARM_DESC(l2arc_headroom_boost, "Compressed l2arc_headroom multiplier");

module_param(l2arc_feed_secs, ulong, 0644);
MODULE_PARM_DESC(l2arc_feed_secs, "Seconds between L2ARC writing");

module_param(l2arc_feed_min_ms, ulong, 0644);
MODULE_PARM_DESC(l2arc_feed_min_ms, "Min feed interval in milliseconds");

module_param(l2arc_noprefetch, int, 0644);
MODULE_PARM_DESC(l2arc_noprefetch, "Skip caching prefetched buffers");

module_param(l2arc_nocompress, int, 0644);
MODULE_PARM_DESC(l2arc_nocompress, "Skip compressing L2ARC buffers");

module_param(l2arc_feed_again, int, 0644);
MODULE_PARM_DESC(l2arc_feed_again, "Turbo L2ARC warmup");

module_param(l2arc_norw, int, 0644);
MODULE_PARM_DESC(l2arc_norw, "No reads during writes");

#endif

#ifdef _KERNEL
void arc_register_oids(void)
{
    sysctl_register_oid(&sysctl__zfs);
    sysctl_register_oid(&sysctl__zfs_arc_max);
    sysctl_register_oid(&sysctl__zfs_arc_min);
    sysctl_register_oid(&sysctl__zfs_arc_meta_used);
    sysctl_register_oid(&sysctl__zfs_arc_meta_limit);
    sysctl_register_oid(&sysctl__zfs_l2arc_write_max);
    sysctl_register_oid(&sysctl__zfs_l2arc_write_boost);
    sysctl_register_oid(&sysctl__zfs_l2arc_headroom);
    sysctl_register_oid(&sysctl__zfs_l2arc_feed_secs);
    sysctl_register_oid(&sysctl__zfs_l2arc_feed_min_ms);
    sysctl_register_oid(&sysctl__zfs_l2arc_noprefetch);
    sysctl_register_oid(&sysctl__zfs_l2arc_feed_again);
    sysctl_register_oid(&sysctl__zfs_l2arc_norw);
    sysctl_register_oid(&sysctl__zfs_anon_size);
    sysctl_register_oid(&sysctl__zfs_anon_metadata_lsize);
    sysctl_register_oid(&sysctl__zfs_anon_data_lsize);
    sysctl_register_oid(&sysctl__zfs_mru_size);
    sysctl_register_oid(&sysctl__zfs_mru_metadata_lsize);
    sysctl_register_oid(&sysctl__zfs_mru_data_lsize);
    sysctl_register_oid(&sysctl__zfs_mru_ghost_size);
    sysctl_register_oid(&sysctl__zfs_mru_ghost_metadata_lsize);
    sysctl_register_oid(&sysctl__zfs_mru_ghost_data_lsize);
    sysctl_register_oid(&sysctl__zfs_mfu_size);
    sysctl_register_oid(&sysctl__zfs_mfu_metadata_lsize);
    sysctl_register_oid(&sysctl__zfs_mfu_data_lsize);
    sysctl_register_oid(&sysctl__zfs_mfu_ghost_size);
    sysctl_register_oid(&sysctl__zfs_mfu_ghost_metadata_lsize);
    sysctl_register_oid(&sysctl__zfs_mfu_ghost_data_lsize);
    sysctl_register_oid(&sysctl__zfs_l2c_only_size);

    sysctl_register_oid(&sysctl__zfs_vnop_osx_debug);
    sysctl_register_oid(&sysctl__zfs_vnop_ignore_negatives);
    sysctl_register_oid(&sysctl__zfs_vnop_ignore_positives);
    sysctl_register_oid(&sysctl__zfs_vnop_create_negatives);
    sysctl_register_oid(&sysctl__zfs_reclaim_list);
    sysctl_register_oid(&sysctl__zfs_vnop_reclaim_throttle);
    sysctl_register_oid(&sysctl__zfs_vfs_suspend_fs_begin_delay);
    sysctl_register_oid(&sysctl__zfs_vfs_suspend_fs_end_delay);
    sysctl_register_oid(&sysctl__zfs_vnop_force_formd_normalized_output);

}

void arc_unregister_oids(void)
{
    sysctl_unregister_oid(&sysctl__zfs);
    sysctl_unregister_oid(&sysctl__zfs_arc_max);
    sysctl_unregister_oid(&sysctl__zfs_arc_min);
    sysctl_unregister_oid(&sysctl__zfs_arc_meta_used);
    sysctl_unregister_oid(&sysctl__zfs_arc_meta_limit);
    sysctl_unregister_oid(&sysctl__zfs_l2arc_write_max);
    sysctl_unregister_oid(&sysctl__zfs_l2arc_write_boost);
    sysctl_unregister_oid(&sysctl__zfs_l2arc_headroom);
    sysctl_unregister_oid(&sysctl__zfs_l2arc_feed_secs);
    sysctl_unregister_oid(&sysctl__zfs_l2arc_feed_min_ms);
    sysctl_unregister_oid(&sysctl__zfs_l2arc_noprefetch);
    sysctl_unregister_oid(&sysctl__zfs_l2arc_feed_again);
    sysctl_unregister_oid(&sysctl__zfs_l2arc_norw);
    sysctl_unregister_oid(&sysctl__zfs_anon_size);
    sysctl_unregister_oid(&sysctl__zfs_anon_metadata_lsize);
    sysctl_unregister_oid(&sysctl__zfs_anon_data_lsize);
    sysctl_unregister_oid(&sysctl__zfs_mru_size);
    sysctl_unregister_oid(&sysctl__zfs_mru_metadata_lsize);
    sysctl_unregister_oid(&sysctl__zfs_mru_data_lsize);
    sysctl_unregister_oid(&sysctl__zfs_mru_ghost_size);
    sysctl_unregister_oid(&sysctl__zfs_mru_ghost_metadata_lsize);
    sysctl_unregister_oid(&sysctl__zfs_mru_ghost_data_lsize);
    sysctl_unregister_oid(&sysctl__zfs_mfu_size);
    sysctl_unregister_oid(&sysctl__zfs_mfu_metadata_lsize);
    sysctl_unregister_oid(&sysctl__zfs_mfu_data_lsize);
    sysctl_unregister_oid(&sysctl__zfs_mfu_ghost_size);
    sysctl_unregister_oid(&sysctl__zfs_mfu_ghost_metadata_lsize);
    sysctl_unregister_oid(&sysctl__zfs_mfu_ghost_data_lsize);
    sysctl_unregister_oid(&sysctl__zfs_l2c_only_size);

    sysctl_unregister_oid(&sysctl__zfs_vnop_osx_debug);
    sysctl_unregister_oid(&sysctl__zfs_vnop_ignore_negatives);
    sysctl_unregister_oid(&sysctl__zfs_vnop_ignore_positives);
    sysctl_unregister_oid(&sysctl__zfs_vnop_create_negatives);
    sysctl_unregister_oid(&sysctl__zfs_reclaim_list);
    sysctl_unregister_oid(&sysctl__zfs_vnop_reclaim_throttle);
    sysctl_unregister_oid(&sysctl__zfs_vfs_suspend_fs_begin_delay);
    sysctl_unregister_oid(&sysctl__zfs_vfs_suspend_fs_end_delay);
    sysctl_unregister_oid(&sysctl__zfs_vnop_force_formd_normalized_output);
}
#endif<|MERGE_RESOLUTION|>--- conflicted
+++ resolved
@@ -3948,27 +3948,6 @@
 void
 arc_freed(spa_t *spa, const blkptr_t *bp)
 {
-<<<<<<< HEAD
-        arc_buf_hdr_t *hdr;
-        kmutex_t *hash_lock;
-        uint64_t guid = spa_load_guid(spa);
-
-        hdr = buf_hash_find(guid, BP_IDENTITY(bp), BP_PHYSICAL_BIRTH(bp),
-            &hash_lock);
-        if (hdr == NULL)
-                return;
-        if (HDR_BUF_AVAILABLE(hdr)) {
-                arc_buf_t *buf = hdr->b_buf;
-                add_reference(hdr, hash_lock, FTAG);
-                hdr->b_flags &= ~ARC_BUF_AVAILABLE;
-                mutex_exit(hash_lock);
-
-                arc_release(buf, FTAG);
-                (void) arc_buf_remove_ref(buf, FTAG);
-        } else {
-                mutex_exit(hash_lock);
-        }
-=======
 	arc_buf_hdr_t *hdr;
 	kmutex_t *hash_lock;
 	uint64_t guid = spa_load_guid(spa);
@@ -3989,7 +3968,6 @@
 	} else {
 		mutex_exit(hash_lock);
 	}
->>>>>>> fbeddd60
 
 }
 
