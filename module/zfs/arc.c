/*
 * CDDL HEADER START
 *
 * The contents of this file are subject to the terms of the
 * Common Development and Distribution License (the "License").
 * You may not use this file except in compliance with the License.
 *
 * You can obtain a copy of the license at usr/src/OPENSOLARIS.LICENSE
 * or http://www.opensolaris.org/os/licensing.
 * See the License for the specific language governing permissions
 * and limitations under the License.
 *
 * When distributing Covered Code, include this CDDL HEADER in each
 * file and include the License file at usr/src/OPENSOLARIS.LICENSE.
 * If applicable, add the following below this CDDL HEADER, with the
 * fields enclosed by brackets "[]" replaced with your own identifying
 * information: Portions Copyright [yyyy] [name of copyright owner]
 *
 * CDDL HEADER END
 */
/*
 * Copyright (c) 2005, 2010, Oracle and/or its affiliates. All rights reserved.
 * Copyright (c) 2011, 2014 by Delphix. All rights reserved.
 * Copyright (c) 2013 by Saso Kiselkov. All rights reserved.
 * Copyright 2014 Nexenta Systems, Inc.  All rights reserved.
 */

/*
 * DVA-based Adjustable Replacement Cache
 *
 * While much of the theory of operation used here is
 * based on the self-tuning, low overhead replacement cache
 * presented by Megiddo and Modha at FAST 2003, there are some
 * significant differences:
 *
 * 1. The Megiddo and Modha model assumes any page is evictable.
 * Pages in its cache cannot be "locked" into memory.  This makes
 * the eviction algorithm simple: evict the last page in the list.
 * This also make the performance characteristics easy to reason
 * about.  Our cache is not so simple.  At any given moment, some
 * subset of the blocks in the cache are un-evictable because we
 * have handed out a reference to them.  Blocks are only evictable
 * when there are no external references active.  This makes
 * eviction far more problematic:  we choose to evict the evictable
 * blocks that are the "lowest" in the list.
 *
 * There are times when it is not possible to evict the requested
 * space.  In these circumstances we are unable to adjust the cache
 * size.  To prevent the cache growing unbounded at these times we
 * implement a "cache throttle" that slows the flow of new data
 * into the cache until we can make space available.
 *
 * 2. The Megiddo and Modha model assumes a fixed cache size.
 * Pages are evicted when the cache is full and there is a cache
 * miss.  Our model has a variable sized cache.  It grows with
 * high use, but also tries to react to memory pressure from the
 * operating system: decreasing its size when system memory is
 * tight.
 *
 * 3. The Megiddo and Modha model assumes a fixed page size. All
 * elements of the cache are therefore exactly the same size.  So
 * when adjusting the cache size following a cache miss, its simply
 * a matter of choosing a single page to evict.  In our model, we
 * have variable sized cache blocks (rangeing from 512 bytes to
 * 128K bytes).  We therefore choose a set of blocks to evict to make
 * space for a cache miss that approximates as closely as possible
 * the space used by the new block.
 *
 * See also:  "ARC: A Self-Tuning, Low Overhead Replacement Cache"
 * by N. Megiddo & D. Modha, FAST 2003
 */

/*
 * The locking model:
 *
 * A new reference to a cache buffer can be obtained in two
 * ways: 1) via a hash table lookup using the DVA as a key,
 * or 2) via one of the ARC lists.  The arc_read() interface
 * uses method 1, while the internal arc algorithms for
 * adjusting the cache use method 2.  We therefore provide two
 * types of locks: 1) the hash table lock array, and 2) the
 * arc list locks.
 *
 * Buffers do not have their own mutexes, rather they rely on the
 * hash table mutexes for the bulk of their protection (i.e. most
 * fields in the arc_buf_hdr_t are protected by these mutexes).
 *
 * buf_hash_find() returns the appropriate mutex (held) when it
 * locates the requested buffer in the hash table.  It returns
 * NULL for the mutex if the buffer was not in the table.
 *
 * buf_hash_remove() expects the appropriate hash mutex to be
 * already held before it is invoked.
 *
 * Each arc state also has a mutex which is used to protect the
 * buffer list associated with the state.  When attempting to
 * obtain a hash table lock while holding an arc list lock you
 * must use: mutex_tryenter() to avoid deadlock.  Also note that
 * the active state mutex must be held before the ghost state mutex.
 *
 * Arc buffers may have an associated eviction callback function.
 * This function will be invoked prior to removing the buffer (e.g.
 * in arc_do_user_evicts()).  Note however that the data associated
 * with the buffer may be evicted prior to the callback.  The callback
 * must be made with *no locks held* (to prevent deadlock).  Additionally,
 * the users of callbacks must ensure that their private data is
 * protected from simultaneous callbacks from arc_clear_callback()
 * and arc_do_user_evicts().
 *
 * It as also possible to register a callback which is run when the
 * arc_meta_limit is reached and no buffers can be safely evicted.  In
 * this case the arc user should drop a reference on some arc buffers so
 * they can be reclaimed and the arc_meta_limit honored.  For example,
 * when using the ZPL each dentry holds a references on a znode.  These
 * dentries must be pruned before the arc buffer holding the znode can
 * be safely evicted.
 *
 * Note that the majority of the performance stats are manipulated
 * with atomic operations.
 *
 * The L2ARC uses the l2arc_buflist_mtx global mutex for the following:
 *
 *	- L2ARC buflist creation
 *	- L2ARC buflist eviction
 *	- L2ARC write completion, which walks L2ARC buflists
 *	- ARC header destruction, as it removes from L2ARC buflists
 *	- ARC header release, as it removes from L2ARC buflists
 */

#include <sys/dsl_dataset.h>
#include <sys/spa.h>
#include <sys/zio.h>
#include <sys/zio_compress.h>
#include <sys/zfs_context.h>
#include <sys/arc.h>
#include <sys/vdev.h>
#include <sys/vdev_impl.h>
#include <sys/dsl_pool.h>
#ifdef _KERNEL
#include <sys/vmsystm.h>
#include <vm/anon.h>
#include <sys/fs/swapnode.h>
#include <sys/zpl.h>
#endif
#include <sys/callb.h>
#include <sys/kstat.h>
#include <sys/dmu_tx.h>
#include <zfs_fletcher.h>
#include <sys/sysctl.h>

#ifndef _KERNEL
/* set with ZFS_DEBUG=watch, to enable watchpoints on frozen buffers */
boolean_t arc_watch = B_FALSE;
#endif

static kmutex_t		arc_reclaim_thr_lock;
static kcondvar_t	arc_reclaim_thr_cv;	/* used to signal reclaim thr */
static uint8_t		arc_thread_exit;

/* number of bytes to prune from caches when at arc_meta_limit is reached */
int zfs_arc_meta_prune = 1048576;

typedef enum arc_reclaim_strategy {
	ARC_RECLAIM_AGGR,		/* Aggressive reclaim strategy */
	ARC_RECLAIM_CONS		/* Conservative reclaim strategy */
} arc_reclaim_strategy_t;

/*
 * The number of iterations through arc_evict_*() before we
 * drop & reacquire the lock.
 */
int arc_evict_iterations = 100;

/* number of seconds before growing cache again */
int zfs_arc_grow_retry = 5;

/* disable anon data aggressively growing arc_p */
int zfs_arc_p_aggressive_disable = 1;

/* disable arc_p adapt dampener in arc_adapt */
int zfs_arc_p_dampener_disable = 1;

/* log2(fraction of arc to reclaim) */
int zfs_arc_shrink_shift = 5;

/*
 * minimum lifespan of a prefetch block in clock ticks
 * (initialized in arc_init())
 */
int zfs_arc_min_prefetch_lifespan = hz;

/* disable arc proactive arc throttle due to low memory */
int zfs_arc_memory_throttle_disable = 1;

/* disable duplicate buffer eviction */
int zfs_disable_dup_eviction = 0;

/* average block used to size buf_hash_table */
int zfs_arc_average_blocksize = 8 * 1024; /* 8KB */

/*
 * If this percent of memory is free, don't throttle.
 */
int arc_lotsfree_percent = 10;

static int arc_dead;

/* expiration time for arc_no_grow */
#ifdef __LINUX__
static clock_t arc_grow_time = 0;
#endif

/*
 * The arc has filled available memory and has now warmed up.
 */
static boolean_t arc_warm;

/*
 * These tunables are for performance analysis.
 */
unsigned long zfs_arc_max = 0;
unsigned long zfs_arc_min = 0;
unsigned long zfs_arc_meta_limit = 0;

#ifdef _KERNEL
void arc_register_oids(void);
void arc_unregister_oids(void);
SYSCTL_DECL(_zfs);
SYSCTL_NODE( , OID_AUTO, zfs, CTLFLAG_RW, 0, "ZFS");
struct sysctl_oid_list sysctl__zfs_children;

SYSCTL_QUAD(_zfs, OID_AUTO, arc_max, CTLFLAG_RW,
            &zfs_arc_max, "Maximum ARC size");
SYSCTL_QUAD(_zfs, OID_AUTO, arc_min, CTLFLAG_RW,
            &zfs_arc_min, "Minimum ARC size")

extern unsigned int debug_vnop_osx_printf;
SYSCTL_INT(_zfs, OID_AUTO, vnop_osx_debug,
           CTLFLAG_RW, &debug_vnop_osx_printf, 0,
           "Debug printf");
extern unsigned int zfs_vnop_ignore_negatives;
SYSCTL_INT(_zfs, OID_AUTO, vnop_ignore_negatives,
           CTLFLAG_RW, &zfs_vnop_ignore_negatives, 0,
           "Ignore negative cache hits");
extern unsigned int zfs_vnop_ignore_positives;
SYSCTL_INT(_zfs, OID_AUTO, vnop_ignore_positives,
           CTLFLAG_RW, &zfs_vnop_ignore_positives, 0,
           "Ignore positive cache hits");
extern unsigned int zfs_vnop_create_negatives;
SYSCTL_INT(_zfs, OID_AUTO, vnop_create_negatives,
           CTLFLAG_RW, &zfs_vnop_create_negatives, 0,
           "Create negative cache entries");
extern uint64_t vnop_num_reclaims;
SYSCTL_QUAD(_zfs, OID_AUTO, reclaim_list, CTLFLAG_RD,
            &vnop_num_reclaims, "Num of reclaim nodes in list")
extern unsigned int zfs_vnop_reclaim_throttle;
SYSCTL_INT(_zfs, OID_AUTO, vnop_reclaim_throttle,
           CTLFLAG_RW, &zfs_vnop_reclaim_throttle, 0,
           "Throttle IO when reclaim list hits this size");
extern unsigned int zfs_vfs_suspend_fs_begin_delay;
SYSCTL_INT(_zfs, OID_AUTO, vfs_suspend_fs_begin_delay,
           CTLFLAG_RW, &zfs_vfs_suspend_fs_begin_delay, 0,
           "Delay at beginning of zfs_suspend_fs in seconds");
extern unsigned zfs_vfs_suspend_fs_end_delay;
SYSCTL_INT(_zfs, OID_AUTO, vfs_suspend_fs_end_delay,
           CTLFLAG_RW, &zfs_vfs_suspend_fs_end_delay, 0,
           "Delay at end of zfs_suspend_fs in seconds");
extern unsigned zfs_vnop_force_formd_normalized_output;
SYSCTL_INT(_zfs, OID_AUTO, vnop_force_formd_normalized_output,
           CTLFLAG_RW, &zfs_vnop_force_formd_normalized_output, 0,
           "Force formD normalization of vnop output");
#endif



/*
 * Note that buffers can be in one of 6 states:
 *	ARC_anon	- anonymous (discussed below)
 *	ARC_mru		- recently used, currently cached
 *	ARC_mru_ghost	- recentely used, no longer in cache
 *	ARC_mfu		- frequently used, currently cached
 *	ARC_mfu_ghost	- frequently used, no longer in cache
 *	ARC_l2c_only	- exists in L2ARC but not other states
 * When there are no active references to the buffer, they are
 * are linked onto a list in one of these arc states.  These are
 * the only buffers that can be evicted or deleted.  Within each
 * state there are multiple lists, one for meta-data and one for
 * non-meta-data.  Meta-data (indirect blocks, blocks of dnodes,
 * etc.) is tracked separately so that it can be managed more
 * explicitly: favored over data, limited explicitly.
 *
 * Anonymous buffers are buffers that are not associated with
 * a DVA.  These are buffers that hold dirty block copies
 * before they are written to stable storage.  By definition,
 * they are "ref'd" and are considered part of arc_mru
 * that cannot be freed.  Generally, they will aquire a DVA
 * as they are written and migrate onto the arc_mru list.
 *
 * The ARC_l2c_only state is for buffers that are in the second
 * level ARC but no longer in any of the ARC_m* lists.  The second
 * level ARC itself may also contain buffers that are in any of
 * the ARC_m* states - meaning that a buffer can exist in two
 * places.  The reason for the ARC_l2c_only state is to keep the
 * buffer header in the hash table, so that reads that hit the
 * second level ARC benefit from these fast lookups.
 */

typedef struct arc_state {
	list_t	arcs_list[ARC_BUFC_NUMTYPES];	/* list of evictable buffers */
	uint64_t arcs_lsize[ARC_BUFC_NUMTYPES];	/* amount of evictable data */
	uint64_t arcs_size;	/* total amount of data in this state */
	kmutex_t arcs_mtx;
	arc_state_type_t arcs_state;
} arc_state_t;

/* The 6 states: */
static arc_state_t ARC_anon;
static arc_state_t ARC_mru;
static arc_state_t ARC_mru_ghost;
static arc_state_t ARC_mfu;
static arc_state_t ARC_mfu_ghost;
static arc_state_t ARC_l2c_only;

typedef struct arc_stats {
	kstat_named_t arcstat_hits;
	kstat_named_t arcstat_misses;
	kstat_named_t arcstat_demand_data_hits;
	kstat_named_t arcstat_demand_data_misses;
	kstat_named_t arcstat_demand_metadata_hits;
	kstat_named_t arcstat_demand_metadata_misses;
	kstat_named_t arcstat_prefetch_data_hits;
	kstat_named_t arcstat_prefetch_data_misses;
	kstat_named_t arcstat_prefetch_metadata_hits;
	kstat_named_t arcstat_prefetch_metadata_misses;
	kstat_named_t arcstat_mru_hits;
	kstat_named_t arcstat_mru_ghost_hits;
	kstat_named_t arcstat_mfu_hits;
	kstat_named_t arcstat_mfu_ghost_hits;
	kstat_named_t arcstat_deleted;
	kstat_named_t arcstat_recycle_miss;
	/*
	 * Number of buffers that could not be evicted because the hash lock
	 * was held by another thread.  The lock may not necessarily be held
	 * by something using the same buffer, since hash locks are shared
	 * by multiple buffers.
	 */
	kstat_named_t arcstat_mutex_miss;
	/*
	 * Number of buffers skipped because they have I/O in progress, are
	 * indrect prefetch buffers that have not lived long enough, or are
	 * not from the spa we're trying to evict from.
	 */
	kstat_named_t arcstat_evict_skip;
	kstat_named_t arcstat_evict_l2_cached;
	kstat_named_t arcstat_evict_l2_eligible;
	kstat_named_t arcstat_evict_l2_ineligible;
	kstat_named_t arcstat_hash_elements;
	kstat_named_t arcstat_hash_elements_max;
	kstat_named_t arcstat_hash_collisions;
	kstat_named_t arcstat_hash_chains;
	kstat_named_t arcstat_hash_chain_max;
	kstat_named_t arcstat_p;
	kstat_named_t arcstat_c;
	kstat_named_t arcstat_c_min;
	kstat_named_t arcstat_c_max;
	kstat_named_t arcstat_size;
	kstat_named_t arcstat_hdr_size;
	kstat_named_t arcstat_data_size;
	kstat_named_t arcstat_meta_size;
	kstat_named_t arcstat_other_size;
	kstat_named_t arcstat_anon_size;
	kstat_named_t arcstat_anon_evict_data;
	kstat_named_t arcstat_anon_evict_metadata;
	kstat_named_t arcstat_mru_size;
	kstat_named_t arcstat_mru_evict_data;
	kstat_named_t arcstat_mru_evict_metadata;
	kstat_named_t arcstat_mru_ghost_size;
	kstat_named_t arcstat_mru_ghost_evict_data;
	kstat_named_t arcstat_mru_ghost_evict_metadata;
	kstat_named_t arcstat_mfu_size;
	kstat_named_t arcstat_mfu_evict_data;
	kstat_named_t arcstat_mfu_evict_metadata;
	kstat_named_t arcstat_mfu_ghost_size;
	kstat_named_t arcstat_mfu_ghost_evict_data;
	kstat_named_t arcstat_mfu_ghost_evict_metadata;
	kstat_named_t arcstat_l2_hits;
	kstat_named_t arcstat_l2_misses;
	kstat_named_t arcstat_l2_feeds;
	kstat_named_t arcstat_l2_rw_clash;
	kstat_named_t arcstat_l2_read_bytes;
	kstat_named_t arcstat_l2_write_bytes;
	kstat_named_t arcstat_l2_writes_sent;
	kstat_named_t arcstat_l2_writes_done;
	kstat_named_t arcstat_l2_writes_error;
	kstat_named_t arcstat_l2_writes_hdr_miss;
	kstat_named_t arcstat_l2_evict_lock_retry;
	kstat_named_t arcstat_l2_evict_reading;
	kstat_named_t arcstat_l2_free_on_write;
	kstat_named_t arcstat_l2_abort_lowmem;
	kstat_named_t arcstat_l2_cksum_bad;
	kstat_named_t arcstat_l2_io_error;
	kstat_named_t arcstat_l2_size;
	kstat_named_t arcstat_l2_asize;
	kstat_named_t arcstat_l2_hdr_size;
	kstat_named_t arcstat_l2_compress_successes;
	kstat_named_t arcstat_l2_compress_zeros;
	kstat_named_t arcstat_l2_compress_failures;
	kstat_named_t arcstat_memory_throttle_count;
	kstat_named_t arcstat_duplicate_buffers;
	kstat_named_t arcstat_duplicate_buffers_size;
	kstat_named_t arcstat_duplicate_reads;
	kstat_named_t arcstat_memory_direct_count;
	kstat_named_t arcstat_memory_indirect_count;
	kstat_named_t arcstat_no_grow;
	kstat_named_t arcstat_tempreserve;
	kstat_named_t arcstat_loaned_bytes;
	kstat_named_t arcstat_prune;
	kstat_named_t arcstat_meta_used;
	kstat_named_t arcstat_meta_limit;
	kstat_named_t arcstat_meta_max;
} arc_stats_t;

static arc_stats_t arc_stats = {
	{ "hits",			KSTAT_DATA_UINT64 },
	{ "misses",			KSTAT_DATA_UINT64 },
	{ "demand_data_hits",		KSTAT_DATA_UINT64 },
	{ "demand_data_misses",		KSTAT_DATA_UINT64 },
	{ "demand_metadata_hits",	KSTAT_DATA_UINT64 },
	{ "demand_metadata_misses",	KSTAT_DATA_UINT64 },
	{ "prefetch_data_hits",		KSTAT_DATA_UINT64 },
	{ "prefetch_data_misses",	KSTAT_DATA_UINT64 },
	{ "prefetch_metadata_hits",	KSTAT_DATA_UINT64 },
	{ "prefetch_metadata_misses",	KSTAT_DATA_UINT64 },
	{ "mru_hits",			KSTAT_DATA_UINT64 },
	{ "mru_ghost_hits",		KSTAT_DATA_UINT64 },
	{ "mfu_hits",			KSTAT_DATA_UINT64 },
	{ "mfu_ghost_hits",		KSTAT_DATA_UINT64 },
	{ "deleted",			KSTAT_DATA_UINT64 },
	{ "recycle_miss",		KSTAT_DATA_UINT64 },
	{ "mutex_miss",			KSTAT_DATA_UINT64 },
	{ "evict_skip",			KSTAT_DATA_UINT64 },
	{ "evict_l2_cached",		KSTAT_DATA_UINT64 },
	{ "evict_l2_eligible",		KSTAT_DATA_UINT64 },
	{ "evict_l2_ineligible",	KSTAT_DATA_UINT64 },
	{ "hash_elements",		KSTAT_DATA_UINT64 },
	{ "hash_elements_max",		KSTAT_DATA_UINT64 },
	{ "hash_collisions",		KSTAT_DATA_UINT64 },
	{ "hash_chains",		KSTAT_DATA_UINT64 },
	{ "hash_chain_max",		KSTAT_DATA_UINT64 },
	{ "p",				KSTAT_DATA_UINT64 },
	{ "c",				KSTAT_DATA_UINT64 },
	{ "c_min",			KSTAT_DATA_UINT64 },
	{ "c_max",			KSTAT_DATA_UINT64 },
	{ "size",			KSTAT_DATA_UINT64 },
	{ "hdr_size",			KSTAT_DATA_UINT64 },
	{ "data_size",			KSTAT_DATA_UINT64 },
	{ "meta_size",			KSTAT_DATA_UINT64 },
	{ "other_size",			KSTAT_DATA_UINT64 },
	{ "anon_size",			KSTAT_DATA_UINT64 },
	{ "anon_evict_data",		KSTAT_DATA_UINT64 },
	{ "anon_evict_metadata",	KSTAT_DATA_UINT64 },
	{ "mru_size",			KSTAT_DATA_UINT64 },
	{ "mru_evict_data",		KSTAT_DATA_UINT64 },
	{ "mru_evict_metadata",		KSTAT_DATA_UINT64 },
	{ "mru_ghost_size",		KSTAT_DATA_UINT64 },
	{ "mru_ghost_evict_data",	KSTAT_DATA_UINT64 },
	{ "mru_ghost_evict_metadata",	KSTAT_DATA_UINT64 },
	{ "mfu_size",			KSTAT_DATA_UINT64 },
	{ "mfu_evict_data",		KSTAT_DATA_UINT64 },
	{ "mfu_evict_metadata",		KSTAT_DATA_UINT64 },
	{ "mfu_ghost_size",		KSTAT_DATA_UINT64 },
	{ "mfu_ghost_evict_data",	KSTAT_DATA_UINT64 },
	{ "mfu_ghost_evict_metadata",	KSTAT_DATA_UINT64 },
	{ "l2_hits",			KSTAT_DATA_UINT64 },
	{ "l2_misses",			KSTAT_DATA_UINT64 },
	{ "l2_feeds",			KSTAT_DATA_UINT64 },
	{ "l2_rw_clash",		KSTAT_DATA_UINT64 },
	{ "l2_read_bytes",		KSTAT_DATA_UINT64 },
	{ "l2_write_bytes",		KSTAT_DATA_UINT64 },
	{ "l2_writes_sent",		KSTAT_DATA_UINT64 },
	{ "l2_writes_done",		KSTAT_DATA_UINT64 },
	{ "l2_writes_error",		KSTAT_DATA_UINT64 },
	{ "l2_writes_hdr_miss",		KSTAT_DATA_UINT64 },
	{ "l2_evict_lock_retry",	KSTAT_DATA_UINT64 },
	{ "l2_evict_reading",		KSTAT_DATA_UINT64 },
	{ "l2_free_on_write",		KSTAT_DATA_UINT64 },
	{ "l2_abort_lowmem",		KSTAT_DATA_UINT64 },
	{ "l2_cksum_bad",		KSTAT_DATA_UINT64 },
	{ "l2_io_error",		KSTAT_DATA_UINT64 },
	{ "l2_size",			KSTAT_DATA_UINT64 },
	{ "l2_asize",			KSTAT_DATA_UINT64 },
	{ "l2_hdr_size",		KSTAT_DATA_UINT64 },
	{ "l2_compress_successes",	KSTAT_DATA_UINT64 },
	{ "l2_compress_zeros",		KSTAT_DATA_UINT64 },
	{ "l2_compress_failures",	KSTAT_DATA_UINT64 },
	{ "memory_throttle_count",	KSTAT_DATA_UINT64 },
	{ "duplicate_buffers",		KSTAT_DATA_UINT64 },
	{ "duplicate_buffers_size",	KSTAT_DATA_UINT64 },
	{ "duplicate_reads",		KSTAT_DATA_UINT64 },
	{ "memory_direct_count",	KSTAT_DATA_UINT64 },
	{ "memory_indirect_count",	KSTAT_DATA_UINT64 },
	{ "arc_no_grow",		KSTAT_DATA_UINT64 },
	{ "arc_tempreserve",		KSTAT_DATA_UINT64 },
	{ "arc_loaned_bytes",		KSTAT_DATA_UINT64 },
	{ "arc_prune",			KSTAT_DATA_UINT64 },
	{ "arc_meta_used",		KSTAT_DATA_UINT64 },
	{ "arc_meta_limit",		KSTAT_DATA_UINT64 },
	{ "arc_meta_max",		KSTAT_DATA_UINT64 },
};

#define	ARCSTAT(stat)	(arc_stats.stat.value.ui64)

#define	ARCSTAT_INCR(stat, val) \
	atomic_add_64(&arc_stats.stat.value.ui64, (val))

#define	ARCSTAT_BUMP(stat)	ARCSTAT_INCR(stat, 1)
#define	ARCSTAT_BUMPDOWN(stat)	ARCSTAT_INCR(stat, -1)

#define	ARCSTAT_MAX(stat, val) {					\
	uint64_t m;							\
	while ((val) > (m = arc_stats.stat.value.ui64) &&		\
	    (m != atomic_cas_64(&arc_stats.stat.value.ui64, m, (val))))	\
		continue;						\
}

#define	ARCSTAT_MAXSTAT(stat) \
	ARCSTAT_MAX(stat##_max, arc_stats.stat.value.ui64)

/*
 * We define a macro to allow ARC hits/misses to be easily broken down by
 * two separate conditions, giving a total of four different subtypes for
 * each of hits and misses (so eight statistics total).
 */
#define	ARCSTAT_CONDSTAT(cond1, stat1, notstat1, cond2, stat2, notstat2, stat) \
	if (cond1) {							\
		if (cond2) {						\
			ARCSTAT_BUMP(arcstat_##stat1##_##stat2##_##stat); \
		} else {						\
			ARCSTAT_BUMP(arcstat_##stat1##_##notstat2##_##stat); \
		}							\
	} else {							\
		if (cond2) {						\
			ARCSTAT_BUMP(arcstat_##notstat1##_##stat2##_##stat); \
		} else {						\
			ARCSTAT_BUMP(arcstat_##notstat1##_##notstat2##_##stat);\
		}							\
	}

kstat_t			*arc_ksp;
static arc_state_t	*arc_anon;
static arc_state_t	*arc_mru;
static arc_state_t	*arc_mru_ghost;
static arc_state_t	*arc_mfu;
static arc_state_t	*arc_mfu_ghost;
static arc_state_t	*arc_l2c_only;

#ifdef _KERNEL
SYSCTL_QUAD(_zfs, OID_AUTO, arc_meta_used,
            CTLFLAG_RD, &arc_stats.arcstat_meta_used.value.ui64,
            "ARC metadata used");
SYSCTL_QUAD(_zfs, OID_AUTO, arc_meta_limit,
            CTLFLAG_RW, &arc_stats.arcstat_meta_limit.value.ui64,
            "ARC metadata limit");
#endif

/*
 * There are several ARC variables that are critical to export as kstats --
 * but we don't want to have to grovel around in the kstat whenever we wish to
 * manipulate them.  For these variables, we therefore define them to be in
 * terms of the statistic variable.  This assures that we are not introducing
 * the possibility of inconsistency by having shadow copies of the variables,
 * while still allowing the code to be readable.
 */
#define	arc_size	ARCSTAT(arcstat_size)	/* actual total arc size */
#define	arc_p		ARCSTAT(arcstat_p)	/* target size of MRU */
#define	arc_c		ARCSTAT(arcstat_c)	/* target size of cache */
#define	arc_c_min	ARCSTAT(arcstat_c_min)	/* min target cache size */
#define	arc_c_max	ARCSTAT(arcstat_c_max)	/* max target cache size */
#define	arc_no_grow	ARCSTAT(arcstat_no_grow)
#define	arc_tempreserve	ARCSTAT(arcstat_tempreserve)
#define	arc_loaned_bytes	ARCSTAT(arcstat_loaned_bytes)
#define	arc_meta_limit	ARCSTAT(arcstat_meta_limit) /* max size for metadata */
#define	arc_meta_used	ARCSTAT(arcstat_meta_used) /* size of metadata */
#define	arc_meta_max	ARCSTAT(arcstat_meta_max) /* max size of metadata */

#define	L2ARC_IS_VALID_COMPRESS(_c_) \
	((_c_) == ZIO_COMPRESS_LZ4 || (_c_) == ZIO_COMPRESS_EMPTY)

typedef struct l2arc_buf_hdr l2arc_buf_hdr_t;

typedef struct arc_callback arc_callback_t;

struct arc_callback {
	void			*acb_private;
	arc_done_func_t		*acb_done;
	arc_buf_t		*acb_buf;
	zio_t			*acb_zio_dummy;
	arc_callback_t		*acb_next;
};

typedef struct arc_write_callback arc_write_callback_t;

struct arc_write_callback {
	void		*awcb_private;
	arc_done_func_t	*awcb_ready;
	arc_done_func_t	*awcb_physdone;
	arc_done_func_t	*awcb_done;
	arc_buf_t	*awcb_buf;
};

struct arc_buf_hdr {
	/* protected by hash lock */
	dva_t			b_dva;
	uint64_t		b_birth;
	uint64_t		b_cksum0;

	kmutex_t		b_freeze_lock;
	zio_cksum_t		*b_freeze_cksum;

	arc_buf_hdr_t		*b_hash_next;
	arc_buf_t		*b_buf;
	uint32_t		b_flags;
	uint32_t		b_datacnt;

	arc_callback_t		*b_acb;
	kcondvar_t		b_cv;

	/* immutable */
	arc_buf_contents_t	b_type;
	uint64_t		b_size;
	uint64_t		b_spa;

	/* protected by arc state mutex */
	arc_state_t		*b_state;
	list_node_t		b_arc_node;

	/* updated atomically */
	clock_t			b_arc_access;
	uint32_t		b_mru_hits;
	uint32_t		b_mru_ghost_hits;
	uint32_t		b_mfu_hits;
	uint32_t		b_mfu_ghost_hits;
	uint32_t		b_l2_hits;

	/* self protecting */
	refcount_t		b_refcnt;

	l2arc_buf_hdr_t		*b_l2hdr;
	list_node_t		b_l2node;
};

static list_t arc_prune_list;
static kmutex_t arc_prune_mtx;
static arc_buf_t *arc_eviction_list;
static kmutex_t arc_eviction_mtx;
static arc_buf_hdr_t arc_eviction_hdr;
static void arc_get_data_buf(arc_buf_t *buf);
static void arc_access(arc_buf_hdr_t *buf, kmutex_t *hash_lock);
static int arc_evict_needed(arc_buf_contents_t type);
static void arc_evict_ghost(arc_state_t *state, uint64_t spa, int64_t bytes,
    arc_buf_contents_t type);
static void arc_buf_watch(arc_buf_t *buf);

static boolean_t l2arc_write_eligible(uint64_t spa_guid, arc_buf_hdr_t *ab);

#define	GHOST_STATE(state)	\
	((state) == arc_mru_ghost || (state) == arc_mfu_ghost ||	\
	(state) == arc_l2c_only)

/*
 * Private ARC flags.  These flags are private ARC only flags that will show up
 * in b_flags in the arc_hdr_buf_t.  Some flags are publicly declared, and can
 * be passed in as arc_flags in things like arc_read.  However, these flags
 * should never be passed and should only be set by ARC code.  When adding new
 * public flags, make sure not to smash the private ones.
 */

#define	ARC_IN_HASH_TABLE	(1 << 9)	/* this buffer is hashed */
#define	ARC_IO_IN_PROGRESS	(1 << 10)	/* I/O in progress for buf */
#define	ARC_IO_ERROR		(1 << 11)	/* I/O failed for buf */
#define	ARC_FREED_IN_READ	(1 << 12)	/* buf freed while in read */
#define	ARC_BUF_AVAILABLE	(1 << 13)	/* block not in active use */
#define	ARC_INDIRECT		(1 << 14)	/* this is an indirect block */
#define	ARC_FREE_IN_PROGRESS	(1 << 15)	/* hdr about to be freed */
#define	ARC_L2_WRITING		(1 << 16)	/* L2ARC write in progress */
#define	ARC_L2_EVICTED		(1 << 17)	/* evicted during I/O */
#define	ARC_L2_WRITE_HEAD	(1 << 18)	/* head of write list */

#define	HDR_IN_HASH_TABLE(hdr)	((hdr)->b_flags & ARC_IN_HASH_TABLE)
#define	HDR_IO_IN_PROGRESS(hdr)	((hdr)->b_flags & ARC_IO_IN_PROGRESS)
#define	HDR_IO_ERROR(hdr)	((hdr)->b_flags & ARC_IO_ERROR)
#define	HDR_PREFETCH(hdr)	((hdr)->b_flags & ARC_PREFETCH)
#define	HDR_FREED_IN_READ(hdr)	((hdr)->b_flags & ARC_FREED_IN_READ)
#define	HDR_BUF_AVAILABLE(hdr)	((hdr)->b_flags & ARC_BUF_AVAILABLE)
#define	HDR_FREE_IN_PROGRESS(hdr)	((hdr)->b_flags & ARC_FREE_IN_PROGRESS)
#define	HDR_L2CACHE(hdr)	((hdr)->b_flags & ARC_L2CACHE)
#define	HDR_L2_READING(hdr)	((hdr)->b_flags & ARC_IO_IN_PROGRESS &&	\
				    (hdr)->b_l2hdr != NULL)
#define	HDR_L2_WRITING(hdr)	((hdr)->b_flags & ARC_L2_WRITING)
#define	HDR_L2_EVICTED(hdr)	((hdr)->b_flags & ARC_L2_EVICTED)
#define	HDR_L2_WRITE_HEAD(hdr)	((hdr)->b_flags & ARC_L2_WRITE_HEAD)

/*
 * Other sizes
 */

#define	HDR_SIZE ((int64_t)sizeof (arc_buf_hdr_t))
#define	L2HDR_SIZE ((int64_t)sizeof (l2arc_buf_hdr_t))

/*
 * Hash table routines
 */

#define	HT_LOCK_ALIGN	64
#define	HT_LOCK_PAD	(P2NPHASE(sizeof (kmutex_t), (HT_LOCK_ALIGN)))

struct ht_lock {
	kmutex_t	ht_lock;
#ifdef _KERNEL
	unsigned char	pad[HT_LOCK_PAD];
#endif
};

#ifdef __LP64__
#define	BUF_LOCKS 256
#else
#define	BUF_LOCKS 256
#endif
typedef struct buf_hash_table {
	uint64_t ht_mask;
	arc_buf_hdr_t **ht_table;
	struct ht_lock ht_locks[BUF_LOCKS];
} buf_hash_table_t;

static buf_hash_table_t *buf_hash_table = NULL;

#define	BUF_HASH_INDEX(spa, dva, birth) \
	(buf_hash(spa, dva, birth) & buf_hash_table->ht_mask)
#define	BUF_HASH_LOCK_NTRY(idx) (buf_hash_table->ht_locks[(uint64_t)idx & (BUF_LOCKS-1ULL)])
#define	BUF_HASH_LOCK(idx)	(&(BUF_HASH_LOCK_NTRY(idx).ht_lock))
#define	HDR_LOCK(hdr) \
	(BUF_HASH_LOCK(BUF_HASH_INDEX(hdr->b_spa, &hdr->b_dva, hdr->b_birth)))

//uint64_t zfs_crc64_table[256];
uint64_t *zfs_crc64_table = NULL;

/*
 * Level 2 ARC
 */

#define	L2ARC_WRITE_SIZE	(8 * 1024 * 1024)	/* initial write max */
#define	L2ARC_HEADROOM		2			/* num of writes */
/*
 * If we discover during ARC scan any buffers to be compressed, we boost
 * our headroom for the next scanning cycle by this percentage multiple.
 */
#define	L2ARC_HEADROOM_BOOST	200
#define	L2ARC_FEED_SECS		1		/* caching interval secs */
#define	L2ARC_FEED_MIN_MS	200		/* min caching interval ms */

#define	l2arc_writes_sent	ARCSTAT(arcstat_l2_writes_sent)
#define	l2arc_writes_done	ARCSTAT(arcstat_l2_writes_done)

/* L2ARC Performance Tunables */
unsigned long l2arc_write_max = L2ARC_WRITE_SIZE;	/* def max write size */
unsigned long l2arc_write_boost = L2ARC_WRITE_SIZE;	/* extra warmup write */
unsigned long l2arc_headroom = L2ARC_HEADROOM;		/* # of dev writes */
unsigned long l2arc_headroom_boost = L2ARC_HEADROOM_BOOST;
unsigned long l2arc_feed_secs = L2ARC_FEED_SECS;	/* interval seconds */
unsigned long l2arc_feed_min_ms = L2ARC_FEED_MIN_MS;	/* min interval msecs */
int l2arc_noprefetch = B_TRUE;			/* don't cache prefetch bufs */
int l2arc_nocompress = B_FALSE;			/* don't compress bufs */
int l2arc_feed_again = B_TRUE;			/* turbo warmup */
int l2arc_norw = B_FALSE;			/* no reads during writes */

#ifdef _KERNEL
SYSCTL_QUAD(_zfs, OID_AUTO, l2arc_write_max, CTLFLAG_RW,
    &l2arc_write_max, "max write size");
SYSCTL_QUAD(_zfs, OID_AUTO, l2arc_write_boost, CTLFLAG_RW,
    &l2arc_write_boost, "extra write during warmup");
SYSCTL_QUAD(_zfs, OID_AUTO, l2arc_headroom, CTLFLAG_RW,
    &l2arc_headroom, "number of dev writes");
SYSCTL_QUAD(_zfs, OID_AUTO, l2arc_feed_secs, CTLFLAG_RW,
    &l2arc_feed_secs, "interval seconds");
SYSCTL_QUAD(_zfs, OID_AUTO, l2arc_feed_min_ms, CTLFLAG_RW,
    &l2arc_feed_min_ms, "min interval milliseconds");

SYSCTL_INT(_zfs, OID_AUTO, l2arc_noprefetch, CTLFLAG_RW,
    &l2arc_noprefetch, 0, "don't cache prefetch bufs");
SYSCTL_INT(_zfs, OID_AUTO, l2arc_feed_again, CTLFLAG_RW,
    &l2arc_feed_again, 0, "turbo warmup");
SYSCTL_INT(_zfs, OID_AUTO, l2arc_norw, CTLFLAG_RW,
    &l2arc_norw, 0, "no reads during writes");

SYSCTL_QUAD(_zfs, OID_AUTO, anon_size, CTLFLAG_RD,
    &ARC_anon.arcs_size, "size of anonymous state");
SYSCTL_QUAD(_zfs, OID_AUTO, anon_metadata_lsize, CTLFLAG_RD,
    &ARC_anon.arcs_lsize[ARC_BUFC_METADATA], "size of anonymous state");
SYSCTL_QUAD(_zfs, OID_AUTO, anon_data_lsize, CTLFLAG_RD,
    &ARC_anon.arcs_lsize[ARC_BUFC_DATA], "size of anonymous state");

SYSCTL_QUAD(_zfs, OID_AUTO, mru_size, CTLFLAG_RD,
    &ARC_mru.arcs_size, "size of mru state");
SYSCTL_QUAD(_zfs, OID_AUTO, mru_metadata_lsize, CTLFLAG_RD,
    &ARC_mru.arcs_lsize[ARC_BUFC_METADATA], "size of metadata in mru state");
SYSCTL_QUAD(_zfs, OID_AUTO, mru_data_lsize, CTLFLAG_RD,
    &ARC_mru.arcs_lsize[ARC_BUFC_DATA], "size of data in mru state");

SYSCTL_QUAD(_zfs, OID_AUTO, mru_ghost_size, CTLFLAG_RD,
    &ARC_mru_ghost.arcs_size, "size of mru ghost state");
SYSCTL_QUAD(_zfs, OID_AUTO, mru_ghost_metadata_lsize, CTLFLAG_RD,
    &ARC_mru_ghost.arcs_lsize[ARC_BUFC_METADATA],
    "size of metadata in mru ghost state");
SYSCTL_QUAD(_zfs, OID_AUTO, mru_ghost_data_lsize, CTLFLAG_RD,
    &ARC_mru_ghost.arcs_lsize[ARC_BUFC_DATA],
    "size of data in mru ghost state");

SYSCTL_QUAD(_zfs, OID_AUTO, mfu_size, CTLFLAG_RD,
    &ARC_mfu.arcs_size, "size of mfu state");
SYSCTL_QUAD(_zfs, OID_AUTO, mfu_metadata_lsize, CTLFLAG_RD,
    &ARC_mfu.arcs_lsize[ARC_BUFC_METADATA], "size of metadata in mfu state");
SYSCTL_QUAD(_zfs, OID_AUTO, mfu_data_lsize, CTLFLAG_RD,
    &ARC_mfu.arcs_lsize[ARC_BUFC_DATA], "size of data in mfu state");

SYSCTL_QUAD(_zfs, OID_AUTO, mfu_ghost_size, CTLFLAG_RD,
    &ARC_mfu_ghost.arcs_size, "size of mfu ghost state");
SYSCTL_QUAD(_zfs, OID_AUTO, mfu_ghost_metadata_lsize, CTLFLAG_RD,
    &ARC_mfu_ghost.arcs_lsize[ARC_BUFC_METADATA],
    "size of metadata in mfu ghost state");
SYSCTL_QUAD(_zfs, OID_AUTO, mfu_ghost_data_lsize, CTLFLAG_RD,
    &ARC_mfu_ghost.arcs_lsize[ARC_BUFC_DATA],
    "size of data in mfu ghost state");

SYSCTL_QUAD(_zfs, OID_AUTO, l2c_only_size, CTLFLAG_RD,
    &ARC_l2c_only.arcs_size, "size of mru state");
#endif


/*
 * L2ARC Internals
 */
typedef struct l2arc_dev {
	vdev_t			*l2ad_vdev;	/* vdev */
	spa_t			*l2ad_spa;	/* spa */
	uint64_t		l2ad_hand;	/* next write location */
	uint64_t		l2ad_start;	/* first addr on device */
	uint64_t		l2ad_end;	/* last addr on device */
	uint64_t		l2ad_evict;	/* last addr eviction reached */
	boolean_t		l2ad_first;	/* first sweep through */
	boolean_t		l2ad_writing;	/* currently writing */
	list_t			*l2ad_buflist;	/* buffer list */
	list_node_t		l2ad_node;	/* device list node */
} l2arc_dev_t;

static list_t L2ARC_dev_list;			/* device list */
static list_t *l2arc_dev_list;			/* device list pointer */
static kmutex_t l2arc_dev_mtx;			/* device list mutex */
static l2arc_dev_t *l2arc_dev_last;		/* last device used */
static kmutex_t l2arc_buflist_mtx;		/* mutex for all buflists */
static list_t L2ARC_free_on_write;		/* free after write buf list */
static list_t *l2arc_free_on_write;		/* free after write list ptr */
static kmutex_t l2arc_free_on_write_mtx;	/* mutex for list */
static uint64_t l2arc_ndev;			/* number of devices */

typedef struct l2arc_read_callback {
	arc_buf_t		*l2rcb_buf;		/* read buffer */
	spa_t			*l2rcb_spa;		/* spa */
	blkptr_t		l2rcb_bp;		/* original blkptr */
	zbookmark_phys_t	l2rcb_zb;		/* original bookmark */
	int			l2rcb_flags;		/* original flags */
	enum zio_compress	l2rcb_compress;		/* applied compress */
} l2arc_read_callback_t;

typedef struct l2arc_write_callback {
	l2arc_dev_t	*l2wcb_dev;		/* device info */
	arc_buf_hdr_t	*l2wcb_head;		/* head of write buflist */
} l2arc_write_callback_t;

struct l2arc_buf_hdr {
	/* protected by arc_buf_hdr  mutex */
	l2arc_dev_t		*b_dev;		/* L2ARC device */
	uint64_t		b_daddr;	/* disk address, offset byte */
	/* compression applied to buffer data */
	enum zio_compress	b_compress;
	/* real alloc'd buffer size depending on b_compress applied */
	uint32_t		b_hits;
	uint64_t		b_asize;
	/* temporary buffer holder for in-flight compressed data */
	void			*b_tmp_cdata;
};

typedef struct l2arc_data_free {
	/* protected by l2arc_free_on_write_mtx */
	void		*l2df_data;
	size_t		l2df_size;
	void		(*l2df_func)(void *, size_t);
	list_node_t	l2df_list_node;
} l2arc_data_free_t;

static kmutex_t l2arc_feed_thr_lock;
static kcondvar_t l2arc_feed_thr_cv;
static uint8_t l2arc_thread_exit;

static void l2arc_read_done(zio_t *zio);
static void l2arc_hdr_stat_add(void);
static void l2arc_hdr_stat_remove(void);

static boolean_t l2arc_compress_buf(l2arc_buf_hdr_t *l2hdr);
static void l2arc_decompress_zio(zio_t *zio, arc_buf_hdr_t *hdr,
    enum zio_compress c);
static void l2arc_release_cdata_buf(arc_buf_hdr_t *ab);

static uint64_t
buf_hash(uint64_t spa, const dva_t *dva, uint64_t birth)
{
	uint8_t *vdva = (uint8_t *)dva;
	uint64_t crc = -1ULL;
	int i;

	ASSERT(zfs_crc64_table[128] == ZFS_CRC64_POLY);

	for (i = 0; i < sizeof (dva_t); i++)
		crc = (crc >> 8) ^ zfs_crc64_table[(crc ^ vdva[i]) & 0xFF];

	crc ^= (spa>>8) ^ birth;

	return (crc);
}

#define	BUF_EMPTY(buf)						\
	((buf)->b_dva.dva_word[0] == 0 &&			\
	(buf)->b_dva.dva_word[1] == 0 &&			\
	(buf)->b_cksum0 == 0)

#define	BUF_EQUAL(spa, dva, birth, buf)				\
	((buf)->b_dva.dva_word[0] == (dva)->dva_word[0]) &&	\
	((buf)->b_dva.dva_word[1] == (dva)->dva_word[1]) &&	\
	((buf)->b_birth == birth) && ((buf)->b_spa == spa)

static void
buf_discard_identity(arc_buf_hdr_t *hdr)
{
	hdr->b_dva.dva_word[0] = 0;
	hdr->b_dva.dva_word[1] = 0;
	hdr->b_birth = 0;
	hdr->b_cksum0 = 0;
}

static arc_buf_hdr_t *
buf_hash_find(uint64_t spa, const blkptr_t *bp, kmutex_t **lockp)
{
	const dva_t *dva = BP_IDENTITY(bp);
	uint64_t birth = BP_PHYSICAL_BIRTH(bp);
	uint64_t idx = BUF_HASH_INDEX(spa, dva, birth);
	kmutex_t *hash_lock = BUF_HASH_LOCK(idx);
	arc_buf_hdr_t *buf;

	mutex_enter(hash_lock);
	for (buf = buf_hash_table->ht_table[idx]; buf != NULL;
	    buf = buf->b_hash_next) {
		if (BUF_EQUAL(spa, dva, birth, buf)) {
			*lockp = hash_lock;
			return (buf);
		}
	}
	mutex_exit(hash_lock);
	*lockp = NULL;
	return (NULL);
}

/*
 * Insert an entry into the hash table.  If there is already an element
 * equal to elem in the hash table, then the already existing element
 * will be returned and the new element will not be inserted.
 * Otherwise returns NULL.
 */
static arc_buf_hdr_t *
buf_hash_insert(arc_buf_hdr_t *buf, kmutex_t **lockp)
{
	uint64_t idx = BUF_HASH_INDEX(buf->b_spa, &buf->b_dva, buf->b_birth);
	kmutex_t *hash_lock = BUF_HASH_LOCK(idx);
	arc_buf_hdr_t *fbuf;
	uint32_t i;

	ASSERT(!DVA_IS_EMPTY(&buf->b_dva));
	ASSERT(buf->b_birth != 0);
	ASSERT(!HDR_IN_HASH_TABLE(buf));
	*lockp = hash_lock;
	mutex_enter(hash_lock);
	for (fbuf = buf_hash_table->ht_table[idx], i = 0; fbuf != NULL;
	    fbuf = fbuf->b_hash_next, i++) {
		if (BUF_EQUAL(buf->b_spa, &buf->b_dva, buf->b_birth, fbuf))
			return (fbuf);
	}

	buf->b_hash_next = buf_hash_table->ht_table[idx];
	buf_hash_table->ht_table[idx] = buf;
	buf->b_flags |= ARC_IN_HASH_TABLE;

	/* collect some hash table performance data */
	if (i > 0) {
		ARCSTAT_BUMP(arcstat_hash_collisions);
		if (i == 1)
			ARCSTAT_BUMP(arcstat_hash_chains);

		ARCSTAT_MAX(arcstat_hash_chain_max, i);
	}

	ARCSTAT_BUMP(arcstat_hash_elements);
	ARCSTAT_MAXSTAT(arcstat_hash_elements);

	return (NULL);
}

static void
buf_hash_remove(arc_buf_hdr_t *buf)
{
	arc_buf_hdr_t *fbuf, **bufp;
	uint64_t idx = BUF_HASH_INDEX(buf->b_spa, &buf->b_dva, buf->b_birth);

	ASSERT(MUTEX_HELD(BUF_HASH_LOCK(idx)));
	ASSERT(HDR_IN_HASH_TABLE(buf));

	bufp = &buf_hash_table->ht_table[idx];
	while ((fbuf = *bufp) != buf) {
		ASSERT(fbuf != NULL);
		bufp = &fbuf->b_hash_next;
	}
	*bufp = buf->b_hash_next;
	buf->b_hash_next = NULL;
	buf->b_flags &= ~ARC_IN_HASH_TABLE;

	/* collect some hash table performance data */
	ARCSTAT_BUMPDOWN(arcstat_hash_elements);

	if (buf_hash_table->ht_table[idx] &&
	    buf_hash_table->ht_table[idx]->b_hash_next == NULL)
		ARCSTAT_BUMPDOWN(arcstat_hash_chains);
}

/*
 * Global data structures and functions for the buf kmem cache.
 */
static kmem_cache_t *hdr_cache;
static kmem_cache_t *buf_cache;
static kmem_cache_t *l2arc_hdr_cache;

static void
buf_fini(void)
{
	int i;

	kmem_free(buf_hash_table->ht_table,
	    (buf_hash_table->ht_mask + 1) * sizeof (void *));

	for (i = 0; i < BUF_LOCKS; i++)
		mutex_destroy(&buf_hash_table->ht_locks[i].ht_lock);
	kmem_cache_destroy(hdr_cache);
	kmem_cache_destroy(buf_cache);
	kmem_free(zfs_crc64_table, sizeof(uint64_t) * 256);
	kmem_free(buf_hash_table, sizeof(buf_hash_table_t));
	kmem_cache_destroy(l2arc_hdr_cache);
}

/*
 * Constructor callback - called when the cache is empty
 * and a new buf is requested.
 */
/* ARGSUSED */
static int
hdr_cons(void *vbuf, void *unused, int kmflag)
{
	arc_buf_hdr_t *buf = vbuf;

	bzero(buf, sizeof (arc_buf_hdr_t));
	refcount_create(&buf->b_refcnt);
	cv_init(&buf->b_cv, NULL, CV_DEFAULT, NULL);
	mutex_init(&buf->b_freeze_lock, NULL, MUTEX_DEFAULT, NULL);
	list_link_init(&buf->b_arc_node);
	list_link_init(&buf->b_l2node);
	arc_space_consume(sizeof (arc_buf_hdr_t), ARC_SPACE_HDRS);

	return (0);
}

/* ARGSUSED */
static int
buf_cons(void *vbuf, void *unused, int kmflag)
{
	arc_buf_t *buf = vbuf;

	bzero(buf, sizeof (arc_buf_t));
	mutex_init(&buf->b_evict_lock, NULL, MUTEX_DEFAULT, NULL);
	rw_init(&buf->b_data_lock, NULL, RW_DEFAULT, NULL);
	arc_space_consume(sizeof (arc_buf_t), ARC_SPACE_HDRS);

	return (0);
}

/*
 * Destructor callback - called when a cached buf is
 * no longer required.
 */
/* ARGSUSED */
static void
hdr_dest(void *vbuf, void *unused)
{
	arc_buf_hdr_t *buf = vbuf;

	ASSERT(BUF_EMPTY(buf));
	refcount_destroy(&buf->b_refcnt);
	cv_destroy(&buf->b_cv);
	mutex_destroy(&buf->b_freeze_lock);
	arc_space_return(sizeof (arc_buf_hdr_t), ARC_SPACE_HDRS);
}

/* ARGSUSED */
static void
buf_dest(void *vbuf, void *unused)
{
	arc_buf_t *buf = vbuf;

	mutex_destroy(&buf->b_evict_lock);
	rw_destroy(&buf->b_data_lock);
	arc_space_return(sizeof (arc_buf_t), ARC_SPACE_HDRS);
}

/*
 * Reclaim callback -- invoked when memory is low.
 */
/* ARGSUSED */
static void
hdr_recl(void *unused)
{
	/*
	 * umem calls the reclaim func when we destroy the buf cache,
	 * which is after we do arc_fini().
	 */
	if (!arc_dead)
		cv_signal(&arc_reclaim_thr_cv);
}

static void
buf_init(void)
{
	uint64_t *ct;
	uint64_t hsize = 1ULL << 12;
	int i, j;

	buf_hash_table = kmem_zalloc(sizeof(buf_hash_table_t), KM_SLEEP);

	/*
	 * The hash table is big enough to fill all of physical memory
	 * with an average block size of zfs_arc_average_blocksize (default 8K).
	 * By default, the table will take up
	 * totalmem * sizeof(void*) / 8K (1MB per GB with 8-byte pointers).
	 */
	while (hsize * zfs_arc_average_blocksize < physmem * PAGESIZE)
		hsize <<= 1;
retry:
	buf_hash_table->ht_mask = hsize - 1ULL;

	buf_hash_table->ht_table =
	    kmem_zalloc(hsize * sizeof (void*), KM_NOSLEEP);

	if (buf_hash_table->ht_table == NULL) {
		ASSERT(hsize > (1ULL << 8));
		hsize >>= 1;
		goto retry;
	}

	hdr_cache = kmem_cache_create("arc_buf_hdr_t", sizeof (arc_buf_hdr_t),
	    0, hdr_cons, hdr_dest, hdr_recl, NULL, NULL, 0);
	buf_cache = kmem_cache_create("arc_buf_t", sizeof (arc_buf_t),
	    0, buf_cons, buf_dest, NULL, NULL, NULL, 0);
	l2arc_hdr_cache = kmem_cache_create("l2arc_buf_hdr_t", L2HDR_SIZE,
	    0, NULL, NULL, NULL, NULL, NULL, 0);

	zfs_crc64_table = (uint64_t *)kmem_zalloc(sizeof(uint64_t) * 256, KM_SLEEP);

	for (i = 0; i < 256; i++)
		for (ct = zfs_crc64_table + i, *ct = i, j = 8; j > 0; j--)
			*ct = ((*ct) >> 1) ^ (-((*ct) & 1) & ZFS_CRC64_POLY);

	for (i = 0; i < BUF_LOCKS; i++) {
		mutex_init(&buf_hash_table->ht_locks[i].ht_lock,
		    NULL, MUTEX_DEFAULT, NULL);
	}
}

#define	ARC_MINTIME	(hz>>4) /* 62 ms */

static void
arc_cksum_verify(arc_buf_t *buf)
{
	zio_cksum_t zc;

	if (!(zfs_flags & ZFS_DEBUG_MODIFY))
		return;

	mutex_enter(&buf->b_hdr->b_freeze_lock);
	if (buf->b_hdr->b_freeze_cksum == NULL ||
	    (buf->b_hdr->b_flags & ARC_IO_ERROR)) {
		mutex_exit(&buf->b_hdr->b_freeze_lock);
		return;
	}
	fletcher_2_native(buf->b_data, buf->b_hdr->b_size, &zc);
	if (!ZIO_CHECKSUM_EQUAL(*buf->b_hdr->b_freeze_cksum, zc))
		panic("buffer modified while frozen!");
	mutex_exit(&buf->b_hdr->b_freeze_lock);
}

static int
arc_cksum_equal(arc_buf_t *buf)
{
	zio_cksum_t zc;
	int equal;

	mutex_enter(&buf->b_hdr->b_freeze_lock);
	fletcher_2_native(buf->b_data, buf->b_hdr->b_size, &zc);
	equal = ZIO_CHECKSUM_EQUAL(*buf->b_hdr->b_freeze_cksum, zc);
	mutex_exit(&buf->b_hdr->b_freeze_lock);

	return (equal);
}

static void
arc_cksum_compute(arc_buf_t *buf, boolean_t force)
{
	if (!force && !(zfs_flags & ZFS_DEBUG_MODIFY))
		return;

	mutex_enter(&buf->b_hdr->b_freeze_lock);
	if (buf->b_hdr->b_freeze_cksum != NULL) {
		mutex_exit(&buf->b_hdr->b_freeze_lock);
		return;
	}
	buf->b_hdr->b_freeze_cksum = kmem_alloc(sizeof (zio_cksum_t),
	    KM_PUSHPAGE);
	fletcher_2_native(buf->b_data, buf->b_hdr->b_size,
	    buf->b_hdr->b_freeze_cksum);
	mutex_exit(&buf->b_hdr->b_freeze_lock);
	arc_buf_watch(buf);
}

#ifndef _KERNEL
void
arc_buf_sigsegv(int sig, siginfo_t *si, void *unused)
{
	panic("Got SIGSEGV at address: 0x%lx\n", (long) si->si_addr);
}
#endif

/* ARGSUSED */
static void
arc_buf_unwatch(arc_buf_t *buf)
{
#ifndef _KERNEL
	if (arc_watch) {
		ASSERT0(mprotect(buf->b_data, buf->b_hdr->b_size,
		    PROT_READ | PROT_WRITE));
	}
#endif
}

/* ARGSUSED */
static void
arc_buf_watch(arc_buf_t *buf)
{
#ifndef _KERNEL
	if (arc_watch)
		ASSERT0(mprotect(buf->b_data, buf->b_hdr->b_size, PROT_READ));
#endif
}

void
arc_buf_thaw(arc_buf_t *buf)
{
	if (zfs_flags & ZFS_DEBUG_MODIFY) {
		if (buf->b_hdr->b_state != arc_anon)
			panic("modifying non-anon buffer!");
		if (buf->b_hdr->b_flags & ARC_IO_IN_PROGRESS)
			panic("modifying buffer while i/o in progress!");
		arc_cksum_verify(buf);
	}

	mutex_enter(&buf->b_hdr->b_freeze_lock);
	if (buf->b_hdr->b_freeze_cksum != NULL) {
		kmem_free(buf->b_hdr->b_freeze_cksum, sizeof (zio_cksum_t));
		buf->b_hdr->b_freeze_cksum = NULL;
	}

	mutex_exit(&buf->b_hdr->b_freeze_lock);

	arc_buf_unwatch(buf);
}

void
arc_buf_freeze(arc_buf_t *buf)
{
	kmutex_t *hash_lock;

	if (!(zfs_flags & ZFS_DEBUG_MODIFY))
		return;

	hash_lock = HDR_LOCK(buf->b_hdr);
	mutex_enter(hash_lock);

	ASSERT(buf->b_hdr->b_freeze_cksum != NULL ||
	    buf->b_hdr->b_state == arc_anon);
	arc_cksum_compute(buf, B_FALSE);
	mutex_exit(hash_lock);

}

static void
add_reference(arc_buf_hdr_t *ab, kmutex_t *hash_lock, void *tag)
{
	ASSERT(MUTEX_HELD(hash_lock));

	if ((refcount_add(&ab->b_refcnt, tag) == 1) &&
	    (ab->b_state != arc_anon)) {
		uint64_t delta = ab->b_size * ab->b_datacnt;
		list_t *list = &ab->b_state->arcs_list[ab->b_type];
		uint64_t *size = &ab->b_state->arcs_lsize[ab->b_type];

		ASSERT(!MUTEX_HELD(&ab->b_state->arcs_mtx));
		mutex_enter(&ab->b_state->arcs_mtx);
		ASSERT(list_link_active(&ab->b_arc_node));
		list_remove(list, ab);
		if (GHOST_STATE(ab->b_state)) {
			ASSERT3U(ab->b_datacnt, ==, 0);
			ASSERT3P(ab->b_buf, ==, NULL);
			delta = ab->b_size;
		}
		ASSERT(delta > 0);
		ASSERT3U(*size, >=, delta);
		atomic_add_64(size, -delta);
		mutex_exit(&ab->b_state->arcs_mtx);
		/* remove the prefetch flag if we get a reference */
		if (ab->b_flags & ARC_PREFETCH)
			ab->b_flags &= ~ARC_PREFETCH;
	}
}

static int
remove_reference(arc_buf_hdr_t *ab, kmutex_t *hash_lock, void *tag)
{
	int cnt;
	arc_state_t *state = ab->b_state;

	ASSERT(state == arc_anon || MUTEX_HELD(hash_lock));
	ASSERT(!GHOST_STATE(state));

	if (((cnt = refcount_remove(&ab->b_refcnt, tag)) == 0) &&
	    (state != arc_anon)) {
		uint64_t *size = &state->arcs_lsize[ab->b_type];

		ASSERT(!MUTEX_HELD(&state->arcs_mtx));
		mutex_enter(&state->arcs_mtx);
		ASSERT(!list_link_active(&ab->b_arc_node));
		list_insert_head(&state->arcs_list[ab->b_type], ab);
		ASSERT(ab->b_datacnt > 0);
		atomic_add_64(size, ab->b_size * ab->b_datacnt);
		mutex_exit(&state->arcs_mtx);
	}
	return (cnt);
}

/*
 * Returns detailed information about a specific arc buffer.  When the
 * state_index argument is set the function will calculate the arc header
 * list position for its arc state.  Since this requires a linear traversal
 * callers are strongly encourage not to do this.  However, it can be helpful
 * for targeted analysis so the functionality is provided.
 */
void
arc_buf_info(arc_buf_t *ab, arc_buf_info_t *abi, int state_index)
{
	arc_buf_hdr_t *hdr = ab->b_hdr;
	arc_state_t *state = hdr->b_state;

	memset(abi, 0, sizeof (arc_buf_info_t));
	abi->abi_flags = hdr->b_flags;
	abi->abi_datacnt = hdr->b_datacnt;
	abi->abi_state_type = state ? state->arcs_state : ARC_STATE_ANON;
	abi->abi_state_contents = hdr->b_type;
	abi->abi_state_index = -1;
	abi->abi_size = hdr->b_size;
	abi->abi_access = hdr->b_arc_access;
	abi->abi_mru_hits = hdr->b_mru_hits;
	abi->abi_mru_ghost_hits = hdr->b_mru_ghost_hits;
	abi->abi_mfu_hits = hdr->b_mfu_hits;
	abi->abi_mfu_ghost_hits = hdr->b_mfu_ghost_hits;
	abi->abi_holds = refcount_count(&hdr->b_refcnt);

	if (hdr->b_l2hdr) {
		abi->abi_l2arc_dattr = hdr->b_l2hdr->b_daddr;
		abi->abi_l2arc_asize = hdr->b_l2hdr->b_asize;
		abi->abi_l2arc_compress = hdr->b_l2hdr->b_compress;
		abi->abi_l2arc_hits = hdr->b_l2hdr->b_hits;
	}

	if (state && state_index && list_link_active(&hdr->b_arc_node)) {
		list_t *list = &state->arcs_list[hdr->b_type];
		arc_buf_hdr_t *h;

		mutex_enter(&state->arcs_mtx);
		for (h = list_head(list); h != NULL; h = list_next(list, h)) {
			abi->abi_state_index++;
			if (h == hdr)
				break;
		}
		mutex_exit(&state->arcs_mtx);
	}
}

/*
 * Move the supplied buffer to the indicated state.  The mutex
 * for the buffer must be held by the caller.
 */
static void
arc_change_state(arc_state_t *new_state, arc_buf_hdr_t *ab, kmutex_t *hash_lock)
{
	arc_state_t *old_state = ab->b_state;
	int64_t refcnt = refcount_count(&ab->b_refcnt);
	uint64_t from_delta, to_delta;

	ASSERT(MUTEX_HELD(hash_lock));
	ASSERT3P(new_state, !=, old_state);
	ASSERT(refcnt == 0 || ab->b_datacnt > 0);
	ASSERT(ab->b_datacnt == 0 || !GHOST_STATE(new_state));
	ASSERT(ab->b_datacnt <= 1 || old_state != arc_anon);

	from_delta = to_delta = ab->b_datacnt * ab->b_size;

	/*
	 * If this buffer is evictable, transfer it from the
	 * old state list to the new state list.
	 */
	if (refcnt == 0) {
		if (old_state != arc_anon) {
			int use_mutex = !MUTEX_HELD(&old_state->arcs_mtx);
			uint64_t *size = &old_state->arcs_lsize[ab->b_type];

			if (use_mutex)
				mutex_enter(&old_state->arcs_mtx);

			ASSERT(list_link_active(&ab->b_arc_node));
			list_remove(&old_state->arcs_list[ab->b_type], ab);

			/*
			 * If prefetching out of the ghost cache,
			 * we will have a non-zero datacnt.
			 */
			if (GHOST_STATE(old_state) && ab->b_datacnt == 0) {
				/* ghost elements have a ghost size */
				ASSERT(ab->b_buf == NULL);
				from_delta = ab->b_size;
			}
			ASSERT3U(*size, >=, from_delta);
			atomic_add_64(size, -from_delta);

			if (use_mutex)
				mutex_exit(&old_state->arcs_mtx);
		}
		if (new_state != arc_anon) {
			int use_mutex = !MUTEX_HELD(&new_state->arcs_mtx);
			uint64_t *size = &new_state->arcs_lsize[ab->b_type];

			if (use_mutex)
				mutex_enter(&new_state->arcs_mtx);

			list_insert_head(&new_state->arcs_list[ab->b_type], ab);

			/* ghost elements have a ghost size */
			if (GHOST_STATE(new_state)) {
				ASSERT(ab->b_datacnt == 0);
				ASSERT(ab->b_buf == NULL);
				to_delta = ab->b_size;
			}
			atomic_add_64(size, to_delta);

			if (use_mutex)
				mutex_exit(&new_state->arcs_mtx);
		}
	}

	ASSERT(!BUF_EMPTY(ab));
	if (new_state == arc_anon && HDR_IN_HASH_TABLE(ab))
		buf_hash_remove(ab);

	/* adjust state sizes */
	if (to_delta)
		atomic_add_64(&new_state->arcs_size, to_delta);
	if (from_delta) {
		ASSERT3U(old_state->arcs_size, >=, from_delta);
		atomic_add_64(&old_state->arcs_size, -from_delta);
	}
	ab->b_state = new_state;

	/* adjust l2arc hdr stats */
	if (new_state == arc_l2c_only)
		l2arc_hdr_stat_add();
	else if (old_state == arc_l2c_only)
		l2arc_hdr_stat_remove();
}

void
arc_space_consume(uint64_t space, arc_space_type_t type)
{
	ASSERT(type >= 0 && type < ARC_SPACE_NUMTYPES);

	switch (type) {
	default:
		break;
	case ARC_SPACE_DATA:
		ARCSTAT_INCR(arcstat_data_size, space);
		break;
	case ARC_SPACE_META:
		ARCSTAT_INCR(arcstat_meta_size, space);
		break;
	case ARC_SPACE_OTHER:
		ARCSTAT_INCR(arcstat_other_size, space);
		break;
	case ARC_SPACE_HDRS:
		ARCSTAT_INCR(arcstat_hdr_size, space);
		break;
	case ARC_SPACE_L2HDRS:
		ARCSTAT_INCR(arcstat_l2_hdr_size, space);
		break;
	}

	if (type != ARC_SPACE_DATA)
		ARCSTAT_INCR(arcstat_meta_used, space);

	atomic_add_64(&arc_size, space);
}

void
arc_space_return(uint64_t space, arc_space_type_t type)
{
	ASSERT(type >= 0 && type < ARC_SPACE_NUMTYPES);

	switch (type) {
	default:
		break;
	case ARC_SPACE_DATA:
		ARCSTAT_INCR(arcstat_data_size, -space);
		break;
	case ARC_SPACE_META:
		ARCSTAT_INCR(arcstat_meta_size, -space);
		break;
	case ARC_SPACE_OTHER:
		ARCSTAT_INCR(arcstat_other_size, -space);
		break;
	case ARC_SPACE_HDRS:
		ARCSTAT_INCR(arcstat_hdr_size, -space);
		break;
	case ARC_SPACE_L2HDRS:
		ARCSTAT_INCR(arcstat_l2_hdr_size, -space);
		break;
	}

	if (type != ARC_SPACE_DATA) {
		ASSERT(arc_meta_used >= space);
		if (arc_meta_max < arc_meta_used)
			arc_meta_max = arc_meta_used;
		ARCSTAT_INCR(arcstat_meta_used, -space);
	}

	ASSERT(arc_size >= space);
	atomic_add_64(&arc_size, -space);
}

arc_buf_t *
arc_buf_alloc(spa_t *spa, int size, void *tag, arc_buf_contents_t type)
{
	arc_buf_hdr_t *hdr;
	arc_buf_t *buf;

	ASSERT3U(size, >, 0);
	hdr = kmem_cache_alloc(hdr_cache, KM_PUSHPAGE);
	ASSERT(BUF_EMPTY(hdr));
	hdr->b_size = size;
	hdr->b_type = type;
	hdr->b_spa = spa_load_guid(spa);
	hdr->b_state = arc_anon;
	hdr->b_arc_access = 0;
	hdr->b_mru_hits = 0;
	hdr->b_mru_ghost_hits = 0;
	hdr->b_mfu_hits = 0;
	hdr->b_mfu_ghost_hits = 0;
	hdr->b_l2_hits = 0;
	buf = kmem_cache_alloc(buf_cache, KM_PUSHPAGE);
	buf->b_hdr = hdr;
	buf->b_data = NULL;
	buf->b_efunc = NULL;
	buf->b_private = NULL;
	buf->b_next = NULL;
	hdr->b_buf = buf;
	arc_get_data_buf(buf);
	hdr->b_datacnt = 1;
	hdr->b_flags = 0;
	ASSERT(refcount_is_zero(&hdr->b_refcnt));
	(void) refcount_add(&hdr->b_refcnt, tag);

	return (buf);
}

static char *arc_onloan_tag = "onloan";

/*
 * Loan out an anonymous arc buffer. Loaned buffers are not counted as in
 * flight data by arc_tempreserve_space() until they are "returned". Loaned
 * buffers must be returned to the arc before they can be used by the DMU or
 * freed.
 */
arc_buf_t *
arc_loan_buf(spa_t *spa, int size)
{
	arc_buf_t *buf;

	buf = arc_buf_alloc(spa, size, arc_onloan_tag, ARC_BUFC_DATA);

	atomic_add_64(&arc_loaned_bytes, size);
	return (buf);
}

/*
 * Return a loaned arc buffer to the arc.
 */
void
arc_return_buf(arc_buf_t *buf, void *tag)
{
	arc_buf_hdr_t *hdr = buf->b_hdr;

	ASSERT(buf->b_data != NULL);
	(void) refcount_add(&hdr->b_refcnt, tag);
	(void) refcount_remove(&hdr->b_refcnt, arc_onloan_tag);

	atomic_add_64(&arc_loaned_bytes, -hdr->b_size);
}

/* Detach an arc_buf from a dbuf (tag) */
void
arc_loan_inuse_buf(arc_buf_t *buf, void *tag)
{
	arc_buf_hdr_t *hdr;

	ASSERT(buf->b_data != NULL);
	hdr = buf->b_hdr;
	(void) refcount_add(&hdr->b_refcnt, arc_onloan_tag);
	(void) refcount_remove(&hdr->b_refcnt, tag);
	buf->b_efunc = NULL;
	buf->b_private = NULL;

	atomic_add_64(&arc_loaned_bytes, hdr->b_size);
}

static arc_buf_t *
arc_buf_clone(arc_buf_t *from)
{
	arc_buf_t *buf;
	arc_buf_hdr_t *hdr = from->b_hdr;
	uint64_t size = hdr->b_size;

	ASSERT(hdr->b_state != arc_anon);

	buf = kmem_cache_alloc(buf_cache, KM_PUSHPAGE);
	buf->b_hdr = hdr;
	buf->b_data = NULL;
	buf->b_efunc = NULL;
	buf->b_private = NULL;
	buf->b_next = hdr->b_buf;
	hdr->b_buf = buf;
	arc_get_data_buf(buf);
	bcopy(from->b_data, buf->b_data, size);

	/*
	 * This buffer already exists in the arc so create a duplicate
	 * copy for the caller.  If the buffer is associated with user data
	 * then track the size and number of duplicates.  These stats will be
	 * updated as duplicate buffers are created and destroyed.
	 */
	if (hdr->b_type == ARC_BUFC_DATA) {
		ARCSTAT_BUMP(arcstat_duplicate_buffers);
		ARCSTAT_INCR(arcstat_duplicate_buffers_size, size);
	}
	hdr->b_datacnt += 1;
	return (buf);
}

void
arc_buf_add_ref(arc_buf_t *buf, void* tag)
{
	arc_buf_hdr_t *hdr;
	kmutex_t *hash_lock;

	/*
	 * Check to see if this buffer is evicted.  Callers
	 * must verify b_data != NULL to know if the add_ref
	 * was successful.
	 */
	mutex_enter(&buf->b_evict_lock);
	if (buf->b_data == NULL) {
		mutex_exit(&buf->b_evict_lock);
		return;
	}
	hash_lock = HDR_LOCK(buf->b_hdr);
	mutex_enter(hash_lock);
	hdr = buf->b_hdr;
	ASSERT3P(hash_lock, ==, HDR_LOCK(hdr));
	mutex_exit(&buf->b_evict_lock);

	ASSERT(hdr->b_state == arc_mru || hdr->b_state == arc_mfu);
	add_reference(hdr, hash_lock, tag);
	DTRACE_PROBE1(arc__hit, arc_buf_hdr_t *, hdr);
	arc_access(hdr, hash_lock);
	mutex_exit(hash_lock);
	ARCSTAT_BUMP(arcstat_hits);
	ARCSTAT_CONDSTAT(!(hdr->b_flags & ARC_PREFETCH),
	    demand, prefetch, hdr->b_type != ARC_BUFC_METADATA,
	    data, metadata, hits);
}

/*
 * Free the arc data buffer.  If it is an l2arc write in progress,
 * the buffer is placed on l2arc_free_on_write to be freed later.
 */
static void
arc_buf_data_free(arc_buf_t *buf, void (*free_func)(void *, size_t))
{
	arc_buf_hdr_t *hdr = buf->b_hdr;

	if (HDR_L2_WRITING(hdr)) {
		l2arc_data_free_t *df;
		df = kmem_alloc(sizeof (l2arc_data_free_t), KM_PUSHPAGE);
		df->l2df_data = buf->b_data;
		df->l2df_size = hdr->b_size;
		df->l2df_func = free_func;
		mutex_enter(&l2arc_free_on_write_mtx);
		list_insert_head(l2arc_free_on_write, df);
		mutex_exit(&l2arc_free_on_write_mtx);
		ARCSTAT_BUMP(arcstat_l2_free_on_write);
	} else {
		free_func(buf->b_data, hdr->b_size);
	}
}

/*
 * Free up buf->b_data and if 'remove' is set, then pull the
 * arc_buf_t off of the the arc_buf_hdr_t's list and free it.
 */
static void
arc_buf_destroy(arc_buf_t *buf, boolean_t recycle, boolean_t remove)
{
	arc_buf_t **bufp;

	/* free up data associated with the buf */
	if (buf->b_data) {
		arc_state_t *state = buf->b_hdr->b_state;
		uint64_t size = buf->b_hdr->b_size;
		arc_buf_contents_t type = buf->b_hdr->b_type;

		arc_cksum_verify(buf);
		arc_buf_unwatch(buf);

		if (!recycle) {
			if (type == ARC_BUFC_METADATA) {
				arc_buf_data_free(buf, zio_buf_free);
				arc_space_return(size, ARC_SPACE_META);
			} else {
				ASSERT(type == ARC_BUFC_DATA);
				arc_buf_data_free(buf, zio_data_buf_free);
				arc_space_return(size, ARC_SPACE_DATA);
			}
		}
		if (list_link_active(&buf->b_hdr->b_arc_node)) {
			uint64_t *cnt = &state->arcs_lsize[type];

			ASSERT(refcount_is_zero(&buf->b_hdr->b_refcnt));
			ASSERT(state != arc_anon);

			ASSERT3U(*cnt, >=, size);
			atomic_add_64(cnt, -size);
		}
		ASSERT3U(state->arcs_size, >=, size);
		atomic_add_64(&state->arcs_size, -size);
		buf->b_data = NULL;

		/*
		 * If we're destroying a duplicate buffer make sure
		 * that the appropriate statistics are updated.
		 */
		if (buf->b_hdr->b_datacnt > 1 &&
		    buf->b_hdr->b_type == ARC_BUFC_DATA) {
			ARCSTAT_BUMPDOWN(arcstat_duplicate_buffers);
			ARCSTAT_INCR(arcstat_duplicate_buffers_size, -size);
		}
		ASSERT(buf->b_hdr->b_datacnt > 0);
		buf->b_hdr->b_datacnt -= 1;
	}

	/* only remove the buf if requested */
	if (!remove)
		return;

	/* remove the buf from the hdr list */
	for (bufp = &buf->b_hdr->b_buf; *bufp != buf; bufp = &(*bufp)->b_next)
		continue;
	*bufp = buf->b_next;
	buf->b_next = NULL;

	ASSERT(buf->b_efunc == NULL);

	/* clean up the buf */
	buf->b_hdr = NULL;
	kmem_cache_free(buf_cache, buf);
}

static void
arc_hdr_destroy(arc_buf_hdr_t *hdr)
{
	l2arc_buf_hdr_t *l2hdr = hdr->b_l2hdr;

	ASSERT(refcount_is_zero(&hdr->b_refcnt));
	ASSERT3P(hdr->b_state, ==, arc_anon);
	ASSERT(!HDR_IO_IN_PROGRESS(hdr));

	if (l2hdr != NULL) {
		boolean_t buflist_held = MUTEX_HELD(&l2arc_buflist_mtx);
		/*
		 * To prevent arc_free() and l2arc_evict() from
		 * attempting to free the same buffer at the same time,
		 * a FREE_IN_PROGRESS flag is given to arc_free() to
		 * give it priority.  l2arc_evict() can't destroy this
		 * header while we are waiting on l2arc_buflist_mtx.
		 *
		 * The hdr may be removed from l2ad_buflist before we
		 * grab l2arc_buflist_mtx, so b_l2hdr is rechecked.
		 */
		if (!buflist_held) {
			mutex_enter(&l2arc_buflist_mtx);
			l2hdr = hdr->b_l2hdr;
		}

		if (l2hdr != NULL) {
			list_remove(l2hdr->b_dev->l2ad_buflist, hdr);
			ARCSTAT_INCR(arcstat_l2_size, -hdr->b_size);
			ARCSTAT_INCR(arcstat_l2_asize, -l2hdr->b_asize);
			vdev_space_update(l2hdr->b_dev->l2ad_vdev,
			    -l2hdr->b_asize, 0, 0);
			kmem_cache_free(l2arc_hdr_cache, l2hdr);
			arc_space_return(L2HDR_SIZE, ARC_SPACE_L2HDRS);
			if (hdr->b_state == arc_l2c_only)
				l2arc_hdr_stat_remove();
			hdr->b_l2hdr = NULL;
		}

		if (!buflist_held)
			mutex_exit(&l2arc_buflist_mtx);
	}

	if (!BUF_EMPTY(hdr)) {
		ASSERT(!HDR_IN_HASH_TABLE(hdr));
		buf_discard_identity(hdr);
	}
	while (hdr->b_buf) {
		arc_buf_t *buf = hdr->b_buf;

		if (buf->b_efunc) {
			mutex_enter(&arc_eviction_mtx);
			mutex_enter(&buf->b_evict_lock);
			ASSERT(buf->b_hdr != NULL);
			arc_buf_destroy(hdr->b_buf, FALSE, FALSE);
			hdr->b_buf = buf->b_next;
			buf->b_hdr = &arc_eviction_hdr;
			buf->b_next = arc_eviction_list;
			arc_eviction_list = buf;
			mutex_exit(&buf->b_evict_lock);
			mutex_exit(&arc_eviction_mtx);
		} else {
			arc_buf_destroy(hdr->b_buf, FALSE, TRUE);
		}
	}
	if (hdr->b_freeze_cksum != NULL) {
		kmem_free(hdr->b_freeze_cksum, sizeof (zio_cksum_t));
		hdr->b_freeze_cksum = NULL;
	}

	ASSERT(!list_link_active(&hdr->b_arc_node));
	ASSERT3P(hdr->b_hash_next, ==, NULL);
	ASSERT3P(hdr->b_acb, ==, NULL);
	kmem_cache_free(hdr_cache, hdr);
}

void
arc_buf_free(arc_buf_t *buf, void *tag)
{
	arc_buf_hdr_t *hdr = buf->b_hdr;
	int hashed = hdr->b_state != arc_anon;

	ASSERT(buf->b_efunc == NULL);
	ASSERT(buf->b_data != NULL);

	if (hashed) {
		kmutex_t *hash_lock = HDR_LOCK(hdr);

		mutex_enter(hash_lock);
		hdr = buf->b_hdr;
		ASSERT3P(hash_lock, ==, HDR_LOCK(hdr));

		(void) remove_reference(hdr, hash_lock, tag);
		if (hdr->b_datacnt > 1) {
			arc_buf_destroy(buf, FALSE, TRUE);
		} else {
			ASSERT(buf == hdr->b_buf);
			ASSERT(buf->b_efunc == NULL);
			hdr->b_flags |= ARC_BUF_AVAILABLE;
		}
		mutex_exit(hash_lock);
	} else if (HDR_IO_IN_PROGRESS(hdr)) {
		int destroy_hdr;
		/*
		 * We are in the middle of an async write.  Don't destroy
		 * this buffer unless the write completes before we finish
		 * decrementing the reference count.
		 */
		mutex_enter(&arc_eviction_mtx);
		(void) remove_reference(hdr, NULL, tag);
		ASSERT(refcount_is_zero(&hdr->b_refcnt));
		destroy_hdr = !HDR_IO_IN_PROGRESS(hdr);
		mutex_exit(&arc_eviction_mtx);
		if (destroy_hdr)
			arc_hdr_destroy(hdr);
	} else {
		if (remove_reference(hdr, NULL, tag) > 0)
			arc_buf_destroy(buf, FALSE, TRUE);
		else
			arc_hdr_destroy(hdr);
	}
}

boolean_t
arc_buf_remove_ref(arc_buf_t *buf, void* tag)
{
	arc_buf_hdr_t *hdr = buf->b_hdr;
	kmutex_t *hash_lock = HDR_LOCK(hdr);
	int no_callback = (buf->b_efunc == NULL);

	if (hdr->b_state == arc_anon) {
		ASSERT(hdr->b_datacnt == 1);
		arc_buf_free(buf, tag);
		return (no_callback);
	}

	mutex_enter(hash_lock);
	hdr = buf->b_hdr;
	ASSERT3P(hash_lock, ==, HDR_LOCK(hdr));
	ASSERT(hdr->b_state != arc_anon);
	ASSERT(buf->b_data != NULL);

	(void) remove_reference(hdr, hash_lock, tag);
	if (hdr->b_datacnt > 1) {
		if (no_callback)
			arc_buf_destroy(buf, FALSE, TRUE);
	} else if (no_callback) {
		ASSERT(hdr->b_buf == buf && buf->b_next == NULL);
		ASSERT(buf->b_efunc == NULL);
		hdr->b_flags |= ARC_BUF_AVAILABLE;
	}
	ASSERT(no_callback || hdr->b_datacnt > 1 ||
	    refcount_is_zero(&hdr->b_refcnt));
	mutex_exit(hash_lock);
	return (no_callback);
}

int
arc_buf_size(arc_buf_t *buf)
{
	return (buf->b_hdr->b_size);
}

/*
 * Called from the DMU to determine if the current buffer should be
 * evicted. In order to ensure proper locking, the eviction must be initiated
 * from the DMU. Return true if the buffer is associated with user data and
 * duplicate buffers still exist.
 */
boolean_t
arc_buf_eviction_needed(arc_buf_t *buf)
{
	arc_buf_hdr_t *hdr;
	boolean_t evict_needed = B_FALSE;

	if (zfs_disable_dup_eviction)
		return (B_FALSE);

	mutex_enter(&buf->b_evict_lock);
	hdr = buf->b_hdr;
	if (hdr == NULL) {
		/*
		 * We are in arc_do_user_evicts(); let that function
		 * perform the eviction.
		 */
		ASSERT(buf->b_data == NULL);
		mutex_exit(&buf->b_evict_lock);
		return (B_FALSE);
	} else if (buf->b_data == NULL) {
		/*
		 * We have already been added to the arc eviction list;
		 * recommend eviction.
		 */
		ASSERT3P(hdr, ==, &arc_eviction_hdr);
		mutex_exit(&buf->b_evict_lock);
		return (B_TRUE);
	}

	if (hdr->b_datacnt > 1 && hdr->b_type == ARC_BUFC_DATA)
		evict_needed = B_TRUE;

	mutex_exit(&buf->b_evict_lock);
	return (evict_needed);
}

/*
 * Evict buffers from list until we've removed the specified number of
 * bytes.  Move the removed buffers to the appropriate evict state.
 * If the recycle flag is set, then attempt to "recycle" a buffer:
 * - look for a buffer to evict that is `bytes' long.
 * - return the data block from this buffer rather than freeing it.
 * This flag is used by callers that are trying to make space for a
 * new buffer in a full arc cache.
 *
 * This function makes a "best effort".  It skips over any buffers
 * it can't get a hash_lock on, and so may not catch all candidates.
 * It may also return without evicting as much space as requested.
 */
static void *
arc_evict(arc_state_t *state, uint64_t spa, int64_t bytes, boolean_t recycle,
    arc_buf_contents_t type)
{
	arc_state_t *evicted_state;
	uint64_t bytes_evicted = 0, skipped = 0, missed = 0;
	arc_buf_hdr_t *ab, *ab_prev = NULL;
	list_t *list = &state->arcs_list[type];
	kmutex_t *hash_lock;
	boolean_t have_lock;
	void *stolen = NULL;
	arc_buf_hdr_t marker = {{{ 0 }}};
	int count = 0;

	ASSERT(state == arc_mru || state == arc_mfu);

	evicted_state = (state == arc_mru) ? arc_mru_ghost : arc_mfu_ghost;

top:
	mutex_enter(&state->arcs_mtx);
	mutex_enter(&evicted_state->arcs_mtx);

	for (ab = list_tail(list); ab; ab = ab_prev) {
		ab_prev = list_prev(list, ab);
		/* prefetch buffers have a minimum lifespan */
		if (HDR_IO_IN_PROGRESS(ab) ||
		    (spa && ab->b_spa != spa) ||
		    (ab->b_flags & (ARC_PREFETCH|ARC_INDIRECT) &&
		    ddi_get_lbolt() - ab->b_arc_access <
		    zfs_arc_min_prefetch_lifespan)) {
			skipped++;
			continue;
		}
		/* "lookahead" for better eviction candidate */
		if (recycle && ab->b_size != bytes &&
		    ab_prev && ab_prev->b_size == bytes)
			continue;

		/* ignore markers */
		if (ab->b_spa == 0)
			continue;

		/*
		 * It may take a long time to evict all the bufs requested.
		 * To avoid blocking all arc activity, periodically drop
		 * the arcs_mtx and give other threads a chance to run
		 * before reacquiring the lock.
		 *
		 * If we are looking for a buffer to recycle, we are in
		 * the hot code path, so don't sleep.
		 */
		if (!recycle && count++ > arc_evict_iterations) {
			list_insert_after(list, ab, &marker);
			mutex_exit(&evicted_state->arcs_mtx);
			mutex_exit(&state->arcs_mtx);
#ifdef LINUX
			kpreempt(KPREEMPT_SYNC);
#endif
			mutex_enter(&state->arcs_mtx);
			mutex_enter(&evicted_state->arcs_mtx);
			ab_prev = list_prev(list, &marker);
			list_remove(list, &marker);
			count = 0;
			continue;
		}

		hash_lock = HDR_LOCK(ab);
		have_lock = MUTEX_HELD(hash_lock);
		if (have_lock || mutex_tryenter(hash_lock)) {
			ASSERT3U(refcount_count(&ab->b_refcnt), ==, 0);
			ASSERT(ab->b_datacnt > 0);
			while (ab->b_buf) {
				arc_buf_t *buf = ab->b_buf;
				if (!mutex_tryenter(&buf->b_evict_lock)) {
					missed += 1;
					break;
				}
				if (buf->b_data) {
					bytes_evicted += ab->b_size;
					if (recycle && ab->b_type == type &&
					    ab->b_size == bytes &&
					    !HDR_L2_WRITING(ab)) {
						stolen = buf->b_data;
						recycle = FALSE;
					}
				}
				if (buf->b_efunc) {
					mutex_enter(&arc_eviction_mtx);
					arc_buf_destroy(buf,
					    buf->b_data == stolen, FALSE);
					ab->b_buf = buf->b_next;
					buf->b_hdr = &arc_eviction_hdr;
					buf->b_next = arc_eviction_list;
					arc_eviction_list = buf;
					mutex_exit(&arc_eviction_mtx);
					mutex_exit(&buf->b_evict_lock);
				} else {
					mutex_exit(&buf->b_evict_lock);
					arc_buf_destroy(buf,
					    buf->b_data == stolen, TRUE);
				}
			}

			if (ab->b_l2hdr) {
				ARCSTAT_INCR(arcstat_evict_l2_cached,
				    ab->b_size);
			} else {
				if (l2arc_write_eligible(ab->b_spa, ab)) {
					ARCSTAT_INCR(arcstat_evict_l2_eligible,
					    ab->b_size);
				} else {
					ARCSTAT_INCR(
					    arcstat_evict_l2_ineligible,
					    ab->b_size);
				}
			}

			if (ab->b_datacnt == 0) {
				arc_change_state(evicted_state, ab, hash_lock);
				ASSERT(HDR_IN_HASH_TABLE(ab));
				ab->b_flags |= ARC_IN_HASH_TABLE;
				ab->b_flags &= ~ARC_BUF_AVAILABLE;
				DTRACE_PROBE1(arc__evict, arc_buf_hdr_t *, ab);
			}
			if (!have_lock)
				mutex_exit(hash_lock);
			if (bytes >= 0 && bytes_evicted >= bytes)
				break;
		} else {
			missed += 1;
		}
	}

	mutex_exit(&evicted_state->arcs_mtx);
	mutex_exit(&state->arcs_mtx);

	if (list == &state->arcs_list[ARC_BUFC_DATA] &&
	    (bytes < 0 || bytes_evicted < bytes)) {
		/* Prevent second pass from recycling metadata into data */
		recycle = FALSE;
		type = ARC_BUFC_METADATA;
		list = &state->arcs_list[type];
		goto top;
	}

	if (bytes_evicted < bytes)
		dprintf("only evicted %lld bytes from %x\n",
		    (longlong_t)bytes_evicted, state);

	if (skipped)
		ARCSTAT_INCR(arcstat_evict_skip, skipped);

	if (missed)
		ARCSTAT_INCR(arcstat_mutex_miss, missed);

	/*
	 * Note: we have just evicted some data into the ghost state,
	 * potentially putting the ghost size over the desired size.  Rather
	 * that evicting from the ghost list in this hot code path, leave
	 * this chore to the arc_reclaim_thread().
	 */

	return (stolen);
}

/*
 * Remove buffers from list until we've removed the specified number of
 * bytes.  Destroy the buffers that are removed.
 */
static void
arc_evict_ghost(arc_state_t *state, uint64_t spa, int64_t bytes,
    arc_buf_contents_t type)
{
	arc_buf_hdr_t *ab, *ab_prev;
	arc_buf_hdr_t marker;
	list_t *list = &state->arcs_list[type];
	kmutex_t *hash_lock;
	uint64_t bytes_deleted = 0;
	uint64_t bufs_skipped = 0;
	int count = 0;

	ASSERT(GHOST_STATE(state));
	bzero(&marker, sizeof (marker));
top:
	mutex_enter(&state->arcs_mtx);
	for (ab = list_tail(list); ab; ab = ab_prev) {
		ab_prev = list_prev(list, ab);
		if (ab->b_type > ARC_BUFC_NUMTYPES)
			panic("invalid ab=%p", (void *)ab);
		if (spa && ab->b_spa != spa)
			continue;

		/* ignore markers */
		if (ab->b_spa == 0)
			continue;

		hash_lock = HDR_LOCK(ab);
		/* caller may be trying to modify this buffer, skip it */
		if (MUTEX_HELD(hash_lock))
			continue;

		/*
		 * It may take a long time to evict all the bufs requested.
		 * To avoid blocking all arc activity, periodically drop
		 * the arcs_mtx and give other threads a chance to run
		 * before reacquiring the lock.
		 */
		if (count++ > arc_evict_iterations) {
			list_insert_after(list, ab, &marker);
			mutex_exit(&state->arcs_mtx);
#ifdef LINUX
			kpreempt(KPREEMPT_SYNC);
#endif
			mutex_enter(&state->arcs_mtx);
			ab_prev = list_prev(list, &marker);
			list_remove(list, &marker);
			count = 0;
			continue;
		}
		if (mutex_tryenter(hash_lock)) {
			ASSERT(!HDR_IO_IN_PROGRESS(ab));
			ASSERT(ab->b_buf == NULL);
			ARCSTAT_BUMP(arcstat_deleted);
			bytes_deleted += ab->b_size;

			if (ab->b_l2hdr != NULL) {
				/*
				 * This buffer is cached on the 2nd Level ARC;
				 * don't destroy the header.
				 */
				arc_change_state(arc_l2c_only, ab, hash_lock);
				mutex_exit(hash_lock);
			} else {
				arc_change_state(arc_anon, ab, hash_lock);
				mutex_exit(hash_lock);
				arc_hdr_destroy(ab);
			}

			DTRACE_PROBE1(arc__delete, arc_buf_hdr_t *, ab);
			if (bytes >= 0 && bytes_deleted >= bytes)
				break;
		} else if (bytes < 0) {
			/*
			 * Insert a list marker and then wait for the
			 * hash lock to become available. Once its
			 * available, restart from where we left off.
			 */
			list_insert_after(list, ab, &marker);
			mutex_exit(&state->arcs_mtx);
			mutex_enter(hash_lock);
			mutex_exit(hash_lock);
			mutex_enter(&state->arcs_mtx);
			ab_prev = list_prev(list, &marker);
			list_remove(list, &marker);
		} else {
			bufs_skipped += 1;
		}
	}
	mutex_exit(&state->arcs_mtx);

	if (list == &state->arcs_list[ARC_BUFC_DATA] &&
	    (bytes < 0 || bytes_deleted < bytes)) {
		list = &state->arcs_list[ARC_BUFC_METADATA];
		goto top;
	}

	if (bufs_skipped) {
		ARCSTAT_INCR(arcstat_mutex_miss, bufs_skipped);
		ASSERT(bytes >= 0);
	}

	if (bytes_deleted < bytes)
		dprintf("only deleted %lld bytes from %p\n",
		    (longlong_t)bytes_deleted, state);
}

static void
arc_adjust(void)
{
	int64_t adjustment, delta;

	/*
	 * Adjust MRU size
	 */

	adjustment = MIN((int64_t)(arc_size - arc_c),
	    (int64_t)(arc_anon->arcs_size + arc_mru->arcs_size - arc_p));

	if (adjustment > 0 && arc_mru->arcs_size > 0) {
		delta = MIN(arc_mru->arcs_size, adjustment);
		(void) arc_evict(arc_mru, 0, delta, FALSE, ARC_BUFC_DATA);
		adjustment -= delta;
	}

	adjustment = MIN((int64_t)(arc_size - arc_c),
	    (int64_t)(arc_anon->arcs_size + arc_mru->arcs_size + arc_meta_used -
	    arc_p));

	if (adjustment > 0 && arc_mru->arcs_lsize[ARC_BUFC_METADATA] > 0) {
		delta = MIN(arc_mru->arcs_lsize[ARC_BUFC_METADATA], adjustment);
		(void) arc_evict(arc_mru, 0, delta, FALSE,
		    ARC_BUFC_METADATA);
	}

	/*
	 * Adjust MFU size
	 */

	adjustment = arc_size - arc_c;

	if (adjustment > 0 && arc_mfu->arcs_size > 0) {
		delta = MIN(arc_mfu->arcs_size, adjustment);
		(void) arc_evict(arc_mfu, 0, delta, FALSE, ARC_BUFC_DATA);
		adjustment -= delta;
	}

	adjustment = arc_size - arc_c;

	if (adjustment > 0 && arc_mfu->arcs_lsize[ARC_BUFC_METADATA] > 0) {
		int64_t delta = MIN(adjustment,
		    arc_mfu->arcs_lsize[ARC_BUFC_METADATA]);
		(void) arc_evict(arc_mfu, 0, delta, FALSE,
		    ARC_BUFC_METADATA);
	}

	/*
	 * Adjust ghost lists
	 */

	adjustment = arc_mru->arcs_size + arc_mru_ghost->arcs_size - arc_c;

	if (adjustment > 0 && arc_mru_ghost->arcs_size > 0) {
		delta = MIN(arc_mru_ghost->arcs_size, adjustment);
		arc_evict_ghost(arc_mru_ghost, 0, delta, ARC_BUFC_DATA);
	}

	adjustment =
	    arc_mru_ghost->arcs_size + arc_mfu_ghost->arcs_size - arc_c;

	if (adjustment > 0 && arc_mfu_ghost->arcs_size > 0) {
		delta = MIN(arc_mfu_ghost->arcs_size, adjustment);
		arc_evict_ghost(arc_mfu_ghost, 0, delta, ARC_BUFC_DATA);
	}
}

/*
 * Request that arc user drop references so that N bytes can be released
 * from the cache.  This provides a mechanism to ensure the arc can honor
 * the arc_meta_limit and reclaim buffers which are pinned in the cache
 * by higher layers.  (i.e. the zpl)
 */
#ifdef __LINUX__
static void
arc_do_user_prune(int64_t adjustment)
{
	arc_prune_func_t *func;
	void *private;
	arc_prune_t *cp, *np;

	mutex_enter(&arc_prune_mtx);

	cp = list_head(&arc_prune_list);
	while (cp != NULL) {
		func = cp->p_pfunc;
		private = cp->p_private;
		np = list_next(&arc_prune_list, cp);
		refcount_add(&cp->p_refcnt, func);
		mutex_exit(&arc_prune_mtx);

		if (func != NULL)
			func(adjustment, private);

		mutex_enter(&arc_prune_mtx);

		/* User removed prune callback concurrently with execution */
		if (refcount_remove(&cp->p_refcnt, func) == 0) {
			ASSERT(!list_link_active(&cp->p_node));
			refcount_destroy(&cp->p_refcnt);
			kmem_free(cp, sizeof (*cp));
		}

		cp = np;
	}

	ARCSTAT_BUMP(arcstat_prune);
	mutex_exit(&arc_prune_mtx);
}
#endif

static void
arc_do_user_evicts(void)
{
	mutex_enter(&arc_eviction_mtx);
	while (arc_eviction_list != NULL) {
		arc_buf_t *buf = arc_eviction_list;
		arc_eviction_list = buf->b_next;
		mutex_enter(&buf->b_evict_lock);
		buf->b_hdr = NULL;
		mutex_exit(&buf->b_evict_lock);
		mutex_exit(&arc_eviction_mtx);

		if (buf->b_efunc != NULL)
			VERIFY0(buf->b_efunc(buf->b_private));

		buf->b_efunc = NULL;
		buf->b_private = NULL;
		kmem_cache_free(buf_cache, buf);
		mutex_enter(&arc_eviction_mtx);
	}
	mutex_exit(&arc_eviction_mtx);
}

/*
 * Evict only meta data objects from the cache leaving the data objects.
 * This is only used to enforce the tunable arc_meta_limit, if we are
 * unable to evict enough buffers notify the user via the prune callback.
 */
#ifdef __LINUX__
static void
arc_adjust_meta(void)
{
	int64_t adjustmnt, delta;

	/*
	 * This slightly differs than the way we evict from the mru in
	 * arc_adjust because we don't have a "target" value (i.e. no
	 * "meta" arc_p). As a result, I think we can completely
	 * cannibalize the metadata in the MRU before we evict the
	 * metadata from the MFU. I think we probably need to implement a
	 * "metadata arc_p" value to do this properly.
	 */
	adjustmnt = arc_meta_used - arc_meta_limit;

	if (adjustmnt > 0 && arc_mru->arcs_lsize[ARC_BUFC_METADATA] > 0) {
		delta = MIN(arc_mru->arcs_lsize[ARC_BUFC_METADATA], adjustmnt);
		arc_evict(arc_mru, 0, delta, FALSE, ARC_BUFC_METADATA);
		adjustmnt -= delta;
	}

	/*
	 * We can't afford to recalculate adjustmnt here. If we do,
	 * new metadata buffers can sneak into the MRU or ANON lists,
	 * thus penalize the MFU metadata. Although the fudge factor is
	 * small, it has been empirically shown to be significant for
	 * certain workloads (e.g. creating many empty directories). As
	 * such, we use the original calculation for adjustmnt, and
	 * simply decrement the amount of data evicted from the MRU.
	 */

	if (adjustmnt > 0 && arc_mfu->arcs_lsize[ARC_BUFC_METADATA] > 0) {
		delta = MIN(arc_mfu->arcs_lsize[ARC_BUFC_METADATA], adjustmnt);
		arc_evict(arc_mfu, 0, delta, FALSE, ARC_BUFC_METADATA);
	}

	adjustmnt = arc_mru->arcs_lsize[ARC_BUFC_METADATA] +
	    arc_mru_ghost->arcs_lsize[ARC_BUFC_METADATA] - arc_meta_limit;

	if (adjustmnt > 0 && arc_mru_ghost->arcs_lsize[ARC_BUFC_METADATA] > 0) {
		delta = MIN(adjustmnt,
		    arc_mru_ghost->arcs_lsize[ARC_BUFC_METADATA]);
		arc_evict_ghost(arc_mru_ghost, 0, delta, ARC_BUFC_METADATA);
	}

	adjustmnt = arc_mru_ghost->arcs_lsize[ARC_BUFC_METADATA] +
	    arc_mfu_ghost->arcs_lsize[ARC_BUFC_METADATA] - arc_meta_limit;

	if (adjustmnt > 0 && arc_mfu_ghost->arcs_lsize[ARC_BUFC_METADATA] > 0) {
		delta = MIN(adjustmnt,
		    arc_mfu_ghost->arcs_lsize[ARC_BUFC_METADATA]);
		arc_evict_ghost(arc_mfu_ghost, 0, delta, ARC_BUFC_METADATA);
	}

	if (arc_meta_used > arc_meta_limit)
		arc_do_user_prune(zfs_arc_meta_prune);
}
#endif

/*
 * Flush all *evictable* data from the cache for the given spa.
 * NOTE: this will not touch "active" (i.e. referenced) data.
 */
void
arc_flush(spa_t *spa)
{
	uint64_t guid = 0;

	if (spa)
		guid = spa_load_guid(spa);

	while (list_head(&arc_mru->arcs_list[ARC_BUFC_DATA])) {
		(void) arc_evict(arc_mru, guid, -1, FALSE, ARC_BUFC_DATA);
		if (spa)
			break;
	}
	while (list_head(&arc_mru->arcs_list[ARC_BUFC_METADATA])) {
		(void) arc_evict(arc_mru, guid, -1, FALSE, ARC_BUFC_METADATA);
		if (spa)
			break;
	}
	while (list_head(&arc_mfu->arcs_list[ARC_BUFC_DATA])) {
		(void) arc_evict(arc_mfu, guid, -1, FALSE, ARC_BUFC_DATA);
		if (spa)
			break;
	}
	while (list_head(&arc_mfu->arcs_list[ARC_BUFC_METADATA])) {
		(void) arc_evict(arc_mfu, guid, -1, FALSE, ARC_BUFC_METADATA);
		if (spa)
			break;
	}

	arc_evict_ghost(arc_mru_ghost, guid, -1, ARC_BUFC_DATA);
	arc_evict_ghost(arc_mfu_ghost, guid, -1, ARC_BUFC_DATA);

	mutex_enter(&arc_reclaim_thr_lock);
	arc_do_user_evicts();
	mutex_exit(&arc_reclaim_thr_lock);
	ASSERT(spa || arc_eviction_list == NULL);
}

void
arc_shrink(uint64_t bytes)
{
	if (arc_c > arc_c_min) {
		uint64_t to_free;

		to_free = bytes ? bytes : arc_c >> zfs_arc_shrink_shift;

		if (arc_c > arc_c_min + to_free)
			atomic_add_64(&arc_c, -to_free);
		else
			arc_c = arc_c_min;

		to_free = bytes ? bytes : arc_p >> zfs_arc_shrink_shift;

		if (arc_p > to_free)
			atomic_add_64(&arc_p, -to_free);
		else
			arc_p = 0;

		if (arc_c > arc_size)
			arc_c = MAX(arc_size, arc_c_min);
		if (arc_p > arc_c)
			arc_p = (arc_c >> 1);
		ASSERT(arc_c >= arc_c_min);
		ASSERT((int64_t)arc_p >= 0);
	}

	if (arc_size > arc_c)
		arc_adjust();
}

static void
arc_kmem_reap_now(arc_reclaim_strategy_t strat, uint64_t bytes)
{
	size_t			i;
	kmem_cache_t		*prev_cache = NULL;
	kmem_cache_t		*prev_data_cache = NULL;
	extern kmem_cache_t	*zio_buf_cache[];
	extern kmem_cache_t	*zio_data_buf_cache[];

	/*
	 * An aggressive reclamation will shrink the cache size as well as
	 * reap free buffers from the arc kmem caches.
	 */
	if (strat == ARC_RECLAIM_AGGR)
		arc_shrink(bytes);

	for (i = 0; i < SPA_MAXBLOCKSIZE >> SPA_MINBLOCKSHIFT; i++) {
		if (zio_buf_cache[i] != prev_cache) {
			prev_cache = zio_buf_cache[i];
			kmem_cache_reap_now(zio_buf_cache[i]);
		}
		if (zio_data_buf_cache[i] != prev_data_cache) {
			prev_data_cache = zio_data_buf_cache[i];
			kmem_cache_reap_now(zio_data_buf_cache[i]);
		}
	}

	kmem_cache_reap_now(buf_cache);
	kmem_cache_reap_now(hdr_cache);
}


static int
arc_reclaim_needed(void)
{

#ifdef _KERNEL

    /*
     * Cooperate with pagedaemon when it's time for it to scan
     * and reclaim some pages.
     */
#ifdef __FreeBSD__
    if (vm_paging_needed())
        return (1);
#endif

#ifdef sun
    /*
     * take 'desfree' extra pages, so we reclaim sooner, rather than later
     */
    extra = desfree;
    /*
     * check that we're out of range of the pageout scanner.  It starts to
     * schedule paging if freemem is less than lotsfree and needfree.
     * lotsfree is the high-water mark for pageout, and needfree is the
     * number of needed free pages.  We add extra pages here to make sure
     * the scanner doesn't start up while we're freeing memory.
     */
    if (freemem < lotsfree + needfree + extra)
        return (1);

    /*
     * check to make sure that swapfs has enough space so that anon
     * reservations can still succeed. anon_resvmem() checks that the
     * availrmem is greater than swapfs_minfree, and the number of reserved
     * swap pages.  We also add a bit of extra here just to prevent
     * circumstances from getting really dire.
     */
    if (availrmem < swapfs_minfree + swapfs_reserve + extra)
        return (1);

#if defined(__i386)
    /*
     * If we're on an i386 platform, it's possible that we'll exhaust the
     * kernel heap space before we ever run out of available physical
     * memory.  Most checks of the size of the heap_area compare against
     * tune.t_minarmem, which is the minimum available real memory that we
     * can have in the system.  However, this is generally fixed at 25 pages
     * which is so low that it's useless.  In this comparison, we seek to
     * calculate the total heap-size, and reclaim if more than 3/4ths of the
     * heap is allocated.  (Or, in the calculation, if less than 1/4th is
     * free)
     */
    if (btop(vmem_size(heap_arena, VMEM_FREE)) <
        (btop(vmem_size(heap_arena, VMEM_FREE | VMEM_ALLOC)) >> 2))
        return (1);
#endif

#endif  /* sun */


#ifdef __APPLE__

    if (spl_vm_pool_low()) return 1;

    if (kmem_used() > (kmem_size() * 2) / 4)
        return (1);
#endif



#else /* _KERNEL */
    if (spa_get_random(100) == 0)
        return (1);
#endif

    return (0);
}


static void
arc_reclaim_thread(void *dummy __unused)
{
    clock_t                 growtime = 0;
    arc_reclaim_strategy_t  last_reclaim = ARC_RECLAIM_CONS;
    callb_cpr_t             cpr;
<<<<<<< HEAD
    uint64_t amount;
#ifdef _KERNEL
    unsigned int num_pages;
	kern_return_t kr;
#endif

=======
    uint64_t                amount;
	
>>>>>>> 412aa3ee
    CALLB_CPR_INIT(&cpr, &arc_reclaim_thr_lock, callb_generic_cpr, FTAG);

    mutex_enter(&arc_reclaim_thr_lock);
    while (arc_thread_exit == 0) {

#ifdef __APPLE__
#ifdef _KERNEL
        static uint64_t last_zfs_arc_max = 0;
        // Detect changes of arc stats from sysctl
		
        if (zfs_arc_max != last_zfs_arc_max) {
            last_zfs_arc_max = zfs_arc_max;

            /*
             * Allow the tunables to override our calculations if they are
             * reasonable (ie. over 64MB)
             */
            if (zfs_arc_max > 64<<20 && zfs_arc_max < physmem * PAGESIZE)
                arc_c_max = zfs_arc_max;
            //if (zfs_arc_min > 64<<20 && zfs_arc_min <= arc_c_max)
            //arc_c_min = zfs_arc_min;
            arc_c = arc_c_max;
            arc_p = (arc_c >> 1);

            /* limit meta-data to 1/4 of the arc capacity */
            arc_meta_limit = arc_c_max / 4;
            arc_meta_max = 0;
            printf("ARC: updating arc_max=%llx\n", arc_c_max);
			printf("ARC: arc_size currently=%llx\n", arc_size);
			
			// React immediately to a request to reduce ARC size
			if (arc_size > arc_c) {
				printf("triggering arc kmem_reap_now\n");
				arc_kmem_reap_now(ARC_RECLAIM_AGGR, arc_size - arc_c);
				
				// provide a hint to the SPL that memory has been released
				// due to user request, and that the SPL needs to release
				// all unneeded memory now.
				kmem_flush();
			}
        }
#endif
#endif

        if (arc_reclaim_needed()) {
            if (arc_no_grow) {
                if (last_reclaim == ARC_RECLAIM_CONS) {
                    last_reclaim = ARC_RECLAIM_AGGR;
                } else {
                    last_reclaim = ARC_RECLAIM_CONS;
                }
            } else {
                arc_no_grow = TRUE;
                last_reclaim = ARC_RECLAIM_AGGR;
                membar_producer();
            }

            /* reset the growth delay for every reclaim */
            growtime = ddi_get_lbolt() + (zfs_arc_grow_retry * hz);
            if (last_reclaim == ARC_RECLAIM_CONS) {
                /*
                 * If needfree is TRUE our vm_lowmem hook
                 * was called and in that case we must free some
                 * memory, so switch to aggressive mode.
                 */
                arc_no_grow = TRUE;
                last_reclaim = ARC_RECLAIM_AGGR;
            }

#ifdef _KERNEL
            amount = kmem_num_pages_wanted() * PAGE_SIZE;
#endif

            if (!amount)
                amount = 1024780;

            dprintf("ARC reclaim: %llu\n", amount);

            arc_kmem_reap_now(last_reclaim, amount);

            arc_warm = B_TRUE;

        } else if (arc_no_grow && ddi_get_lbolt() >= growtime) {
            arc_no_grow = FALSE;
        }

        /*
         * Keep meta data usage within limits, arc_shrink() is not
         * used to avoid collapsing the arc_c value when only the
         * arc_meta_limit is being exceeded.
         */
        arc_adjust();


#ifdef _KARNEL
        {
            clock_t now;
            static clock_t then = 0;
            now = ddi_get_lbolt();
            if (now - then > (2 * hz)) {
                then = now;

                printf("oth %d sa %d znode %d, dmu %d, num %d, reclaims %llu\n",
                       dnode_other, XX_sa, XX_znode, XX_dmu,
                       XX_numznodes, vnop_num_reclaims);
            }
        }
#endif
        //if (arc_meta_used > 203847320)
        //  panic("arc_meta_used is too damn high");

        if (arc_eviction_list != NULL)
            arc_do_user_evicts();


        /* block until needed, or one second, whichever is shorter */
        CALLB_CPR_SAFE_BEGIN(&cpr);
        (void) cv_timedwait_interruptible(&arc_reclaim_thr_cv,
                                          &arc_reclaim_thr_lock, (ddi_get_lbolt() + hz));
        CALLB_CPR_SAFE_END(&cpr, &arc_reclaim_thr_lock);
    }

    arc_thread_exit = 0;
    cv_broadcast(&arc_reclaim_thr_cv);
    CALLB_CPR_EXIT(&cpr);           /* drops arc_reclaim_thr_lock */

    thread_exit();
}


#ifdef __LINUX__
/*
 * Unlike other ZFS implementations this thread is only responsible for
 * adapting the target ARC size on Linux.  The responsibility for memory
 * reclamation has been entirely delegated to the arc_shrinker_func()
 * which is registered with the VM.  To reflect this change in behavior
 * the arc_reclaim thread has been renamed to arc_adapt.
 */
static void
arc_adapt_thread(void)
{
	callb_cpr_t		cpr;

	CALLB_CPR_INIT(&cpr, &arc_reclaim_thr_lock, callb_generic_cpr, FTAG);

	mutex_enter(&arc_reclaim_thr_lock);
	while (arc_thread_exit == 0) {
#ifndef _KERNEL
		arc_reclaim_strategy_t	last_reclaim = ARC_RECLAIM_CONS;

		if (spa_get_random(100) == 0) {

			if (arc_no_grow) {
				if (last_reclaim == ARC_RECLAIM_CONS) {
					last_reclaim = ARC_RECLAIM_AGGR;
				} else {
					last_reclaim = ARC_RECLAIM_CONS;
				}
			} else {
				arc_no_grow = TRUE;
				last_reclaim = ARC_RECLAIM_AGGR;
				membar_producer();
			}

			/* reset the growth delay for every reclaim */
			arc_grow_time = ddi_get_lbolt() +
			    (zfs_arc_grow_retry * hz);

			arc_kmem_reap_now(last_reclaim, 0);
			arc_warm = B_TRUE;
		}
#endif /* !_KERNEL */

		/* No recent memory pressure allow the ARC to grow. */
		if (arc_no_grow &&
		    ddi_time_after_eq(ddi_get_lbolt(), arc_grow_time))
			arc_no_grow = FALSE;

		arc_adjust_meta();

		arc_adjust();

		if (arc_eviction_list != NULL)
			arc_do_user_evicts();

		/* block until needed, or one second, whichever is shorter */
		CALLB_CPR_SAFE_BEGIN(&cpr);
		(void) cv_timedwait_interruptible(&arc_reclaim_thr_cv,
		    &arc_reclaim_thr_lock, (ddi_get_lbolt() + hz));
		CALLB_CPR_SAFE_END(&cpr, &arc_reclaim_thr_lock);


		/* Allow the module options to be changed */
		if (zfs_arc_max > 64 << 20 &&
		    zfs_arc_max < physmem * PAGESIZE &&
		    zfs_arc_max != arc_c_max)
			arc_c_max = zfs_arc_max;

		if (zfs_arc_min > 0 &&
		    zfs_arc_min < arc_c_max &&
		    zfs_arc_min != arc_c_min)
			arc_c_min = zfs_arc_min;

		if (zfs_arc_meta_limit > 0 &&
		    zfs_arc_meta_limit <= arc_c_max &&
		    zfs_arc_meta_limit != arc_meta_limit)
			arc_meta_limit = zfs_arc_meta_limit;



	}

	arc_thread_exit = 0;
	cv_broadcast(&arc_reclaim_thr_cv);
	CALLB_CPR_EXIT(&cpr);		/* drops arc_reclaim_thr_lock */
	thread_exit();
}
#endif // linux

#ifdef _KERNEL
/*
 * Determine the amount of memory eligible for eviction contained in the
 * ARC. All clean data reported by the ghost lists can always be safely
 * evicted. Due to arc_c_min, the same does not hold for all clean data
 * contained by the regular mru and mfu lists.
 *
 * In the case of the regular mru and mfu lists, we need to report as
 * much clean data as possible, such that evicting that same reported
 * data will not bring arc_size below arc_c_min. Thus, in certain
 * circumstances, the total amount of clean data in the mru and mfu
 * lists might not actually be evictable.
 *
 * The following two distinct cases are accounted for:
 *
 * 1. The sum of the amount of dirty data contained by both the mru and
 *    mfu lists, plus the ARC's other accounting (e.g. the anon list),
 *    is greater than or equal to arc_c_min.
 *    (i.e. amount of dirty data >= arc_c_min)
 *
 *    This is the easy case; all clean data contained by the mru and mfu
 *    lists is evictable. Evicting all clean data can only drop arc_size
 *    to the amount of dirty data, which is greater than arc_c_min.
 *
 * 2. The sum of the amount of dirty data contained by both the mru and
 *    mfu lists, plus the ARC's other accounting (e.g. the anon list),
 *    is less than arc_c_min.
 *    (i.e. arc_c_min > amount of dirty data)
 *
 *    2.1. arc_size is greater than or equal arc_c_min.
 *         (i.e. arc_size >= arc_c_min > amount of dirty data)
 *
 *         In this case, not all clean data from the regular mru and mfu
 *         lists is actually evictable; we must leave enough clean data
 *         to keep arc_size above arc_c_min. Thus, the maximum amount of
 *         evictable data from the two lists combined, is exactly the
 *         difference between arc_size and arc_c_min.
 *
 *    2.2. arc_size is less than arc_c_min
 *         (i.e. arc_c_min > arc_size > amount of dirty data)
 *
 *         In this case, none of the data contained in the mru and mfu
 *         lists is evictable, even if it's clean. Since arc_size is
 *         already below arc_c_min, evicting any more would only
 *         increase this negative difference.
 */
#ifdef __LINUX__
static uint64_t
arc_evictable_memory(void) {
	uint64_t arc_clean =
	    arc_mru->arcs_lsize[ARC_BUFC_DATA] +
	    arc_mru->arcs_lsize[ARC_BUFC_METADATA] +
	    arc_mfu->arcs_lsize[ARC_BUFC_DATA] +
	    arc_mfu->arcs_lsize[ARC_BUFC_METADATA];
	uint64_t ghost_clean =
	    arc_mru_ghost->arcs_lsize[ARC_BUFC_DATA] +
	    arc_mru_ghost->arcs_lsize[ARC_BUFC_METADATA] +
	    arc_mfu_ghost->arcs_lsize[ARC_BUFC_DATA] +
	    arc_mfu_ghost->arcs_lsize[ARC_BUFC_METADATA];
	uint64_t arc_dirty = MAX((int64_t)arc_size - (int64_t)arc_clean, 0);

	if (arc_dirty >= arc_c_min)
		return (ghost_clean + arc_clean);

	return (ghost_clean + MAX((int64_t)arc_size - (int64_t)arc_c_min, 0));
}
#endif

#ifdef __LINUX__
static int
__arc_shrinker_func(struct shrinker *shrink, struct shrink_control *sc)
{
	uint64_t pages;

	/* The arc is considered warm once reclaim has occurred */
	if (unlikely(arc_warm == B_FALSE))
		arc_warm = B_TRUE;

	/* Return the potential number of reclaimable pages */
	pages = btop(arc_evictable_memory());
	if (sc->nr_to_scan == 0)
		return (pages);

	/* Not allowed to perform filesystem reclaim */
	if (!(sc->gfp_mask & __GFP_FS))
		return (-1);

	/* Reclaim in progress */
	if (mutex_tryenter(&arc_reclaim_thr_lock) == 0)
		return (-1);

	/*
	 * Evict the requested number of pages by shrinking arc_c the
	 * requested amount.  If there is nothing left to evict just
	 * reap whatever we can from the various arc slabs.
	 */
	if (pages > 0) {
		arc_kmem_reap_now(ARC_RECLAIM_AGGR, ptob(sc->nr_to_scan));
		pages = btop(arc_evictable_memory());
	} else {
		arc_kmem_reap_now(ARC_RECLAIM_CONS, ptob(sc->nr_to_scan));
		pages = -1;
	}

	/*
	 * When direct reclaim is observed it usually indicates a rapid
	 * increase in memory pressure.  This occurs because the kswapd
	 * threads were unable to asynchronously keep enough free memory
	 * available.  In this case set arc_no_grow to briefly pause arc
	 * growth to avoid compounding the memory pressure.
	 */
	if (current_is_kswapd()) {
		ARCSTAT_BUMP(arcstat_memory_indirect_count);
	} else {
		arc_no_grow = B_TRUE;
		arc_grow_time = ddi_get_lbolt() + (zfs_arc_grow_retry * hz);
		ARCSTAT_BUMP(arcstat_memory_direct_count);
	}

	mutex_exit(&arc_reclaim_thr_lock);

	return (pages);
}
SPL_SHRINKER_CALLBACK_WRAPPER(arc_shrinker_func);

SPL_SHRINKER_DECLARE(arc_shrinker, arc_shrinker_func, DEFAULT_SEEKS);
#endif
#endif /* _KERNEL */

/*
 * Adapt arc info given the number of bytes we are trying to add and
 * the state that we are comming from.  This function is only called
 * when we are adding new content to the cache.
 */
static void
arc_adapt(int bytes, arc_state_t *state)
{
	int mult;

	if (state == arc_l2c_only)
		return;

	ASSERT(bytes > 0);
	/*
	 * Adapt the target size of the MRU list:
	 *	- if we just hit in the MRU ghost list, then increase
	 *	  the target size of the MRU list.
	 *	- if we just hit in the MFU ghost list, then increase
	 *	  the target size of the MFU list by decreasing the
	 *	  target size of the MRU list.
	 */
	if (state == arc_mru_ghost) {
		mult = ((arc_mru_ghost->arcs_size >= arc_mfu_ghost->arcs_size) ?
		    1 : (arc_mfu_ghost->arcs_size/arc_mru_ghost->arcs_size));

		if (!zfs_arc_p_dampener_disable)
			mult = MIN(mult, 10); /* avoid wild arc_p adjustment */

		arc_p = MIN(arc_c, arc_p + bytes * mult);
	} else if (state == arc_mfu_ghost) {
		uint64_t delta;

		mult = ((arc_mfu_ghost->arcs_size >= arc_mru_ghost->arcs_size) ?
		    1 : (arc_mru_ghost->arcs_size/arc_mfu_ghost->arcs_size));

		if (!zfs_arc_p_dampener_disable)
			mult = MIN(mult, 10);

		delta = MIN(bytes * mult, arc_p);
		arc_p = MAX(0, arc_p - delta);
	}
	ASSERT((int64_t)arc_p >= 0);

	if (arc_no_grow)
		return;

	if (arc_c >= arc_c_max)
		return;

	/*
	 * If we're within (2 * maxblocksize) bytes of the target
	 * cache size, increment the target cache size
	 */
	if (arc_size > arc_c - (2ULL << SPA_MAXBLOCKSHIFT)) {
		atomic_add_64(&arc_c, (int64_t)bytes);
		if (arc_c > arc_c_max)
			arc_c = arc_c_max;
		else if (state == arc_anon)
			atomic_add_64(&arc_p, (int64_t)bytes);
		if (arc_p > arc_c)
			arc_p = arc_c;
	}
	ASSERT((int64_t)arc_p >= 0);
}

/*
 * Check if the cache has reached its limits and eviction is required
 * prior to insert.
 */
static int
arc_evict_needed(arc_buf_contents_t type)
{
	if (type == ARC_BUFC_METADATA && arc_meta_used >= arc_meta_limit)
		return (1);

	if (arc_no_grow)
		return (1);

	return (arc_size > arc_c);
}

/*
 * The buffer, supplied as the first argument, needs a data block.
 * So, if we are at cache max, determine which cache should be victimized.
 * We have the following cases:
 *
 * 1. Insert for MRU, p > sizeof(arc_anon + arc_mru) ->
 * In this situation if we're out of space, but the resident size of the MFU is
 * under the limit, victimize the MFU cache to satisfy this insertion request.
 *
 * 2. Insert for MRU, p <= sizeof(arc_anon + arc_mru) ->
 * Here, we've used up all of the available space for the MRU, so we need to
 * evict from our own cache instead.  Evict from the set of resident MRU
 * entries.
 *
 * 3. Insert for MFU (c - p) > sizeof(arc_mfu) ->
 * c minus p represents the MFU space in the cache, since p is the size of the
 * cache that is dedicated to the MRU.  In this situation there's still space on
 * the MFU side, so the MRU side needs to be victimized.
 *
 * 4. Insert for MFU (c - p) < sizeof(arc_mfu) ->
 * MFU's resident set is consuming more space than it has been allotted.  In
 * this situation, we must victimize our own cache, the MFU, for this insertion.
 */
static void
arc_get_data_buf(arc_buf_t *buf)
{
	arc_state_t		*state = buf->b_hdr->b_state;
	uint64_t		size = buf->b_hdr->b_size;
	arc_buf_contents_t	type = buf->b_hdr->b_type;
	arc_buf_contents_t	evict = ARC_BUFC_DATA;
	boolean_t		recycle = TRUE;

	arc_adapt(size, state);

	/*
	 * We have not yet reached cache maximum size,
	 * just allocate a new buffer.
	 */
	if (!arc_evict_needed(type)) {
		if (type == ARC_BUFC_METADATA) {
			buf->b_data = zio_buf_alloc(size);
			arc_space_consume(size, ARC_SPACE_META);
		} else {
			ASSERT(type == ARC_BUFC_DATA);
			buf->b_data = zio_data_buf_alloc(size);
			arc_space_consume(size, ARC_SPACE_DATA);
		}
		goto out;
	}

	/*
	 * If we are prefetching from the mfu ghost list, this buffer
	 * will end up on the mru list; so steal space from there.
	 */
	if (state == arc_mfu_ghost)
		state = buf->b_hdr->b_flags & ARC_PREFETCH ? arc_mru : arc_mfu;
	else if (state == arc_mru_ghost)
		state = arc_mru;

	if (state == arc_mru || state == arc_anon) {
		uint64_t mru_used = arc_anon->arcs_size + arc_mru->arcs_size;
		state = (arc_mfu->arcs_lsize[type] >= size &&
		    arc_p > mru_used) ? arc_mfu : arc_mru;
	} else {
		/* MFU cases */
		uint64_t mfu_space = arc_c - arc_p;
		state =  (arc_mru->arcs_lsize[type] >= size &&
		    mfu_space > arc_mfu->arcs_size) ? arc_mru : arc_mfu;
	}

	/*
	 * Evict data buffers prior to metadata buffers, unless we're
	 * over the metadata limit and adding a metadata buffer.
	 */
	if (type == ARC_BUFC_METADATA) {
		if (arc_meta_used >= arc_meta_limit)
			evict = ARC_BUFC_METADATA;
		else
			/*
			 * In this case, we're evicting data while
			 * adding metadata. Thus, to prevent recycling a
			 * data buffer into a metadata buffer, recycling
			 * is disabled in the following arc_evict call.
			 */
			recycle = FALSE;
	}

	if ((buf->b_data = arc_evict(state, 0, size, recycle, evict)) == NULL) {
		if (type == ARC_BUFC_METADATA) {
			buf->b_data = zio_buf_alloc(size);
			arc_space_consume(size, ARC_SPACE_META);

			/*
			 * If we are unable to recycle an existing meta buffer
			 * signal the reclaim thread.  It will notify users
			 * via the prune callback to drop references.  The
			 * prune callback in run in the context of the reclaim
			 * thread to avoid deadlocking on the hash_lock.
			 * Of course, only do this when recycle is true.
			 */
			if (recycle)
				cv_signal(&arc_reclaim_thr_cv);
		} else {
			ASSERT(type == ARC_BUFC_DATA);
			buf->b_data = zio_data_buf_alloc(size);
			arc_space_consume(size, ARC_SPACE_DATA);
		}

		/* Only bump this if we tried to recycle and failed */
		if (recycle)
			ARCSTAT_BUMP(arcstat_recycle_miss);
	}
	ASSERT(buf->b_data != NULL);
out:
	/*
	 * Update the state size.  Note that ghost states have a
	 * "ghost size" and so don't need to be updated.
	 */
	if (!GHOST_STATE(buf->b_hdr->b_state)) {
		arc_buf_hdr_t *hdr = buf->b_hdr;

		atomic_add_64(&hdr->b_state->arcs_size, size);
		if (list_link_active(&hdr->b_arc_node)) {
			ASSERT(refcount_is_zero(&hdr->b_refcnt));
			atomic_add_64(&hdr->b_state->arcs_lsize[type], size);
		}
		/*
		 * If we are growing the cache, and we are adding anonymous
		 * data, and we have outgrown arc_p, update arc_p
		 */
		if (!zfs_arc_p_aggressive_disable &&
		    arc_size < arc_c && hdr->b_state == arc_anon &&
		    arc_anon->arcs_size + arc_mru->arcs_size > arc_p)
			arc_p = MIN(arc_c, arc_p + size);
	}
}

/*
 * This routine is called whenever a buffer is accessed.
 * NOTE: the hash lock is dropped in this function.
 */
static void
arc_access(arc_buf_hdr_t *buf, kmutex_t *hash_lock)
{
	clock_t now;

	ASSERT(MUTEX_HELD(hash_lock));

	if (buf->b_state == arc_anon) {
		/*
		 * This buffer is not in the cache, and does not
		 * appear in our "ghost" list.  Add the new buffer
		 * to the MRU state.
		 */

		ASSERT(buf->b_arc_access == 0);
		buf->b_arc_access = ddi_get_lbolt();
		DTRACE_PROBE1(new_state__mru, arc_buf_hdr_t *, buf);
		arc_change_state(arc_mru, buf, hash_lock);

	} else if (buf->b_state == arc_mru) {
		now = ddi_get_lbolt();

		/*
		 * If this buffer is here because of a prefetch, then either:
		 * - clear the flag if this is a "referencing" read
		 *   (any subsequent access will bump this into the MFU state).
		 * or
		 * - move the buffer to the head of the list if this is
		 *   another prefetch (to make it less likely to be evicted).
		 */
		if ((buf->b_flags & ARC_PREFETCH) != 0) {
			if (refcount_count(&buf->b_refcnt) == 0) {
				ASSERT(list_link_active(&buf->b_arc_node));
			} else {
				buf->b_flags &= ~ARC_PREFETCH;
				atomic_inc_32(&buf->b_mru_hits);
				ARCSTAT_BUMP(arcstat_mru_hits);
			}
			buf->b_arc_access = now;
			return;
		}

		/*
		 * This buffer has been "accessed" only once so far,
		 * but it is still in the cache. Move it to the MFU
		 * state.
		 */
		if (ddi_time_after(now, buf->b_arc_access + ARC_MINTIME)) {
			/*
			 * More than 125ms have passed since we
			 * instantiated this buffer.  Move it to the
			 * most frequently used state.
			 */
			buf->b_arc_access = now;
			DTRACE_PROBE1(new_state__mfu, arc_buf_hdr_t *, buf);
			arc_change_state(arc_mfu, buf, hash_lock);
		}
		atomic_inc_32(&buf->b_mru_hits);
		ARCSTAT_BUMP(arcstat_mru_hits);
	} else if (buf->b_state == arc_mru_ghost) {
		arc_state_t	*new_state;
		/*
		 * This buffer has been "accessed" recently, but
		 * was evicted from the cache.  Move it to the
		 * MFU state.
		 */

		if (buf->b_flags & ARC_PREFETCH) {
			new_state = arc_mru;
			if (refcount_count(&buf->b_refcnt) > 0)
				buf->b_flags &= ~ARC_PREFETCH;
			DTRACE_PROBE1(new_state__mru, arc_buf_hdr_t *, buf);
		} else {
			new_state = arc_mfu;
			DTRACE_PROBE1(new_state__mfu, arc_buf_hdr_t *, buf);
		}

		buf->b_arc_access = ddi_get_lbolt();
		arc_change_state(new_state, buf, hash_lock);

		atomic_inc_32(&buf->b_mru_ghost_hits);
		ARCSTAT_BUMP(arcstat_mru_ghost_hits);
	} else if (buf->b_state == arc_mfu) {
		/*
		 * This buffer has been accessed more than once and is
		 * still in the cache.  Keep it in the MFU state.
		 *
		 * NOTE: an add_reference() that occurred when we did
		 * the arc_read() will have kicked this off the list.
		 * If it was a prefetch, we will explicitly move it to
		 * the head of the list now.
		 */
		if ((buf->b_flags & ARC_PREFETCH) != 0) {
			ASSERT(refcount_count(&buf->b_refcnt) == 0);
			ASSERT(list_link_active(&buf->b_arc_node));
		}
		atomic_inc_32(&buf->b_mfu_hits);
		ARCSTAT_BUMP(arcstat_mfu_hits);
		buf->b_arc_access = ddi_get_lbolt();
	} else if (buf->b_state == arc_mfu_ghost) {
		arc_state_t	*new_state = arc_mfu;
		/*
		 * This buffer has been accessed more than once but has
		 * been evicted from the cache.  Move it back to the
		 * MFU state.
		 */

		if (buf->b_flags & ARC_PREFETCH) {
			/*
			 * This is a prefetch access...
			 * move this block back to the MRU state.
			 */
			ASSERT3U(refcount_count(&buf->b_refcnt), ==, 0);
			new_state = arc_mru;
		}

		buf->b_arc_access = ddi_get_lbolt();
		DTRACE_PROBE1(new_state__mfu, arc_buf_hdr_t *, buf);
		arc_change_state(new_state, buf, hash_lock);

		atomic_inc_32(&buf->b_mfu_ghost_hits);
		ARCSTAT_BUMP(arcstat_mfu_ghost_hits);
	} else if (buf->b_state == arc_l2c_only) {
		/*
		 * This buffer is on the 2nd Level ARC.
		 */

		buf->b_arc_access = ddi_get_lbolt();
		DTRACE_PROBE1(new_state__mfu, arc_buf_hdr_t *, buf);
		arc_change_state(arc_mfu, buf, hash_lock);
	} else {
		ASSERT(!"invalid arc state");
	}
}

/* a generic arc_done_func_t which you can use */
/* ARGSUSED */
void
arc_bcopy_func(zio_t *zio, arc_buf_t *buf, void *arg)
{
	if (zio == NULL || zio->io_error == 0)
		bcopy(buf->b_data, arg, buf->b_hdr->b_size);
	VERIFY(arc_buf_remove_ref(buf, arg));
}

/* a generic arc_done_func_t */
void
arc_getbuf_func(zio_t *zio, arc_buf_t *buf, void *arg)
{
	arc_buf_t **bufp = arg;
	if (zio && zio->io_error) {
		VERIFY(arc_buf_remove_ref(buf, arg));
		*bufp = NULL;
	} else {
		*bufp = buf;
		ASSERT(buf->b_data);
	}
}

static void
arc_read_done(zio_t *zio)
{
	arc_buf_hdr_t	*hdr;
	arc_buf_t	*buf;
	arc_buf_t	*abuf;	/* buffer we're assigning to callback */
	kmutex_t	*hash_lock = NULL;
	arc_callback_t	*callback_list, *acb;
	int		freeable = FALSE;

	buf = zio->io_private;
	hdr = buf->b_hdr;

	/*
	 * The hdr was inserted into hash-table and removed from lists
	 * prior to starting I/O.  We should find this header, since
	 * it's in the hash table, and it should be legit since it's
	 * not possible to evict it during the I/O.  The only possible
	 * reason for it not to be found is if we were freed during the
	 * read.
	 */
	if (HDR_IN_HASH_TABLE(hdr)) {
		arc_buf_hdr_t *found;

		ASSERT3U(hdr->b_birth, ==, BP_PHYSICAL_BIRTH(zio->io_bp));
		ASSERT3U(hdr->b_dva.dva_word[0], ==,
		    BP_IDENTITY(zio->io_bp)->dva_word[0]);
		ASSERT3U(hdr->b_dva.dva_word[1], ==,
		    BP_IDENTITY(zio->io_bp)->dva_word[1]);

		found = buf_hash_find(hdr->b_spa, zio->io_bp,
		    &hash_lock);

		ASSERT((found == NULL && HDR_FREED_IN_READ(hdr) &&
		    hash_lock == NULL) ||
		    (found == hdr &&
		    DVA_EQUAL(&hdr->b_dva, BP_IDENTITY(zio->io_bp))) ||
		    (found == hdr && HDR_L2_READING(hdr)));
	}

	hdr->b_flags &= ~ARC_L2_EVICTED;
	if (l2arc_noprefetch && (hdr->b_flags & ARC_PREFETCH))
		hdr->b_flags &= ~ARC_L2CACHE;

	/* byteswap if necessary */
	callback_list = hdr->b_acb;
	ASSERT(callback_list != NULL);
	if (BP_SHOULD_BYTESWAP(zio->io_bp) && zio->io_error == 0) {
		dmu_object_byteswap_t bswap =
		    DMU_OT_BYTESWAP(BP_GET_TYPE(zio->io_bp));
		if (BP_GET_LEVEL(zio->io_bp) > 0)
		    byteswap_uint64_array(buf->b_data, hdr->b_size);
		else
		    dmu_ot_byteswap[bswap].ob_func(buf->b_data, hdr->b_size);
	}

	arc_cksum_compute(buf, B_FALSE);
	arc_buf_watch(buf);

	if (hash_lock && zio->io_error == 0 && hdr->b_state == arc_anon) {
		/*
		 * Only call arc_access on anonymous buffers.  This is because
		 * if we've issued an I/O for an evicted buffer, we've already
		 * called arc_access (to prevent any simultaneous readers from
		 * getting confused).
		 */
		arc_access(hdr, hash_lock);
	}

	/* create copies of the data buffer for the callers */
	abuf = buf;
	for (acb = callback_list; acb; acb = acb->acb_next) {
		if (acb->acb_done) {
			if (abuf == NULL) {
				ARCSTAT_BUMP(arcstat_duplicate_reads);
				abuf = arc_buf_clone(buf);
			}
			acb->acb_buf = abuf;
			abuf = NULL;
		}
	}
	hdr->b_acb = NULL;
	hdr->b_flags &= ~ARC_IO_IN_PROGRESS;
	ASSERT(!HDR_BUF_AVAILABLE(hdr));
	if (abuf == buf) {
		ASSERT(buf->b_efunc == NULL);
		ASSERT(hdr->b_datacnt == 1);
		hdr->b_flags |= ARC_BUF_AVAILABLE;
	}

	ASSERT(refcount_is_zero(&hdr->b_refcnt) || callback_list != NULL);

	if (zio->io_error != 0) {
		hdr->b_flags |= ARC_IO_ERROR;
		if (hdr->b_state != arc_anon)
			arc_change_state(arc_anon, hdr, hash_lock);
		if (HDR_IN_HASH_TABLE(hdr))
			buf_hash_remove(hdr);
		freeable = refcount_is_zero(&hdr->b_refcnt);
	}

	/*
	 * Broadcast before we drop the hash_lock to avoid the possibility
	 * that the hdr (and hence the cv) might be freed before we get to
	 * the cv_broadcast().
	 */
	cv_broadcast(&hdr->b_cv);

	if (hash_lock) {
		mutex_exit(hash_lock);
	} else {
		/*
		 * This block was freed while we waited for the read to
		 * complete.  It has been removed from the hash table and
		 * moved to the anonymous state (so that it won't show up
		 * in the cache).
		 */
		ASSERT3P(hdr->b_state, ==, arc_anon);
		freeable = refcount_is_zero(&hdr->b_refcnt);
	}

	/* execute each callback and free its structure */
	while ((acb = callback_list) != NULL) {
		if (acb->acb_done)
			acb->acb_done(zio, acb->acb_buf, acb->acb_private);

		if (acb->acb_zio_dummy != NULL) {
			acb->acb_zio_dummy->io_error = zio->io_error;
			zio_nowait(acb->acb_zio_dummy);
		}

		callback_list = acb->acb_next;
		kmem_free(acb, sizeof (arc_callback_t));
	}

	if (freeable)
		arc_hdr_destroy(hdr);
}

/*
 * "Read" the block at the specified DVA (in bp) via the
 * cache.  If the block is found in the cache, invoke the provided
 * callback immediately and return.  Note that the `zio' parameter
 * in the callback will be NULL in this case, since no IO was
 * required.  If the block is not in the cache pass the read request
 * on to the spa with a substitute callback function, so that the
 * requested block will be added to the cache.
 *
 * If a read request arrives for a block that has a read in-progress,
 * either wait for the in-progress read to complete (and return the
 * results); or, if this is a read with a "done" func, add a record
 * to the read to invoke the "done" func when the read completes,
 * and return; or just return.
 *
 * arc_read_done() will invoke all the requested "done" functions
 * for readers of this block.
 *
 * Normal callers should use arc_read and pass the arc buffer and offset
 * for the bp.  But if you know you don't need locking, you can use
 * arc_read_bp.
 */

int
arc_read(zio_t *pio, spa_t *spa, const blkptr_t *bp, arc_done_func_t *done,
    void *private, zio_priority_t priority, int zio_flags, uint32_t *arc_flags,
    const zbookmark_phys_t *zb)
{
	arc_buf_hdr_t *hdr = NULL;
	arc_buf_t *buf = NULL;
	kmutex_t *hash_lock = NULL;
	zio_t *rzio;
	uint64_t guid = spa_load_guid(spa);
	int rc = 0;

	ASSERT(!BP_IS_EMBEDDED(bp) ||
	    BPE_GET_ETYPE(bp) == BP_EMBEDDED_TYPE_DATA);

top:
	if (!BP_IS_EMBEDDED(bp)) {
		/*
		 * Embedded BP's have no DVA and require no I/O to "read".
		 * Create an anonymous arc buf to back it.
		 */
		hdr = buf_hash_find(guid, bp, &hash_lock);
	}

	if (hdr != NULL && hdr->b_datacnt > 0) {

		*arc_flags |= ARC_CACHED;

		if (HDR_IO_IN_PROGRESS(hdr)) {

			if (*arc_flags & ARC_WAIT) {
				cv_wait(&hdr->b_cv, hash_lock);
				mutex_exit(hash_lock);
				goto top;
			}
			ASSERT(*arc_flags & ARC_NOWAIT);

			if (done) {
				arc_callback_t	*acb = NULL;

				acb = kmem_zalloc(sizeof (arc_callback_t),
				    KM_PUSHPAGE);
				acb->acb_done = done;
				acb->acb_private = private;
				if (pio != NULL)
					acb->acb_zio_dummy = zio_null(pio,
					    spa, NULL, NULL, NULL, zio_flags);

				ASSERT(acb->acb_done != NULL);
				acb->acb_next = hdr->b_acb;
				hdr->b_acb = acb;
				add_reference(hdr, hash_lock, private);
				mutex_exit(hash_lock);
				goto out;
			}
			mutex_exit(hash_lock);
			goto out;
		}

		ASSERT(hdr->b_state == arc_mru || hdr->b_state == arc_mfu);

		if (done) {
			add_reference(hdr, hash_lock, private);
			/*
			 * If this block is already in use, create a new
			 * copy of the data so that we will be guaranteed
			 * that arc_release() will always succeed.
			 */
			buf = hdr->b_buf;
			ASSERT(buf);
			ASSERT(buf->b_data);
			if (HDR_BUF_AVAILABLE(hdr)) {
				ASSERT(buf->b_efunc == NULL);
				hdr->b_flags &= ~ARC_BUF_AVAILABLE;
			} else {
				buf = arc_buf_clone(buf);
			}

		} else if (*arc_flags & ARC_PREFETCH &&
		    refcount_count(&hdr->b_refcnt) == 0) {
			hdr->b_flags |= ARC_PREFETCH;
		}
		DTRACE_PROBE1(arc__hit, arc_buf_hdr_t *, hdr);
		arc_access(hdr, hash_lock);
		if (*arc_flags & ARC_L2CACHE)
			hdr->b_flags |= ARC_L2CACHE;
		if (*arc_flags & ARC_L2COMPRESS)
			hdr->b_flags |= ARC_L2COMPRESS;
		mutex_exit(hash_lock);
		ARCSTAT_BUMP(arcstat_hits);
		ARCSTAT_CONDSTAT(!(hdr->b_flags & ARC_PREFETCH),
		    demand, prefetch, hdr->b_type != ARC_BUFC_METADATA,
		    data, metadata, hits);

		if (done)
			done(NULL, buf, private);
	} else {
		uint64_t size = BP_GET_LSIZE(bp);
		arc_callback_t *acb;
		vdev_t *vd = NULL;
		uint64_t addr = 0;
		boolean_t devw = B_FALSE;
		enum zio_compress b_compress = ZIO_COMPRESS_OFF;
		uint64_t b_asize = 0;

		if (hdr == NULL) {
			/* this block is not in the cache */
			arc_buf_hdr_t *exists = NULL;
			arc_buf_contents_t type = BP_GET_BUFC_TYPE(bp);
			buf = arc_buf_alloc(spa, size, private, type);
			hdr = buf->b_hdr;
			if (!BP_IS_EMBEDDED(bp)) {
				hdr->b_dva = *BP_IDENTITY(bp);
				hdr->b_birth = BP_PHYSICAL_BIRTH(bp);
				hdr->b_cksum0 = bp->blk_cksum.zc_word[0];
				exists = buf_hash_insert(hdr, &hash_lock);
			}
			if (exists != NULL) {
				/* somebody beat us to the hash insert */
				mutex_exit(hash_lock);
				buf_discard_identity(hdr);
				(void) arc_buf_remove_ref(buf, private);
				goto top; /* restart the IO request */
			}
			/* if this is a prefetch, we don't have a reference */
			if (*arc_flags & ARC_PREFETCH) {
				(void) remove_reference(hdr, hash_lock,
				    private);
				hdr->b_flags |= ARC_PREFETCH;
			}
			if (*arc_flags & ARC_L2CACHE)
				hdr->b_flags |= ARC_L2CACHE;
			if (*arc_flags & ARC_L2COMPRESS)
				hdr->b_flags |= ARC_L2COMPRESS;
			if (BP_GET_LEVEL(bp) > 0)
				hdr->b_flags |= ARC_INDIRECT;
		} else {
			/* this block is in the ghost cache */
			ASSERT(GHOST_STATE(hdr->b_state));
			ASSERT(!HDR_IO_IN_PROGRESS(hdr));
			ASSERT3U(refcount_count(&hdr->b_refcnt), ==, 0);
			ASSERT(hdr->b_buf == NULL);

			/* if this is a prefetch, we don't have a reference */
			if (*arc_flags & ARC_PREFETCH)
				hdr->b_flags |= ARC_PREFETCH;
			else
				add_reference(hdr, hash_lock, private);
			if (*arc_flags & ARC_L2CACHE)
				hdr->b_flags |= ARC_L2CACHE;
			if (*arc_flags & ARC_L2COMPRESS)
				hdr->b_flags |= ARC_L2COMPRESS;
			buf = kmem_cache_alloc(buf_cache, KM_PUSHPAGE);
			buf->b_hdr = hdr;
			buf->b_data = NULL;
			buf->b_efunc = NULL;
			buf->b_private = NULL;
			buf->b_next = NULL;
			hdr->b_buf = buf;
			ASSERT(hdr->b_datacnt == 0);
			hdr->b_datacnt = 1;
			arc_get_data_buf(buf);
			arc_access(hdr, hash_lock);
		}

		ASSERT(!GHOST_STATE(hdr->b_state));

		acb = kmem_zalloc(sizeof (arc_callback_t), KM_PUSHPAGE);
		acb->acb_done = done;
		acb->acb_private = private;

		ASSERT(hdr->b_acb == NULL);
		hdr->b_acb = acb;
		hdr->b_flags |= ARC_IO_IN_PROGRESS;

		if (hdr->b_l2hdr != NULL &&
		    (vd = hdr->b_l2hdr->b_dev->l2ad_vdev) != NULL) {
			devw = hdr->b_l2hdr->b_dev->l2ad_writing;
			addr = hdr->b_l2hdr->b_daddr;
			b_compress = hdr->b_l2hdr->b_compress;
			b_asize = hdr->b_l2hdr->b_asize;
			/*
			 * Lock out device removal.
			 */
			if (vdev_is_dead(vd) ||
			    !spa_config_tryenter(spa, SCL_L2ARC, vd, RW_READER))
				vd = NULL;
		}

		if (hash_lock != NULL)
			mutex_exit(hash_lock);

		/*
		 * At this point, we have a level 1 cache miss.  Try again in
		 * L2ARC if possible.
		 */
		ASSERT3U(hdr->b_size, ==, size);
		DTRACE_PROBE4(arc__miss, arc_buf_hdr_t *, hdr, blkptr_t *, bp,
		    uint64_t, size, zbookmark_phys_t *, zb);
		ARCSTAT_BUMP(arcstat_misses);
		ARCSTAT_CONDSTAT(!(hdr->b_flags & ARC_PREFETCH),
		    demand, prefetch, hdr->b_type != ARC_BUFC_METADATA,
		    data, metadata, misses);

		if (vd != NULL && l2arc_ndev != 0 && !(l2arc_norw && devw)) {
			/*
			 * Read from the L2ARC if the following are true:
			 * 1. The L2ARC vdev was previously cached.
			 * 2. This buffer still has L2ARC metadata.
			 * 3. This buffer isn't currently writing to the L2ARC.
			 * 4. The L2ARC entry wasn't evicted, which may
			 *    also have invalidated the vdev.
			 * 5. This isn't prefetch and l2arc_noprefetch is set.
			 */
			if (hdr->b_l2hdr != NULL &&
			    !HDR_L2_WRITING(hdr) && !HDR_L2_EVICTED(hdr) &&
			    !(l2arc_noprefetch && HDR_PREFETCH(hdr))) {
				l2arc_read_callback_t *cb;

				DTRACE_PROBE1(l2arc__hit, arc_buf_hdr_t *, hdr);
				ARCSTAT_BUMP(arcstat_l2_hits);
				atomic_inc_32(&hdr->b_l2hdr->b_hits);

				cb = kmem_zalloc(sizeof (l2arc_read_callback_t),
				    KM_PUSHPAGE);
				cb->l2rcb_buf = buf;
				cb->l2rcb_spa = spa;
				cb->l2rcb_bp = *bp;
				cb->l2rcb_zb = *zb;
				cb->l2rcb_flags = zio_flags;
				cb->l2rcb_compress = b_compress;

				ASSERT(addr >= VDEV_LABEL_START_SIZE &&
				    addr + size < vd->vdev_psize -
				    VDEV_LABEL_END_SIZE);

				/*
				 * l2arc read.  The SCL_L2ARC lock will be
				 * released by l2arc_read_done().
				 * Issue a null zio if the underlying buffer
				 * was squashed to zero size by compression.
				 */
				if (b_compress == ZIO_COMPRESS_EMPTY) {
					rzio = zio_null(pio, spa, vd,
					    l2arc_read_done, cb,
					    zio_flags | ZIO_FLAG_DONT_CACHE |
					    ZIO_FLAG_CANFAIL |
					    ZIO_FLAG_DONT_PROPAGATE |
					    ZIO_FLAG_DONT_RETRY);
				} else {
					rzio = zio_read_phys(pio, vd, addr,
					    b_asize, buf->b_data,
					    ZIO_CHECKSUM_OFF,
					    l2arc_read_done, cb, priority,
					    zio_flags | ZIO_FLAG_DONT_CACHE |
					    ZIO_FLAG_CANFAIL |
					    ZIO_FLAG_DONT_PROPAGATE |
					    ZIO_FLAG_DONT_RETRY, B_FALSE);
				}
				DTRACE_PROBE2(l2arc__read, vdev_t *, vd,
				    zio_t *, rzio);
				ARCSTAT_INCR(arcstat_l2_read_bytes, b_asize);

				if (*arc_flags & ARC_NOWAIT) {
					zio_nowait(rzio);
					goto out;
				}

				ASSERT(*arc_flags & ARC_WAIT);
				if (zio_wait(rzio) == 0)
					goto out;

				/* l2arc read error; goto zio_read() */
			} else {
				DTRACE_PROBE1(l2arc__miss,
				    arc_buf_hdr_t *, hdr);
				ARCSTAT_BUMP(arcstat_l2_misses);
				if (HDR_L2_WRITING(hdr))
					ARCSTAT_BUMP(arcstat_l2_rw_clash);
				spa_config_exit(spa, SCL_L2ARC, vd);
			}
		} else {
			if (vd != NULL)
				spa_config_exit(spa, SCL_L2ARC, vd);
			if (l2arc_ndev != 0) {
				DTRACE_PROBE1(l2arc__miss,
				    arc_buf_hdr_t *, hdr);
				ARCSTAT_BUMP(arcstat_l2_misses);
			}
		}

		rzio = zio_read(pio, spa, bp, buf->b_data, size,
		    arc_read_done, buf, priority, zio_flags, zb);

		if (*arc_flags & ARC_WAIT) {
			rc = zio_wait(rzio);
			goto out;
		}

		ASSERT(*arc_flags & ARC_NOWAIT);
		zio_nowait(rzio);
	}

out:
	spa_read_history_add(spa, zb, *arc_flags);
	return (rc);
}

arc_prune_t *
arc_add_prune_callback(arc_prune_func_t *func, void *private)
{
	arc_prune_t *p;

	p = kmem_alloc(sizeof (*p), KM_SLEEP);
	p->p_pfunc = func;
	p->p_private = private;
	list_link_init(&p->p_node);
	refcount_create(&p->p_refcnt);

	mutex_enter(&arc_prune_mtx);
	refcount_add(&p->p_refcnt, &arc_prune_list);
	list_insert_head(&arc_prune_list, p);
	mutex_exit(&arc_prune_mtx);

	return (p);
}

void
arc_remove_prune_callback(arc_prune_t *p)
{
	mutex_enter(&arc_prune_mtx);
	list_remove(&arc_prune_list, p);
	if (refcount_remove(&p->p_refcnt, &arc_prune_list) == 0) {
		refcount_destroy(&p->p_refcnt);
		kmem_free(p, sizeof (*p));
	}
	mutex_exit(&arc_prune_mtx);
}

void
arc_set_callback(arc_buf_t *buf, arc_evict_func_t *func, void *private)
{
	ASSERT(buf->b_hdr != NULL);
	ASSERT(buf->b_hdr->b_state != arc_anon);
	ASSERT(!refcount_is_zero(&buf->b_hdr->b_refcnt) || func == NULL);
	ASSERT(buf->b_efunc == NULL);
	ASSERT(!HDR_BUF_AVAILABLE(buf->b_hdr));

	buf->b_efunc = func;
	buf->b_private = private;
}

/*
 * Notify the arc that a block was freed, and thus will never be used again.
 */
void
arc_freed(spa_t *spa, const blkptr_t *bp)
{
	arc_buf_hdr_t *hdr;
	kmutex_t *hash_lock;
	uint64_t guid = spa_load_guid(spa);

	ASSERT(!BP_IS_EMBEDDED(bp));

	hdr = buf_hash_find(guid, bp, &hash_lock);
	if (hdr == NULL)
		return;
	if (HDR_BUF_AVAILABLE(hdr)) {
		arc_buf_t *buf = hdr->b_buf;
		add_reference(hdr, hash_lock, FTAG);
		hdr->b_flags &= ~ARC_BUF_AVAILABLE;
		mutex_exit(hash_lock);

		arc_release(buf, FTAG);
		(void) arc_buf_remove_ref(buf, FTAG);
	} else {
		mutex_exit(hash_lock);
	}
}


/*
 * Clear the user eviction callback set by arc_set_callback(), first calling
 * it if it exists.  Because the presence of a callback keeps an arc_buf cached
 * clearing the callback may result in the arc_buf being destroyed.  However,
 * it will not result in the *last* arc_buf being destroyed, hence the data
 * will remain cached in the ARC. We make a copy of the arc buffer here so
 * that we can process the callback without holding any locks.
 *
 * It's possible that the callback is already in the process of being cleared
 * by another thread.  In this case we can not clear the callback.
 *
 * Returns B_TRUE if the callback was successfully called and cleared.
 */
boolean_t
arc_clear_callback(arc_buf_t *buf)
{
	arc_buf_hdr_t *hdr;
	kmutex_t *hash_lock;
	arc_evict_func_t *efunc = buf->b_efunc;
	void *private = buf->b_private;

	mutex_enter(&buf->b_evict_lock);
	hdr = buf->b_hdr;
	if (hdr == NULL) {
		/*
		 * We are in arc_do_user_evicts().
		 */
		ASSERT(buf->b_data == NULL);
		mutex_exit(&buf->b_evict_lock);
		return (B_FALSE);
	} else if (buf->b_data == NULL) {
		/*
		 * We are on the eviction list; process this buffer now
		 * but let arc_do_user_evicts() do the reaping.
		 */
		buf->b_efunc = NULL;
		mutex_exit(&buf->b_evict_lock);
		VERIFY0(efunc(private));
		return (B_TRUE);
	}
	hash_lock = HDR_LOCK(hdr);
	mutex_enter(hash_lock);
	hdr = buf->b_hdr;
	ASSERT3P(hash_lock, ==, HDR_LOCK(hdr));

	ASSERT3U(refcount_count(&hdr->b_refcnt), <, hdr->b_datacnt);
	ASSERT(hdr->b_state == arc_mru || hdr->b_state == arc_mfu);

	buf->b_efunc = NULL;
	buf->b_private = NULL;

	if (hdr->b_datacnt > 1) {
		mutex_exit(&buf->b_evict_lock);
		arc_buf_destroy(buf, FALSE, TRUE);
	} else {
		ASSERT(buf == hdr->b_buf);
		hdr->b_flags |= ARC_BUF_AVAILABLE;
		mutex_exit(&buf->b_evict_lock);
	}

	mutex_exit(hash_lock);
	VERIFY0(efunc(private));
	return (B_TRUE);
}

/*
 * Release this buffer from the cache, making it an anonymous buffer.  This
 * must be done after a read and prior to modifying the buffer contents.
 * If the buffer has more than one reference, we must make
 * a new hdr for the buffer.
 */
void
arc_release(arc_buf_t *buf, void *tag)
{
	arc_buf_hdr_t *hdr;
	kmutex_t *hash_lock = NULL;
	l2arc_buf_hdr_t *l2hdr;
	uint64_t buf_size = 0;

	/*
	 * It would be nice to assert that if it's DMU metadata (level >
	 * 0 || it's the dnode file), then it must be syncing context.
	 * But we don't know that information at this level.
	 */

	mutex_enter(&buf->b_evict_lock);
	hdr = buf->b_hdr;

	/* this buffer is not on any list */
	ASSERT(refcount_count(&hdr->b_refcnt) > 0);

	if (hdr->b_state == arc_anon) {
		/* this buffer is already released */
		ASSERT(buf->b_efunc == NULL);
	} else {
		hash_lock = HDR_LOCK(hdr);
		mutex_enter(hash_lock);
		hdr = buf->b_hdr;
		ASSERT3P(hash_lock, ==, HDR_LOCK(hdr));
	}

	l2hdr = hdr->b_l2hdr;
	if (l2hdr) {
		mutex_enter(&l2arc_buflist_mtx);
		hdr->b_l2hdr = NULL;
		list_remove(l2hdr->b_dev->l2ad_buflist, hdr);
	}
	buf_size = hdr->b_size;

	/*
	 * Do we have more than one buf?
	 */
	if (hdr->b_datacnt > 1) {
		arc_buf_hdr_t *nhdr;
		arc_buf_t **bufp;
		uint64_t blksz = hdr->b_size;
		uint64_t spa = hdr->b_spa;
		arc_buf_contents_t type = hdr->b_type;
		uint32_t flags = hdr->b_flags;

		ASSERT(hdr->b_buf != buf || buf->b_next != NULL);
		/*
		 * Pull the data off of this hdr and attach it to
		 * a new anonymous hdr.
		 */
		(void) remove_reference(hdr, hash_lock, tag);
		bufp = &hdr->b_buf;
		while (*bufp != buf)
			bufp = &(*bufp)->b_next;
		*bufp = buf->b_next;
		buf->b_next = NULL;

		ASSERT3U(hdr->b_state->arcs_size, >=, hdr->b_size);
		atomic_add_64(&hdr->b_state->arcs_size, -hdr->b_size);
		if (refcount_is_zero(&hdr->b_refcnt)) {
			uint64_t *size = &hdr->b_state->arcs_lsize[hdr->b_type];
			ASSERT3U(*size, >=, hdr->b_size);
			atomic_add_64(size, -hdr->b_size);
		}

		/*
		 * We're releasing a duplicate user data buffer, update
		 * our statistics accordingly.
		 */
		if (hdr->b_type == ARC_BUFC_DATA) {
			ARCSTAT_BUMPDOWN(arcstat_duplicate_buffers);
			ARCSTAT_INCR(arcstat_duplicate_buffers_size,
			    -hdr->b_size);
		}
		hdr->b_datacnt -= 1;
		arc_cksum_verify(buf);
		arc_buf_unwatch(buf);

		mutex_exit(hash_lock);

		nhdr = kmem_cache_alloc(hdr_cache, KM_PUSHPAGE);
		nhdr->b_size = blksz;
		nhdr->b_spa = spa;
		nhdr->b_type = type;
		nhdr->b_buf = buf;
		nhdr->b_state = arc_anon;
		nhdr->b_arc_access = 0;
		nhdr->b_mru_hits = 0;
		nhdr->b_mru_ghost_hits = 0;
		nhdr->b_mfu_hits = 0;
		nhdr->b_mfu_ghost_hits = 0;
		nhdr->b_l2_hits = 0;
		nhdr->b_flags = flags & ARC_L2_WRITING;
		nhdr->b_l2hdr = NULL;
		nhdr->b_datacnt = 1;
		nhdr->b_freeze_cksum = NULL;
		(void) refcount_add(&nhdr->b_refcnt, tag);
		buf->b_hdr = nhdr;
		mutex_exit(&buf->b_evict_lock);
		atomic_add_64(&arc_anon->arcs_size, blksz);
	} else {
		mutex_exit(&buf->b_evict_lock);
		ASSERT(refcount_count(&hdr->b_refcnt) == 1);
		ASSERT(!list_link_active(&hdr->b_arc_node));
		ASSERT(!HDR_IO_IN_PROGRESS(hdr));
		if (hdr->b_state != arc_anon)
			arc_change_state(arc_anon, hdr, hash_lock);
		hdr->b_arc_access = 0;
		hdr->b_mru_hits = 0;
		hdr->b_mru_ghost_hits = 0;
		hdr->b_mfu_hits = 0;
		hdr->b_mfu_ghost_hits = 0;
		hdr->b_l2_hits = 0;
		if (hash_lock)
			mutex_exit(hash_lock);

		buf_discard_identity(hdr);
		arc_buf_thaw(buf);
	}
	buf->b_efunc = NULL;
	buf->b_private = NULL;

	if (l2hdr) {
		ARCSTAT_INCR(arcstat_l2_asize, -l2hdr->b_asize);
		vdev_space_update(l2hdr->b_dev->l2ad_vdev,
		    -l2hdr->b_asize, 0, 0);
		kmem_cache_free(l2arc_hdr_cache, l2hdr);
		arc_space_return(L2HDR_SIZE, ARC_SPACE_L2HDRS);
		ARCSTAT_INCR(arcstat_l2_size, -buf_size);
		mutex_exit(&l2arc_buflist_mtx);
	}
}

/*
 * Release this buffer.  If it does not match the provided BP, fill it
 * with that block's contents.
 */
/* ARGSUSED */
int
arc_release_bp(arc_buf_t *buf, void *tag, blkptr_t *bp, spa_t *spa,
    zbookmark_phys_t *zb)
{
	arc_release(buf, tag);
	return (0);
}

int
arc_released(arc_buf_t *buf)
{
	int released;

	mutex_enter(&buf->b_evict_lock);
	released = (buf->b_data != NULL && buf->b_hdr->b_state == arc_anon);
	mutex_exit(&buf->b_evict_lock);
	return (released);
}

#ifdef ZFS_DEBUG
int
arc_referenced(arc_buf_t *buf)
{
	int referenced;

	mutex_enter(&buf->b_evict_lock);
	referenced = (refcount_count(&buf->b_hdr->b_refcnt));
	mutex_exit(&buf->b_evict_lock);
	return (referenced);
}
#endif

static void
arc_write_ready(zio_t *zio)
{
	arc_write_callback_t *callback = zio->io_private;
	arc_buf_t *buf = callback->awcb_buf;
	arc_buf_hdr_t *hdr = buf->b_hdr;

	ASSERT(!refcount_is_zero(&buf->b_hdr->b_refcnt));
	callback->awcb_ready(zio, buf, callback->awcb_private);

	/*
	 * If the IO is already in progress, then this is a re-write
	 * attempt, so we need to thaw and re-compute the cksum.
	 * It is the responsibility of the callback to handle the
	 * accounting for any re-write attempt.
	 */
	if (HDR_IO_IN_PROGRESS(hdr)) {
		mutex_enter(&hdr->b_freeze_lock);
		if (hdr->b_freeze_cksum != NULL) {
			kmem_free(hdr->b_freeze_cksum, sizeof (zio_cksum_t));
			hdr->b_freeze_cksum = NULL;
		}
		mutex_exit(&hdr->b_freeze_lock);
	}
	arc_cksum_compute(buf, B_FALSE);
	hdr->b_flags |= ARC_IO_IN_PROGRESS;
}

/*
 * The SPA calls this callback for each physical write that happens on behalf
 * of a logical write.  See the comment in dbuf_write_physdone() for details.
 */
static void
arc_write_physdone(zio_t *zio)
{
	arc_write_callback_t *cb = zio->io_private;
	if (cb->awcb_physdone != NULL)
		cb->awcb_physdone(zio, cb->awcb_buf, cb->awcb_private);
}

static void
arc_write_done(zio_t *zio)
{
	arc_write_callback_t *callback = zio->io_private;
	arc_buf_t *buf = callback->awcb_buf;
	arc_buf_hdr_t *hdr = buf->b_hdr;

	ASSERT(hdr->b_acb == NULL);

	if (zio->io_error == 0) {
		if (BP_IS_HOLE(zio->io_bp) || BP_IS_EMBEDDED(zio->io_bp)) {
			buf_discard_identity(hdr);
		} else {
			hdr->b_dva = *BP_IDENTITY(zio->io_bp);
			hdr->b_birth = BP_PHYSICAL_BIRTH(zio->io_bp);
			hdr->b_cksum0 = zio->io_bp->blk_cksum.zc_word[0];
		}
	} else {
		ASSERT(BUF_EMPTY(hdr));
	}

	/*
	 * If the block to be written was all-zero or compressed enough to be
	 * embedded in the BP, no write was performed so there will be no
	 * dva/birth/checksum.  The buffer must therefore remain anonymous
	 * (and uncached).
	 */
	if (!BUF_EMPTY(hdr)) {
		arc_buf_hdr_t *exists;
		kmutex_t *hash_lock;

		ASSERT(zio->io_error == 0);

		arc_cksum_verify(buf);

		exists = buf_hash_insert(hdr, &hash_lock);
		if (exists) {
			/*
			 * This can only happen if we overwrite for
			 * sync-to-convergence, because we remove
			 * buffers from the hash table when we arc_free().
			 */
			if (zio->io_flags & ZIO_FLAG_IO_REWRITE) {
				if (!BP_EQUAL(&zio->io_bp_orig, zio->io_bp))
					panic("bad overwrite, hdr=%p exists=%p",
					    (void *)hdr, (void *)exists);
				ASSERT(refcount_is_zero(&exists->b_refcnt));
				arc_change_state(arc_anon, exists, hash_lock);
				mutex_exit(hash_lock);
				arc_hdr_destroy(exists);
				exists = buf_hash_insert(hdr, &hash_lock);
				ASSERT3P(exists, ==, NULL);
			} else if (zio->io_flags & ZIO_FLAG_NOPWRITE) {
				/* nopwrite */
				ASSERT(zio->io_prop.zp_nopwrite);
				if (!BP_EQUAL(&zio->io_bp_orig, zio->io_bp))
					panic("bad nopwrite, hdr=%p exists=%p",
					    (void *)hdr, (void *)exists);
			} else {
				/* Dedup */
				ASSERT(hdr->b_datacnt == 1);
				ASSERT(hdr->b_state == arc_anon);
				ASSERT(BP_GET_DEDUP(zio->io_bp));
				ASSERT(BP_GET_LEVEL(zio->io_bp) == 0);
			}
		}
		hdr->b_flags &= ~ARC_IO_IN_PROGRESS;
		/* if it's not anon, we are doing a scrub */
		if (!exists && hdr->b_state == arc_anon)
			arc_access(hdr, hash_lock);
		mutex_exit(hash_lock);
	} else {
		hdr->b_flags &= ~ARC_IO_IN_PROGRESS;
	}

	ASSERT(!refcount_is_zero(&hdr->b_refcnt));
	callback->awcb_done(zio, buf, callback->awcb_private);

	kmem_free(callback, sizeof (arc_write_callback_t));
}

zio_t *
arc_write(zio_t *pio, spa_t *spa, uint64_t txg,
    blkptr_t *bp, arc_buf_t *buf, boolean_t l2arc, boolean_t l2arc_compress,
    const zio_prop_t *zp, arc_done_func_t *ready, arc_done_func_t *physdone,
    arc_done_func_t *done, void *private, zio_priority_t priority,
    int zio_flags, const zbookmark_phys_t *zb)
{
	arc_buf_hdr_t *hdr = buf->b_hdr;
	arc_write_callback_t *callback;
	zio_t *zio;

	ASSERT(ready != NULL);
	ASSERT(done != NULL);
	ASSERT(!HDR_IO_ERROR(hdr));
	ASSERT((hdr->b_flags & ARC_IO_IN_PROGRESS) == 0);
	ASSERT(hdr->b_acb == NULL);
	if (l2arc)
		hdr->b_flags |= ARC_L2CACHE;
	if (l2arc_compress)
		hdr->b_flags |= ARC_L2COMPRESS;
	callback = kmem_zalloc(sizeof (arc_write_callback_t), KM_PUSHPAGE);
	callback->awcb_ready = ready;
	callback->awcb_physdone = physdone;
	callback->awcb_done = done;
	callback->awcb_private = private;
	callback->awcb_buf = buf;

	zio = zio_write(pio, spa, txg, bp, buf->b_data, hdr->b_size, zp,
	    arc_write_ready, arc_write_physdone, arc_write_done, callback,
	    priority, zio_flags, zb);

	return (zio);
}

static int
arc_memory_throttle(uint64_t reserve, uint64_t txg)
{
#ifdef _KERNEL
	if (zfs_arc_memory_throttle_disable)
		return (0);

	if (kmem_avail() <= physmem * arc_lotsfree_percent / 100) {
		ARCSTAT_INCR(arcstat_memory_throttle_count, 1);
		DMU_TX_STAT_BUMP(dmu_tx_memory_reclaim);
		return (SET_ERROR(EAGAIN));
	}
#endif
	return (0);
}

void
arc_tempreserve_clear(uint64_t reserve)
{
	atomic_add_64(&arc_tempreserve, -reserve);
	ASSERT((int64_t)arc_tempreserve >= 0);
}

int
arc_tempreserve_space(uint64_t reserve, uint64_t txg)
{
	int error;
	uint64_t anon_size;

	if (reserve > arc_c/4 && !arc_no_grow)
		arc_c = MIN(arc_c_max, reserve * 4);

	/*
	 * Throttle when the calculated memory footprint for the TXG
	 * exceeds the target ARC size.
	 */
	if (reserve > arc_c) {
		DMU_TX_STAT_BUMP(dmu_tx_memory_reserve);
		return (SET_ERROR(ERESTART));
	}

	/*
	 * Don't count loaned bufs as in flight dirty data to prevent long
	 * network delays from blocking transactions that are ready to be
	 * assigned to a txg.
	 */
	anon_size = MAX((int64_t)(arc_anon->arcs_size - arc_loaned_bytes), 0);

	/*
	 * Writes will, almost always, require additional memory allocations
	 * in order to compress/encrypt/etc the data.  We therefore need to
	 * make sure that there is sufficient available memory for this.
	 */
	error = arc_memory_throttle(reserve, txg);
	if (error != 0)
		return (error);

	/*
	 * Throttle writes when the amount of dirty data in the cache
	 * gets too large.  We try to keep the cache less than half full
	 * of dirty blocks so that our sync times don't grow too large.
	 * Note: if two requests come in concurrently, we might let them
	 * both succeed, when one of them should fail.  Not a huge deal.
	 */

	if (reserve + arc_tempreserve + anon_size > arc_c / 2 &&
	    anon_size > arc_c / 4) {
		dprintf("failing, arc_tempreserve=%lluK anon_meta=%lluK "
		    "anon_data=%lluK tempreserve=%lluK arc_c=%lluK\n",
		    arc_tempreserve>>10,
		    arc_anon->arcs_lsize[ARC_BUFC_METADATA]>>10,
		    arc_anon->arcs_lsize[ARC_BUFC_DATA]>>10,
		    reserve>>10, arc_c>>10);
		DMU_TX_STAT_BUMP(dmu_tx_dirty_throttle);
		return (SET_ERROR(ERESTART));
	}
	atomic_add_64(&arc_tempreserve, reserve);
	return (0);
}

static void
arc_kstat_update_state(arc_state_t *state, kstat_named_t *size,
    kstat_named_t *evict_data, kstat_named_t *evict_metadata)
{
	size->value.ui64 = state->arcs_size;
	evict_data->value.ui64 = state->arcs_lsize[ARC_BUFC_DATA];
	evict_metadata->value.ui64 = state->arcs_lsize[ARC_BUFC_METADATA];
}

static int
arc_kstat_update(kstat_t *ksp, int rw)
{
	arc_stats_t *as = ksp->ks_data;

	if (rw == KSTAT_WRITE) {
		return (SET_ERROR(EACCES));
	} else {
		arc_kstat_update_state(arc_anon,
		    &as->arcstat_anon_size,
		    &as->arcstat_anon_evict_data,
		    &as->arcstat_anon_evict_metadata);
		arc_kstat_update_state(arc_mru,
		    &as->arcstat_mru_size,
		    &as->arcstat_mru_evict_data,
		    &as->arcstat_mru_evict_metadata);
		arc_kstat_update_state(arc_mru_ghost,
		    &as->arcstat_mru_ghost_size,
		    &as->arcstat_mru_ghost_evict_data,
		    &as->arcstat_mru_ghost_evict_metadata);
		arc_kstat_update_state(arc_mfu,
		    &as->arcstat_mfu_size,
		    &as->arcstat_mfu_evict_data,
		    &as->arcstat_mfu_evict_metadata);
		arc_kstat_update_state(arc_mfu_ghost,
		    &as->arcstat_mfu_ghost_size,
		    &as->arcstat_mfu_ghost_evict_data,
		    &as->arcstat_mfu_ghost_evict_metadata);
	}

	return (0);
}

void
arc_init(void)
{
	mutex_init(&arc_reclaim_thr_lock, NULL, MUTEX_DEFAULT, NULL);
	cv_init(&arc_reclaim_thr_cv, NULL, CV_DEFAULT, NULL);

	/* Convert seconds to clock ticks */
	zfs_arc_min_prefetch_lifespan = 1 * hz;

	/* Start out with 1/8 of all memory */
	arc_c = physmem * PAGESIZE / 8;

#ifdef _KERNEL
	/*
	 * On architectures where the physical memory can be larger
	 * than the addressable space (intel in 32-bit mode), we may
	 * need to limit the cache to 1/8 of VM size.
	 */
	//arc_c = MIN(arc_c, vmem_size(heap_arena, VMEM_ALLOC | VMEM_FREE) / 8);
	/*
	 * Register a shrinker to support synchronous (direct) memory
	 * reclaim from the arc.  This is done to prevent kswapd from
	 * swapping out pages when it is preferable to shrink the arc.
	 */
	//spl_register_shrinker(&arc_shrinker);
#endif

	/* set min cache to zero */
	arc_c_min = 4<<20;
	/* set max to 1/2 of all memory */
	arc_c_max = arc_c * 4;

	/*
	 * We have to be a little more conservative on OS X. But users
	 * dedicating their machines to ZFS can always bring it up using the
	 * zfs.arc_max sysctl.
	 */
	//arc_c_max >>= 1;

#ifdef _KERNEL
    printf("ZFS: ARC limit set to (arc_c_max): %llu\n",
           arc_c_max);
#endif

	/*
	 * Allow the tunables to override our calculations if they are
	 * reasonable (ie. over 64MB)
	 */
	if (zfs_arc_max > 64<<20 && zfs_arc_max < physmem * PAGESIZE)
		arc_c_max = zfs_arc_max;
	if (zfs_arc_min > 0 && zfs_arc_min <= arc_c_max)
		arc_c_min = zfs_arc_min;


	arc_c = arc_c_max;
	arc_p = (arc_c >> 1);

	/* limit meta-data to 3/4 of the arc capacity */
	arc_meta_limit = (3 * arc_c_max) / 4;
	arc_meta_max = 0;

	/* Allow the tunable to override if it is reasonable */
	if (zfs_arc_meta_limit > 0 && zfs_arc_meta_limit <= arc_c_max)
		arc_meta_limit = zfs_arc_meta_limit;

	/* if kmem_flags are set, lets try to use less memory */
	if (kmem_debugging())
		arc_c = arc_c / 2;
	if (arc_c < arc_c_min)
		arc_c = arc_c_min;

	arc_anon = &ARC_anon;
	arc_mru = &ARC_mru;
	arc_mru_ghost = &ARC_mru_ghost;
	arc_mfu = &ARC_mfu;
	arc_mfu_ghost = &ARC_mfu_ghost;
	arc_l2c_only = &ARC_l2c_only;
	arc_size = 0;

	mutex_init(&arc_anon->arcs_mtx, NULL, MUTEX_DEFAULT, NULL);
	mutex_init(&arc_mru->arcs_mtx, NULL, MUTEX_DEFAULT, NULL);
	mutex_init(&arc_mru_ghost->arcs_mtx, NULL, MUTEX_DEFAULT, NULL);
	mutex_init(&arc_mfu->arcs_mtx, NULL, MUTEX_DEFAULT, NULL);
	mutex_init(&arc_mfu_ghost->arcs_mtx, NULL, MUTEX_DEFAULT, NULL);
	mutex_init(&arc_l2c_only->arcs_mtx, NULL, MUTEX_DEFAULT, NULL);

	list_create(&arc_mru->arcs_list[ARC_BUFC_METADATA],
	    sizeof (arc_buf_hdr_t), offsetof(arc_buf_hdr_t, b_arc_node));
	list_create(&arc_mru->arcs_list[ARC_BUFC_DATA],
	    sizeof (arc_buf_hdr_t), offsetof(arc_buf_hdr_t, b_arc_node));
	list_create(&arc_mru_ghost->arcs_list[ARC_BUFC_METADATA],
	    sizeof (arc_buf_hdr_t), offsetof(arc_buf_hdr_t, b_arc_node));
	list_create(&arc_mru_ghost->arcs_list[ARC_BUFC_DATA],
	    sizeof (arc_buf_hdr_t), offsetof(arc_buf_hdr_t, b_arc_node));
	list_create(&arc_mfu->arcs_list[ARC_BUFC_METADATA],
	    sizeof (arc_buf_hdr_t), offsetof(arc_buf_hdr_t, b_arc_node));
	list_create(&arc_mfu->arcs_list[ARC_BUFC_DATA],
	    sizeof (arc_buf_hdr_t), offsetof(arc_buf_hdr_t, b_arc_node));
	list_create(&arc_mfu_ghost->arcs_list[ARC_BUFC_METADATA],
	    sizeof (arc_buf_hdr_t), offsetof(arc_buf_hdr_t, b_arc_node));
	list_create(&arc_mfu_ghost->arcs_list[ARC_BUFC_DATA],
	    sizeof (arc_buf_hdr_t), offsetof(arc_buf_hdr_t, b_arc_node));
	list_create(&arc_l2c_only->arcs_list[ARC_BUFC_METADATA],
	    sizeof (arc_buf_hdr_t), offsetof(arc_buf_hdr_t, b_arc_node));
	list_create(&arc_l2c_only->arcs_list[ARC_BUFC_DATA],
	    sizeof (arc_buf_hdr_t), offsetof(arc_buf_hdr_t, b_arc_node));

	arc_anon->arcs_state = ARC_STATE_ANON;
	arc_mru->arcs_state = ARC_STATE_MRU;
	arc_mru_ghost->arcs_state = ARC_STATE_MRU_GHOST;
	arc_mfu->arcs_state = ARC_STATE_MFU;
	arc_mfu_ghost->arcs_state = ARC_STATE_MFU_GHOST;
	arc_l2c_only->arcs_state = ARC_STATE_L2C_ONLY;

	buf_init();

	arc_thread_exit = 0;
	list_create(&arc_prune_list, sizeof (arc_prune_t),
	    offsetof(arc_prune_t, p_node));
	arc_eviction_list = NULL;
	mutex_init(&arc_prune_mtx, NULL, MUTEX_DEFAULT, NULL);
	mutex_init(&arc_eviction_mtx, NULL, MUTEX_DEFAULT, NULL);
	bzero(&arc_eviction_hdr, sizeof (arc_buf_hdr_t));

	arc_ksp = kstat_create("zfs", 0, "arcstats", "misc", KSTAT_TYPE_NAMED,
	    sizeof (arc_stats) / sizeof (kstat_named_t), KSTAT_FLAG_VIRTUAL);

	if (arc_ksp != NULL) {
		arc_ksp->ks_data = &arc_stats;
		arc_ksp->ks_update = arc_kstat_update;
		kstat_install(arc_ksp);
	}

	(void) thread_create(NULL, 0, arc_reclaim_thread, NULL, 0, &p0,
	    TS_RUN, minclsyspri);


	arc_dead = FALSE;
	arc_warm = B_FALSE;


#ifdef _KERNEL
    arc_register_oids();
#endif

	/*
	 * Calculate maximum amount of dirty data per pool.
	 *
	 * If it has been set by a module parameter, take that.
	 * Otherwise, use a percentage of physical memory defined by
	 * zfs_dirty_data_max_percent (default 10%) with a cap at
	 * zfs_dirty_data_max_max (default 25% of physical memory).
	 */
	if (zfs_dirty_data_max_max == 0)
		zfs_dirty_data_max_max = physmem * PAGESIZE *
		    zfs_dirty_data_max_max_percent / 100;

	if (zfs_dirty_data_max == 0) {
		zfs_dirty_data_max = physmem * PAGESIZE *
		    zfs_dirty_data_max_percent / 100;
		zfs_dirty_data_max = MIN(zfs_dirty_data_max,
		    zfs_dirty_data_max_max);
	}

}

void
arc_fini(void)
{
	arc_prune_t *p;

	mutex_enter(&arc_reclaim_thr_lock);
#ifdef _KERNEL
    //	spl_unregister_shrinker(&arc_shrinker);
#endif /* _KERNEL */

	arc_thread_exit = 1;
	while (arc_thread_exit != 0)
		cv_wait(&arc_reclaim_thr_cv, &arc_reclaim_thr_lock);
	mutex_exit(&arc_reclaim_thr_lock);

	arc_flush(NULL);

	arc_dead = TRUE;

	if (arc_ksp != NULL) {
		kstat_delete(arc_ksp);
		arc_ksp = NULL;
	}

	mutex_enter(&arc_prune_mtx);
	while ((p = list_head(&arc_prune_list)) != NULL) {
		list_remove(&arc_prune_list, p);
		refcount_remove(&p->p_refcnt, &arc_prune_list);
		refcount_destroy(&p->p_refcnt);
		kmem_free(p, sizeof (*p));
	}
	mutex_exit(&arc_prune_mtx);

	list_destroy(&arc_prune_list);
	mutex_destroy(&arc_prune_mtx);
	mutex_destroy(&arc_eviction_mtx);
	mutex_destroy(&arc_reclaim_thr_lock);
	cv_destroy(&arc_reclaim_thr_cv);

	list_destroy(&arc_mru->arcs_list[ARC_BUFC_METADATA]);
	list_destroy(&arc_mru_ghost->arcs_list[ARC_BUFC_METADATA]);
	list_destroy(&arc_mfu->arcs_list[ARC_BUFC_METADATA]);
	list_destroy(&arc_mfu_ghost->arcs_list[ARC_BUFC_METADATA]);
	list_destroy(&arc_mru->arcs_list[ARC_BUFC_DATA]);
	list_destroy(&arc_mru_ghost->arcs_list[ARC_BUFC_DATA]);
	list_destroy(&arc_mfu->arcs_list[ARC_BUFC_DATA]);
	list_destroy(&arc_mfu_ghost->arcs_list[ARC_BUFC_DATA]);

	mutex_destroy(&arc_anon->arcs_mtx);
	mutex_destroy(&arc_mru->arcs_mtx);
	mutex_destroy(&arc_mru_ghost->arcs_mtx);
	mutex_destroy(&arc_mfu->arcs_mtx);
	mutex_destroy(&arc_mfu_ghost->arcs_mtx);
	mutex_destroy(&arc_l2c_only->arcs_mtx);

	buf_fini();

#ifdef _KERNEL
    arc_unregister_oids();
#endif

	ASSERT(arc_loaned_bytes == 0);
}

/*
 * Level 2 ARC
 *
 * The level 2 ARC (L2ARC) is a cache layer in-between main memory and disk.
 * It uses dedicated storage devices to hold cached data, which are populated
 * using large infrequent writes.  The main role of this cache is to boost
 * the performance of random read workloads.  The intended L2ARC devices
 * include short-stroked disks, solid state disks, and other media with
 * substantially faster read latency than disk.
 *
 *                 +-----------------------+
 *                 |         ARC           |
 *                 +-----------------------+
 *                    |         ^     ^
 *                    |         |     |
 *      l2arc_feed_thread()    arc_read()
 *                    |         |     |
 *                    |  l2arc read   |
 *                    V         |     |
 *               +---------------+    |
 *               |     L2ARC     |    |
 *               +---------------+    |
 *                   |    ^           |
 *          l2arc_write() |           |
 *                   |    |           |
 *                   V    |           |
 *                 +-------+      +-------+
 *                 | vdev  |      | vdev  |
 *                 | cache |      | cache |
 *                 +-------+      +-------+
 *                 +=========+     .-----.
 *                 :  L2ARC  :    |-_____-|
 *                 : devices :    | Disks |
 *                 +=========+    `-_____-'
 *
 * Read requests are satisfied from the following sources, in order:
 *
 *	1) ARC
 *	2) vdev cache of L2ARC devices
 *	3) L2ARC devices
 *	4) vdev cache of disks
 *	5) disks
 *
 * Some L2ARC device types exhibit extremely slow write performance.
 * To accommodate for this there are some significant differences between
 * the L2ARC and traditional cache design:
 *
 * 1. There is no eviction path from the ARC to the L2ARC.  Evictions from
 * the ARC behave as usual, freeing buffers and placing headers on ghost
 * lists.  The ARC does not send buffers to the L2ARC during eviction as
 * this would add inflated write latencies for all ARC memory pressure.
 *
 * 2. The L2ARC attempts to cache data from the ARC before it is evicted.
 * It does this by periodically scanning buffers from the eviction-end of
 * the MFU and MRU ARC lists, copying them to the L2ARC devices if they are
 * not already there. It scans until a headroom of buffers is satisfied,
 * which itself is a buffer for ARC eviction. If a compressible buffer is
 * found during scanning and selected for writing to an L2ARC device, we
 * temporarily boost scanning headroom during the next scan cycle to make
 * sure we adapt to compression effects (which might significantly reduce
 * the data volume we write to L2ARC). The thread that does this is
 * l2arc_feed_thread(), illustrated below; example sizes are included to
 * provide a better sense of ratio than this diagram:
 *
 *	       head -->                        tail
 *	        +---------------------+----------+
 *	ARC_mfu |:::::#:::::::::::::::|o#o###o###|-->.   # already on L2ARC
 *	        +---------------------+----------+   |   o L2ARC eligible
 *	ARC_mru |:#:::::::::::::::::::|#o#ooo####|-->|   : ARC buffer
 *	        +---------------------+----------+   |
 *	             15.9 Gbytes      ^ 32 Mbytes    |
 *	                           headroom          |
 *	                                      l2arc_feed_thread()
 *	                                             |
 *	                 l2arc write hand <--[oooo]--'
 *	                         |           8 Mbyte
 *	                         |          write max
 *	                         V
 *		  +==============================+
 *	L2ARC dev |####|#|###|###|    |####| ... |
 *	          +==============================+
 *	                     32 Gbytes
 *
 * 3. If an ARC buffer is copied to the L2ARC but then hit instead of
 * evicted, then the L2ARC has cached a buffer much sooner than it probably
 * needed to, potentially wasting L2ARC device bandwidth and storage.  It is
 * safe to say that this is an uncommon case, since buffers at the end of
 * the ARC lists have moved there due to inactivity.
 *
 * 4. If the ARC evicts faster than the L2ARC can maintain a headroom,
 * then the L2ARC simply misses copying some buffers.  This serves as a
 * pressure valve to prevent heavy read workloads from both stalling the ARC
 * with waits and clogging the L2ARC with writes.  This also helps prevent
 * the potential for the L2ARC to churn if it attempts to cache content too
 * quickly, such as during backups of the entire pool.
 *
 * 5. After system boot and before the ARC has filled main memory, there are
 * no evictions from the ARC and so the tails of the ARC_mfu and ARC_mru
 * lists can remain mostly static.  Instead of searching from tail of these
 * lists as pictured, the l2arc_feed_thread() will search from the list heads
 * for eligible buffers, greatly increasing its chance of finding them.
 *
 * The L2ARC device write speed is also boosted during this time so that
 * the L2ARC warms up faster.  Since there have been no ARC evictions yet,
 * there are no L2ARC reads, and no fear of degrading read performance
 * through increased writes.
 *
 * 6. Writes to the L2ARC devices are grouped and sent in-sequence, so that
 * the vdev queue can aggregate them into larger and fewer writes.  Each
 * device is written to in a rotor fashion, sweeping writes through
 * available space then repeating.
 *
 * 7. The L2ARC does not store dirty content.  It never needs to flush
 * write buffers back to disk based storage.
 *
 * 8. If an ARC buffer is written (and dirtied) which also exists in the
 * L2ARC, the now stale L2ARC buffer is immediately dropped.
 *
 * The performance of the L2ARC can be tweaked by a number of tunables, which
 * may be necessary for different workloads:
 *
 *	l2arc_write_max		max write bytes per interval
 *	l2arc_write_boost	extra write bytes during device warmup
 *	l2arc_noprefetch	skip caching prefetched buffers
 *	l2arc_nocompress	skip compressing buffers
 *	l2arc_headroom		number of max device writes to precache
 *	l2arc_headroom_boost	when we find compressed buffers during ARC
 *				scanning, we multiply headroom by this
 *				percentage factor for the next scan cycle,
 *				since more compressed buffers are likely to
 *				be present
 *	l2arc_feed_secs		seconds between L2ARC writing
 *
 * Tunables may be removed or added as future performance improvements are
 * integrated, and also may become zpool properties.
 *
 * There are three key functions that control how the L2ARC warms up:
 *
 *	l2arc_write_eligible()	check if a buffer is eligible to cache
 *	l2arc_write_size()	calculate how much to write
 *	l2arc_write_interval()	calculate sleep delay between writes
 *
 * These three functions determine what to write, how much, and how quickly
 * to send writes.
 */

static boolean_t
l2arc_write_eligible(uint64_t spa_guid, arc_buf_hdr_t *ab)
{
	/*
	 * A buffer is *not* eligible for the L2ARC if it:
	 * 1. belongs to a different spa.
	 * 2. is already cached on the L2ARC.
	 * 3. has an I/O in progress (it may be an incomplete read).
	 * 4. is flagged not eligible (zfs property).
	 */
	if (ab->b_spa != spa_guid || ab->b_l2hdr != NULL ||
	    HDR_IO_IN_PROGRESS(ab) || !HDR_L2CACHE(ab))
		return (B_FALSE);

	return (B_TRUE);
}

static uint64_t
l2arc_write_size(void)
{
	uint64_t size;

	/*
	 * Make sure our globals have meaningful values in case the user
	 * altered them.
	 */
	size = l2arc_write_max;
	if (size == 0) {
		cmn_err(CE_NOTE, "Bad value for l2arc_write_max, value must "
		    "be greater than zero, resetting it to the default (%d)",
		    L2ARC_WRITE_SIZE);
		size = l2arc_write_max = L2ARC_WRITE_SIZE;
	}

	if (arc_warm == B_FALSE)
		size += l2arc_write_boost;

	return (size);

}

static clock_t
l2arc_write_interval(clock_t began, uint64_t wanted, uint64_t wrote)
{
	clock_t interval, next, now;

	/*
	 * If the ARC lists are busy, increase our write rate; if the
	 * lists are stale, idle back.  This is achieved by checking
	 * how much we previously wrote - if it was more than half of
	 * what we wanted, schedule the next write much sooner.
	 */
	if (l2arc_feed_again && wrote > (wanted / 2))
		interval = (hz * l2arc_feed_min_ms) / 1000;
	else
		interval = hz * l2arc_feed_secs;

	now = ddi_get_lbolt();
	next = MAX(now, MIN(now + interval, began + interval));

	return (next);
}

static void
l2arc_hdr_stat_add(void)
{
	ARCSTAT_INCR(arcstat_l2_hdr_size, HDR_SIZE);
	ARCSTAT_INCR(arcstat_hdr_size, -HDR_SIZE);
}

static void
l2arc_hdr_stat_remove(void)
{
	ARCSTAT_INCR(arcstat_l2_hdr_size, -HDR_SIZE);
	ARCSTAT_INCR(arcstat_hdr_size, HDR_SIZE);
}

/*
 * Cycle through L2ARC devices.  This is how L2ARC load balances.
 * If a device is returned, this also returns holding the spa config lock.
 */
static l2arc_dev_t *
l2arc_dev_get_next(void)
{
	l2arc_dev_t *first, *next = NULL;

	/*
	 * Lock out the removal of spas (spa_namespace_lock), then removal
	 * of cache devices (l2arc_dev_mtx).  Once a device has been selected,
	 * both locks will be dropped and a spa config lock held instead.
	 */
	mutex_enter(&spa_namespace_lock);
	mutex_enter(&l2arc_dev_mtx);

	/* if there are no vdevs, there is nothing to do */
	if (l2arc_ndev == 0)
		goto out;

	first = NULL;
	next = l2arc_dev_last;
	do {
		/* loop around the list looking for a non-faulted vdev */
		if (next == NULL) {
			next = list_head(l2arc_dev_list);
		} else {
			next = list_next(l2arc_dev_list, next);
			if (next == NULL)
				next = list_head(l2arc_dev_list);
		}

		/* if we have come back to the start, bail out */
		if (first == NULL)
			first = next;
		else if (next == first)
			break;

	} while (vdev_is_dead(next->l2ad_vdev));

	/* if we were unable to find any usable vdevs, return NULL */
	if (vdev_is_dead(next->l2ad_vdev))
		next = NULL;

	l2arc_dev_last = next;

out:
	mutex_exit(&l2arc_dev_mtx);

	/*
	 * Grab the config lock to prevent the 'next' device from being
	 * removed while we are writing to it.
	 */
	if (next != NULL)
		spa_config_enter(next->l2ad_spa, SCL_L2ARC, next, RW_READER);
	mutex_exit(&spa_namespace_lock);

	return (next);
}

/*
 * Free buffers that were tagged for destruction.
 */
static void
l2arc_do_free_on_write(void)
{
	list_t *buflist;
	l2arc_data_free_t *df, *df_prev;

	mutex_enter(&l2arc_free_on_write_mtx);
	buflist = l2arc_free_on_write;

	for (df = list_tail(buflist); df; df = df_prev) {
		df_prev = list_prev(buflist, df);
		ASSERT(df->l2df_data != NULL);
		ASSERT(df->l2df_func != NULL);
		df->l2df_func(df->l2df_data, df->l2df_size);
		list_remove(buflist, df);
		kmem_free(df, sizeof (l2arc_data_free_t));
	}

	mutex_exit(&l2arc_free_on_write_mtx);
}

/*
 * A write to a cache device has completed.  Update all headers to allow
 * reads from these buffers to begin.
 */
static void
l2arc_write_done(zio_t *zio)
{
	l2arc_write_callback_t *cb;
	l2arc_dev_t *dev;
	list_t *buflist;
	arc_buf_hdr_t *head, *ab, *ab_prev;
	l2arc_buf_hdr_t *abl2;
	kmutex_t *hash_lock;
	int64_t bytes_dropped = 0;

	cb = zio->io_private;
	ASSERT(cb != NULL);
	dev = cb->l2wcb_dev;
	ASSERT(dev != NULL);
	head = cb->l2wcb_head;
	ASSERT(head != NULL);
	buflist = dev->l2ad_buflist;
	ASSERT(buflist != NULL);
	DTRACE_PROBE2(l2arc__iodone, zio_t *, zio,
	    l2arc_write_callback_t *, cb);

	if (zio->io_error != 0)
		ARCSTAT_BUMP(arcstat_l2_writes_error);

	mutex_enter(&l2arc_buflist_mtx);

	/*
	 * All writes completed, or an error was hit.
	 */
	for (ab = list_prev(buflist, head); ab; ab = ab_prev) {
		ab_prev = list_prev(buflist, ab);
		abl2 = ab->b_l2hdr;

		/*
		 * Release the temporary compressed buffer as soon as possible.
		 */
		if (abl2->b_compress != ZIO_COMPRESS_OFF)
			l2arc_release_cdata_buf(ab);

		hash_lock = HDR_LOCK(ab);
		if (!mutex_tryenter(hash_lock)) {
			/*
			 * This buffer misses out.  It may be in a stage
			 * of eviction.  Its ARC_L2_WRITING flag will be
			 * left set, denying reads to this buffer.
			 */
			ARCSTAT_BUMP(arcstat_l2_writes_hdr_miss);
			continue;
		}

		if (zio->io_error != 0) {
			/*
			 * Error - drop L2ARC entry.
			 */
			list_remove(buflist, ab);
			ARCSTAT_INCR(arcstat_l2_asize, -abl2->b_asize);
			bytes_dropped += abl2->b_asize;
			ab->b_l2hdr = NULL;
			kmem_cache_free(l2arc_hdr_cache, abl2);
			arc_space_return(L2HDR_SIZE, ARC_SPACE_L2HDRS);
			ARCSTAT_INCR(arcstat_l2_size, -ab->b_size);
		}

		/*
		 * Allow ARC to begin reads to this L2ARC entry.
		 */
		ab->b_flags &= ~ARC_L2_WRITING;

		mutex_exit(hash_lock);
	}

	atomic_inc_64(&l2arc_writes_done);
	list_remove(buflist, head);
	kmem_cache_free(hdr_cache, head);
	mutex_exit(&l2arc_buflist_mtx);

	vdev_space_update(dev->l2ad_vdev, -bytes_dropped, 0, 0);

	l2arc_do_free_on_write();

	kmem_free(cb, sizeof (l2arc_write_callback_t));
}

/*
 * A read to a cache device completed.  Validate buffer contents before
 * handing over to the regular ARC routines.
 */
static void
l2arc_read_done(zio_t *zio)
{
	l2arc_read_callback_t *cb;
	arc_buf_hdr_t *hdr;
	arc_buf_t *buf;
	kmutex_t *hash_lock;
	int equal;

	ASSERT(zio->io_vd != NULL);
	ASSERT(zio->io_flags & ZIO_FLAG_DONT_PROPAGATE);

	spa_config_exit(zio->io_spa, SCL_L2ARC, zio->io_vd);

	cb = zio->io_private;
	ASSERT(cb != NULL);
	buf = cb->l2rcb_buf;
	ASSERT(buf != NULL);

	hash_lock = HDR_LOCK(buf->b_hdr);
	mutex_enter(hash_lock);
	hdr = buf->b_hdr;
	ASSERT3P(hash_lock, ==, HDR_LOCK(hdr));

	/*
	 * If the buffer was compressed, decompress it first.
	 */
	if (cb->l2rcb_compress != ZIO_COMPRESS_OFF)
		l2arc_decompress_zio(zio, hdr, cb->l2rcb_compress);
	ASSERT(zio->io_data != NULL);

	/*
	 * Check this survived the L2ARC journey.
	 */
	equal = arc_cksum_equal(buf);
	if (equal && zio->io_error == 0 && !HDR_L2_EVICTED(hdr)) {
		mutex_exit(hash_lock);
		zio->io_private = buf;
		zio->io_bp_copy = cb->l2rcb_bp;	/* XXX fix in L2ARC 2.0	*/
		zio->io_bp = &zio->io_bp_copy;	/* XXX fix in L2ARC 2.0	*/
		arc_read_done(zio);
	} else {
		mutex_exit(hash_lock);
		/*
		 * Buffer didn't survive caching.  Increment stats and
		 * reissue to the original storage device.
		 */
		if (zio->io_error != 0) {
			ARCSTAT_BUMP(arcstat_l2_io_error);
		} else {
			zio->io_error = SET_ERROR(EIO);
		}
		if (!equal)
			ARCSTAT_BUMP(arcstat_l2_cksum_bad);

		/*
		 * If there's no waiter, issue an async i/o to the primary
		 * storage now.  If there *is* a waiter, the caller must
		 * issue the i/o in a context where it's OK to block.
		 */
		if (zio->io_waiter == NULL) {
			zio_t *pio = zio_unique_parent(zio);

			ASSERT(!pio || pio->io_child_type == ZIO_CHILD_LOGICAL);

			zio_nowait(zio_read(pio, cb->l2rcb_spa, &cb->l2rcb_bp,
			    buf->b_data, zio->io_size, arc_read_done, buf,
			    zio->io_priority, cb->l2rcb_flags, &cb->l2rcb_zb));
		}
	}

	kmem_free(cb, sizeof (l2arc_read_callback_t));
}

/*
 * This is the list priority from which the L2ARC will search for pages to
 * cache.  This is used within loops (0..3) to cycle through lists in the
 * desired order.  This order can have a significant effect on cache
 * performance.
 *
 * Currently the metadata lists are hit first, MFU then MRU, followed by
 * the data lists.  This function returns a locked list, and also returns
 * the lock pointer.
 */
static list_t *
l2arc_list_locked(int list_num, kmutex_t **lock)
{
	list_t *list = NULL;

	ASSERT(list_num >= 0 && list_num <= 3);

	switch (list_num) {
	case 0:
		list = &arc_mfu->arcs_list[ARC_BUFC_METADATA];
		*lock = &arc_mfu->arcs_mtx;
		break;
	case 1:
		list = &arc_mru->arcs_list[ARC_BUFC_METADATA];
		*lock = &arc_mru->arcs_mtx;
		break;
	case 2:
		list = &arc_mfu->arcs_list[ARC_BUFC_DATA];
		*lock = &arc_mfu->arcs_mtx;
		break;
	case 3:
		list = &arc_mru->arcs_list[ARC_BUFC_DATA];
		*lock = &arc_mru->arcs_mtx;
		break;
	}

	ASSERT(!(MUTEX_HELD(*lock)));
	mutex_enter(*lock);
	return (list);
}

/*
 * Evict buffers from the device write hand to the distance specified in
 * bytes.  This distance may span populated buffers, it may span nothing.
 * This is clearing a region on the L2ARC device ready for writing.
 * If the 'all' boolean is set, every buffer is evicted.
 */
static void
l2arc_evict(l2arc_dev_t *dev, uint64_t distance, boolean_t all)
{
	list_t *buflist;
	l2arc_buf_hdr_t *abl2;
	arc_buf_hdr_t *ab, *ab_prev;
	kmutex_t *hash_lock;
	uint64_t taddr;
	int64_t bytes_evicted = 0;

	buflist = dev->l2ad_buflist;

	if (buflist == NULL)
		return;

	if (!all && dev->l2ad_first) {
		/*
		 * This is the first sweep through the device.  There is
		 * nothing to evict.
		 */
		return;
	}

	if (dev->l2ad_hand >= (dev->l2ad_end - (2 * distance))) {
		/*
		 * When nearing the end of the device, evict to the end
		 * before the device write hand jumps to the start.
		 */
		taddr = dev->l2ad_end;
	} else {
		taddr = dev->l2ad_hand + distance;
	}
	DTRACE_PROBE4(l2arc__evict, l2arc_dev_t *, dev, list_t *, buflist,
	    uint64_t, taddr, boolean_t, all);

top:
	mutex_enter(&l2arc_buflist_mtx);
	for (ab = list_tail(buflist); ab; ab = ab_prev) {
		ab_prev = list_prev(buflist, ab);

		hash_lock = HDR_LOCK(ab);
		if (!mutex_tryenter(hash_lock)) {
			/*
			 * Missed the hash lock.  Retry.
			 */
			ARCSTAT_BUMP(arcstat_l2_evict_lock_retry);
			mutex_exit(&l2arc_buflist_mtx);
			mutex_enter(hash_lock);
			mutex_exit(hash_lock);
			goto top;
		}

		if (HDR_L2_WRITE_HEAD(ab)) {
			/*
			 * We hit a write head node.  Leave it for
			 * l2arc_write_done().
			 */
			list_remove(buflist, ab);
			mutex_exit(hash_lock);
			continue;
		}

		if (!all && ab->b_l2hdr != NULL &&
		    (ab->b_l2hdr->b_daddr > taddr ||
		    ab->b_l2hdr->b_daddr < dev->l2ad_hand)) {
			/*
			 * We've evicted to the target address,
			 * or the end of the device.
			 */
			mutex_exit(hash_lock);
			break;
		}

		if (HDR_FREE_IN_PROGRESS(ab)) {
			/*
			 * Already on the path to destruction.
			 */
			mutex_exit(hash_lock);
			continue;
		}

		if (ab->b_state == arc_l2c_only) {
			ASSERT(!HDR_L2_READING(ab));
			/*
			 * This doesn't exist in the ARC.  Destroy.
			 * arc_hdr_destroy() will call list_remove()
			 * and decrement arcstat_l2_size.
			 */
			arc_change_state(arc_anon, ab, hash_lock);
			arc_hdr_destroy(ab);
		} else {
			/*
			 * Invalidate issued or about to be issued
			 * reads, since we may be about to write
			 * over this location.
			 */
			if (HDR_L2_READING(ab)) {
				ARCSTAT_BUMP(arcstat_l2_evict_reading);
				ab->b_flags |= ARC_L2_EVICTED;
			}

			/*
			 * Tell ARC this no longer exists in L2ARC.
			 */
			if (ab->b_l2hdr != NULL) {
				abl2 = ab->b_l2hdr;
				ARCSTAT_INCR(arcstat_l2_asize, -abl2->b_asize);
				bytes_evicted += abl2->b_asize;
				ab->b_l2hdr = NULL;
				kmem_cache_free(l2arc_hdr_cache, abl2);
				arc_space_return(L2HDR_SIZE, ARC_SPACE_L2HDRS);
				ARCSTAT_INCR(arcstat_l2_size, -ab->b_size);
			}
			list_remove(buflist, ab);

			/*
			 * This may have been leftover after a
			 * failed write.
			 */
			ab->b_flags &= ~ARC_L2_WRITING;
		}
		mutex_exit(hash_lock);
	}
	mutex_exit(&l2arc_buflist_mtx);

	vdev_space_update(dev->l2ad_vdev, -bytes_evicted, 0, 0);
	dev->l2ad_evict = taddr;
}

/*
 * Find and write ARC buffers to the L2ARC device.
 *
 * An ARC_L2_WRITING flag is set so that the L2ARC buffers are not valid
 * for reading until they have completed writing.
 * The headroom_boost is an in-out parameter used to maintain headroom boost
 * state between calls to this function.
 *
 * Returns the number of bytes actually written (which may be smaller than
 * the delta by which the device hand has changed due to alignment).
 */
static uint64_t
l2arc_write_buffers(spa_t *spa, l2arc_dev_t *dev, uint64_t target_sz,
    boolean_t *headroom_boost)
{
	arc_buf_hdr_t *ab, *ab_prev, *head;
	list_t *list;
	uint64_t write_asize, write_psize, write_sz, headroom,
	    buf_compress_minsz;
	void *buf_data;
	kmutex_t *list_lock = NULL;
	boolean_t full;
	l2arc_write_callback_t *cb;
	zio_t *pio, *wzio;
	uint64_t guid = spa_load_guid(spa);
	int try;
	const boolean_t do_headroom_boost = *headroom_boost;

	ASSERT(dev->l2ad_vdev != NULL);

	/* Lower the flag now, we might want to raise it again later. */
	*headroom_boost = B_FALSE;

	pio = NULL;
	write_sz = write_asize = write_psize = 0;
	full = B_FALSE;
	head = kmem_cache_alloc(hdr_cache, KM_PUSHPAGE);
	head->b_flags |= ARC_L2_WRITE_HEAD;

	/*
	 * We will want to try to compress buffers that are at least 2x the
	 * device sector size.
	 */
	buf_compress_minsz = 2 << dev->l2ad_vdev->vdev_ashift;

	/*
	 * Copy buffers for L2ARC writing.
	 */
	mutex_enter(&l2arc_buflist_mtx);
	for (try = 0; try <= 3; try++) {
		uint64_t passed_sz = 0;

		list = l2arc_list_locked(try, &list_lock);

		/*
		 * L2ARC fast warmup.
		 *
		 * Until the ARC is warm and starts to evict, read from the
		 * head of the ARC lists rather than the tail.
		 */
		if (arc_warm == B_FALSE)
			ab = list_head(list);
		else
			ab = list_tail(list);

		headroom = target_sz * l2arc_headroom;
		if (do_headroom_boost)
			headroom = (headroom * l2arc_headroom_boost) / 100;

		for (; ab; ab = ab_prev) {
			l2arc_buf_hdr_t *l2hdr;
			kmutex_t *hash_lock;
			uint64_t buf_sz;

			if (arc_warm == B_FALSE)
				ab_prev = list_next(list, ab);
			else
				ab_prev = list_prev(list, ab);

			hash_lock = HDR_LOCK(ab);
			if (!mutex_tryenter(hash_lock)) {
				/*
				 * Skip this buffer rather than waiting.
				 */
				continue;
			}

			passed_sz += ab->b_size;
			if (passed_sz > headroom) {
				/*
				 * Searched too far.
				 */
				mutex_exit(hash_lock);
				break;
			}

			if (!l2arc_write_eligible(guid, ab)) {
				mutex_exit(hash_lock);
				continue;
			}

			if ((write_sz + ab->b_size) > target_sz) {
				full = B_TRUE;
				mutex_exit(hash_lock);
				break;
			}

			if (pio == NULL) {
				/*
				 * Insert a dummy header on the buflist so
				 * l2arc_write_done() can find where the
				 * write buffers begin without searching.
				 */
				list_insert_head(dev->l2ad_buflist, head);

				cb = kmem_alloc(sizeof (l2arc_write_callback_t),
				    KM_PUSHPAGE);
				cb->l2wcb_dev = dev;
				cb->l2wcb_head = head;
				pio = zio_root(spa, l2arc_write_done, cb,
				    ZIO_FLAG_CANFAIL);
			}

			/*
			 * Create and add a new L2ARC header.
			 */
			l2hdr = kmem_cache_alloc(l2arc_hdr_cache, KM_PUSHPAGE);
			l2hdr->b_dev = dev;
			l2hdr->b_daddr = 0;
			arc_space_consume(L2HDR_SIZE, ARC_SPACE_L2HDRS);

			ab->b_flags |= ARC_L2_WRITING;

			/*
			 * Temporarily stash the data buffer in b_tmp_cdata.
			 * The subsequent write step will pick it up from
			 * there. This is because can't access ab->b_buf
			 * without holding the hash_lock, which we in turn
			 * can't access without holding the ARC list locks
			 * (which we want to avoid during compression/writing)
			 */
			l2hdr->b_compress = ZIO_COMPRESS_OFF;
			l2hdr->b_asize = ab->b_size;
			l2hdr->b_tmp_cdata = ab->b_buf->b_data;
			l2hdr->b_hits = 0;

			buf_sz = ab->b_size;
			ab->b_l2hdr = l2hdr;

			list_insert_head(dev->l2ad_buflist, ab);

			/*
			 * Compute and store the buffer cksum before
			 * writing.  On debug the cksum is verified first.
			 */
			arc_cksum_verify(ab->b_buf);
			arc_cksum_compute(ab->b_buf, B_TRUE);

			mutex_exit(hash_lock);

			write_sz += buf_sz;
		}

		mutex_exit(list_lock);

		if (full == B_TRUE)
			break;
	}

	/* No buffers selected for writing? */
	if (pio == NULL) {
		ASSERT0(write_sz);
		mutex_exit(&l2arc_buflist_mtx);
		kmem_cache_free(hdr_cache, head);
		return (0);
	}

	/*
	 * Now start writing the buffers. We're starting at the write head
	 * and work backwards, retracing the course of the buffer selector
	 * loop above.
	 */
	for (ab = list_prev(dev->l2ad_buflist, head); ab;
	    ab = list_prev(dev->l2ad_buflist, ab)) {
		l2arc_buf_hdr_t *l2hdr;
		uint64_t buf_sz;

		/*
		 * We shouldn't need to lock the buffer here, since we flagged
		 * it as ARC_L2_WRITING in the previous step, but we must take
		 * care to only access its L2 cache parameters. In particular,
		 * ab->b_buf may be invalid by now due to ARC eviction.
		 */
		l2hdr = ab->b_l2hdr;
		l2hdr->b_daddr = dev->l2ad_hand;

		if (!l2arc_nocompress && (ab->b_flags & ARC_L2COMPRESS) &&
		    l2hdr->b_asize >= buf_compress_minsz) {
			if (l2arc_compress_buf(l2hdr)) {
				/*
				 * If compression succeeded, enable headroom
				 * boost on the next scan cycle.
				 */
				*headroom_boost = B_TRUE;
			}
		}

		/*
		 * Pick up the buffer data we had previously stashed away
		 * (and now potentially also compressed).
		 */
		buf_data = l2hdr->b_tmp_cdata;
		buf_sz = l2hdr->b_asize;

		/* Compression may have squashed the buffer to zero length. */
		if (buf_sz != 0) {
			uint64_t buf_p_sz;

			wzio = zio_write_phys(pio, dev->l2ad_vdev,
			    dev->l2ad_hand, buf_sz, buf_data, ZIO_CHECKSUM_OFF,
			    NULL, NULL, ZIO_PRIORITY_ASYNC_WRITE,
			    ZIO_FLAG_CANFAIL, B_FALSE);

			DTRACE_PROBE2(l2arc__write, vdev_t *, dev->l2ad_vdev,
			    zio_t *, wzio);
			(void) zio_nowait(wzio);

			write_asize += buf_sz;
			/*
			 * Keep the clock hand suitably device-aligned.
			 */
			buf_p_sz = vdev_psize_to_asize(dev->l2ad_vdev, buf_sz);
			write_psize += buf_p_sz;
			dev->l2ad_hand += buf_p_sz;
		}
	}

    mutex_exit(&l2arc_buflist_mtx);
	if (pio == NULL) {
		ASSERT3U(write_sz, ==, 0);
		kmem_cache_free(hdr_cache, head);
		return (0);
	}

	ASSERT3U(write_asize, <=, target_sz);
	ARCSTAT_BUMP(arcstat_l2_writes_sent);
	ARCSTAT_INCR(arcstat_l2_write_bytes, write_asize);
	ARCSTAT_INCR(arcstat_l2_size, write_sz);
	ARCSTAT_INCR(arcstat_l2_asize, write_asize);
	vdev_space_update(dev->l2ad_vdev, write_asize, 0, 0);

	/*
	 * Bump device hand to the device start if it is approaching the end.
	 * l2arc_evict() will already have evicted ahead for this case.
	 */
	if (dev->l2ad_hand >= (dev->l2ad_end - target_sz)) {
		dev->l2ad_hand = dev->l2ad_start;
		dev->l2ad_evict = dev->l2ad_start;
		dev->l2ad_first = B_FALSE;
	}

	dev->l2ad_writing = B_TRUE;
	(void) zio_wait(pio);
	dev->l2ad_writing = B_FALSE;

	return (write_asize);
}

/*
 * Compresses an L2ARC buffer.
 * The data to be compressed must be prefilled in l2hdr->b_tmp_cdata and its
 * size in l2hdr->b_asize. This routine tries to compress the data and
 * depending on the compression result there are three possible outcomes:
 * *) The buffer was incompressible. The original l2hdr contents were left
 *    untouched and are ready for writing to an L2 device.
 * *) The buffer was all-zeros, so there is no need to write it to an L2
 *    device. To indicate this situation b_tmp_cdata is NULL'ed, b_asize is
 *    set to zero and b_compress is set to ZIO_COMPRESS_EMPTY.
 * *) Compression succeeded and b_tmp_cdata was replaced with a temporary
 *    data buffer which holds the compressed data to be written, and b_asize
 *    tells us how much data there is. b_compress is set to the appropriate
 *    compression algorithm. Once writing is done, invoke
 *    l2arc_release_cdata_buf on this l2hdr to free this temporary buffer.
 *
 * Returns B_TRUE if compression succeeded, or B_FALSE if it didn't (the
 * buffer was incompressible).
 */
static boolean_t
l2arc_compress_buf(l2arc_buf_hdr_t *l2hdr)
{
	void *cdata;
	size_t csize, len, rounded;

	ASSERT(l2hdr->b_compress == ZIO_COMPRESS_OFF);
	ASSERT(l2hdr->b_tmp_cdata != NULL);

	len = l2hdr->b_asize;
	cdata = zio_data_buf_alloc(len);
	csize = zio_compress_data(ZIO_COMPRESS_LZ4, l2hdr->b_tmp_cdata,
	    cdata, l2hdr->b_asize);

	rounded = P2ROUNDUP(csize, (size_t)SPA_MINBLOCKSIZE);
	if (rounded > csize) {
		bzero((char *)cdata + csize, rounded - csize);
		csize = rounded;
	}

	if (csize == 0) {
		/* zero block, indicate that there's nothing to write */
		zio_data_buf_free(cdata, len);
		l2hdr->b_compress = ZIO_COMPRESS_EMPTY;
		l2hdr->b_asize = 0;
		l2hdr->b_tmp_cdata = NULL;
		ARCSTAT_BUMP(arcstat_l2_compress_zeros);
		return (B_TRUE);
	} else if (csize > 0 && csize < len) {
		/*
		 * Compression succeeded, we'll keep the cdata around for
		 * writing and release it afterwards.
		 */
		l2hdr->b_compress = ZIO_COMPRESS_LZ4;
		l2hdr->b_asize = csize;
		l2hdr->b_tmp_cdata = cdata;
		ARCSTAT_BUMP(arcstat_l2_compress_successes);
		return (B_TRUE);
	} else {
		/*
		 * Compression failed, release the compressed buffer.
		 * l2hdr will be left unmodified.
		 */
		zio_data_buf_free(cdata, len);
		ARCSTAT_BUMP(arcstat_l2_compress_failures);
		return (B_FALSE);
	}
}

/*
 * Decompresses a zio read back from an l2arc device. On success, the
 * underlying zio's io_data buffer is overwritten by the uncompressed
 * version. On decompression error (corrupt compressed stream), the
 * zio->io_error value is set to signal an I/O error.
 *
 * Please note that the compressed data stream is not checksummed, so
 * if the underlying device is experiencing data corruption, we may feed
 * corrupt data to the decompressor, so the decompressor needs to be
 * able to handle this situation (LZ4 does).
 */
static void
l2arc_decompress_zio(zio_t *zio, arc_buf_hdr_t *hdr, enum zio_compress c)
{
	uint64_t csize;
	void *cdata;

	ASSERT(L2ARC_IS_VALID_COMPRESS(c));

	if (zio->io_error != 0) {
		/*
		 * An io error has occured, just restore the original io
		 * size in preparation for a main pool read.
		 */
		zio->io_orig_size = zio->io_size = hdr->b_size;
		return;
	}

	if (c == ZIO_COMPRESS_EMPTY) {
		/*
		 * An empty buffer results in a null zio, which means we
		 * need to fill its io_data after we're done restoring the
		 * buffer's contents.
		 */
		ASSERT(hdr->b_buf != NULL);
		bzero(hdr->b_buf->b_data, hdr->b_size);
		zio->io_data = zio->io_orig_data = hdr->b_buf->b_data;
	} else {
		ASSERT(zio->io_data != NULL);
		/*
		 * We copy the compressed data from the start of the arc buffer
		 * (the zio_read will have pulled in only what we need, the
		 * rest is garbage which we will overwrite at decompression)
		 * and then decompress back to the ARC data buffer. This way we
		 * can minimize copying by simply decompressing back over the
		 * original compressed data (rather than decompressing to an
		 * aux buffer and then copying back the uncompressed buffer,
		 * which is likely to be much larger).
		 */
		csize = zio->io_size;
		cdata = zio_data_buf_alloc(csize);
		bcopy(zio->io_data, cdata, csize);
		if (zio_decompress_data(c, cdata, zio->io_data, csize,
		    hdr->b_size) != 0)
			zio->io_error = SET_ERROR(EIO);
		zio_data_buf_free(cdata, csize);
	}

	/* Restore the expected uncompressed IO size. */
	zio->io_orig_size = zio->io_size = hdr->b_size;
}

/*
 * Releases the temporary b_tmp_cdata buffer in an l2arc header structure.
 * This buffer serves as a temporary holder of compressed data while
 * the buffer entry is being written to an l2arc device. Once that is
 * done, we can dispose of it.
 */
static void
l2arc_release_cdata_buf(arc_buf_hdr_t *ab)
{
	l2arc_buf_hdr_t *l2hdr = ab->b_l2hdr;

	if (l2hdr->b_compress == ZIO_COMPRESS_LZ4) {
		/*
		 * If the data was compressed, then we've allocated a
		 * temporary buffer for it, so now we need to release it.
		 */
		ASSERT(l2hdr->b_tmp_cdata != NULL);
		zio_data_buf_free(l2hdr->b_tmp_cdata, ab->b_size);
	}
	l2hdr->b_tmp_cdata = NULL;
}

/*
 * This thread feeds the L2ARC at regular intervals.  This is the beating
 * heart of the L2ARC.
 */
static void
l2arc_feed_thread(void *notused)
{
	callb_cpr_t cpr;
	l2arc_dev_t *dev;
	spa_t *spa;
	uint64_t size, wrote;
	clock_t begin, next = ddi_get_lbolt();
	boolean_t headroom_boost = B_FALSE;

	CALLB_CPR_INIT(&cpr, &l2arc_feed_thr_lock, callb_generic_cpr, FTAG);

	mutex_enter(&l2arc_feed_thr_lock);

	while (l2arc_thread_exit == 0) {
		CALLB_CPR_SAFE_BEGIN(&cpr);
		(void) cv_timedwait_interruptible(&l2arc_feed_thr_cv,
		    &l2arc_feed_thr_lock, next);
		CALLB_CPR_SAFE_END(&cpr, &l2arc_feed_thr_lock);
		next = ddi_get_lbolt() + hz;

		/*
		 * Quick check for L2ARC devices.
		 */
		mutex_enter(&l2arc_dev_mtx);
		if (l2arc_ndev == 0) {
			mutex_exit(&l2arc_dev_mtx);
			continue;
		}
		mutex_exit(&l2arc_dev_mtx);
		begin = ddi_get_lbolt();

		/*
		 * This selects the next l2arc device to write to, and in
		 * doing so the next spa to feed from: dev->l2ad_spa.   This
		 * will return NULL if there are now no l2arc devices or if
		 * they are all faulted.
		 *
		 * If a device is returned, its spa's config lock is also
		 * held to prevent device removal.  l2arc_dev_get_next()
		 * will grab and release l2arc_dev_mtx.
		 */
		if ((dev = l2arc_dev_get_next()) == NULL)
			continue;

		spa = dev->l2ad_spa;
		ASSERT(spa != NULL);

		/*
		 * If the pool is read-only then force the feed thread to
		 * sleep a little longer.
		 */
		if (!spa_writeable(spa)) {
			next = ddi_get_lbolt() + 5 * l2arc_feed_secs * hz;
			spa_config_exit(spa, SCL_L2ARC, dev);
			continue;
		}

		/*
		 * Avoid contributing to memory pressure.
		 */
		if (arc_no_grow) {
			ARCSTAT_BUMP(arcstat_l2_abort_lowmem);
			spa_config_exit(spa, SCL_L2ARC, dev);
			continue;
		}

		ARCSTAT_BUMP(arcstat_l2_feeds);

		size = l2arc_write_size();

		/*
		 * Evict L2ARC buffers that will be overwritten.
		 */
		l2arc_evict(dev, size, B_FALSE);

		/*
		 * Write ARC buffers.
		 */
		wrote = l2arc_write_buffers(spa, dev, size, &headroom_boost);

		/*
		 * Calculate interval between writes.
		 */
		next = l2arc_write_interval(begin, size, wrote);
		spa_config_exit(spa, SCL_L2ARC, dev);
	}

	l2arc_thread_exit = 0;
	cv_broadcast(&l2arc_feed_thr_cv);
	CALLB_CPR_EXIT(&cpr);		/* drops l2arc_feed_thr_lock */
	thread_exit();
}

boolean_t
l2arc_vdev_present(vdev_t *vd)
{
	l2arc_dev_t *dev;

	mutex_enter(&l2arc_dev_mtx);
	for (dev = list_head(l2arc_dev_list); dev != NULL;
	    dev = list_next(l2arc_dev_list, dev)) {
		if (dev->l2ad_vdev == vd)
			break;
	}
	mutex_exit(&l2arc_dev_mtx);

	return (dev != NULL);
}

/*
 * Add a vdev for use by the L2ARC.  By this point the spa has already
 * validated the vdev and opened it.
 */
void
l2arc_add_vdev(spa_t *spa, vdev_t *vd)
{
	l2arc_dev_t *adddev;

	ASSERT(!l2arc_vdev_present(vd));

	/*
	 * Create a new l2arc device entry.
	 */
	adddev = kmem_zalloc(sizeof (l2arc_dev_t), KM_SLEEP);
	adddev->l2ad_spa = spa;
	adddev->l2ad_vdev = vd;
	adddev->l2ad_start = VDEV_LABEL_START_SIZE;
	adddev->l2ad_end = VDEV_LABEL_START_SIZE + vdev_get_min_asize(vd);
	adddev->l2ad_hand = adddev->l2ad_start;
	adddev->l2ad_evict = adddev->l2ad_start;
	adddev->l2ad_first = B_TRUE;
	adddev->l2ad_writing = B_FALSE;
	list_link_init(&adddev->l2ad_node);

	/*
	 * This is a list of all ARC buffers that are still valid on the
	 * device.
	 */
	adddev->l2ad_buflist = kmem_zalloc(sizeof (list_t), KM_SLEEP);
	list_create(adddev->l2ad_buflist, sizeof (arc_buf_hdr_t),
	    offsetof(arc_buf_hdr_t, b_l2node));

	vdev_space_update(vd, 0, 0, adddev->l2ad_end - adddev->l2ad_hand);

	/*
	 * Add device to global list
	 */
	mutex_enter(&l2arc_dev_mtx);
	list_insert_head(l2arc_dev_list, adddev);
	atomic_inc_64(&l2arc_ndev);
	mutex_exit(&l2arc_dev_mtx);
}

/*
 * Remove a vdev from the L2ARC.
 */
void
l2arc_remove_vdev(vdev_t *vd)
{
	l2arc_dev_t *dev, *nextdev, *remdev = NULL;

	/*
	 * Find the device by vdev
	 */
	mutex_enter(&l2arc_dev_mtx);
	for (dev = list_head(l2arc_dev_list); dev; dev = nextdev) {
		nextdev = list_next(l2arc_dev_list, dev);
		if (vd == dev->l2ad_vdev) {
			remdev = dev;
			break;
		}
	}
	ASSERT(remdev != NULL);

	/*
	 * Remove device from global list
	 */
	list_remove(l2arc_dev_list, remdev);
	l2arc_dev_last = NULL;		/* may have been invalidated */
	atomic_dec_64(&l2arc_ndev);
	mutex_exit(&l2arc_dev_mtx);

	/*
	 * Clear all buflists and ARC references.  L2ARC device flush.
	 */
	l2arc_evict(remdev, 0, B_TRUE);
	list_destroy(remdev->l2ad_buflist);
	kmem_free(remdev->l2ad_buflist, sizeof (list_t));
	kmem_free(remdev, sizeof (l2arc_dev_t));
}

void
l2arc_init(void)
{
	l2arc_thread_exit = 0;
	l2arc_ndev = 0;
	l2arc_writes_sent = 0;
	l2arc_writes_done = 0;

	mutex_init(&l2arc_feed_thr_lock, NULL, MUTEX_DEFAULT, NULL);
	cv_init(&l2arc_feed_thr_cv, NULL, CV_DEFAULT, NULL);
	mutex_init(&l2arc_dev_mtx, NULL, MUTEX_DEFAULT, NULL);
	mutex_init(&l2arc_buflist_mtx, NULL, MUTEX_DEFAULT, NULL);
	mutex_init(&l2arc_free_on_write_mtx, NULL, MUTEX_DEFAULT, NULL);

	l2arc_dev_list = &L2ARC_dev_list;
	l2arc_free_on_write = &L2ARC_free_on_write;
	list_create(l2arc_dev_list, sizeof (l2arc_dev_t),
	    offsetof(l2arc_dev_t, l2ad_node));
	list_create(l2arc_free_on_write, sizeof (l2arc_data_free_t),
	    offsetof(l2arc_data_free_t, l2df_list_node));
}

void
l2arc_fini(void)
{
	/*
	 * This is called from dmu_fini(), which is called from spa_fini();
	 * Because of this, we can assume that all l2arc devices have
	 * already been removed when the pools themselves were removed.
	 */

	l2arc_do_free_on_write();

	mutex_destroy(&l2arc_feed_thr_lock);
	cv_destroy(&l2arc_feed_thr_cv);
	mutex_destroy(&l2arc_dev_mtx);
	mutex_destroy(&l2arc_buflist_mtx);
	mutex_destroy(&l2arc_free_on_write_mtx);

	list_destroy(l2arc_dev_list);
	list_destroy(l2arc_free_on_write);
}

void
l2arc_start(void)
{
	if (!(spa_mode_global & FWRITE))
		return;

	(void) thread_create(NULL, 0, l2arc_feed_thread, NULL, 0, &p0,
	    TS_RUN, minclsyspri);
}

void
l2arc_stop(void)
{
	if (!(spa_mode_global & FWRITE))
		return;

	mutex_enter(&l2arc_feed_thr_lock);
	cv_signal(&l2arc_feed_thr_cv);	/* kick thread out of startup */
	l2arc_thread_exit = 1;
	while (l2arc_thread_exit != 0)
		cv_wait(&l2arc_feed_thr_cv, &l2arc_feed_thr_lock);
	mutex_exit(&l2arc_feed_thr_lock);
}

#if defined(_KERNEL) && defined(HAVE_SPL)
EXPORT_SYMBOL(arc_read);
EXPORT_SYMBOL(arc_buf_remove_ref);
EXPORT_SYMBOL(arc_buf_info);
EXPORT_SYMBOL(arc_getbuf_func);
EXPORT_SYMBOL(arc_add_prune_callback);
EXPORT_SYMBOL(arc_remove_prune_callback);

module_param(zfs_arc_min, ulong, 0644);
MODULE_PARM_DESC(zfs_arc_min, "Min arc size");

module_param(zfs_arc_max, ulong, 0644);
MODULE_PARM_DESC(zfs_arc_max, "Max arc size");

module_param(zfs_arc_meta_limit, ulong, 0644);
MODULE_PARM_DESC(zfs_arc_meta_limit, "Meta limit for arc size");

module_param(zfs_arc_meta_prune, int, 0644);
MODULE_PARM_DESC(zfs_arc_meta_prune, "Bytes of meta data to prune");

module_param(zfs_arc_grow_retry, int, 0644);
MODULE_PARM_DESC(zfs_arc_grow_retry, "Seconds before growing arc size");

module_param(zfs_arc_p_aggressive_disable, int, 0644);
MODULE_PARM_DESC(zfs_arc_p_aggressive_disable, "disable aggressive arc_p grow");

module_param(zfs_arc_p_dampener_disable, int, 0644);
MODULE_PARM_DESC(zfs_arc_p_dampener_disable, "disable arc_p adapt dampener");

module_param(zfs_arc_shrink_shift, int, 0644);
MODULE_PARM_DESC(zfs_arc_shrink_shift, "log2(fraction of arc to reclaim)");

module_param(zfs_disable_dup_eviction, int, 0644);
MODULE_PARM_DESC(zfs_disable_dup_eviction, "disable duplicate buffer eviction");

module_param(zfs_arc_average_blocksize, int, 0444);
MODULE_PARM_DESC(zfs_arc_average_blocksize, "Target average block size");

module_param(zfs_arc_memory_throttle_disable, int, 0644);
MODULE_PARM_DESC(zfs_arc_memory_throttle_disable, "disable memory throttle");

module_param(zfs_arc_min_prefetch_lifespan, int, 0644);
MODULE_PARM_DESC(zfs_arc_min_prefetch_lifespan, "Min life of prefetch block");

module_param(l2arc_write_max, ulong, 0644);
MODULE_PARM_DESC(l2arc_write_max, "Max write bytes per interval");

module_param(l2arc_write_boost, ulong, 0644);
MODULE_PARM_DESC(l2arc_write_boost, "Extra write bytes during device warmup");

module_param(l2arc_headroom, ulong, 0644);
MODULE_PARM_DESC(l2arc_headroom, "Number of max device writes to precache");

module_param(l2arc_headroom_boost, ulong, 0644);
MODULE_PARM_DESC(l2arc_headroom_boost, "Compressed l2arc_headroom multiplier");

module_param(l2arc_feed_secs, ulong, 0644);
MODULE_PARM_DESC(l2arc_feed_secs, "Seconds between L2ARC writing");

module_param(l2arc_feed_min_ms, ulong, 0644);
MODULE_PARM_DESC(l2arc_feed_min_ms, "Min feed interval in milliseconds");

module_param(l2arc_noprefetch, int, 0644);
MODULE_PARM_DESC(l2arc_noprefetch, "Skip caching prefetched buffers");

module_param(l2arc_nocompress, int, 0644);
MODULE_PARM_DESC(l2arc_nocompress, "Skip compressing L2ARC buffers");

module_param(l2arc_feed_again, int, 0644);
MODULE_PARM_DESC(l2arc_feed_again, "Turbo L2ARC warmup");

module_param(l2arc_norw, int, 0644);
MODULE_PARM_DESC(l2arc_norw, "No reads during writes");

#endif

#ifdef _KERNEL
void arc_register_oids(void)
{
    sysctl_register_oid(&sysctl__zfs);
    sysctl_register_oid(&sysctl__zfs_arc_max);
    sysctl_register_oid(&sysctl__zfs_arc_min);
    sysctl_register_oid(&sysctl__zfs_arc_meta_used);
    sysctl_register_oid(&sysctl__zfs_arc_meta_limit);
    sysctl_register_oid(&sysctl__zfs_l2arc_write_max);
    sysctl_register_oid(&sysctl__zfs_l2arc_write_boost);
    sysctl_register_oid(&sysctl__zfs_l2arc_headroom);
    sysctl_register_oid(&sysctl__zfs_l2arc_feed_secs);
    sysctl_register_oid(&sysctl__zfs_l2arc_feed_min_ms);
    sysctl_register_oid(&sysctl__zfs_l2arc_noprefetch);
    sysctl_register_oid(&sysctl__zfs_l2arc_feed_again);
    sysctl_register_oid(&sysctl__zfs_l2arc_norw);
    sysctl_register_oid(&sysctl__zfs_anon_size);
    sysctl_register_oid(&sysctl__zfs_anon_metadata_lsize);
    sysctl_register_oid(&sysctl__zfs_anon_data_lsize);
    sysctl_register_oid(&sysctl__zfs_mru_size);
    sysctl_register_oid(&sysctl__zfs_mru_metadata_lsize);
    sysctl_register_oid(&sysctl__zfs_mru_data_lsize);
    sysctl_register_oid(&sysctl__zfs_mru_ghost_size);
    sysctl_register_oid(&sysctl__zfs_mru_ghost_metadata_lsize);
    sysctl_register_oid(&sysctl__zfs_mru_ghost_data_lsize);
    sysctl_register_oid(&sysctl__zfs_mfu_size);
    sysctl_register_oid(&sysctl__zfs_mfu_metadata_lsize);
    sysctl_register_oid(&sysctl__zfs_mfu_data_lsize);
    sysctl_register_oid(&sysctl__zfs_mfu_ghost_size);
    sysctl_register_oid(&sysctl__zfs_mfu_ghost_metadata_lsize);
    sysctl_register_oid(&sysctl__zfs_mfu_ghost_data_lsize);
    sysctl_register_oid(&sysctl__zfs_l2c_only_size);

    sysctl_register_oid(&sysctl__zfs_vnop_osx_debug);
    sysctl_register_oid(&sysctl__zfs_vnop_ignore_negatives);
    sysctl_register_oid(&sysctl__zfs_vnop_ignore_positives);
    sysctl_register_oid(&sysctl__zfs_vnop_create_negatives);
    sysctl_register_oid(&sysctl__zfs_reclaim_list);
    sysctl_register_oid(&sysctl__zfs_vnop_reclaim_throttle);
    sysctl_register_oid(&sysctl__zfs_vfs_suspend_fs_begin_delay);
    sysctl_register_oid(&sysctl__zfs_vfs_suspend_fs_end_delay);
    sysctl_register_oid(&sysctl__zfs_vnop_force_formd_normalized_output);

}

void arc_unregister_oids(void)
{
    sysctl_unregister_oid(&sysctl__zfs);
    sysctl_unregister_oid(&sysctl__zfs_arc_max);
    sysctl_unregister_oid(&sysctl__zfs_arc_min);
    sysctl_unregister_oid(&sysctl__zfs_arc_meta_used);
    sysctl_unregister_oid(&sysctl__zfs_arc_meta_limit);
    sysctl_unregister_oid(&sysctl__zfs_l2arc_write_max);
    sysctl_unregister_oid(&sysctl__zfs_l2arc_write_boost);
    sysctl_unregister_oid(&sysctl__zfs_l2arc_headroom);
    sysctl_unregister_oid(&sysctl__zfs_l2arc_feed_secs);
    sysctl_unregister_oid(&sysctl__zfs_l2arc_feed_min_ms);
    sysctl_unregister_oid(&sysctl__zfs_l2arc_noprefetch);
    sysctl_unregister_oid(&sysctl__zfs_l2arc_feed_again);
    sysctl_unregister_oid(&sysctl__zfs_l2arc_norw);
    sysctl_unregister_oid(&sysctl__zfs_anon_size);
    sysctl_unregister_oid(&sysctl__zfs_anon_metadata_lsize);
    sysctl_unregister_oid(&sysctl__zfs_anon_data_lsize);
    sysctl_unregister_oid(&sysctl__zfs_mru_size);
    sysctl_unregister_oid(&sysctl__zfs_mru_metadata_lsize);
    sysctl_unregister_oid(&sysctl__zfs_mru_data_lsize);
    sysctl_unregister_oid(&sysctl__zfs_mru_ghost_size);
    sysctl_unregister_oid(&sysctl__zfs_mru_ghost_metadata_lsize);
    sysctl_unregister_oid(&sysctl__zfs_mru_ghost_data_lsize);
    sysctl_unregister_oid(&sysctl__zfs_mfu_size);
    sysctl_unregister_oid(&sysctl__zfs_mfu_metadata_lsize);
    sysctl_unregister_oid(&sysctl__zfs_mfu_data_lsize);
    sysctl_unregister_oid(&sysctl__zfs_mfu_ghost_size);
    sysctl_unregister_oid(&sysctl__zfs_mfu_ghost_metadata_lsize);
    sysctl_unregister_oid(&sysctl__zfs_mfu_ghost_data_lsize);
    sysctl_unregister_oid(&sysctl__zfs_l2c_only_size);

    sysctl_unregister_oid(&sysctl__zfs_vnop_osx_debug);
    sysctl_unregister_oid(&sysctl__zfs_vnop_ignore_negatives);
    sysctl_unregister_oid(&sysctl__zfs_vnop_ignore_positives);
    sysctl_unregister_oid(&sysctl__zfs_vnop_create_negatives);
    sysctl_unregister_oid(&sysctl__zfs_reclaim_list);
    sysctl_unregister_oid(&sysctl__zfs_vnop_reclaim_throttle);
    sysctl_unregister_oid(&sysctl__zfs_vfs_suspend_fs_begin_delay);
    sysctl_unregister_oid(&sysctl__zfs_vfs_suspend_fs_end_delay);
    sysctl_unregister_oid(&sysctl__zfs_vnop_force_formd_normalized_output);
}
#endif<|MERGE_RESOLUTION|>--- conflicted
+++ resolved
@@ -2705,17 +2705,8 @@
     clock_t                 growtime = 0;
     arc_reclaim_strategy_t  last_reclaim = ARC_RECLAIM_CONS;
     callb_cpr_t             cpr;
-<<<<<<< HEAD
-    uint64_t amount;
-#ifdef _KERNEL
-    unsigned int num_pages;
-	kern_return_t kr;
-#endif
-
-=======
     uint64_t                amount;
-	
->>>>>>> 412aa3ee
+
     CALLB_CPR_INIT(&cpr, &arc_reclaim_thr_lock, callb_generic_cpr, FTAG);
 
     mutex_enter(&arc_reclaim_thr_lock);
@@ -2725,7 +2716,7 @@
 #ifdef _KERNEL
         static uint64_t last_zfs_arc_max = 0;
         // Detect changes of arc stats from sysctl
-		
+
         if (zfs_arc_max != last_zfs_arc_max) {
             last_zfs_arc_max = zfs_arc_max;
 
@@ -2745,12 +2736,12 @@
             arc_meta_max = 0;
             printf("ARC: updating arc_max=%llx\n", arc_c_max);
 			printf("ARC: arc_size currently=%llx\n", arc_size);
-			
+
 			// React immediately to a request to reduce ARC size
 			if (arc_size > arc_c) {
 				printf("triggering arc kmem_reap_now\n");
 				arc_kmem_reap_now(ARC_RECLAIM_AGGR, arc_size - arc_c);
-				
+
 				// provide a hint to the SPL that memory has been released
 				// due to user request, and that the SPL needs to release
 				// all unneeded memory now.
