/*
 * CDDL HEADER START
 *
 * The contents of this file are subject to the terms of the
 * Common Development and Distribution License (the "License").
 * You may not use this file except in compliance with the License.
 *
 * You can obtain a copy of the license at usr/src/OPENSOLARIS.LICENSE
 * or http://www.opensolaris.org/os/licensing.
 * See the License for the specific language governing permissions
 * and limitations under the License.
 *
 * When distributing Covered Code, include this CDDL HEADER in each
 * file and include the License file at usr/src/OPENSOLARIS.LICENSE.
 * If applicable, add the following below this CDDL HEADER, with the
 * fields enclosed by brackets "[]" replaced with your own identifying
 * information: Portions Copyright [yyyy] [name of copyright owner]
 *
 * CDDL HEADER END
 */
/*
 * Copyright (c) 2005, 2010, Oracle and/or its affiliates. All rights reserved.
 * Copyright 2011 Nexenta Systems, Inc.  All rights reserved.
 * Copyright (c) 2011 by Delphix. All rights reserved.
 * Copyright (c) 2013 by Saso Kiselkov. All rights reserved.
 */

/*
 * DVA-based Adjustable Replacement Cache
 *
 * While much of the theory of operation used here is
 * based on the self-tuning, low overhead replacement cache
 * presented by Megiddo and Modha at FAST 2003, there are some
 * significant differences:
 *
 * 1. The Megiddo and Modha model assumes any page is evictable.
 * Pages in its cache cannot be "locked" into memory.  This makes
 * the eviction algorithm simple: evict the last page in the list.
 * This also make the performance characteristics easy to reason
 * about.  Our cache is not so simple.  At any given moment, some
 * subset of the blocks in the cache are un-evictable because we
 * have handed out a reference to them.  Blocks are only evictable
 * when there are no external references active.  This makes
 * eviction far more problematic:  we choose to evict the evictable
 * blocks that are the "lowest" in the list.
 *
 * There are times when it is not possible to evict the requested
 * space.  In these circumstances we are unable to adjust the cache
 * size.  To prevent the cache growing unbounded at these times we
 * implement a "cache throttle" that slows the flow of new data
 * into the cache until we can make space available.
 *
 * 2. The Megiddo and Modha model assumes a fixed cache size.
 * Pages are evicted when the cache is full and there is a cache
 * miss.  Our model has a variable sized cache.  It grows with
 * high use, but also tries to react to memory pressure from the
 * operating system: decreasing its size when system memory is
 * tight.
 *
 * 3. The Megiddo and Modha model assumes a fixed page size. All
 * elements of the cache are therefor exactly the same size.  So
 * when adjusting the cache size following a cache miss, its simply
 * a matter of choosing a single page to evict.  In our model, we
 * have variable sized cache blocks (rangeing from 512 bytes to
 * 128K bytes).  We therefor choose a set of blocks to evict to make
 * space for a cache miss that approximates as closely as possible
 * the space used by the new block.
 *
 * See also:  "ARC: A Self-Tuning, Low Overhead Replacement Cache"
 * by N. Megiddo & D. Modha, FAST 2003
 */

/*
 * The locking model:
 *
 * A new reference to a cache buffer can be obtained in two
 * ways: 1) via a hash table lookup using the DVA as a key,
 * or 2) via one of the ARC lists.  The arc_read() interface
 * uses method 1, while the internal arc algorithms for
 * adjusting the cache use method 2.  We therefor provide two
 * types of locks: 1) the hash table lock array, and 2) the
 * arc list locks.
 *
 * Buffers do not have their own mutexes, rather they rely on the
 * hash table mutexes for the bulk of their protection (i.e. most
 * fields in the arc_buf_hdr_t are protected by these mutexes).
 *
 * buf_hash_find() returns the appropriate mutex (held) when it
 * locates the requested buffer in the hash table.  It returns
 * NULL for the mutex if the buffer was not in the table.
 *
 * buf_hash_remove() expects the appropriate hash mutex to be
 * already held before it is invoked.
 *
 * Each arc state also has a mutex which is used to protect the
 * buffer list associated with the state.  When attempting to
 * obtain a hash table lock while holding an arc list lock you
 * must use: mutex_tryenter() to avoid deadlock.  Also note that
 * the active state mutex must be held before the ghost state mutex.
 *
 * Arc buffers may have an associated eviction callback function.
 * This function will be invoked prior to removing the buffer (e.g.
 * in arc_do_user_evicts()).  Note however that the data associated
 * with the buffer may be evicted prior to the callback.  The callback
 * must be made with *no locks held* (to prevent deadlock).  Additionally,
 * the users of callbacks must ensure that their private data is
 * protected from simultaneous callbacks from arc_buf_evict()
 * and arc_do_user_evicts().
 *
 * It as also possible to register a callback which is run when the
 * arc_meta_limit is reached and no buffers can be safely evicted.  In
 * this case the arc user should drop a reference on some arc buffers so
 * they can be reclaimed and the arc_meta_limit honored.  For example,
 * when using the ZPL each dentry holds a references on a znode.  These
 * dentries must be pruned before the arc buffer holding the znode can
 * be safely evicted.
 *
 * Note that the majority of the performance stats are manipulated
 * with atomic operations.
 *
 * The L2ARC uses the l2arc_buflist_mtx global mutex for the following:
 *
 *	- L2ARC buflist creation
 *	- L2ARC buflist eviction
 *	- L2ARC write completion, which walks L2ARC buflists
 *	- ARC header destruction, as it removes from L2ARC buflists
 *	- ARC header release, as it removes from L2ARC buflists
 */

#include <sys/spa.h>
#include <sys/zio.h>
#include <sys/zio_compress.h>
#include <sys/zfs_context.h>
#include <sys/arc.h>
#include <sys/vdev.h>
#include <sys/vdev_impl.h>
#ifdef _KERNEL
#include <sys/vmsystm.h>
#include <vm/anon.h>
#include <sys/fs/swapnode.h>
#include <sys/zpl.h>
#endif
#include <sys/callb.h>
#include <sys/kstat.h>
#include <sys/dmu_tx.h>
#include <zfs_fletcher.h>
#include <sys/sysctl.h>

static kmutex_t		arc_reclaim_thr_lock;
static kcondvar_t	arc_reclaim_thr_cv;	/* used to signal reclaim thr */
static uint8_t		arc_thread_exit;

/* number of bytes to prune from caches when at arc_meta_limit is reached */
int zfs_arc_meta_prune = 1048576;

typedef enum arc_reclaim_strategy {
	ARC_RECLAIM_AGGR,		/* Aggressive reclaim strategy */
	ARC_RECLAIM_CONS		/* Conservative reclaim strategy */
} arc_reclaim_strategy_t;

/* number of seconds before growing cache again */
int zfs_arc_grow_retry = 5;

/* shift of arc_c for calculating both min and max arc_p */
int zfs_arc_p_min_shift = 4;

/* log2(fraction of arc to reclaim) */
int zfs_arc_shrink_shift = 5;

/*
 * minimum lifespan of a prefetch block in clock ticks
 * (initialized in arc_init())
 */
int zfs_arc_min_prefetch_lifespan = HZ;

/* disable arc proactive arc throttle due to low memory */
int zfs_arc_memory_throttle_disable = 1;

/* disable duplicate buffer eviction */
int zfs_disable_dup_eviction = 0;

static int arc_dead;

/* expiration time for arc_no_grow */
static clock_t arc_grow_time = 0;

/*
 * The arc has filled available memory and has now warmed up.
 */
static boolean_t arc_warm;

/*
 * These tunables are for performance analysis.
 */
unsigned long zfs_arc_max = 0;
unsigned long zfs_arc_min = 0;
unsigned long zfs_arc_meta_limit = 0;

#ifdef _KERNEL
void arc_register_oids(void);
void arc_unregister_oids(void);
SYSCTL_DECL(_zfs);
SYSCTL_NODE( , OID_AUTO, zfs, CTLFLAG_RW, 0, "ZFS");
struct sysctl_oid_list sysctl__zfs_children;

SYSCTL_QUAD(_zfs, OID_AUTO, arc_max, CTLFLAG_RW,
            &zfs_arc_max, "Maximum ARC size");
SYSCTL_QUAD(_zfs, OID_AUTO, arc_min, CTLFLAG_RW,
            &zfs_arc_min, "Minimum ARC size")
#endif


#ifdef __APPLE__
extern unsigned int vm_page_free_count;
extern unsigned int vm_page_speculative_count;
#endif

/*
 * Note that buffers can be in one of 6 states:
 *	ARC_anon	- anonymous (discussed below)
 *	ARC_mru		- recently used, currently cached
 *	ARC_mru_ghost	- recentely used, no longer in cache
 *	ARC_mfu		- frequently used, currently cached
 *	ARC_mfu_ghost	- frequently used, no longer in cache
 *	ARC_l2c_only	- exists in L2ARC but not other states
 * When there are no active references to the buffer, they are
 * are linked onto a list in one of these arc states.  These are
 * the only buffers that can be evicted or deleted.  Within each
 * state there are multiple lists, one for meta-data and one for
 * non-meta-data.  Meta-data (indirect blocks, blocks of dnodes,
 * etc.) is tracked separately so that it can be managed more
 * explicitly: favored over data, limited explicitly.
 *
 * Anonymous buffers are buffers that are not associated with
 * a DVA.  These are buffers that hold dirty block copies
 * before they are written to stable storage.  By definition,
 * they are "ref'd" and are considered part of arc_mru
 * that cannot be freed.  Generally, they will aquire a DVA
 * as they are written and migrate onto the arc_mru list.
 *
 * The ARC_l2c_only state is for buffers that are in the second
 * level ARC but no longer in any of the ARC_m* lists.  The second
 * level ARC itself may also contain buffers that are in any of
 * the ARC_m* states - meaning that a buffer can exist in two
 * places.  The reason for the ARC_l2c_only state is to keep the
 * buffer header in the hash table, so that reads that hit the
 * second level ARC benefit from these fast lookups.
 */

typedef struct arc_state {
	list_t	arcs_list[ARC_BUFC_NUMTYPES];	/* list of evictable buffers */
	uint64_t arcs_lsize[ARC_BUFC_NUMTYPES];	/* amount of evictable data */
	uint64_t arcs_size;	/* total amount of data in this state */
	kmutex_t arcs_mtx;
} arc_state_t;

/* The 6 states: */
static arc_state_t ARC_anon;
static arc_state_t ARC_mru;
static arc_state_t ARC_mru_ghost;
static arc_state_t ARC_mfu;
static arc_state_t ARC_mfu_ghost;
static arc_state_t ARC_l2c_only;

typedef struct arc_stats {
	kstat_named_t arcstat_hits;
	kstat_named_t arcstat_misses;
	kstat_named_t arcstat_demand_data_hits;
	kstat_named_t arcstat_demand_data_misses;
	kstat_named_t arcstat_demand_metadata_hits;
	kstat_named_t arcstat_demand_metadata_misses;
	kstat_named_t arcstat_prefetch_data_hits;
	kstat_named_t arcstat_prefetch_data_misses;
	kstat_named_t arcstat_prefetch_metadata_hits;
	kstat_named_t arcstat_prefetch_metadata_misses;
	kstat_named_t arcstat_mru_hits;
	kstat_named_t arcstat_mru_ghost_hits;
	kstat_named_t arcstat_mfu_hits;
	kstat_named_t arcstat_mfu_ghost_hits;
	kstat_named_t arcstat_deleted;
	kstat_named_t arcstat_recycle_miss;
	kstat_named_t arcstat_mutex_miss;
	kstat_named_t arcstat_evict_skip;
	kstat_named_t arcstat_evict_l2_cached;
	kstat_named_t arcstat_evict_l2_eligible;
	kstat_named_t arcstat_evict_l2_ineligible;
	kstat_named_t arcstat_hash_elements;
	kstat_named_t arcstat_hash_elements_max;
	kstat_named_t arcstat_hash_collisions;
	kstat_named_t arcstat_hash_chains;
	kstat_named_t arcstat_hash_chain_max;
	kstat_named_t arcstat_p;
	kstat_named_t arcstat_c;
	kstat_named_t arcstat_c_min;
	kstat_named_t arcstat_c_max;
	kstat_named_t arcstat_size;
	kstat_named_t arcstat_hdr_size;
	kstat_named_t arcstat_data_size;
	kstat_named_t arcstat_other_size;
	kstat_named_t arcstat_anon_size;
	kstat_named_t arcstat_anon_evict_data;
	kstat_named_t arcstat_anon_evict_metadata;
	kstat_named_t arcstat_mru_size;
	kstat_named_t arcstat_mru_evict_data;
	kstat_named_t arcstat_mru_evict_metadata;
	kstat_named_t arcstat_mru_ghost_size;
	kstat_named_t arcstat_mru_ghost_evict_data;
	kstat_named_t arcstat_mru_ghost_evict_metadata;
	kstat_named_t arcstat_mfu_size;
	kstat_named_t arcstat_mfu_evict_data;
	kstat_named_t arcstat_mfu_evict_metadata;
	kstat_named_t arcstat_mfu_ghost_size;
	kstat_named_t arcstat_mfu_ghost_evict_data;
	kstat_named_t arcstat_mfu_ghost_evict_metadata;
	kstat_named_t arcstat_l2_hits;
	kstat_named_t arcstat_l2_misses;
	kstat_named_t arcstat_l2_feeds;
	kstat_named_t arcstat_l2_rw_clash;
	kstat_named_t arcstat_l2_read_bytes;
	kstat_named_t arcstat_l2_write_bytes;
	kstat_named_t arcstat_l2_writes_sent;
	kstat_named_t arcstat_l2_writes_done;
	kstat_named_t arcstat_l2_writes_error;
	kstat_named_t arcstat_l2_writes_hdr_miss;
	kstat_named_t arcstat_l2_evict_lock_retry;
	kstat_named_t arcstat_l2_evict_reading;
	kstat_named_t arcstat_l2_free_on_write;
	kstat_named_t arcstat_l2_abort_lowmem;
	kstat_named_t arcstat_l2_cksum_bad;
	kstat_named_t arcstat_l2_io_error;
	kstat_named_t arcstat_l2_size;
	kstat_named_t arcstat_l2_asize;
	kstat_named_t arcstat_l2_hdr_size;
	kstat_named_t arcstat_l2_compress_successes;
	kstat_named_t arcstat_l2_compress_zeros;
	kstat_named_t arcstat_l2_compress_failures;
	kstat_named_t arcstat_memory_throttle_count;
	kstat_named_t arcstat_duplicate_buffers;
	kstat_named_t arcstat_duplicate_buffers_size;
	kstat_named_t arcstat_duplicate_reads;
	kstat_named_t arcstat_memory_direct_count;
	kstat_named_t arcstat_memory_indirect_count;
	kstat_named_t arcstat_no_grow;
	kstat_named_t arcstat_tempreserve;
	kstat_named_t arcstat_loaned_bytes;
	kstat_named_t arcstat_prune;
	kstat_named_t arcstat_meta_used;
	kstat_named_t arcstat_meta_limit;
	kstat_named_t arcstat_meta_max;
} arc_stats_t;

static arc_stats_t arc_stats = {
	{ "hits",			KSTAT_DATA_UINT64 },
	{ "misses",			KSTAT_DATA_UINT64 },
	{ "demand_data_hits",		KSTAT_DATA_UINT64 },
	{ "demand_data_misses",		KSTAT_DATA_UINT64 },
	{ "demand_metadata_hits",	KSTAT_DATA_UINT64 },
	{ "demand_metadata_misses",	KSTAT_DATA_UINT64 },
	{ "prefetch_data_hits",		KSTAT_DATA_UINT64 },
	{ "prefetch_data_misses",	KSTAT_DATA_UINT64 },
	{ "prefetch_metadata_hits",	KSTAT_DATA_UINT64 },
	{ "prefetch_metadata_misses",	KSTAT_DATA_UINT64 },
	{ "mru_hits",			KSTAT_DATA_UINT64 },
	{ "mru_ghost_hits",		KSTAT_DATA_UINT64 },
	{ "mfu_hits",			KSTAT_DATA_UINT64 },
	{ "mfu_ghost_hits",		KSTAT_DATA_UINT64 },
	{ "deleted",			KSTAT_DATA_UINT64 },
	{ "recycle_miss",		KSTAT_DATA_UINT64 },
	{ "mutex_miss",			KSTAT_DATA_UINT64 },
	{ "evict_skip",			KSTAT_DATA_UINT64 },
	{ "evict_l2_cached",		KSTAT_DATA_UINT64 },
	{ "evict_l2_eligible",		KSTAT_DATA_UINT64 },
	{ "evict_l2_ineligible",	KSTAT_DATA_UINT64 },
	{ "hash_elements",		KSTAT_DATA_UINT64 },
	{ "hash_elements_max",		KSTAT_DATA_UINT64 },
	{ "hash_collisions",		KSTAT_DATA_UINT64 },
	{ "hash_chains",		KSTAT_DATA_UINT64 },
	{ "hash_chain_max",		KSTAT_DATA_UINT64 },
	{ "p",				KSTAT_DATA_UINT64 },
	{ "c",				KSTAT_DATA_UINT64 },
	{ "c_min",			KSTAT_DATA_UINT64 },
	{ "c_max",			KSTAT_DATA_UINT64 },
	{ "size",			KSTAT_DATA_UINT64 },
	{ "hdr_size",			KSTAT_DATA_UINT64 },
	{ "data_size",			KSTAT_DATA_UINT64 },
	{ "other_size",			KSTAT_DATA_UINT64 },
	{ "anon_size",			KSTAT_DATA_UINT64 },
	{ "anon_evict_data",		KSTAT_DATA_UINT64 },
	{ "anon_evict_metadata",	KSTAT_DATA_UINT64 },
	{ "mru_size",			KSTAT_DATA_UINT64 },
	{ "mru_evict_data",		KSTAT_DATA_UINT64 },
	{ "mru_evict_metadata",		KSTAT_DATA_UINT64 },
	{ "mru_ghost_size",		KSTAT_DATA_UINT64 },
	{ "mru_ghost_evict_data",	KSTAT_DATA_UINT64 },
	{ "mru_ghost_evict_metadata",	KSTAT_DATA_UINT64 },
	{ "mfu_size",			KSTAT_DATA_UINT64 },
	{ "mfu_evict_data",		KSTAT_DATA_UINT64 },
	{ "mfu_evict_metadata",		KSTAT_DATA_UINT64 },
	{ "mfu_ghost_size",		KSTAT_DATA_UINT64 },
	{ "mfu_ghost_evict_data",	KSTAT_DATA_UINT64 },
	{ "mfu_ghost_evict_metadata",	KSTAT_DATA_UINT64 },
	{ "l2_hits",			KSTAT_DATA_UINT64 },
	{ "l2_misses",			KSTAT_DATA_UINT64 },
	{ "l2_feeds",			KSTAT_DATA_UINT64 },
	{ "l2_rw_clash",		KSTAT_DATA_UINT64 },
	{ "l2_read_bytes",		KSTAT_DATA_UINT64 },
	{ "l2_write_bytes",		KSTAT_DATA_UINT64 },
	{ "l2_writes_sent",		KSTAT_DATA_UINT64 },
	{ "l2_writes_done",		KSTAT_DATA_UINT64 },
	{ "l2_writes_error",		KSTAT_DATA_UINT64 },
	{ "l2_writes_hdr_miss",		KSTAT_DATA_UINT64 },
	{ "l2_evict_lock_retry",	KSTAT_DATA_UINT64 },
	{ "l2_evict_reading",		KSTAT_DATA_UINT64 },
	{ "l2_free_on_write",		KSTAT_DATA_UINT64 },
	{ "l2_abort_lowmem",		KSTAT_DATA_UINT64 },
	{ "l2_cksum_bad",		KSTAT_DATA_UINT64 },
	{ "l2_io_error",		KSTAT_DATA_UINT64 },
	{ "l2_size",			KSTAT_DATA_UINT64 },
	{ "l2_asize",			KSTAT_DATA_UINT64 },
	{ "l2_hdr_size",		KSTAT_DATA_UINT64 },
	{ "l2_compress_successes",	KSTAT_DATA_UINT64 },
	{ "l2_compress_zeros",		KSTAT_DATA_UINT64 },
	{ "l2_compress_failures",	KSTAT_DATA_UINT64 },
	{ "memory_throttle_count",	KSTAT_DATA_UINT64 },
	{ "duplicate_buffers",		KSTAT_DATA_UINT64 },
	{ "duplicate_buffers_size",	KSTAT_DATA_UINT64 },
	{ "duplicate_reads",		KSTAT_DATA_UINT64 },
	{ "memory_direct_count",	KSTAT_DATA_UINT64 },
	{ "memory_indirect_count",	KSTAT_DATA_UINT64 },
	{ "arc_no_grow",		KSTAT_DATA_UINT64 },
	{ "arc_tempreserve",		KSTAT_DATA_UINT64 },
	{ "arc_loaned_bytes",		KSTAT_DATA_UINT64 },
	{ "arc_prune",			KSTAT_DATA_UINT64 },
	{ "arc_meta_used",		KSTAT_DATA_UINT64 },
	{ "arc_meta_limit",		KSTAT_DATA_UINT64 },
	{ "arc_meta_max",		KSTAT_DATA_UINT64 },
};

#define	ARCSTAT(stat)	(arc_stats.stat.value.ui64)

#define	ARCSTAT_INCR(stat, val) \
	atomic_add_64(&arc_stats.stat.value.ui64, (val));

#define	ARCSTAT_BUMP(stat)	ARCSTAT_INCR(stat, 1)
#define	ARCSTAT_BUMPDOWN(stat)	ARCSTAT_INCR(stat, -1)

#define	ARCSTAT_MAX(stat, val) {					\
	uint64_t m;							\
	while ((val) > (m = arc_stats.stat.value.ui64) &&		\
	    (m != atomic_cas_64(&arc_stats.stat.value.ui64, m, (val))))	\
		continue;						\
}

#define	ARCSTAT_MAXSTAT(stat) \
	ARCSTAT_MAX(stat##_max, arc_stats.stat.value.ui64)

/*
 * We define a macro to allow ARC hits/misses to be easily broken down by
 * two separate conditions, giving a total of four different subtypes for
 * each of hits and misses (so eight statistics total).
 */
#define	ARCSTAT_CONDSTAT(cond1, stat1, notstat1, cond2, stat2, notstat2, stat) \
	if (cond1) {							\
		if (cond2) {						\
			ARCSTAT_BUMP(arcstat_##stat1##_##stat2##_##stat); \
		} else {						\
			ARCSTAT_BUMP(arcstat_##stat1##_##notstat2##_##stat); \
		}							\
	} else {							\
		if (cond2) {						\
			ARCSTAT_BUMP(arcstat_##notstat1##_##stat2##_##stat); \
		} else {						\
			ARCSTAT_BUMP(arcstat_##notstat1##_##notstat2##_##stat);\
		}							\
	}

kstat_t			*arc_ksp;
static arc_state_t	*arc_anon;
static arc_state_t	*arc_mru;
static arc_state_t	*arc_mru_ghost;
static arc_state_t	*arc_mfu;
static arc_state_t	*arc_mfu_ghost;
static arc_state_t	*arc_l2c_only;

#ifdef _KERNEL
SYSCTL_QUAD(_zfs, OID_AUTO, arc_meta_used,
            CTLFLAG_RD, &arc_stats.arcstat_meta_used.value.ui64,
            "ARC metadata used");
SYSCTL_QUAD(_zfs, OID_AUTO, arc_meta_limit,
            CTLFLAG_RW, &arc_stats.arcstat_meta_limit.value.ui64,
            "ARC metadata limit");
#endif

/*
 * There are several ARC variables that are critical to export as kstats --
 * but we don't want to have to grovel around in the kstat whenever we wish to
 * manipulate them.  For these variables, we therefore define them to be in
 * terms of the statistic variable.  This assures that we are not introducing
 * the possibility of inconsistency by having shadow copies of the variables,
 * while still allowing the code to be readable.
 */
#define	arc_size	ARCSTAT(arcstat_size)	/* actual total arc size */
#define	arc_p		ARCSTAT(arcstat_p)	/* target size of MRU */
#define	arc_c		ARCSTAT(arcstat_c)	/* target size of cache */
#define	arc_c_min	ARCSTAT(arcstat_c_min)	/* min target cache size */
#define	arc_c_max	ARCSTAT(arcstat_c_max)	/* max target cache size */
#define	arc_no_grow	ARCSTAT(arcstat_no_grow)
#define	arc_tempreserve	ARCSTAT(arcstat_tempreserve)
#define	arc_loaned_bytes	ARCSTAT(arcstat_loaned_bytes)
#define	arc_meta_used	ARCSTAT(arcstat_meta_used)
#define	arc_meta_limit	ARCSTAT(arcstat_meta_limit)
#define	arc_meta_max	ARCSTAT(arcstat_meta_max)

<<<<<<< HEAD
=======
#define	L2ARC_IS_VALID_COMPRESS(_c_) \
	((_c_) == ZIO_COMPRESS_LZ4 || (_c_) == ZIO_COMPRESS_EMPTY)
>>>>>>> 0f37d0c8

typedef struct l2arc_buf_hdr l2arc_buf_hdr_t;

typedef struct arc_callback arc_callback_t;

struct arc_callback {
	void			*acb_private;
	arc_done_func_t		*acb_done;
	arc_buf_t		*acb_buf;
	zio_t			*acb_zio_dummy;
	arc_callback_t		*acb_next;
};

typedef struct arc_write_callback arc_write_callback_t;

struct arc_write_callback {
	void		*awcb_private;
	arc_done_func_t	*awcb_ready;
	arc_done_func_t	*awcb_done;
	arc_buf_t	*awcb_buf;
};

struct arc_buf_hdr {
	/* protected by hash lock */
	dva_t			b_dva;
	uint64_t		b_birth;
	uint64_t		b_cksum0;

	kmutex_t		b_freeze_lock;
	zio_cksum_t		*b_freeze_cksum;

	arc_buf_hdr_t		*b_hash_next;
	arc_buf_t		*b_buf;
	uint32_t		b_flags;
	uint32_t		b_datacnt;

	arc_callback_t		*b_acb;
	kcondvar_t		b_cv;

	/* immutable */
	arc_buf_contents_t	b_type;
	uint64_t		b_size;
	uint64_t		b_spa;

	/* protected by arc state mutex */
	arc_state_t		*b_state;
	list_node_t		b_arc_node;

	/* updated atomically */
	clock_t			b_arc_access;

	/* self protecting */
	refcount_t		b_refcnt;

	l2arc_buf_hdr_t		*b_l2hdr;
	list_node_t		b_l2node;
};

static list_t arc_prune_list;
static kmutex_t arc_prune_mtx;
static arc_buf_t *arc_eviction_list;
static kmutex_t arc_eviction_mtx;
static arc_buf_hdr_t arc_eviction_hdr;
static void arc_get_data_buf(arc_buf_t *buf);
static void arc_access(arc_buf_hdr_t *buf, kmutex_t *hash_lock);
static int arc_evict_needed(arc_buf_contents_t type);
static void arc_evict_ghost(arc_state_t *state, uint64_t spa, int64_t bytes,
    arc_buf_contents_t type);

static boolean_t l2arc_write_eligible(uint64_t spa_guid, arc_buf_hdr_t *ab);

#define	GHOST_STATE(state)	\
	((state) == arc_mru_ghost || (state) == arc_mfu_ghost ||	\
	(state) == arc_l2c_only)

/*
 * Private ARC flags.  These flags are private ARC only flags that will show up
 * in b_flags in the arc_hdr_buf_t.  Some flags are publicly declared, and can
 * be passed in as arc_flags in things like arc_read.  However, these flags
 * should never be passed and should only be set by ARC code.  When adding new
 * public flags, make sure not to smash the private ones.
 */

#define	ARC_IN_HASH_TABLE	(1 << 9)	/* this buffer is hashed */
#define	ARC_IO_IN_PROGRESS	(1 << 10)	/* I/O in progress for buf */
#define	ARC_IO_ERROR		(1 << 11)	/* I/O failed for buf */
#define	ARC_FREED_IN_READ	(1 << 12)	/* buf freed while in read */
#define	ARC_BUF_AVAILABLE	(1 << 13)	/* block not in active use */
#define	ARC_INDIRECT		(1 << 14)	/* this is an indirect block */
#define	ARC_FREE_IN_PROGRESS	(1 << 15)	/* hdr about to be freed */
#define	ARC_L2_WRITING		(1 << 16)	/* L2ARC write in progress */
#define	ARC_L2_EVICTED		(1 << 17)	/* evicted during I/O */
#define	ARC_L2_WRITE_HEAD	(1 << 18)	/* head of write list */

#define	HDR_IN_HASH_TABLE(hdr)	((hdr)->b_flags & ARC_IN_HASH_TABLE)
#define	HDR_IO_IN_PROGRESS(hdr)	((hdr)->b_flags & ARC_IO_IN_PROGRESS)
#define	HDR_IO_ERROR(hdr)	((hdr)->b_flags & ARC_IO_ERROR)
#define	HDR_PREFETCH(hdr)	((hdr)->b_flags & ARC_PREFETCH)
#define	HDR_FREED_IN_READ(hdr)	((hdr)->b_flags & ARC_FREED_IN_READ)
#define	HDR_BUF_AVAILABLE(hdr)	((hdr)->b_flags & ARC_BUF_AVAILABLE)
#define	HDR_FREE_IN_PROGRESS(hdr)	((hdr)->b_flags & ARC_FREE_IN_PROGRESS)
#define	HDR_L2CACHE(hdr)	((hdr)->b_flags & ARC_L2CACHE)
#define	HDR_L2_READING(hdr)	((hdr)->b_flags & ARC_IO_IN_PROGRESS &&	\
				    (hdr)->b_l2hdr != NULL)
#define	HDR_L2_WRITING(hdr)	((hdr)->b_flags & ARC_L2_WRITING)
#define	HDR_L2_EVICTED(hdr)	((hdr)->b_flags & ARC_L2_EVICTED)
#define	HDR_L2_WRITE_HEAD(hdr)	((hdr)->b_flags & ARC_L2_WRITE_HEAD)

/*
 * Other sizes
 */

#define	HDR_SIZE ((int64_t)sizeof (arc_buf_hdr_t))
#define	L2HDR_SIZE ((int64_t)sizeof (l2arc_buf_hdr_t))

/*
 * Hash table routines
 */

#define	HT_LOCK_ALIGN	64
#define	HT_LOCK_PAD	(P2NPHASE(sizeof (kmutex_t), (HT_LOCK_ALIGN)))

struct ht_lock {
	kmutex_t	ht_lock;
#ifdef _KERNEL
	unsigned char	pad[HT_LOCK_PAD];
#endif
};

#define	BUF_LOCKS 256
typedef struct buf_hash_table {
	uint64_t ht_mask;
	arc_buf_hdr_t **ht_table;
	struct ht_lock ht_locks[BUF_LOCKS];
} buf_hash_table_t;

static buf_hash_table_t buf_hash_table;

#define	BUF_HASH_INDEX(spa, dva, birth) \
	(buf_hash(spa, dva, birth) & buf_hash_table.ht_mask)
#define	BUF_HASH_LOCK_NTRY(idx) (buf_hash_table.ht_locks[idx & (BUF_LOCKS-1)])
#define	BUF_HASH_LOCK(idx)	(&(BUF_HASH_LOCK_NTRY(idx).ht_lock))
#define	HDR_LOCK(hdr) \
	(BUF_HASH_LOCK(BUF_HASH_INDEX(hdr->b_spa, &hdr->b_dva, hdr->b_birth)))

uint64_t zfs_crc64_table[256];

/*
 * Level 2 ARC
 */

#define	L2ARC_WRITE_SIZE	(8 * 1024 * 1024)	/* initial write max */
#define	L2ARC_HEADROOM		2			/* num of writes */
/*
 * If we discover during ARC scan any buffers to be compressed, we boost
 * our headroom for the next scanning cycle by this percentage multiple.
 */
#define	L2ARC_HEADROOM_BOOST	200
#define	L2ARC_FEED_SECS		1		/* caching interval secs */
#define	L2ARC_FEED_MIN_MS	200		/* min caching interval ms */

#define	l2arc_writes_sent	ARCSTAT(arcstat_l2_writes_sent)
#define	l2arc_writes_done	ARCSTAT(arcstat_l2_writes_done)

/*
 * L2ARC Performance Tunables
 */
unsigned long l2arc_write_max = L2ARC_WRITE_SIZE;	/* def max write size */
unsigned long l2arc_write_boost = L2ARC_WRITE_SIZE;	/* extra warmup write */
unsigned long l2arc_headroom = L2ARC_HEADROOM;		/* # of dev writes */
unsigned long l2arc_headroom_boost = L2ARC_HEADROOM_BOOST;
unsigned long l2arc_feed_secs = L2ARC_FEED_SECS;	/* interval seconds */
unsigned long l2arc_feed_min_ms = L2ARC_FEED_MIN_MS;	/* min interval msecs */
int l2arc_noprefetch = B_TRUE;			/* don't cache prefetch bufs */
int l2arc_nocompress = B_FALSE;			/* don't compress bufs */
int l2arc_feed_again = B_TRUE;			/* turbo warmup */
int l2arc_norw = B_FALSE;			/* no reads during writes */

#ifdef _KERNEL
SYSCTL_QUAD(_zfs, OID_AUTO, l2arc_write_max, CTLFLAG_RW,
    &l2arc_write_max, "max write size");
SYSCTL_QUAD(_zfs, OID_AUTO, l2arc_write_boost, CTLFLAG_RW,
    &l2arc_write_boost, "extra write during warmup");
SYSCTL_QUAD(_zfs, OID_AUTO, l2arc_headroom, CTLFLAG_RW,
    &l2arc_headroom, "number of dev writes");
SYSCTL_QUAD(_zfs, OID_AUTO, l2arc_feed_secs, CTLFLAG_RW,
    &l2arc_feed_secs, "interval seconds");
SYSCTL_QUAD(_zfs, OID_AUTO, l2arc_feed_min_ms, CTLFLAG_RW,
    &l2arc_feed_min_ms, "min interval milliseconds");

SYSCTL_INT(_zfs, OID_AUTO, l2arc_noprefetch, CTLFLAG_RW,
    &l2arc_noprefetch, 0, "don't cache prefetch bufs");
SYSCTL_INT(_zfs, OID_AUTO, l2arc_feed_again, CTLFLAG_RW,
    &l2arc_feed_again, 0, "turbo warmup");
SYSCTL_INT(_zfs, OID_AUTO, l2arc_norw, CTLFLAG_RW,
    &l2arc_norw, 0, "no reads during writes");

SYSCTL_QUAD(_zfs, OID_AUTO, anon_size, CTLFLAG_RD,
    &ARC_anon.arcs_size, "size of anonymous state");
SYSCTL_QUAD(_zfs, OID_AUTO, anon_metadata_lsize, CTLFLAG_RD,
    &ARC_anon.arcs_lsize[ARC_BUFC_METADATA], "size of anonymous state");
SYSCTL_QUAD(_zfs, OID_AUTO, anon_data_lsize, CTLFLAG_RD,
    &ARC_anon.arcs_lsize[ARC_BUFC_DATA], "size of anonymous state");

SYSCTL_QUAD(_zfs, OID_AUTO, mru_size, CTLFLAG_RD,
    &ARC_mru.arcs_size, "size of mru state");
SYSCTL_QUAD(_zfs, OID_AUTO, mru_metadata_lsize, CTLFLAG_RD,
    &ARC_mru.arcs_lsize[ARC_BUFC_METADATA], "size of metadata in mru state");
SYSCTL_QUAD(_zfs, OID_AUTO, mru_data_lsize, CTLFLAG_RD,
    &ARC_mru.arcs_lsize[ARC_BUFC_DATA], "size of data in mru state");

SYSCTL_QUAD(_zfs, OID_AUTO, mru_ghost_size, CTLFLAG_RD,
    &ARC_mru_ghost.arcs_size, "size of mru ghost state");
SYSCTL_QUAD(_zfs, OID_AUTO, mru_ghost_metadata_lsize, CTLFLAG_RD,
    &ARC_mru_ghost.arcs_lsize[ARC_BUFC_METADATA],
    "size of metadata in mru ghost state");
SYSCTL_QUAD(_zfs, OID_AUTO, mru_ghost_data_lsize, CTLFLAG_RD,
    &ARC_mru_ghost.arcs_lsize[ARC_BUFC_DATA],
    "size of data in mru ghost state");

SYSCTL_QUAD(_zfs, OID_AUTO, mfu_size, CTLFLAG_RD,
    &ARC_mfu.arcs_size, "size of mfu state");
SYSCTL_QUAD(_zfs, OID_AUTO, mfu_metadata_lsize, CTLFLAG_RD,
    &ARC_mfu.arcs_lsize[ARC_BUFC_METADATA], "size of metadata in mfu state");
SYSCTL_QUAD(_zfs, OID_AUTO, mfu_data_lsize, CTLFLAG_RD,
    &ARC_mfu.arcs_lsize[ARC_BUFC_DATA], "size of data in mfu state");

SYSCTL_QUAD(_zfs, OID_AUTO, mfu_ghost_size, CTLFLAG_RD,
    &ARC_mfu_ghost.arcs_size, "size of mfu ghost state");
SYSCTL_QUAD(_zfs, OID_AUTO, mfu_ghost_metadata_lsize, CTLFLAG_RD,
    &ARC_mfu_ghost.arcs_lsize[ARC_BUFC_METADATA],
    "size of metadata in mfu ghost state");
SYSCTL_QUAD(_zfs, OID_AUTO, mfu_ghost_data_lsize, CTLFLAG_RD,
    &ARC_mfu_ghost.arcs_lsize[ARC_BUFC_DATA],
    "size of data in mfu ghost state");

SYSCTL_QUAD(_zfs, OID_AUTO, l2c_only_size, CTLFLAG_RD,
    &ARC_l2c_only.arcs_size, "size of mru state");
#endif


/*
 * L2ARC Internals
 */
typedef struct l2arc_dev {
	vdev_t			*l2ad_vdev;	/* vdev */
	spa_t			*l2ad_spa;	/* spa */
	uint64_t		l2ad_hand;	/* next write location */
	uint64_t		l2ad_start;	/* first addr on device */
	uint64_t		l2ad_end;	/* last addr on device */
	uint64_t		l2ad_evict;	/* last addr eviction reached */
	boolean_t		l2ad_first;	/* first sweep through */
	boolean_t		l2ad_writing;	/* currently writing */
	list_t			*l2ad_buflist;	/* buffer list */
	list_node_t		l2ad_node;	/* device list node */
} l2arc_dev_t;

static list_t L2ARC_dev_list;			/* device list */
static list_t *l2arc_dev_list;			/* device list pointer */
static kmutex_t l2arc_dev_mtx;			/* device list mutex */
static l2arc_dev_t *l2arc_dev_last;		/* last device used */
static kmutex_t l2arc_buflist_mtx;		/* mutex for all buflists */
static list_t L2ARC_free_on_write;		/* free after write buf list */
static list_t *l2arc_free_on_write;		/* free after write list ptr */
static kmutex_t l2arc_free_on_write_mtx;	/* mutex for list */
static uint64_t l2arc_ndev;			/* number of devices */

typedef struct l2arc_read_callback {
	arc_buf_t		*l2rcb_buf;		/* read buffer */
	spa_t			*l2rcb_spa;		/* spa */
	blkptr_t		l2rcb_bp;		/* original blkptr */
	zbookmark_t		l2rcb_zb;		/* original bookmark */
	int			l2rcb_flags;		/* original flags */
	enum zio_compress	l2rcb_compress;		/* applied compress */
} l2arc_read_callback_t;

typedef struct l2arc_write_callback {
	l2arc_dev_t	*l2wcb_dev;		/* device info */
	arc_buf_hdr_t	*l2wcb_head;		/* head of write buflist */
} l2arc_write_callback_t;

struct l2arc_buf_hdr {
	/* protected by arc_buf_hdr  mutex */
	l2arc_dev_t		*b_dev;		/* L2ARC device */
	uint64_t		b_daddr;	/* disk address, offset byte */
	/* compression applied to buffer data */
	enum zio_compress	b_compress;
	/* real alloc'd buffer size depending on b_compress applied */
	int			b_asize;
	/* temporary buffer holder for in-flight compressed data */
	void			*b_tmp_cdata;
};

typedef struct l2arc_data_free {
	/* protected by l2arc_free_on_write_mtx */
	void		*l2df_data;
	size_t		l2df_size;
	void		(*l2df_func)(void *, size_t);
	list_node_t	l2df_list_node;
} l2arc_data_free_t;

static kmutex_t l2arc_feed_thr_lock;
static kcondvar_t l2arc_feed_thr_cv;
static uint8_t l2arc_thread_exit;

static void l2arc_read_done(zio_t *zio);
static void l2arc_hdr_stat_add(void);
static void l2arc_hdr_stat_remove(void);

static boolean_t l2arc_compress_buf(l2arc_buf_hdr_t *l2hdr);
static void l2arc_decompress_zio(zio_t *zio, arc_buf_hdr_t *hdr,
    enum zio_compress c);
static void l2arc_release_cdata_buf(arc_buf_hdr_t *ab);

static uint64_t
buf_hash(uint64_t spa, const dva_t *dva, uint64_t birth)
{
	uint8_t *vdva = (uint8_t *)dva;
	uint64_t crc = -1ULL;
	int i;

	ASSERT(zfs_crc64_table[128] == ZFS_CRC64_POLY);

	for (i = 0; i < sizeof (dva_t); i++)
		crc = (crc >> 8) ^ zfs_crc64_table[(crc ^ vdva[i]) & 0xFF];

	crc ^= (spa>>8) ^ birth;

	return (crc);
}

#define	BUF_EMPTY(buf)						\
	((buf)->b_dva.dva_word[0] == 0 &&			\
	(buf)->b_dva.dva_word[1] == 0 &&			\
	(buf)->b_birth == 0)

#define	BUF_EQUAL(spa, dva, birth, buf)				\
	((buf)->b_dva.dva_word[0] == (dva)->dva_word[0]) &&	\
	((buf)->b_dva.dva_word[1] == (dva)->dva_word[1]) &&	\
	((buf)->b_birth == birth) && ((buf)->b_spa == spa)

static void
buf_discard_identity(arc_buf_hdr_t *hdr)
{
	hdr->b_dva.dva_word[0] = 0;
	hdr->b_dva.dva_word[1] = 0;
	hdr->b_birth = 0;
	hdr->b_cksum0 = 0;
}

static arc_buf_hdr_t *
buf_hash_find(uint64_t spa, const dva_t *dva, uint64_t birth, kmutex_t **lockp)
{
	uint64_t idx = BUF_HASH_INDEX(spa, dva, birth);
	kmutex_t *hash_lock = BUF_HASH_LOCK(idx);
	arc_buf_hdr_t *buf;

	mutex_enter(hash_lock);
	for (buf = buf_hash_table.ht_table[idx]; buf != NULL;
	    buf = buf->b_hash_next) {
		if (BUF_EQUAL(spa, dva, birth, buf)) {
			*lockp = hash_lock;
			return (buf);
		}
	}
	mutex_exit(hash_lock);
	*lockp = NULL;
	return (NULL);
}

/*
 * Insert an entry into the hash table.  If there is already an element
 * equal to elem in the hash table, then the already existing element
 * will be returned and the new element will not be inserted.
 * Otherwise returns NULL.
 */
static arc_buf_hdr_t *
buf_hash_insert(arc_buf_hdr_t *buf, kmutex_t **lockp)
{
	uint64_t idx = BUF_HASH_INDEX(buf->b_spa, &buf->b_dva, buf->b_birth);
	kmutex_t *hash_lock = BUF_HASH_LOCK(idx);
	arc_buf_hdr_t *fbuf;
	uint32_t i;

	ASSERT(!HDR_IN_HASH_TABLE(buf));
	*lockp = hash_lock;
	mutex_enter(hash_lock);
	for (fbuf = buf_hash_table.ht_table[idx], i = 0; fbuf != NULL;
	    fbuf = fbuf->b_hash_next, i++) {
		if (BUF_EQUAL(buf->b_spa, &buf->b_dva, buf->b_birth, fbuf))
			return (fbuf);
	}

	buf->b_hash_next = buf_hash_table.ht_table[idx];
	buf_hash_table.ht_table[idx] = buf;
	buf->b_flags |= ARC_IN_HASH_TABLE;

	/* collect some hash table performance data */
	if (i > 0) {
		ARCSTAT_BUMP(arcstat_hash_collisions);
		if (i == 1)
			ARCSTAT_BUMP(arcstat_hash_chains);

		ARCSTAT_MAX(arcstat_hash_chain_max, i);
	}

	ARCSTAT_BUMP(arcstat_hash_elements);
	ARCSTAT_MAXSTAT(arcstat_hash_elements);

	return (NULL);
}

static void
buf_hash_remove(arc_buf_hdr_t *buf)
{
	arc_buf_hdr_t *fbuf, **bufp;
	uint64_t idx = BUF_HASH_INDEX(buf->b_spa, &buf->b_dva, buf->b_birth);

	ASSERT(MUTEX_HELD(BUF_HASH_LOCK(idx)));
	ASSERT(HDR_IN_HASH_TABLE(buf));

	bufp = &buf_hash_table.ht_table[idx];
	while ((fbuf = *bufp) != buf) {
		ASSERT(fbuf != NULL);
		bufp = &fbuf->b_hash_next;
	}
	*bufp = buf->b_hash_next;
	buf->b_hash_next = NULL;
	buf->b_flags &= ~ARC_IN_HASH_TABLE;

	/* collect some hash table performance data */
	ARCSTAT_BUMPDOWN(arcstat_hash_elements);

	if (buf_hash_table.ht_table[idx] &&
	    buf_hash_table.ht_table[idx]->b_hash_next == NULL)
		ARCSTAT_BUMPDOWN(arcstat_hash_chains);
}

/*
 * Global data structures and functions for the buf kmem cache.
 */
static kmem_cache_t *hdr_cache;
static kmem_cache_t *buf_cache;

static void
buf_fini(void)
{
	int i;

#if defined(_KERNEL) && defined(HAVE_SPL)
	/* Large allocations which do not require contiguous pages
	 * should be using vmem_free() in the linux kernel */
	vmem_free(buf_hash_table.ht_table,
	    (buf_hash_table.ht_mask + 1) * sizeof (void *));
#else
	kmem_free(buf_hash_table.ht_table,
	    (buf_hash_table.ht_mask + 1) * sizeof (void *));
#endif
	for (i = 0; i < BUF_LOCKS; i++)
		mutex_destroy(&buf_hash_table.ht_locks[i].ht_lock);
	kmem_cache_destroy(hdr_cache);
	kmem_cache_destroy(buf_cache);
}

/*
 * Constructor callback - called when the cache is empty
 * and a new buf is requested.
 */
/* ARGSUSED */
static int
hdr_cons(void *vbuf, void *unused, int kmflag)
{
	arc_buf_hdr_t *buf = vbuf;

	bzero(buf, sizeof (arc_buf_hdr_t));
	refcount_create(&buf->b_refcnt);
	cv_init(&buf->b_cv, NULL, CV_DEFAULT, NULL);
	mutex_init(&buf->b_freeze_lock, NULL, MUTEX_DEFAULT, NULL);
	list_link_init(&buf->b_arc_node);
	list_link_init(&buf->b_l2node);
	arc_space_consume(sizeof (arc_buf_hdr_t), ARC_SPACE_HDRS);

	return (0);
}

/* ARGSUSED */
static int
buf_cons(void *vbuf, void *unused, int kmflag)
{
	arc_buf_t *buf = vbuf;

	bzero(buf, sizeof (arc_buf_t));
	mutex_init(&buf->b_evict_lock, NULL, MUTEX_DEFAULT, NULL);
	rw_init(&buf->b_data_lock, NULL, RW_DEFAULT, NULL);
	arc_space_consume(sizeof (arc_buf_t), ARC_SPACE_HDRS);

	return (0);
}

/*
 * Destructor callback - called when a cached buf is
 * no longer required.
 */
/* ARGSUSED */
static void
hdr_dest(void *vbuf, void *unused)
{
	arc_buf_hdr_t *buf = vbuf;

	ASSERT(BUF_EMPTY(buf));
	refcount_destroy(&buf->b_refcnt);
	cv_destroy(&buf->b_cv);
	mutex_destroy(&buf->b_freeze_lock);
	arc_space_return(sizeof (arc_buf_hdr_t), ARC_SPACE_HDRS);
}

/* ARGSUSED */
static void
buf_dest(void *vbuf, void *unused)
{
	arc_buf_t *buf = vbuf;

	mutex_destroy(&buf->b_evict_lock);
	rw_destroy(&buf->b_data_lock);
	arc_space_return(sizeof (arc_buf_t), ARC_SPACE_HDRS);
}

static void
buf_init(void)
{
	uint64_t *ct;
	uint64_t hsize = 1ULL << 12;
	int i, j;

	/*
	 * The hash table is big enough to fill all of physical memory
	 * with an average 64K block size.  The table will take up
	 * totalmem*sizeof(void*)/64K (eg. 128KB/GB with 8-byte pointers).
	 */
	while (hsize * 65536 < physmem * PAGESIZE)
		hsize <<= 1;
retry:
	buf_hash_table.ht_mask = hsize - 1;
#if defined(_KERNEL) && defined(HAVE_SPL)
	/* Large allocations which do not require contiguous pages
	 * should be using vmem_alloc() in the linux kernel */
	buf_hash_table.ht_table =
	    vmem_zalloc(hsize * sizeof (void*), KM_SLEEP);
#else
	buf_hash_table.ht_table =
	    kmem_zalloc(hsize * sizeof (void*), KM_NOSLEEP);
#endif
	if (buf_hash_table.ht_table == NULL) {
		ASSERT(hsize > (1ULL << 8));
		hsize >>= 1;
		goto retry;
	}

	hdr_cache = kmem_cache_create("arc_buf_hdr_t", sizeof (arc_buf_hdr_t),
	    0, hdr_cons, hdr_dest, NULL, NULL, NULL, 0);
	buf_cache = kmem_cache_create("arc_buf_t", sizeof (arc_buf_t),
	    0, buf_cons, buf_dest, NULL, NULL, NULL, 0);

	for (i = 0; i < 256; i++)
		for (ct = zfs_crc64_table + i, *ct = i, j = 8; j > 0; j--)
			*ct = (*ct >> 1) ^ (-(*ct & 1) & ZFS_CRC64_POLY);

	for (i = 0; i < BUF_LOCKS; i++) {
		mutex_init(&buf_hash_table.ht_locks[i].ht_lock,
		    NULL, MUTEX_DEFAULT, NULL);
	}
}

#define	ARC_MINTIME	(hz>>4) /* 62 ms */

static void
arc_cksum_verify(arc_buf_t *buf)
{
	zio_cksum_t zc;

	if (!(zfs_flags & ZFS_DEBUG_MODIFY))
		return;

	mutex_enter(&buf->b_hdr->b_freeze_lock);
	if (buf->b_hdr->b_freeze_cksum == NULL ||
	    (buf->b_hdr->b_flags & ARC_IO_ERROR)) {
		mutex_exit(&buf->b_hdr->b_freeze_lock);
		return;
	}
	fletcher_2_native(buf->b_data, buf->b_hdr->b_size, &zc);
	if (!ZIO_CHECKSUM_EQUAL(*buf->b_hdr->b_freeze_cksum, zc))
		panic("buffer modified while frozen!");
	mutex_exit(&buf->b_hdr->b_freeze_lock);
}

static int
arc_cksum_equal(arc_buf_t *buf)
{
	zio_cksum_t zc;
	int equal;

	mutex_enter(&buf->b_hdr->b_freeze_lock);
	fletcher_2_native(buf->b_data, buf->b_hdr->b_size, &zc);
	equal = ZIO_CHECKSUM_EQUAL(*buf->b_hdr->b_freeze_cksum, zc);
	mutex_exit(&buf->b_hdr->b_freeze_lock);

	return (equal);
}

static void
arc_cksum_compute(arc_buf_t *buf, boolean_t force)
{
	if (!force && !(zfs_flags & ZFS_DEBUG_MODIFY))
		return;

	mutex_enter(&buf->b_hdr->b_freeze_lock);
	if (buf->b_hdr->b_freeze_cksum != NULL) {
		mutex_exit(&buf->b_hdr->b_freeze_lock);
		return;
	}
	buf->b_hdr->b_freeze_cksum = kmem_alloc(sizeof (zio_cksum_t),
	                                        KM_PUSHPAGE);
	fletcher_2_native(buf->b_data, buf->b_hdr->b_size,
	    buf->b_hdr->b_freeze_cksum);
	mutex_exit(&buf->b_hdr->b_freeze_lock);
}

void
arc_buf_thaw(arc_buf_t *buf)
{
	if (zfs_flags & ZFS_DEBUG_MODIFY) {
		if (buf->b_hdr->b_state != arc_anon)
			panic("modifying non-anon buffer!");
		if (buf->b_hdr->b_flags & ARC_IO_IN_PROGRESS)
			panic("modifying buffer while i/o in progress!");
		arc_cksum_verify(buf);
	}

	mutex_enter(&buf->b_hdr->b_freeze_lock);
	if (buf->b_hdr->b_freeze_cksum != NULL) {
		kmem_free(buf->b_hdr->b_freeze_cksum, sizeof (zio_cksum_t));
		buf->b_hdr->b_freeze_cksum = NULL;
	}

	mutex_exit(&buf->b_hdr->b_freeze_lock);
}

void
arc_buf_freeze(arc_buf_t *buf)
{
	kmutex_t *hash_lock;

	if (!(zfs_flags & ZFS_DEBUG_MODIFY))
		return;

	hash_lock = HDR_LOCK(buf->b_hdr);
	mutex_enter(hash_lock);

	ASSERT(buf->b_hdr->b_freeze_cksum != NULL ||
	    buf->b_hdr->b_state == arc_anon);
	arc_cksum_compute(buf, B_FALSE);
	mutex_exit(hash_lock);
}

static void
add_reference(arc_buf_hdr_t *ab, kmutex_t *hash_lock, void *tag)
{
	ASSERT(MUTEX_HELD(hash_lock));

	if ((refcount_add(&ab->b_refcnt, tag) == 1) &&
	    (ab->b_state != arc_anon)) {
		uint64_t delta = ab->b_size * ab->b_datacnt;
		list_t *list = &ab->b_state->arcs_list[ab->b_type];
		uint64_t *size = &ab->b_state->arcs_lsize[ab->b_type];

		ASSERT(!MUTEX_HELD(&ab->b_state->arcs_mtx));
		mutex_enter(&ab->b_state->arcs_mtx);
		ASSERT(list_link_active(&ab->b_arc_node));
		list_remove(list, ab);
		if (GHOST_STATE(ab->b_state)) {
			ASSERT3U(ab->b_datacnt, ==, 0);
			ASSERT3P(ab->b_buf, ==, NULL);
			delta = ab->b_size;
		}
		ASSERT(delta > 0);
		ASSERT3U(*size, >=, delta);
		atomic_add_64(size, -delta);
		mutex_exit(&ab->b_state->arcs_mtx);
		/* remove the prefetch flag if we get a reference */
		if (ab->b_flags & ARC_PREFETCH)
			ab->b_flags &= ~ARC_PREFETCH;
	}
}

static int
remove_reference(arc_buf_hdr_t *ab, kmutex_t *hash_lock, void *tag)
{
	int cnt;
	arc_state_t *state = ab->b_state;

	ASSERT(state == arc_anon || MUTEX_HELD(hash_lock));
	ASSERT(!GHOST_STATE(state));

	if (((cnt = refcount_remove(&ab->b_refcnt, tag)) == 0) &&
	    (state != arc_anon)) {
		uint64_t *size = &state->arcs_lsize[ab->b_type];

		ASSERT(!MUTEX_HELD(&state->arcs_mtx));
		mutex_enter(&state->arcs_mtx);
		ASSERT(!list_link_active(&ab->b_arc_node));
		list_insert_head(&state->arcs_list[ab->b_type], ab);
		ASSERT(ab->b_datacnt > 0);
		atomic_add_64(size, ab->b_size * ab->b_datacnt);
		mutex_exit(&state->arcs_mtx);
	}
	return (cnt);
}

/*
 * Move the supplied buffer to the indicated state.  The mutex
 * for the buffer must be held by the caller.
 */
static void
arc_change_state(arc_state_t *new_state, arc_buf_hdr_t *ab, kmutex_t *hash_lock)
{
	arc_state_t *old_state = ab->b_state;
	int64_t refcnt = refcount_count(&ab->b_refcnt);
	uint64_t from_delta, to_delta;

	ASSERT(MUTEX_HELD(hash_lock));
	ASSERT(new_state != old_state);
	ASSERT(refcnt == 0 || ab->b_datacnt > 0);
	ASSERT(ab->b_datacnt == 0 || !GHOST_STATE(new_state));
	ASSERT(ab->b_datacnt <= 1 || old_state != arc_anon);

	from_delta = to_delta = ab->b_datacnt * ab->b_size;

	/*
	 * If this buffer is evictable, transfer it from the
	 * old state list to the new state list.
	 */
	if (refcnt == 0) {
		if (old_state != arc_anon) {
			int use_mutex = !MUTEX_HELD(&old_state->arcs_mtx);
			uint64_t *size = &old_state->arcs_lsize[ab->b_type];

			if (use_mutex)
				mutex_enter(&old_state->arcs_mtx);

			ASSERT(list_link_active(&ab->b_arc_node));
			list_remove(&old_state->arcs_list[ab->b_type], ab);

			/*
			 * If prefetching out of the ghost cache,
			 * we will have a non-zero datacnt.
			 */
			if (GHOST_STATE(old_state) && ab->b_datacnt == 0) {
				/* ghost elements have a ghost size */
				ASSERT(ab->b_buf == NULL);
				from_delta = ab->b_size;
			}
			ASSERT3U(*size, >=, from_delta);
			atomic_add_64(size, -from_delta);

			if (use_mutex)
				mutex_exit(&old_state->arcs_mtx);
		}
		if (new_state != arc_anon) {
			int use_mutex = !MUTEX_HELD(&new_state->arcs_mtx);
			uint64_t *size = &new_state->arcs_lsize[ab->b_type];

			if (use_mutex)
				mutex_enter(&new_state->arcs_mtx);

			list_insert_head(&new_state->arcs_list[ab->b_type], ab);

			/* ghost elements have a ghost size */
			if (GHOST_STATE(new_state)) {
				ASSERT(ab->b_datacnt == 0);
				ASSERT(ab->b_buf == NULL);
				to_delta = ab->b_size;
			}
			atomic_add_64(size, to_delta);

			if (use_mutex)
				mutex_exit(&new_state->arcs_mtx);
		}
	}

	ASSERT(!BUF_EMPTY(ab));
	if (new_state == arc_anon && HDR_IN_HASH_TABLE(ab))
		buf_hash_remove(ab);

	/* adjust state sizes */
	if (to_delta)
		atomic_add_64(&new_state->arcs_size, to_delta);
	if (from_delta) {
		ASSERT3U(old_state->arcs_size, >=, from_delta);
		atomic_add_64(&old_state->arcs_size, -from_delta);
	}
	ab->b_state = new_state;

	/* adjust l2arc hdr stats */
	if (new_state == arc_l2c_only)
		l2arc_hdr_stat_add();
	else if (old_state == arc_l2c_only)
		l2arc_hdr_stat_remove();
}

void
arc_space_consume(uint64_t space, arc_space_type_t type)
{
	ASSERT(type >= 0 && type < ARC_SPACE_NUMTYPES);

	switch (type) {
	default:
		break;
	case ARC_SPACE_DATA:
		ARCSTAT_INCR(arcstat_data_size, space);
		break;
	case ARC_SPACE_OTHER:
		ARCSTAT_INCR(arcstat_other_size, space);
		break;
	case ARC_SPACE_HDRS:
		ARCSTAT_INCR(arcstat_hdr_size, space);
		break;
	case ARC_SPACE_L2HDRS:
		ARCSTAT_INCR(arcstat_l2_hdr_size, space);
		break;
	}

	atomic_add_64(&arc_meta_used, space);
	atomic_add_64(&arc_size, space);
}

void
arc_space_return(uint64_t space, arc_space_type_t type)
{
	ASSERT(type >= 0 && type < ARC_SPACE_NUMTYPES);

	switch (type) {
	default:
		break;
	case ARC_SPACE_DATA:
		ARCSTAT_INCR(arcstat_data_size, -space);
		break;
	case ARC_SPACE_OTHER:
		ARCSTAT_INCR(arcstat_other_size, -space);
		break;
	case ARC_SPACE_HDRS:
		ARCSTAT_INCR(arcstat_hdr_size, -space);
		break;
	case ARC_SPACE_L2HDRS:
		ARCSTAT_INCR(arcstat_l2_hdr_size, -space);
		break;
	}

	ASSERT(arc_meta_used >= space);
	if (arc_meta_max < arc_meta_used)
		arc_meta_max = arc_meta_used;
	atomic_add_64(&arc_meta_used, -space);
	ASSERT(arc_size >= space);
	atomic_add_64(&arc_size, -space);
}

arc_buf_t *
arc_buf_alloc(spa_t *spa, int size, void *tag, arc_buf_contents_t type)
{
	arc_buf_hdr_t *hdr;
	arc_buf_t *buf;

	ASSERT3U(size, >, 0);
	hdr = kmem_cache_alloc(hdr_cache, KM_PUSHPAGE);
	ASSERT(BUF_EMPTY(hdr));
	hdr->b_size = size;
	hdr->b_type = type;
	hdr->b_spa = spa_load_guid(spa);
	hdr->b_state = arc_anon;
	hdr->b_arc_access = 0;
	buf = kmem_cache_alloc(buf_cache, KM_PUSHPAGE);
	buf->b_hdr = hdr;
	buf->b_data = NULL;
	buf->b_efunc = NULL;
	buf->b_private = NULL;
	buf->b_next = NULL;
	hdr->b_buf = buf;
	arc_get_data_buf(buf);
	hdr->b_datacnt = 1;
	hdr->b_flags = 0;
	ASSERT(refcount_is_zero(&hdr->b_refcnt));
	(void) refcount_add(&hdr->b_refcnt, tag);

	return (buf);
}

static char *arc_onloan_tag = "onloan";

/*
 * Loan out an anonymous arc buffer. Loaned buffers are not counted as in
 * flight data by arc_tempreserve_space() until they are "returned". Loaned
 * buffers must be returned to the arc before they can be used by the DMU or
 * freed.
 */
arc_buf_t *
arc_loan_buf(spa_t *spa, int size)
{
	arc_buf_t *buf;

	buf = arc_buf_alloc(spa, size, arc_onloan_tag, ARC_BUFC_DATA);

	atomic_add_64(&arc_loaned_bytes, size);
	return (buf);
}

/*
 * Return a loaned arc buffer to the arc.
 */
void
arc_return_buf(arc_buf_t *buf, void *tag)
{
	arc_buf_hdr_t *hdr = buf->b_hdr;

	ASSERT(buf->b_data != NULL);
	(void) refcount_add(&hdr->b_refcnt, tag);
	(void) refcount_remove(&hdr->b_refcnt, arc_onloan_tag);

	atomic_add_64(&arc_loaned_bytes, -hdr->b_size);
}

/* Detach an arc_buf from a dbuf (tag) */
void
arc_loan_inuse_buf(arc_buf_t *buf, void *tag)
{
	arc_buf_hdr_t *hdr;

	ASSERT(buf->b_data != NULL);
	hdr = buf->b_hdr;
	(void) refcount_add(&hdr->b_refcnt, arc_onloan_tag);
	(void) refcount_remove(&hdr->b_refcnt, tag);
	buf->b_efunc = NULL;
	buf->b_private = NULL;

	atomic_add_64(&arc_loaned_bytes, hdr->b_size);
}

static arc_buf_t *
arc_buf_clone(arc_buf_t *from)
{
	arc_buf_t *buf;
	arc_buf_hdr_t *hdr = from->b_hdr;
	uint64_t size = hdr->b_size;

	ASSERT(hdr->b_state != arc_anon);

	buf = kmem_cache_alloc(buf_cache, KM_PUSHPAGE);
	buf->b_hdr = hdr;
	buf->b_data = NULL;
	buf->b_efunc = NULL;
	buf->b_private = NULL;
	buf->b_next = hdr->b_buf;
	hdr->b_buf = buf;
	arc_get_data_buf(buf);
	bcopy(from->b_data, buf->b_data, size);

	/*
	 * This buffer already exists in the arc so create a duplicate
	 * copy for the caller.  If the buffer is associated with user data
	 * then track the size and number of duplicates.  These stats will be
	 * updated as duplicate buffers are created and destroyed.
	 */
	if (hdr->b_type == ARC_BUFC_DATA) {
		ARCSTAT_BUMP(arcstat_duplicate_buffers);
		ARCSTAT_INCR(arcstat_duplicate_buffers_size, size);
	}
	hdr->b_datacnt += 1;
	return (buf);
}

void
arc_buf_add_ref(arc_buf_t *buf, void* tag)
{
	arc_buf_hdr_t *hdr;
	kmutex_t *hash_lock;

	/*
	 * Check to see if this buffer is evicted.  Callers
	 * must verify b_data != NULL to know if the add_ref
	 * was successful.
	 */
	mutex_enter(&buf->b_evict_lock);
	if (buf->b_data == NULL) {
		mutex_exit(&buf->b_evict_lock);
		return;
	}
	hash_lock = HDR_LOCK(buf->b_hdr);
	mutex_enter(hash_lock);
	hdr = buf->b_hdr;
	ASSERT3P(hash_lock, ==, HDR_LOCK(hdr));
	mutex_exit(&buf->b_evict_lock);

	ASSERT(hdr->b_state == arc_mru || hdr->b_state == arc_mfu);
	add_reference(hdr, hash_lock, tag);
	DTRACE_PROBE1(arc__hit, arc_buf_hdr_t *, hdr);
	arc_access(hdr, hash_lock);
	mutex_exit(hash_lock);
	ARCSTAT_BUMP(arcstat_hits);
	ARCSTAT_CONDSTAT(!(hdr->b_flags & ARC_PREFETCH),
	    demand, prefetch, hdr->b_type != ARC_BUFC_METADATA,
	    data, metadata, hits);
}

/*
 * Free the arc data buffer.  If it is an l2arc write in progress,
 * the buffer is placed on l2arc_free_on_write to be freed later.
 */
static void
arc_buf_data_free(arc_buf_hdr_t *hdr, void (*free_func)(void *, size_t),
    void *data, size_t size)
{
	if (HDR_L2_WRITING(hdr)) {
		l2arc_data_free_t *df;
		df = kmem_alloc(sizeof (l2arc_data_free_t), KM_PUSHPAGE);
		df->l2df_data = data;
		df->l2df_size = size;
		df->l2df_func = free_func;
		mutex_enter(&l2arc_free_on_write_mtx);
		list_insert_head(l2arc_free_on_write, df);
		mutex_exit(&l2arc_free_on_write_mtx);
		ARCSTAT_BUMP(arcstat_l2_free_on_write);
	} else {
		free_func(data, size);
	}
}

static void
arc_buf_destroy(arc_buf_t *buf, boolean_t recycle, boolean_t all)
{
	arc_buf_t **bufp;

	/* free up data associated with the buf */
	if (buf->b_data) {
		arc_state_t *state = buf->b_hdr->b_state;
		uint64_t size = buf->b_hdr->b_size;
		arc_buf_contents_t type = buf->b_hdr->b_type;

		arc_cksum_verify(buf);

		if (!recycle) {
			if (type == ARC_BUFC_METADATA) {
				arc_buf_data_free(buf->b_hdr, zio_buf_free,
				    buf->b_data, size);
				arc_space_return(size, ARC_SPACE_DATA);
			} else {
				ASSERT(type == ARC_BUFC_DATA);
				arc_buf_data_free(buf->b_hdr,
				    zio_data_buf_free, buf->b_data, size);
				ARCSTAT_INCR(arcstat_data_size, -size);
				atomic_add_64(&arc_size, -size);
			}
		}
		if (list_link_active(&buf->b_hdr->b_arc_node)) {
			uint64_t *cnt = &state->arcs_lsize[type];

			ASSERT(refcount_is_zero(&buf->b_hdr->b_refcnt));
			ASSERT(state != arc_anon);

			ASSERT3U(*cnt, >=, size);
			atomic_add_64(cnt, -size);
		}
		ASSERT3U(state->arcs_size, >=, size);
		atomic_add_64(&state->arcs_size, -size);
		buf->b_data = NULL;

		/*
		 * If we're destroying a duplicate buffer make sure
		 * that the appropriate statistics are updated.
		 */
		if (buf->b_hdr->b_datacnt > 1 &&
		    buf->b_hdr->b_type == ARC_BUFC_DATA) {
			ARCSTAT_BUMPDOWN(arcstat_duplicate_buffers);
			ARCSTAT_INCR(arcstat_duplicate_buffers_size, -size);
		}
		ASSERT(buf->b_hdr->b_datacnt > 0);
		buf->b_hdr->b_datacnt -= 1;
	}

	/* only remove the buf if requested */
	if (!all)
		return;

	/* remove the buf from the hdr list */
	for (bufp = &buf->b_hdr->b_buf; *bufp != buf; bufp = &(*bufp)->b_next)
		continue;
	*bufp = buf->b_next;
	buf->b_next = NULL;

	ASSERT(buf->b_efunc == NULL);

	/* clean up the buf */
	buf->b_hdr = NULL;
	kmem_cache_free(buf_cache, buf);
}

static void
arc_hdr_destroy(arc_buf_hdr_t *hdr)
{
	l2arc_buf_hdr_t *l2hdr = hdr->b_l2hdr;

	ASSERT(refcount_is_zero(&hdr->b_refcnt));
	ASSERT3P(hdr->b_state, ==, arc_anon);
	ASSERT(!HDR_IO_IN_PROGRESS(hdr));

	if (l2hdr != NULL) {
		boolean_t buflist_held = MUTEX_HELD(&l2arc_buflist_mtx);
		/*
		 * To prevent arc_free() and l2arc_evict() from
		 * attempting to free the same buffer at the same time,
		 * a FREE_IN_PROGRESS flag is given to arc_free() to
		 * give it priority.  l2arc_evict() can't destroy this
		 * header while we are waiting on l2arc_buflist_mtx.
		 *
		 * The hdr may be removed from l2ad_buflist before we
		 * grab l2arc_buflist_mtx, so b_l2hdr is rechecked.
		 */
		if (!buflist_held) {
			mutex_enter(&l2arc_buflist_mtx);
			l2hdr = hdr->b_l2hdr;
		}

		if (l2hdr != NULL) {
			list_remove(l2hdr->b_dev->l2ad_buflist, hdr);
			ARCSTAT_INCR(arcstat_l2_size, -hdr->b_size);
			ARCSTAT_INCR(arcstat_l2_asize, -l2hdr->b_asize);
			kmem_free(l2hdr, sizeof (l2arc_buf_hdr_t));
			arc_space_return(L2HDR_SIZE, ARC_SPACE_L2HDRS);
			if (hdr->b_state == arc_l2c_only)
				l2arc_hdr_stat_remove();
			hdr->b_l2hdr = NULL;
		}

		if (!buflist_held)
			mutex_exit(&l2arc_buflist_mtx);
	}

	if (!BUF_EMPTY(hdr)) {
		ASSERT(!HDR_IN_HASH_TABLE(hdr));
		buf_discard_identity(hdr);
	}
	while (hdr->b_buf) {
		arc_buf_t *buf = hdr->b_buf;

		if (buf->b_efunc) {
			mutex_enter(&arc_eviction_mtx);
			mutex_enter(&buf->b_evict_lock);
			ASSERT(buf->b_hdr != NULL);
			arc_buf_destroy(hdr->b_buf, FALSE, FALSE);
			hdr->b_buf = buf->b_next;
			buf->b_hdr = &arc_eviction_hdr;
			buf->b_next = arc_eviction_list;
			arc_eviction_list = buf;
			mutex_exit(&buf->b_evict_lock);
			mutex_exit(&arc_eviction_mtx);
		} else {
			arc_buf_destroy(hdr->b_buf, FALSE, TRUE);
		}
	}
	if (hdr->b_freeze_cksum != NULL) {
		kmem_free(hdr->b_freeze_cksum, sizeof (zio_cksum_t));
		hdr->b_freeze_cksum = NULL;
	}

	ASSERT(!list_link_active(&hdr->b_arc_node));
	ASSERT3P(hdr->b_hash_next, ==, NULL);
	ASSERT3P(hdr->b_acb, ==, NULL);
	kmem_cache_free(hdr_cache, hdr);
}

void
arc_buf_free(arc_buf_t *buf, void *tag)
{
	arc_buf_hdr_t *hdr = buf->b_hdr;
	int hashed = hdr->b_state != arc_anon;

	ASSERT(buf->b_efunc == NULL);
	ASSERT(buf->b_data != NULL);

	if (hashed) {
		kmutex_t *hash_lock = HDR_LOCK(hdr);

		mutex_enter(hash_lock);
		hdr = buf->b_hdr;
		ASSERT3P(hash_lock, ==, HDR_LOCK(hdr));

		(void) remove_reference(hdr, hash_lock, tag);
		if (hdr->b_datacnt > 1) {
			arc_buf_destroy(buf, FALSE, TRUE);
		} else {
			ASSERT(buf == hdr->b_buf);
			ASSERT(buf->b_efunc == NULL);
			hdr->b_flags |= ARC_BUF_AVAILABLE;
		}
		mutex_exit(hash_lock);
	} else if (HDR_IO_IN_PROGRESS(hdr)) {
		int destroy_hdr;
		/*
		 * We are in the middle of an async write.  Don't destroy
		 * this buffer unless the write completes before we finish
		 * decrementing the reference count.
		 */
		mutex_enter(&arc_eviction_mtx);
		(void) remove_reference(hdr, NULL, tag);
		ASSERT(refcount_is_zero(&hdr->b_refcnt));
		destroy_hdr = !HDR_IO_IN_PROGRESS(hdr);
		mutex_exit(&arc_eviction_mtx);
		if (destroy_hdr)
			arc_hdr_destroy(hdr);
	} else {
		if (remove_reference(hdr, NULL, tag) > 0)
			arc_buf_destroy(buf, FALSE, TRUE);
		else
			arc_hdr_destroy(hdr);
	}
}

int
arc_buf_remove_ref(arc_buf_t *buf, void* tag)
{
	arc_buf_hdr_t *hdr = buf->b_hdr;
	kmutex_t *hash_lock = HDR_LOCK(hdr);
	int no_callback = (buf->b_efunc == NULL);

	if (hdr->b_state == arc_anon) {
		ASSERT(hdr->b_datacnt == 1);
		arc_buf_free(buf, tag);
		return (no_callback);
	}

	mutex_enter(hash_lock);
	hdr = buf->b_hdr;
	ASSERT3P(hash_lock, ==, HDR_LOCK(hdr));
	ASSERT(hdr->b_state != arc_anon);
	ASSERT(buf->b_data != NULL);

	(void) remove_reference(hdr, hash_lock, tag);
	if (hdr->b_datacnt > 1) {
		if (no_callback)
			arc_buf_destroy(buf, FALSE, TRUE);
	} else if (no_callback) {
		ASSERT(hdr->b_buf == buf && buf->b_next == NULL);
		ASSERT(buf->b_efunc == NULL);
		hdr->b_flags |= ARC_BUF_AVAILABLE;
	}
	ASSERT(no_callback || hdr->b_datacnt > 1 ||
	    refcount_is_zero(&hdr->b_refcnt));
	mutex_exit(hash_lock);
	return (no_callback);
}

int
arc_buf_size(arc_buf_t *buf)
{
	return (buf->b_hdr->b_size);
}

/*
 * Called from the DMU to determine if the current buffer should be
 * evicted. In order to ensure proper locking, the eviction must be initiated
 * from the DMU. Return true if the buffer is associated with user data and
 * duplicate buffers still exist.
 */
boolean_t
arc_buf_eviction_needed(arc_buf_t *buf)
{
	arc_buf_hdr_t *hdr;
	boolean_t evict_needed = B_FALSE;

	if (zfs_disable_dup_eviction)
		return (B_FALSE);

	mutex_enter(&buf->b_evict_lock);
	hdr = buf->b_hdr;
	if (hdr == NULL) {
		/*
		 * We are in arc_do_user_evicts(); let that function
		 * perform the eviction.
		 */
		ASSERT(buf->b_data == NULL);
		mutex_exit(&buf->b_evict_lock);
		return (B_FALSE);
	} else if (buf->b_data == NULL) {
		/*
		 * We have already been added to the arc eviction list;
		 * recommend eviction.
		 */
		ASSERT3P(hdr, ==, &arc_eviction_hdr);
		mutex_exit(&buf->b_evict_lock);
		return (B_TRUE);
	}

	if (hdr->b_datacnt > 1 && hdr->b_type == ARC_BUFC_DATA)
		evict_needed = B_TRUE;

	mutex_exit(&buf->b_evict_lock);
	return (evict_needed);
}

/*
 * Evict buffers from list until we've removed the specified number of
 * bytes.  Move the removed buffers to the appropriate evict state.
 * If the recycle flag is set, then attempt to "recycle" a buffer:
 * - look for a buffer to evict that is `bytes' long.
 * - return the data block from this buffer rather than freeing it.
 * This flag is used by callers that are trying to make space for a
 * new buffer in a full arc cache.
 *
 * This function makes a "best effort".  It skips over any buffers
 * it can't get a hash_lock on, and so may not catch all candidates.
 * It may also return without evicting as much space as requested.
 */
static void *
arc_evict(arc_state_t *state, uint64_t spa, int64_t bytes, boolean_t recycle,
    arc_buf_contents_t type)
{
	arc_state_t *evicted_state;
	uint64_t bytes_evicted = 0, skipped = 0, missed = 0;
	arc_buf_hdr_t *ab, *ab_prev = NULL;
	list_t *list = &state->arcs_list[type];
	kmutex_t *hash_lock;
	boolean_t have_lock;
	void *stolen = NULL;

	ASSERT(state == arc_mru || state == arc_mfu);

	evicted_state = (state == arc_mru) ? arc_mru_ghost : arc_mfu_ghost;

	mutex_enter(&state->arcs_mtx);
	mutex_enter(&evicted_state->arcs_mtx);

	for (ab = list_tail(list); ab; ab = ab_prev) {
		ab_prev = list_prev(list, ab);
		/* prefetch buffers have a minimum lifespan */
		if (HDR_IO_IN_PROGRESS(ab) ||
		    (spa && ab->b_spa != spa) ||
		    (ab->b_flags & (ARC_PREFETCH|ARC_INDIRECT) &&
		    ddi_get_lbolt() - ab->b_arc_access <
		    zfs_arc_min_prefetch_lifespan)) {
			skipped++;
			continue;
		}
		/* "lookahead" for better eviction candidate */
		if (recycle && ab->b_size != bytes &&
		    ab_prev && ab_prev->b_size == bytes)
			continue;
		hash_lock = HDR_LOCK(ab);
		have_lock = MUTEX_HELD(hash_lock);
		if (have_lock || mutex_tryenter(hash_lock)) {
			ASSERT3U(refcount_count(&ab->b_refcnt), ==, 0);
			ASSERT(ab->b_datacnt > 0);
			while (ab->b_buf) {
				arc_buf_t *buf = ab->b_buf;
				if (!mutex_tryenter(&buf->b_evict_lock)) {
					missed += 1;
					break;
				}
				if (buf->b_data) {
					bytes_evicted += ab->b_size;
					if (recycle && ab->b_type == type &&
					    ab->b_size == bytes &&
					    !HDR_L2_WRITING(ab)) {
						stolen = buf->b_data;
						recycle = FALSE;
					}
				}
				if (buf->b_efunc) {
					mutex_enter(&arc_eviction_mtx);
					arc_buf_destroy(buf,
					    buf->b_data == stolen, FALSE);
					ab->b_buf = buf->b_next;
					buf->b_hdr = &arc_eviction_hdr;
					buf->b_next = arc_eviction_list;
					arc_eviction_list = buf;
					mutex_exit(&arc_eviction_mtx);
					mutex_exit(&buf->b_evict_lock);
				} else {
					mutex_exit(&buf->b_evict_lock);
					arc_buf_destroy(buf,
					    buf->b_data == stolen, TRUE);
				}
			}

			if (ab->b_l2hdr) {
				ARCSTAT_INCR(arcstat_evict_l2_cached,
				    ab->b_size);
			} else {
				if (l2arc_write_eligible(ab->b_spa, ab)) {
					ARCSTAT_INCR(arcstat_evict_l2_eligible,
					    ab->b_size);
				} else {
					ARCSTAT_INCR(
					    arcstat_evict_l2_ineligible,
					    ab->b_size);
				}
			}

			if (ab->b_datacnt == 0) {
				arc_change_state(evicted_state, ab, hash_lock);
				ASSERT(HDR_IN_HASH_TABLE(ab));
				ab->b_flags |= ARC_IN_HASH_TABLE;
				ab->b_flags &= ~ARC_BUF_AVAILABLE;
				DTRACE_PROBE1(arc__evict, arc_buf_hdr_t *, ab);
			}
			if (!have_lock)
				mutex_exit(hash_lock);
			if (bytes >= 0 && bytes_evicted >= bytes)
				break;
		} else {
			missed += 1;
		}
	}

	mutex_exit(&evicted_state->arcs_mtx);
	mutex_exit(&state->arcs_mtx);

	if (bytes_evicted < bytes)
		dprintf("only evicted %lld bytes from %x\n",
		    (longlong_t)bytes_evicted, state);

	if (skipped)
		ARCSTAT_INCR(arcstat_evict_skip, skipped);

	if (missed)
		ARCSTAT_INCR(arcstat_mutex_miss, missed);

	/*
	 * We have just evicted some date into the ghost state, make
	 * sure we also adjust the ghost state size if necessary.
	 */
	if (arc_no_grow &&
	    arc_mru_ghost->arcs_size + arc_mfu_ghost->arcs_size > arc_c) {
		int64_t mru_over = arc_anon->arcs_size + arc_mru->arcs_size +
		    arc_mru_ghost->arcs_size - arc_c;

		if (mru_over > 0 && arc_mru_ghost->arcs_lsize[type] > 0) {
			int64_t todelete =
			    MIN(arc_mru_ghost->arcs_lsize[type], mru_over);
			arc_evict_ghost(arc_mru_ghost, 0, todelete,
			    ARC_BUFC_DATA);
		} else if (arc_mfu_ghost->arcs_lsize[type] > 0) {
			int64_t todelete = MIN(arc_mfu_ghost->arcs_lsize[type],
			    arc_mru_ghost->arcs_size +
			    arc_mfu_ghost->arcs_size - arc_c);
			arc_evict_ghost(arc_mfu_ghost, 0, todelete,
			    ARC_BUFC_DATA);
		}
	}

	return (stolen);
}

/*
 * Remove buffers from list until we've removed the specified number of
 * bytes.  Destroy the buffers that are removed.
 */
static void
arc_evict_ghost(arc_state_t *state, uint64_t spa, int64_t bytes,
    arc_buf_contents_t type)
{
	arc_buf_hdr_t *ab, *ab_prev;
	arc_buf_hdr_t marker;
	list_t *list = &state->arcs_list[type];
	kmutex_t *hash_lock;
	uint64_t bytes_deleted = 0;
	uint64_t bufs_skipped = 0;

	ASSERT(GHOST_STATE(state));
	bzero(&marker, sizeof(marker));
top:
	mutex_enter(&state->arcs_mtx);
	for (ab = list_tail(list); ab; ab = ab_prev) {
		ab_prev = list_prev(list, ab);
		if (spa && ab->b_spa != spa)
			continue;

		/* ignore markers */
		if (ab->b_spa == 0)
			continue;

		hash_lock = HDR_LOCK(ab);
		/* caller may be trying to modify this buffer, skip it */
		if (MUTEX_HELD(hash_lock))
			continue;
		if (mutex_tryenter(hash_lock)) {
			ASSERT(!HDR_IO_IN_PROGRESS(ab));
			ASSERT(ab->b_buf == NULL);
			ARCSTAT_BUMP(arcstat_deleted);
			bytes_deleted += ab->b_size;

			if (ab->b_l2hdr != NULL) {
				/*
				 * This buffer is cached on the 2nd Level ARC;
				 * don't destroy the header.
				 */
				arc_change_state(arc_l2c_only, ab, hash_lock);
				mutex_exit(hash_lock);
			} else {
				arc_change_state(arc_anon, ab, hash_lock);
				mutex_exit(hash_lock);
				arc_hdr_destroy(ab);
			}

			DTRACE_PROBE1(arc__delete, arc_buf_hdr_t *, ab);
			if (bytes >= 0 && bytes_deleted >= bytes)
				break;
		} else if (bytes < 0) {
			/*
			 * Insert a list marker and then wait for the
			 * hash lock to become available. Once its
			 * available, restart from where we left off.
			 */
			list_insert_after(list, ab, &marker);
			mutex_exit(&state->arcs_mtx);
			mutex_enter(hash_lock);
			mutex_exit(hash_lock);
			mutex_enter(&state->arcs_mtx);
			ab_prev = list_prev(list, &marker);
			list_remove(list, &marker);
		} else
			bufs_skipped += 1;
	}
	mutex_exit(&state->arcs_mtx);

	if (list == &state->arcs_list[ARC_BUFC_DATA] &&
	    (bytes < 0 || bytes_deleted < bytes)) {
		list = &state->arcs_list[ARC_BUFC_METADATA];
		goto top;
	}

	if (bufs_skipped) {
		ARCSTAT_INCR(arcstat_mutex_miss, bufs_skipped);
		ASSERT(bytes >= 0);
	}

	if (bytes_deleted < bytes)
		dprintf("only deleted %lld bytes from %p\n",
		    (longlong_t)bytes_deleted, state);
}

static void
arc_adjust(void)
{
	int64_t adjustment, delta;

	/*
	 * Adjust MRU size
	 */

	adjustment = MIN((int64_t)(arc_size - arc_c),
	    (int64_t)(arc_anon->arcs_size + arc_mru->arcs_size + arc_meta_used -
	    arc_p));

	if (adjustment > 0 && arc_mru->arcs_lsize[ARC_BUFC_DATA] > 0) {
		delta = MIN(arc_mru->arcs_lsize[ARC_BUFC_DATA], adjustment);
		(void) arc_evict(arc_mru, 0, delta, FALSE, ARC_BUFC_DATA);
		adjustment -= delta;
	}

	adjustment = MIN((int64_t)(arc_size - arc_c),
	    (int64_t)(arc_anon->arcs_size + arc_mru->arcs_size + arc_meta_used -
	    arc_p));

	if (adjustment > 0 && arc_mru->arcs_lsize[ARC_BUFC_METADATA] > 0) {
		delta = MIN(arc_mru->arcs_lsize[ARC_BUFC_METADATA], adjustment);
		(void) arc_evict(arc_mru, 0, delta, FALSE,
		    ARC_BUFC_METADATA);
	}

	/*
	 * Adjust MFU size
	 */

	adjustment = arc_size - arc_c;

	if (adjustment > 0 && arc_mfu->arcs_lsize[ARC_BUFC_DATA] > 0) {
		delta = MIN(adjustment, arc_mfu->arcs_lsize[ARC_BUFC_DATA]);
		(void) arc_evict(arc_mfu, 0, delta, FALSE, ARC_BUFC_DATA);
		adjustment -= delta;
	}

	adjustment = arc_size - arc_c;

	if (adjustment > 0 && arc_mfu->arcs_lsize[ARC_BUFC_METADATA] > 0) {
		int64_t delta = MIN(adjustment,
		    arc_mfu->arcs_lsize[ARC_BUFC_METADATA]);
		(void) arc_evict(arc_mfu, 0, delta, FALSE,
		    ARC_BUFC_METADATA);
	}

	/*
	 * Adjust ghost lists
	 */

	adjustment = arc_mru->arcs_size + arc_mru_ghost->arcs_size - arc_c;

	if (adjustment > 0 && arc_mru_ghost->arcs_size > 0) {
		delta = MIN(arc_mru_ghost->arcs_size, adjustment);
		arc_evict_ghost(arc_mru_ghost, 0, delta, ARC_BUFC_DATA);
	}

	adjustment =
	    arc_mru_ghost->arcs_size + arc_mfu_ghost->arcs_size - arc_c;

	if (adjustment > 0 && arc_mfu_ghost->arcs_size > 0) {
		delta = MIN(arc_mfu_ghost->arcs_size, adjustment);
		arc_evict_ghost(arc_mfu_ghost, 0, delta, ARC_BUFC_DATA);
	}
}

/*
 * Request that arc user drop references so that N bytes can be released
 * from the cache.  This provides a mechanism to ensure the arc can honor
 * the arc_meta_limit and reclaim buffers which are pinned in the cache
 * by higher layers.  (i.e. the zpl)
 */
static void
arc_do_user_prune(int64_t adjustment)
{
	arc_prune_func_t *func;
	void *private;
	arc_prune_t *cp, *np;

	mutex_enter(&arc_prune_mtx);

	cp = list_head(&arc_prune_list);
	while (cp != NULL) {
		func = cp->p_pfunc;
		private = cp->p_private;
		np = list_next(&arc_prune_list, cp);
		refcount_add(&cp->p_refcnt, func);
		mutex_exit(&arc_prune_mtx);

		if (func != NULL)
			func(adjustment, private);

		mutex_enter(&arc_prune_mtx);

		/* User removed prune callback concurrently with execution */
		if (refcount_remove(&cp->p_refcnt, func) == 0) {
			ASSERT(!list_link_active(&cp->p_node));
			refcount_destroy(&cp->p_refcnt);
			kmem_free(cp, sizeof (*cp));
		}

		cp = np;
	}

	ARCSTAT_BUMP(arcstat_prune);
	mutex_exit(&arc_prune_mtx);
}

static void
arc_do_user_evicts(void)
{
	mutex_enter(&arc_eviction_mtx);
	while (arc_eviction_list != NULL) {
		arc_buf_t *buf = arc_eviction_list;
		arc_eviction_list = buf->b_next;
		mutex_enter(&buf->b_evict_lock);
		buf->b_hdr = NULL;
		mutex_exit(&buf->b_evict_lock);
		mutex_exit(&arc_eviction_mtx);

		if (buf->b_efunc != NULL)
			VERIFY(buf->b_efunc(buf) == 0);

		buf->b_efunc = NULL;
		buf->b_private = NULL;
		kmem_cache_free(buf_cache, buf);
		mutex_enter(&arc_eviction_mtx);
	}
	mutex_exit(&arc_eviction_mtx);
}

/*
 * Evict only meta data objects from the cache leaving the data objects.
 * This is only used to enforce the tunable arc_meta_limit, if we are
 * unable to evict enough buffers notify the user via the prune callback.
 */
void
arc_adjust_meta(int64_t adj, boolean_t may_prune)
{
<<<<<<< HEAD
	int64_t delta;
    int64_t adjustment = adj;
=======
	int64_t delta, tmp = adjustment;
>>>>>>> 0f37d0c8

	/* Evict MRU+MFU meta data to ghost lists */
	if (adjustment > 0 && arc_mru->arcs_lsize[ARC_BUFC_METADATA] > 0) {
		delta = MIN(arc_mru->arcs_lsize[ARC_BUFC_METADATA], adjustment);
		arc_evict(arc_mru, 0, delta, FALSE, ARC_BUFC_METADATA);
		adjustment -= delta;
	}

    adjustment = adj;
	if (adjustment > 0 && arc_mfu->arcs_lsize[ARC_BUFC_METADATA] > 0) {
		delta = MIN(arc_mfu->arcs_lsize[ARC_BUFC_METADATA], adjustment);
		arc_evict(arc_mfu, 0, delta, FALSE, ARC_BUFC_METADATA);
	}

	/* Evict ghost MRU+MFU meta data */
	adjustment = tmp;

	if (adjustment > 0 && arc_mru_ghost->arcs_size > 0) {
		delta = MIN(arc_mru_ghost->arcs_size, adjustment);
		arc_evict_ghost(arc_mru_ghost, 0, delta, ARC_BUFC_METADATA);
		adjustment -= delta;
	}

	if (adjustment > 0 && arc_mfu_ghost->arcs_size > 0) {
		delta = MIN(arc_mfu_ghost->arcs_size, adjustment);
		arc_evict_ghost(arc_mfu_ghost, 0, delta, ARC_BUFC_METADATA);
		adjustment -= delta;
	}

<<<<<<< HEAD
    adjustment = adj;
=======
	/* Request the VFS release some meta data */
>>>>>>> 0f37d0c8
	if (may_prune && (adjustment > 0) && (arc_meta_used > arc_meta_limit))
		arc_do_user_prune(zfs_arc_meta_prune);
}

/*
 * Flush all *evictable* data from the cache for the given spa.
 * NOTE: this will not touch "active" (i.e. referenced) data.
 */
void
arc_flush(spa_t *spa)
{
	uint64_t guid = 0;

	if (spa)
		guid = spa_load_guid(spa);

	while (list_head(&arc_mru->arcs_list[ARC_BUFC_DATA])) {
		(void) arc_evict(arc_mru, guid, -1, FALSE, ARC_BUFC_DATA);
		if (spa)
			break;
	}
	while (list_head(&arc_mru->arcs_list[ARC_BUFC_METADATA])) {
		(void) arc_evict(arc_mru, guid, -1, FALSE, ARC_BUFC_METADATA);
		if (spa)
			break;
	}
	while (list_head(&arc_mfu->arcs_list[ARC_BUFC_DATA])) {
		(void) arc_evict(arc_mfu, guid, -1, FALSE, ARC_BUFC_DATA);
		if (spa)
			break;
	}
	while (list_head(&arc_mfu->arcs_list[ARC_BUFC_METADATA])) {
		(void) arc_evict(arc_mfu, guid, -1, FALSE, ARC_BUFC_METADATA);
		if (spa)
			break;
	}

	arc_evict_ghost(arc_mru_ghost, guid, -1, ARC_BUFC_DATA);
	arc_evict_ghost(arc_mfu_ghost, guid, -1, ARC_BUFC_DATA);

	mutex_enter(&arc_reclaim_thr_lock);
	arc_do_user_evicts();
	mutex_exit(&arc_reclaim_thr_lock);
	ASSERT(spa || arc_eviction_list == NULL);
}

void
arc_shrink(uint64_t bytes)
{
	if (arc_c > arc_c_min) {
		uint64_t to_free;

		to_free = bytes ? bytes : arc_c >> zfs_arc_shrink_shift;

		if (arc_c > arc_c_min + to_free)
			atomic_add_64(&arc_c, -to_free);
		else
			arc_c = arc_c_min;

		atomic_add_64(&arc_p, -(arc_p >> zfs_arc_shrink_shift));
		if (arc_c > arc_size)
			arc_c = MAX(arc_size, arc_c_min);
		if (arc_p > arc_c)
			arc_p = (arc_c >> 1);
		ASSERT(arc_c >= arc_c_min);
		ASSERT((int64_t)arc_p >= 0);
	}

	if (arc_size > arc_c)
		arc_adjust();
}

static void
arc_kmem_reap_now(arc_reclaim_strategy_t strat, uint64_t bytes)
{
	size_t			i;
	kmem_cache_t		*prev_cache = NULL;
	kmem_cache_t		*prev_data_cache = NULL;
	extern kmem_cache_t	*zio_buf_cache[];
	extern kmem_cache_t	*zio_data_buf_cache[];

	/*
	 * An aggressive reclamation will shrink the cache size as well as
	 * reap free buffers from the arc kmem caches.
	 */
	if (strat == ARC_RECLAIM_AGGR)
		arc_shrink(bytes);

	for (i = 0; i < SPA_MAXBLOCKSIZE >> SPA_MINBLOCKSHIFT; i++) {
		if (zio_buf_cache[i] != prev_cache) {
			prev_cache = zio_buf_cache[i];
			kmem_cache_reap_now(zio_buf_cache[i]);
		}
		if (zio_data_buf_cache[i] != prev_data_cache) {
			prev_data_cache = zio_data_buf_cache[i];
			kmem_cache_reap_now(zio_data_buf_cache[i]);
		}
	}

	kmem_cache_reap_now(buf_cache);
	kmem_cache_reap_now(hdr_cache);
}


static int
arc_reclaim_needed(void)
{

#ifdef _KERNEL

    /*
     * Cooperate with pagedaemon when it's time for it to scan
     * and reclaim some pages.
     */
#ifdef __FreeBSD__
    if (vm_paging_needed())
        return (1);
#endif

#ifdef sun
    /*
     * take 'desfree' extra pages, so we reclaim sooner, rather than later
     */
    extra = desfree;
    /*
     * check that we're out of range of the pageout scanner.  It starts to
     * schedule paging if freemem is less than lotsfree and needfree.
     * lotsfree is the high-water mark for pageout, and needfree is the
     * number of needed free pages.  We add extra pages here to make sure
     * the scanner doesn't start up while we're freeing memory.
     */
    if (freemem < lotsfree + needfree + extra)
        return (1);

    /*
     * check to make sure that swapfs has enough space so that anon
     * reservations can still succeed. anon_resvmem() checks that the
     * availrmem is greater than swapfs_minfree, and the number of reserved
     * swap pages.  We also add a bit of extra here just to prevent
     * circumstances from getting really dire.
     */
    if (availrmem < swapfs_minfree + swapfs_reserve + extra)
        return (1);

#if defined(__i386)
    /*
     * If we're on an i386 platform, it's possible that we'll exhaust the
     * kernel heap space before we ever run out of available physical
     * memory.  Most checks of the size of the heap_area compare against
     * tune.t_minarmem, which is the minimum available real memory that we
     * can have in the system.  However, this is generally fixed at 25 pages
     * which is so low that it's useless.  In this comparison, we seek to
     * calculate the total heap-size, and reclaim if more than 3/4ths of the
     * heap is allocated.  (Or, in the calculation, if less than 1/4th is
     * free)
     */
    if (btop(vmem_size(heap_arena, VMEM_FREE)) <
        (btop(vmem_size(heap_arena, VMEM_FREE | VMEM_ALLOC)) >> 2))
        return (1);
#endif
#else   /* !sun */

#ifdef _KERNEL

#ifdef __APPLE__
    if ( ((vm_page_free_count + vm_page_speculative_count) *
          PAGE_SIZE) > (kmem_size() * 2) / 4)
        return 1;
#endif


    //if (kmem_used() > (kmem_size() * 3) / 4)
    //      return (1);
#endif

#endif  /* sun */

#else
    if (spa_get_random(100) == 0)
        return (1);
#endif

    return (0);
}


static void
arc_reclaim_thread(void *dummy __unused)
{
    clock_t                 growtime = 0;
    arc_reclaim_strategy_t  last_reclaim = ARC_RECLAIM_CONS;
    callb_cpr_t             cpr;
    int64_t                 prune;

    CALLB_CPR_INIT(&cpr, &arc_reclaim_thr_lock, callb_generic_cpr, FTAG);

    mutex_enter(&arc_reclaim_thr_lock);
    while (arc_thread_exit == 0) {
        if (arc_reclaim_needed()) {

            if (arc_no_grow) {
                if (last_reclaim == ARC_RECLAIM_CONS) {
                    last_reclaim = ARC_RECLAIM_AGGR;
                } else {
                    last_reclaim = ARC_RECLAIM_CONS;
                }
            } else {
                arc_no_grow = TRUE;
                last_reclaim = ARC_RECLAIM_AGGR;
                membar_producer();
            }

            /* reset the growth delay for every reclaim */
            growtime = ddi_get_lbolt() + (arc_grow_retry * hz);
            if (last_reclaim == ARC_RECLAIM_CONS) {
                /*
                 * If needfree is TRUE our vm_lowmem hook
                 * was called and in that case we must free some
                 * memory, so switch to aggressive mode.
                 */
                arc_no_grow = TRUE;
                last_reclaim = ARC_RECLAIM_AGGR;
            }
            arc_kmem_reap_now(last_reclaim, 1024780);

            arc_warm = B_TRUE;

        } else if (arc_no_grow && ddi_get_lbolt() >= growtime) {
            arc_no_grow = FALSE;
        }

        /*
         * Keep meta data usage within limits, arc_shrink() is not
         * used to avoid collapsing the arc_c value when only the
         * arc_meta_limit is being exceeded.
         */
        prune = (int64_t)arc_meta_used - (int64_t)arc_meta_limit;
        if (prune > 0)
            arc_adjust_meta(prune, B_TRUE);

        arc_adjust();


#ifdef _KARNEL
        {
            clock_t now;
            static clock_t then = 0;
            now = ddi_get_lbolt();
            if (now - then > (2 * hz)) {
                then = now;

                printf("oth %d sa %d znode %d, dmu %d, num %d, reclaims %llu\n",
                       dnode_other, XX_sa, XX_znode, XX_dmu,
                       XX_numznodes, vnop_num_reclaims);
            }
        }
#endif
        //if (arc_meta_used > 203847320)
        //  panic("arc_meta_used is too damn high");

        if (arc_eviction_list != NULL)
            arc_do_user_evicts();


        /* block until needed, or one second, whichever is shorter */
        CALLB_CPR_SAFE_BEGIN(&cpr);
        (void) cv_timedwait_interruptible(&arc_reclaim_thr_cv,
                                          &arc_reclaim_thr_lock, (ddi_get_lbolt() + hz));
        CALLB_CPR_SAFE_END(&cpr, &arc_reclaim_thr_lock);
    }

    arc_thread_exit = 0;
    cv_broadcast(&arc_reclaim_thr_cv);
    CALLB_CPR_EXIT(&cpr);           /* drops arc_reclaim_thr_lock */
    thread_exit();
}



/*
 * Unlike other ZFS implementations this thread is only responsible for
 * adapting the target ARC size on Linux.  The responsibility for memory
 * reclamation has been entirely delegated to the arc_shrinker_func()
 * which is registered with the VM.  To reflect this change in behavior
 * the arc_reclaim thread has been renamed to arc_adapt.
 */
static void
arc_adapt_thread(void)
{
	callb_cpr_t		cpr;
	int64_t			prune;

	CALLB_CPR_INIT(&cpr, &arc_reclaim_thr_lock, callb_generic_cpr, FTAG);

	mutex_enter(&arc_reclaim_thr_lock);
	while (arc_thread_exit == 0) {
#ifndef _KERNEL
		arc_reclaim_strategy_t	last_reclaim = ARC_RECLAIM_CONS;

		if (spa_get_random(100) == 0) {

			if (arc_no_grow) {
				if (last_reclaim == ARC_RECLAIM_CONS) {
					last_reclaim = ARC_RECLAIM_AGGR;
				} else {
					last_reclaim = ARC_RECLAIM_CONS;
				}
			} else {
				arc_no_grow = TRUE;
				last_reclaim = ARC_RECLAIM_AGGR;
				membar_producer();
			}

			/* reset the growth delay for every reclaim */
			arc_grow_time = ddi_get_lbolt()+(zfs_arc_grow_retry * hz);

			arc_kmem_reap_now(last_reclaim, 0);
			arc_warm = B_TRUE;
		}
#endif /* !_KERNEL */

		/* No recent memory pressure allow the ARC to grow. */
		if (arc_no_grow && ddi_get_lbolt() >= arc_grow_time)
			arc_no_grow = FALSE;

		/*
		 * Keep meta data usage within limits, arc_shrink() is not
		 * used to avoid collapsing the arc_c value when only the
		 * arc_meta_limit is being exceeded.
		 */
		prune = (int64_t)arc_meta_used - (int64_t)arc_meta_limit;
		if (prune > 0)
			arc_adjust_meta(prune, B_TRUE);

		arc_adjust();

		if (arc_eviction_list != NULL)
			arc_do_user_evicts();

		/* block until needed, or one second, whichever is shorter */
		CALLB_CPR_SAFE_BEGIN(&cpr);
		(void) cv_timedwait_interruptible(&arc_reclaim_thr_cv,
		    &arc_reclaim_thr_lock, (ddi_get_lbolt() + hz));
		CALLB_CPR_SAFE_END(&cpr, &arc_reclaim_thr_lock);


		/* Allow the module options to be changed */
		if (zfs_arc_max > 64 << 20 &&
		    zfs_arc_max < physmem * PAGESIZE &&
		    zfs_arc_max != arc_c_max)
			arc_c_max = zfs_arc_max;

		if (zfs_arc_min > 0 &&
		    zfs_arc_min < arc_c_max &&
		    zfs_arc_min != arc_c_min)
			arc_c_min = zfs_arc_min;

		if (zfs_arc_meta_limit > 0 &&
		    zfs_arc_meta_limit <= arc_c_max &&
		    zfs_arc_meta_limit != arc_meta_limit)
			arc_meta_limit = zfs_arc_meta_limit;



	}

	arc_thread_exit = 0;
	cv_broadcast(&arc_reclaim_thr_cv);
	CALLB_CPR_EXIT(&cpr);		/* drops arc_reclaim_thr_lock */
	thread_exit();
}

#ifdef _KERNEL
/*
 * Determine the amount of memory eligible for eviction contained in the
 * ARC. All clean data reported by the ghost lists can always be safely
 * evicted. Due to arc_c_min, the same does not hold for all clean data
 * contained by the regular mru and mfu lists.
 *
 * In the case of the regular mru and mfu lists, we need to report as
 * much clean data as possible, such that evicting that same reported
 * data will not bring arc_size below arc_c_min. Thus, in certain
 * circumstances, the total amount of clean data in the mru and mfu
 * lists might not actually be evictable.
 *
 * The following two distinct cases are accounted for:
 *
 * 1. The sum of the amount of dirty data contained by both the mru and
 *    mfu lists, plus the ARC's other accounting (e.g. the anon list),
 *    is greater than or equal to arc_c_min.
 *    (i.e. amount of dirty data >= arc_c_min)
 *
 *    This is the easy case; all clean data contained by the mru and mfu
 *    lists is evictable. Evicting all clean data can only drop arc_size
 *    to the amount of dirty data, which is greater than arc_c_min.
 *
 * 2. The sum of the amount of dirty data contained by both the mru and
 *    mfu lists, plus the ARC's other accounting (e.g. the anon list),
 *    is less than arc_c_min.
 *    (i.e. arc_c_min > amount of dirty data)
 *
 *    2.1. arc_size is greater than or equal arc_c_min.
 *         (i.e. arc_size >= arc_c_min > amount of dirty data)
 *
 *         In this case, not all clean data from the regular mru and mfu
 *         lists is actually evictable; we must leave enough clean data
 *         to keep arc_size above arc_c_min. Thus, the maximum amount of
 *         evictable data from the two lists combined, is exactly the
 *         difference between arc_size and arc_c_min.
 *
 *    2.2. arc_size is less than arc_c_min
 *         (i.e. arc_c_min > arc_size > amount of dirty data)
 *
 *         In this case, none of the data contained in the mru and mfu
 *         lists is evictable, even if it's clean. Since arc_size is
 *         already below arc_c_min, evicting any more would only
 *         increase this negative difference.
 */
static uint64_t
arc_evictable_memory(void) {
	uint64_t arc_clean =
	    arc_mru->arcs_lsize[ARC_BUFC_DATA] +
	    arc_mru->arcs_lsize[ARC_BUFC_METADATA] +
	    arc_mfu->arcs_lsize[ARC_BUFC_DATA] +
	    arc_mfu->arcs_lsize[ARC_BUFC_METADATA];
	uint64_t ghost_clean =
	    arc_mru_ghost->arcs_lsize[ARC_BUFC_DATA] +
	    arc_mru_ghost->arcs_lsize[ARC_BUFC_METADATA] +
	    arc_mfu_ghost->arcs_lsize[ARC_BUFC_DATA] +
	    arc_mfu_ghost->arcs_lsize[ARC_BUFC_METADATA];
	uint64_t arc_dirty = MAX((int64_t)arc_size - (int64_t)arc_clean, 0);

	if (arc_dirty >= arc_c_min)
		return (ghost_clean + arc_clean);

	return (ghost_clean + MAX((int64_t)arc_size - (int64_t)arc_c_min, 0));
}

#ifdef __LINUX__
static int
__arc_shrinker_func(struct shrinker *shrink, struct shrink_control *sc)
{
	uint64_t pages;

	/* The arc is considered warm once reclaim has occurred */
	if (unlikely(arc_warm == B_FALSE))
		arc_warm = B_TRUE;

	/* Return the potential number of reclaimable pages */
	pages = btop(arc_evictable_memory());
	if (sc->nr_to_scan == 0)
		return (pages);

	/* Not allowed to perform filesystem reclaim */
	if (!(sc->gfp_mask & __GFP_FS))
		return (-1);

	/* Reclaim in progress */
	if (mutex_tryenter(&arc_reclaim_thr_lock) == 0)
		return (-1);

	/*
	 * Evict the requested number of pages by shrinking arc_c the
	 * requested amount.  If there is nothing left to evict just
	 * reap whatever we can from the various arc slabs.
	 */
	if (pages > 0) {
		arc_kmem_reap_now(ARC_RECLAIM_AGGR, ptob(sc->nr_to_scan));
	} else {
		arc_kmem_reap_now(ARC_RECLAIM_CONS, ptob(sc->nr_to_scan));
	}

	/*
	 * When direct reclaim is observed it usually indicates a rapid
	 * increase in memory pressure.  This occurs because the kswapd
	 * threads were unable to asynchronously keep enough free memory
	 * available.  In this case set arc_no_grow to briefly pause arc
	 * growth to avoid compounding the memory pressure.
	 */
	if (current_is_kswapd()) {
		ARCSTAT_BUMP(arcstat_memory_indirect_count);
	} else {
		arc_no_grow = B_TRUE;
		arc_grow_time = ddi_get_lbolt() + (zfs_arc_grow_retry * hz);
		ARCSTAT_BUMP(arcstat_memory_direct_count);
	}

	mutex_exit(&arc_reclaim_thr_lock);

	return (-1);
}
SPL_SHRINKER_CALLBACK_WRAPPER(arc_shrinker_func);

SPL_SHRINKER_DECLARE(arc_shrinker, arc_shrinker_func, DEFAULT_SEEKS);
#endif
#endif /* _KERNEL */

/*
 * Adapt arc info given the number of bytes we are trying to add and
 * the state that we are comming from.  This function is only called
 * when we are adding new content to the cache.
 */
static void
arc_adapt(int bytes, arc_state_t *state)
{
	int mult;
	uint64_t arc_p_min = (arc_c >> zfs_arc_p_min_shift);

	if (state == arc_l2c_only)
		return;

	ASSERT(bytes > 0);
	/*
	 * Adapt the target size of the MRU list:
	 *	- if we just hit in the MRU ghost list, then increase
	 *	  the target size of the MRU list.
	 *	- if we just hit in the MFU ghost list, then increase
	 *	  the target size of the MFU list by decreasing the
	 *	  target size of the MRU list.
	 */
	if (state == arc_mru_ghost) {
		mult = ((arc_mru_ghost->arcs_size >= arc_mfu_ghost->arcs_size) ?
		    1 : (arc_mfu_ghost->arcs_size/arc_mru_ghost->arcs_size));
		mult = MIN(mult, 10); /* avoid wild arc_p adjustment */

		arc_p = MIN(arc_c - arc_p_min, arc_p + bytes * mult);
	} else if (state == arc_mfu_ghost) {
		uint64_t delta;

		mult = ((arc_mfu_ghost->arcs_size >= arc_mru_ghost->arcs_size) ?
		    1 : (arc_mru_ghost->arcs_size/arc_mfu_ghost->arcs_size));
		mult = MIN(mult, 10);

		delta = MIN(bytes * mult, arc_p);
		arc_p = MAX(arc_p_min, arc_p - delta);
	}
	ASSERT((int64_t)arc_p >= 0);

	if (arc_no_grow)
		return;

	if (arc_c >= arc_c_max)
		return;

	/*
	 * If we're within (2 * maxblocksize) bytes of the target
	 * cache size, increment the target cache size
	 */
	if (arc_size > arc_c - (2ULL << SPA_MAXBLOCKSHIFT)) {
		atomic_add_64(&arc_c, (int64_t)bytes);
		if (arc_c > arc_c_max)
			arc_c = arc_c_max;
		else if (state == arc_anon)
			atomic_add_64(&arc_p, (int64_t)bytes);
		if (arc_p > arc_c)
			arc_p = arc_c;
	}
	ASSERT((int64_t)arc_p >= 0);
}

/*
 * Check if the cache has reached its limits and eviction is required
 * prior to insert.
 */
static int
arc_evict_needed(arc_buf_contents_t type)
{
	if (type == ARC_BUFC_METADATA && arc_meta_used >= arc_meta_limit)
		return (1);

	if (arc_no_grow)
		return (1);

	return (arc_size > arc_c);
}

/*
 * The buffer, supplied as the first argument, needs a data block.
 * So, if we are at cache max, determine which cache should be victimized.
 * We have the following cases:
 *
 * 1. Insert for MRU, p > sizeof(arc_anon + arc_mru) ->
 * In this situation if we're out of space, but the resident size of the MFU is
 * under the limit, victimize the MFU cache to satisfy this insertion request.
 *
 * 2. Insert for MRU, p <= sizeof(arc_anon + arc_mru) ->
 * Here, we've used up all of the available space for the MRU, so we need to
 * evict from our own cache instead.  Evict from the set of resident MRU
 * entries.
 *
 * 3. Insert for MFU (c - p) > sizeof(arc_mfu) ->
 * c minus p represents the MFU space in the cache, since p is the size of the
 * cache that is dedicated to the MRU.  In this situation there's still space on
 * the MFU side, so the MRU side needs to be victimized.
 *
 * 4. Insert for MFU (c - p) < sizeof(arc_mfu) ->
 * MFU's resident set is consuming more space than it has been allotted.  In
 * this situation, we must victimize our own cache, the MFU, for this insertion.
 */
static void
arc_get_data_buf(arc_buf_t *buf)
{
	arc_state_t		*state = buf->b_hdr->b_state;
	uint64_t		size = buf->b_hdr->b_size;
	arc_buf_contents_t	type = buf->b_hdr->b_type;

	arc_adapt(size, state);

	/*
	 * We have not yet reached cache maximum size,
	 * just allocate a new buffer.
	 */
	if (!arc_evict_needed(type)) {
		if (type == ARC_BUFC_METADATA) {
			buf->b_data = zio_buf_alloc(size);
			arc_space_consume(size, ARC_SPACE_DATA);
		} else {
			ASSERT(type == ARC_BUFC_DATA);
			buf->b_data = zio_data_buf_alloc(size);
			ARCSTAT_INCR(arcstat_data_size, size);
			atomic_add_64(&arc_size, size);
		}
		goto out;
	}

	/*
	 * If we are prefetching from the mfu ghost list, this buffer
	 * will end up on the mru list; so steal space from there.
	 */
	if (state == arc_mfu_ghost)
		state = buf->b_hdr->b_flags & ARC_PREFETCH ? arc_mru : arc_mfu;
	else if (state == arc_mru_ghost)
		state = arc_mru;

	if (state == arc_mru || state == arc_anon) {
		uint64_t mru_used = arc_anon->arcs_size + arc_mru->arcs_size;
		state = (arc_mfu->arcs_lsize[type] >= size &&
		    arc_p > mru_used) ? arc_mfu : arc_mru;
	} else {
		/* MFU cases */
		uint64_t mfu_space = arc_c - arc_p;
		state =  (arc_mru->arcs_lsize[type] >= size &&
		    mfu_space > arc_mfu->arcs_size) ? arc_mru : arc_mfu;
	}

	if ((buf->b_data = arc_evict(state, 0, size, TRUE, type)) == NULL) {
		if (type == ARC_BUFC_METADATA) {
			buf->b_data = zio_buf_alloc(size);
			arc_space_consume(size, ARC_SPACE_DATA);

			/*
			 * If we are unable to recycle an existing meta buffer
			 * signal the reclaim thread.  It will notify users
			 * via the prune callback to drop references.  The
			 * prune callback in run in the context of the reclaim
			 * thread to avoid deadlocking on the hash_lock.
			 */
			cv_signal(&arc_reclaim_thr_cv);
		} else {
			ASSERT(type == ARC_BUFC_DATA);
			buf->b_data = zio_data_buf_alloc(size);
			ARCSTAT_INCR(arcstat_data_size, size);
			atomic_add_64(&arc_size, size);
		}

		ARCSTAT_BUMP(arcstat_recycle_miss);
	}
	ASSERT(buf->b_data != NULL);
out:
	/*
	 * Update the state size.  Note that ghost states have a
	 * "ghost size" and so don't need to be updated.
	 */
	if (!GHOST_STATE(buf->b_hdr->b_state)) {
		arc_buf_hdr_t *hdr = buf->b_hdr;

		atomic_add_64(&hdr->b_state->arcs_size, size);
		if (list_link_active(&hdr->b_arc_node)) {
			ASSERT(refcount_is_zero(&hdr->b_refcnt));
			atomic_add_64(&hdr->b_state->arcs_lsize[type], size);
		}
		/*
		 * If we are growing the cache, and we are adding anonymous
		 * data, and we have outgrown arc_p, update arc_p
		 */
		if (arc_size < arc_c && hdr->b_state == arc_anon &&
		    arc_anon->arcs_size + arc_mru->arcs_size > arc_p)
			arc_p = MIN(arc_c, arc_p + size);
	}
}

/*
 * This routine is called whenever a buffer is accessed.
 * NOTE: the hash lock is dropped in this function.
 */
static void
arc_access(arc_buf_hdr_t *buf, kmutex_t *hash_lock)
{
	clock_t now;

	ASSERT(MUTEX_HELD(hash_lock));

	if (buf->b_state == arc_anon) {
		/*
		 * This buffer is not in the cache, and does not
		 * appear in our "ghost" list.  Add the new buffer
		 * to the MRU state.
		 */

		ASSERT(buf->b_arc_access == 0);
		buf->b_arc_access = ddi_get_lbolt();
		DTRACE_PROBE1(new_state__mru, arc_buf_hdr_t *, buf);
		arc_change_state(arc_mru, buf, hash_lock);

	} else if (buf->b_state == arc_mru) {
		now = ddi_get_lbolt();

		/*
		 * If this buffer is here because of a prefetch, then either:
		 * - clear the flag if this is a "referencing" read
		 *   (any subsequent access will bump this into the MFU state).
		 * or
		 * - move the buffer to the head of the list if this is
		 *   another prefetch (to make it less likely to be evicted).
		 */
		if ((buf->b_flags & ARC_PREFETCH) != 0) {
			if (refcount_count(&buf->b_refcnt) == 0) {
				ASSERT(list_link_active(&buf->b_arc_node));
			} else {
				buf->b_flags &= ~ARC_PREFETCH;
				ARCSTAT_BUMP(arcstat_mru_hits);
			}
			buf->b_arc_access = now;
			return;
		}

		/*
		 * This buffer has been "accessed" only once so far,
		 * but it is still in the cache. Move it to the MFU
		 * state.
		 */
		if (now > buf->b_arc_access + ARC_MINTIME) {
			/*
			 * More than 125ms have passed since we
			 * instantiated this buffer.  Move it to the
			 * most frequently used state.
			 */
			buf->b_arc_access = now;
			DTRACE_PROBE1(new_state__mfu, arc_buf_hdr_t *, buf);
			arc_change_state(arc_mfu, buf, hash_lock);
		}
		ARCSTAT_BUMP(arcstat_mru_hits);
	} else if (buf->b_state == arc_mru_ghost) {
		arc_state_t	*new_state;
		/*
		 * This buffer has been "accessed" recently, but
		 * was evicted from the cache.  Move it to the
		 * MFU state.
		 */

		if (buf->b_flags & ARC_PREFETCH) {
			new_state = arc_mru;
			if (refcount_count(&buf->b_refcnt) > 0)
				buf->b_flags &= ~ARC_PREFETCH;
			DTRACE_PROBE1(new_state__mru, arc_buf_hdr_t *, buf);
		} else {
			new_state = arc_mfu;
			DTRACE_PROBE1(new_state__mfu, arc_buf_hdr_t *, buf);
		}

		buf->b_arc_access = ddi_get_lbolt();
		arc_change_state(new_state, buf, hash_lock);

		ARCSTAT_BUMP(arcstat_mru_ghost_hits);
	} else if (buf->b_state == arc_mfu) {
		/*
		 * This buffer has been accessed more than once and is
		 * still in the cache.  Keep it in the MFU state.
		 *
		 * NOTE: an add_reference() that occurred when we did
		 * the arc_read() will have kicked this off the list.
		 * If it was a prefetch, we will explicitly move it to
		 * the head of the list now.
		 */
		if ((buf->b_flags & ARC_PREFETCH) != 0) {
			ASSERT(refcount_count(&buf->b_refcnt) == 0);
			ASSERT(list_link_active(&buf->b_arc_node));
		}
		ARCSTAT_BUMP(arcstat_mfu_hits);
		buf->b_arc_access = ddi_get_lbolt();
	} else if (buf->b_state == arc_mfu_ghost) {
		arc_state_t	*new_state = arc_mfu;
		/*
		 * This buffer has been accessed more than once but has
		 * been evicted from the cache.  Move it back to the
		 * MFU state.
		 */

		if (buf->b_flags & ARC_PREFETCH) {
			/*
			 * This is a prefetch access...
			 * move this block back to the MRU state.
			 */
			ASSERT3U(refcount_count(&buf->b_refcnt), ==, 0);
			new_state = arc_mru;
		}

		buf->b_arc_access = ddi_get_lbolt();
		DTRACE_PROBE1(new_state__mfu, arc_buf_hdr_t *, buf);
		arc_change_state(new_state, buf, hash_lock);

		ARCSTAT_BUMP(arcstat_mfu_ghost_hits);
	} else if (buf->b_state == arc_l2c_only) {
		/*
		 * This buffer is on the 2nd Level ARC.
		 */

		buf->b_arc_access = ddi_get_lbolt();
		DTRACE_PROBE1(new_state__mfu, arc_buf_hdr_t *, buf);
		arc_change_state(arc_mfu, buf, hash_lock);
	} else {
		ASSERT(!"invalid arc state");
	}
}

/* a generic arc_done_func_t which you can use */
/* ARGSUSED */
void
arc_bcopy_func(zio_t *zio, arc_buf_t *buf, void *arg)
{
	if (zio == NULL || zio->io_error == 0)
		bcopy(buf->b_data, arg, buf->b_hdr->b_size);
	VERIFY(arc_buf_remove_ref(buf, arg) == 1);
}

/* a generic arc_done_func_t */
void
arc_getbuf_func(zio_t *zio, arc_buf_t *buf, void *arg)
{
	arc_buf_t **bufp = arg;
	if (zio && zio->io_error) {
		VERIFY(arc_buf_remove_ref(buf, arg) == 1);
		*bufp = NULL;
	} else {
		*bufp = buf;
		ASSERT(buf->b_data);
	}
}

static void
arc_read_done(zio_t *zio)
{
	arc_buf_hdr_t	*hdr, *found;
	arc_buf_t	*buf;
	arc_buf_t	*abuf;	/* buffer we're assigning to callback */
	kmutex_t	*hash_lock;
	arc_callback_t	*callback_list, *acb;
	int		freeable = FALSE;

	buf = zio->io_private;
	hdr = buf->b_hdr;

	/*
	 * The hdr was inserted into hash-table and removed from lists
	 * prior to starting I/O.  We should find this header, since
	 * it's in the hash table, and it should be legit since it's
	 * not possible to evict it during the I/O.  The only possible
	 * reason for it not to be found is if we were freed during the
	 * read.
	 */
	found = buf_hash_find(hdr->b_spa, &hdr->b_dva, hdr->b_birth,
	    &hash_lock);

	ASSERT((found == NULL && HDR_FREED_IN_READ(hdr) && hash_lock == NULL) ||
	    (found == hdr && DVA_EQUAL(&hdr->b_dva, BP_IDENTITY(zio->io_bp))) ||
	    (found == hdr && HDR_L2_READING(hdr)));

	hdr->b_flags &= ~ARC_L2_EVICTED;
	if (l2arc_noprefetch && (hdr->b_flags & ARC_PREFETCH))
		hdr->b_flags &= ~ARC_L2CACHE;

	/* byteswap if necessary */
	callback_list = hdr->b_acb;
	ASSERT(callback_list != NULL);
	if (BP_SHOULD_BYTESWAP(zio->io_bp) && zio->io_error == 0) {
		dmu_object_byteswap_t bswap =
		    DMU_OT_BYTESWAP(BP_GET_TYPE(zio->io_bp));
		if (BP_GET_LEVEL(zio->io_bp) > 0)
		    byteswap_uint64_array(buf->b_data, hdr->b_size);
		else
		    dmu_ot_byteswap[bswap].ob_func(buf->b_data, hdr->b_size);
	}

	arc_cksum_compute(buf, B_FALSE);

	if (hash_lock && zio->io_error == 0 && hdr->b_state == arc_anon) {
		/*
		 * Only call arc_access on anonymous buffers.  This is because
		 * if we've issued an I/O for an evicted buffer, we've already
		 * called arc_access (to prevent any simultaneous readers from
		 * getting confused).
		 */
		arc_access(hdr, hash_lock);
	}

	/* create copies of the data buffer for the callers */
	abuf = buf;
	for (acb = callback_list; acb; acb = acb->acb_next) {
		if (acb->acb_done) {
			if (abuf == NULL) {
				ARCSTAT_BUMP(arcstat_duplicate_reads);
				abuf = arc_buf_clone(buf);
			}
			acb->acb_buf = abuf;
			abuf = NULL;
		}
	}
	hdr->b_acb = NULL;
	hdr->b_flags &= ~ARC_IO_IN_PROGRESS;
	ASSERT(!HDR_BUF_AVAILABLE(hdr));
	if (abuf == buf) {
		ASSERT(buf->b_efunc == NULL);
		ASSERT(hdr->b_datacnt == 1);
		hdr->b_flags |= ARC_BUF_AVAILABLE;
	}

	ASSERT(refcount_is_zero(&hdr->b_refcnt) || callback_list != NULL);

	if (zio->io_error != 0) {
		hdr->b_flags |= ARC_IO_ERROR;
		if (hdr->b_state != arc_anon)
			arc_change_state(arc_anon, hdr, hash_lock);
		if (HDR_IN_HASH_TABLE(hdr))
			buf_hash_remove(hdr);
		freeable = refcount_is_zero(&hdr->b_refcnt);
	}

	/*
	 * Broadcast before we drop the hash_lock to avoid the possibility
	 * that the hdr (and hence the cv) might be freed before we get to
	 * the cv_broadcast().
	 */
	cv_broadcast(&hdr->b_cv);

	if (hash_lock) {
		mutex_exit(hash_lock);
	} else {
		/*
		 * This block was freed while we waited for the read to
		 * complete.  It has been removed from the hash table and
		 * moved to the anonymous state (so that it won't show up
		 * in the cache).
		 */
		ASSERT3P(hdr->b_state, ==, arc_anon);
		freeable = refcount_is_zero(&hdr->b_refcnt);
	}

	/* execute each callback and free its structure */
	while ((acb = callback_list) != NULL) {
		if (acb->acb_done)
			acb->acb_done(zio, acb->acb_buf, acb->acb_private);

		if (acb->acb_zio_dummy != NULL) {
			acb->acb_zio_dummy->io_error = zio->io_error;
			zio_nowait(acb->acb_zio_dummy);
		}

		callback_list = acb->acb_next;
		kmem_free(acb, sizeof (arc_callback_t));
	}

	if (freeable)
		arc_hdr_destroy(hdr);
}

/*
 * "Read" the block at the specified DVA (in bp) via the
 * cache.  If the block is found in the cache, invoke the provided
 * callback immediately and return.  Note that the `zio' parameter
 * in the callback will be NULL in this case, since no IO was
 * required.  If the block is not in the cache pass the read request
 * on to the spa with a substitute callback function, so that the
 * requested block will be added to the cache.
 *
 * If a read request arrives for a block that has a read in-progress,
 * either wait for the in-progress read to complete (and return the
 * results); or, if this is a read with a "done" func, add a record
 * to the read to invoke the "done" func when the read completes,
 * and return; or just return.
 *
 * arc_read_done() will invoke all the requested "done" functions
 * for readers of this block.
 *
 * Normal callers should use arc_read and pass the arc buffer and offset
 * for the bp.  But if you know you don't need locking, you can use
 * arc_read_bp.
 */

int
arc_read(zio_t *pio, spa_t *spa, const blkptr_t *bp,
    arc_done_func_t *done, void *private, int priority, int zio_flags,
    uint32_t *arc_flags, const zbookmark_t *zb)
{
	arc_buf_hdr_t *hdr;
	arc_buf_t *buf = NULL;
	kmutex_t *hash_lock;
	zio_t *rzio;
	uint64_t guid = spa_load_guid(spa);

top:
	hdr = buf_hash_find(guid, BP_IDENTITY(bp), BP_PHYSICAL_BIRTH(bp),
	    &hash_lock);
	if (hdr && hdr->b_datacnt > 0) {

		*arc_flags |= ARC_CACHED;

		if (HDR_IO_IN_PROGRESS(hdr)) {

			if (*arc_flags & ARC_WAIT) {
				cv_wait(&hdr->b_cv, hash_lock);
				mutex_exit(hash_lock);
				goto top;
			}
			ASSERT(*arc_flags & ARC_NOWAIT);

			if (done) {
				arc_callback_t	*acb = NULL;

				acb = kmem_zalloc(sizeof (arc_callback_t),
				    KM_PUSHPAGE);
				acb->acb_done = done;
				acb->acb_private = private;
				if (pio != NULL)
					acb->acb_zio_dummy = zio_null(pio,
					    spa, NULL, NULL, NULL, zio_flags);

				ASSERT(acb->acb_done != NULL);
				acb->acb_next = hdr->b_acb;
				hdr->b_acb = acb;
				add_reference(hdr, hash_lock, private);
				mutex_exit(hash_lock);
				return (0);
			}
			mutex_exit(hash_lock);
			return (0);
		}

		ASSERT(hdr->b_state == arc_mru || hdr->b_state == arc_mfu);

		if (done) {
			add_reference(hdr, hash_lock, private);
			/*
			 * If this block is already in use, create a new
			 * copy of the data so that we will be guaranteed
			 * that arc_release() will always succeed.
			 */
			buf = hdr->b_buf;
			ASSERT(buf);
			ASSERT(buf->b_data);
			if (HDR_BUF_AVAILABLE(hdr)) {
				ASSERT(buf->b_efunc == NULL);
				hdr->b_flags &= ~ARC_BUF_AVAILABLE;
			} else {
				buf = arc_buf_clone(buf);
			}

		} else if (*arc_flags & ARC_PREFETCH &&
		    refcount_count(&hdr->b_refcnt) == 0) {
			hdr->b_flags |= ARC_PREFETCH;
		}
		DTRACE_PROBE1(arc__hit, arc_buf_hdr_t *, hdr);
		arc_access(hdr, hash_lock);
		if (*arc_flags & ARC_L2CACHE)
			hdr->b_flags |= ARC_L2CACHE;
		if (*arc_flags & ARC_L2COMPRESS)
			hdr->b_flags |= ARC_L2COMPRESS;
		mutex_exit(hash_lock);
		ARCSTAT_BUMP(arcstat_hits);
		ARCSTAT_CONDSTAT(!(hdr->b_flags & ARC_PREFETCH),
		    demand, prefetch, hdr->b_type != ARC_BUFC_METADATA,
		    data, metadata, hits);

		if (done)
			done(NULL, buf, private);
	} else {
		uint64_t size = BP_GET_LSIZE(bp);
		arc_callback_t	*acb;
		vdev_t *vd = NULL;
		uint64_t addr = -1;
		boolean_t devw = B_FALSE;

		if (hdr == NULL) {
			/* this block is not in the cache */
			arc_buf_hdr_t	*exists;
			arc_buf_contents_t type = BP_GET_BUFC_TYPE(bp);
			buf = arc_buf_alloc(spa, size, private, type);
			hdr = buf->b_hdr;
			hdr->b_dva = *BP_IDENTITY(bp);
			hdr->b_birth = BP_PHYSICAL_BIRTH(bp);
			hdr->b_cksum0 = bp->blk_cksum.zc_word[0];
			exists = buf_hash_insert(hdr, &hash_lock);
			if (exists) {
				/* somebody beat us to the hash insert */
				mutex_exit(hash_lock);
				buf_discard_identity(hdr);
				(void) arc_buf_remove_ref(buf, private);
				goto top; /* restart the IO request */
			}
			/* if this is a prefetch, we don't have a reference */
			if (*arc_flags & ARC_PREFETCH) {
				(void) remove_reference(hdr, hash_lock,
				    private);
				hdr->b_flags |= ARC_PREFETCH;
			}
			if (*arc_flags & ARC_L2CACHE)
				hdr->b_flags |= ARC_L2CACHE;
			if (*arc_flags & ARC_L2COMPRESS)
				hdr->b_flags |= ARC_L2COMPRESS;
			if (BP_GET_LEVEL(bp) > 0)
				hdr->b_flags |= ARC_INDIRECT;
		} else {
			/* this block is in the ghost cache */
			ASSERT(GHOST_STATE(hdr->b_state));
			ASSERT(!HDR_IO_IN_PROGRESS(hdr));
			ASSERT3U(refcount_count(&hdr->b_refcnt), ==, 0);
			ASSERT(hdr->b_buf == NULL);

			/* if this is a prefetch, we don't have a reference */
			if (*arc_flags & ARC_PREFETCH)
				hdr->b_flags |= ARC_PREFETCH;
			else
				add_reference(hdr, hash_lock, private);
			if (*arc_flags & ARC_L2CACHE)
				hdr->b_flags |= ARC_L2CACHE;
			if (*arc_flags & ARC_L2COMPRESS)
				hdr->b_flags |= ARC_L2COMPRESS;
			buf = kmem_cache_alloc(buf_cache, KM_PUSHPAGE);
			buf->b_hdr = hdr;
			buf->b_data = NULL;
			buf->b_efunc = NULL;
			buf->b_private = NULL;
			buf->b_next = NULL;
			hdr->b_buf = buf;
			ASSERT(hdr->b_datacnt == 0);
			hdr->b_datacnt = 1;
			arc_get_data_buf(buf);
			arc_access(hdr, hash_lock);
		}

		ASSERT(!GHOST_STATE(hdr->b_state));

		acb = kmem_zalloc(sizeof (arc_callback_t), KM_PUSHPAGE);
		acb->acb_done = done;
		acb->acb_private = private;

		ASSERT(hdr->b_acb == NULL);
		hdr->b_acb = acb;
		hdr->b_flags |= ARC_IO_IN_PROGRESS;

		if (HDR_L2CACHE(hdr) && hdr->b_l2hdr != NULL &&
		    (vd = hdr->b_l2hdr->b_dev->l2ad_vdev) != NULL) {
			devw = hdr->b_l2hdr->b_dev->l2ad_writing;
			addr = hdr->b_l2hdr->b_daddr;
			/*
			 * Lock out device removal.
			 */
			if (vdev_is_dead(vd) ||
			    !spa_config_tryenter(spa, SCL_L2ARC, vd, RW_READER))
				vd = NULL;
		}

		mutex_exit(hash_lock);

		ASSERT3U(hdr->b_size, ==, size);
		DTRACE_PROBE4(arc__miss, arc_buf_hdr_t *, hdr, blkptr_t *, bp,
		    uint64_t, size, zbookmark_t *, zb);
		ARCSTAT_BUMP(arcstat_misses);
		ARCSTAT_CONDSTAT(!(hdr->b_flags & ARC_PREFETCH),
		    demand, prefetch, hdr->b_type != ARC_BUFC_METADATA,
		    data, metadata, misses);

		if (vd != NULL && l2arc_ndev != 0 && !(l2arc_norw && devw)) {
			/*
			 * Read from the L2ARC if the following are true:
			 * 1. The L2ARC vdev was previously cached.
			 * 2. This buffer still has L2ARC metadata.
			 * 3. This buffer isn't currently writing to the L2ARC.
			 * 4. The L2ARC entry wasn't evicted, which may
			 *    also have invalidated the vdev.
			 * 5. This isn't prefetch and l2arc_noprefetch is set.
			 */
			if (hdr->b_l2hdr != NULL &&
			    !HDR_L2_WRITING(hdr) && !HDR_L2_EVICTED(hdr) &&
			    !(l2arc_noprefetch && HDR_PREFETCH(hdr))) {
				l2arc_read_callback_t *cb;

				DTRACE_PROBE1(l2arc__hit, arc_buf_hdr_t *, hdr);
				ARCSTAT_BUMP(arcstat_l2_hits);

				cb = kmem_zalloc(sizeof (l2arc_read_callback_t),
				    KM_PUSHPAGE);
				cb->l2rcb_buf = buf;
				cb->l2rcb_spa = spa;
				cb->l2rcb_bp = *bp;
				cb->l2rcb_zb = *zb;
				cb->l2rcb_flags = zio_flags;
				cb->l2rcb_compress = hdr->b_l2hdr->b_compress;

				/*
				 * l2arc read.  The SCL_L2ARC lock will be
				 * released by l2arc_read_done().
				 * Issue a null zio if the underlying buffer
				 * was squashed to zero size by compression.
				 */
				if (hdr->b_l2hdr->b_compress ==
				    ZIO_COMPRESS_EMPTY) {
					rzio = zio_null(pio, spa, vd,
					    l2arc_read_done, cb,
					    zio_flags | ZIO_FLAG_DONT_CACHE |
					    ZIO_FLAG_CANFAIL |
					    ZIO_FLAG_DONT_PROPAGATE |
					    ZIO_FLAG_DONT_RETRY);
				} else {
					rzio = zio_read_phys(pio, vd, addr,
					    hdr->b_l2hdr->b_asize,
					    buf->b_data, ZIO_CHECKSUM_OFF,
					    l2arc_read_done, cb, priority,
					    zio_flags | ZIO_FLAG_DONT_CACHE |
					    ZIO_FLAG_CANFAIL |
					    ZIO_FLAG_DONT_PROPAGATE |
					    ZIO_FLAG_DONT_RETRY, B_FALSE);
				}
				DTRACE_PROBE2(l2arc__read, vdev_t *, vd,
				    zio_t *, rzio);
				ARCSTAT_INCR(arcstat_l2_read_bytes,
				    hdr->b_l2hdr->b_asize);

				if (*arc_flags & ARC_NOWAIT) {
					zio_nowait(rzio);
					return (0);
				}

				ASSERT(*arc_flags & ARC_WAIT);
				if (zio_wait(rzio) == 0)
					return (0);

				/* l2arc read error; goto zio_read() */
			} else {
				DTRACE_PROBE1(l2arc__miss,
				    arc_buf_hdr_t *, hdr);
				ARCSTAT_BUMP(arcstat_l2_misses);
				if (HDR_L2_WRITING(hdr))
					ARCSTAT_BUMP(arcstat_l2_rw_clash);
				spa_config_exit(spa, SCL_L2ARC, vd);
			}
		} else {
			if (vd != NULL)
				spa_config_exit(spa, SCL_L2ARC, vd);
			if (l2arc_ndev != 0) {
				DTRACE_PROBE1(l2arc__miss,
				    arc_buf_hdr_t *, hdr);
				ARCSTAT_BUMP(arcstat_l2_misses);
			}
		}

		rzio = zio_read(pio, spa, bp, buf->b_data, size,
		    arc_read_done, buf, priority, zio_flags, zb);

		if (*arc_flags & ARC_WAIT)
			return (zio_wait(rzio));

		ASSERT(*arc_flags & ARC_NOWAIT);
		zio_nowait(rzio);
	}
	return (0);
}

arc_prune_t *
arc_add_prune_callback(arc_prune_func_t *func, void *private)
{
	arc_prune_t *p;

	p = kmem_alloc(sizeof(*p), KM_SLEEP);
	p->p_pfunc = func;
	p->p_private = private;
	list_link_init(&p->p_node);
	refcount_create(&p->p_refcnt);

	mutex_enter(&arc_prune_mtx);
	refcount_add(&p->p_refcnt, &arc_prune_list);
	list_insert_head(&arc_prune_list, p);
	mutex_exit(&arc_prune_mtx);

	return (p);
}

void
arc_remove_prune_callback(arc_prune_t *p)
{
	mutex_enter(&arc_prune_mtx);
	list_remove(&arc_prune_list, p);
	if (refcount_remove(&p->p_refcnt, &arc_prune_list) == 0) {
		refcount_destroy(&p->p_refcnt);
		kmem_free(p, sizeof (*p));
	}
	mutex_exit(&arc_prune_mtx);
}

void
arc_set_callback(arc_buf_t *buf, arc_evict_func_t *func, void *private)
{
	ASSERT(buf->b_hdr != NULL);
	ASSERT(buf->b_hdr->b_state != arc_anon);
	ASSERT(!refcount_is_zero(&buf->b_hdr->b_refcnt) || func == NULL);
	ASSERT(buf->b_efunc == NULL);
	ASSERT(!HDR_BUF_AVAILABLE(buf->b_hdr));

	buf->b_efunc = func;
	buf->b_private = private;
}

/*
 * This is used by the DMU to let the ARC know that a buffer is
 * being evicted, so the ARC should clean up.  If this arc buf
 * is not yet in the evicted state, it will be put there.
 */
int
arc_buf_evict(arc_buf_t *buf)
{
	arc_buf_hdr_t *hdr;
	kmutex_t *hash_lock;
	arc_buf_t **bufp;

	mutex_enter(&buf->b_evict_lock);
	hdr = buf->b_hdr;
	if (hdr == NULL) {
		/*
		 * We are in arc_do_user_evicts().
		 */
		ASSERT(buf->b_data == NULL);
		mutex_exit(&buf->b_evict_lock);
		return (0);
	} else if (buf->b_data == NULL) {
		arc_buf_t copy = *buf; /* structure assignment */
		/*
		 * We are on the eviction list; process this buffer now
		 * but let arc_do_user_evicts() do the reaping.
		 */
		buf->b_efunc = NULL;
		mutex_exit(&buf->b_evict_lock);
		VERIFY(copy.b_efunc(&copy) == 0);
		return (1);
	}
	hash_lock = HDR_LOCK(hdr);
	mutex_enter(hash_lock);
	hdr = buf->b_hdr;
	ASSERT3P(hash_lock, ==, HDR_LOCK(hdr));

	ASSERT3U(refcount_count(&hdr->b_refcnt), <, hdr->b_datacnt);
	ASSERT(hdr->b_state == arc_mru || hdr->b_state == arc_mfu);

	/*
	 * Pull this buffer off of the hdr
	 */
	bufp = &hdr->b_buf;
	while (*bufp != buf)
		bufp = &(*bufp)->b_next;
	*bufp = buf->b_next;

	ASSERT(buf->b_data != NULL);
	arc_buf_destroy(buf, FALSE, FALSE);

	if (hdr->b_datacnt == 0) {
		arc_state_t *old_state = hdr->b_state;
		arc_state_t *evicted_state;

		ASSERT(hdr->b_buf == NULL);
		ASSERT(refcount_is_zero(&hdr->b_refcnt));

		evicted_state =
		    (old_state == arc_mru) ? arc_mru_ghost : arc_mfu_ghost;

		mutex_enter(&old_state->arcs_mtx);
		mutex_enter(&evicted_state->arcs_mtx);

		arc_change_state(evicted_state, hdr, hash_lock);
		ASSERT(HDR_IN_HASH_TABLE(hdr));
		hdr->b_flags |= ARC_IN_HASH_TABLE;
		hdr->b_flags &= ~ARC_BUF_AVAILABLE;

		mutex_exit(&evicted_state->arcs_mtx);
		mutex_exit(&old_state->arcs_mtx);
	}
	mutex_exit(hash_lock);
	mutex_exit(&buf->b_evict_lock);

	VERIFY(buf->b_efunc(buf) == 0);
	buf->b_efunc = NULL;
	buf->b_private = NULL;
	buf->b_hdr = NULL;
	buf->b_next = NULL;
	kmem_cache_free(buf_cache, buf);
	return (1);
}

/*
 * Release this buffer from the cache.  This must be done
 * after a read and prior to modifying the buffer contents.
 * If the buffer has more than one reference, we must make
 * a new hdr for the buffer.
 */
void
arc_release(arc_buf_t *buf, void *tag)
{
	arc_buf_hdr_t *hdr;
	kmutex_t *hash_lock = NULL;
	l2arc_buf_hdr_t *l2hdr;
	uint64_t buf_size = 0;

	/*
	 * It would be nice to assert that if it's DMU metadata (level >
	 * 0 || it's the dnode file), then it must be syncing context.
	 * But we don't know that information at this level.
	 */

	mutex_enter(&buf->b_evict_lock);
	hdr = buf->b_hdr;

	/* this buffer is not on any list */
	ASSERT(refcount_count(&hdr->b_refcnt) > 0);

	if (hdr->b_state == arc_anon) {
		/* this buffer is already released */
		ASSERT(buf->b_efunc == NULL);
	} else {
		hash_lock = HDR_LOCK(hdr);
		mutex_enter(hash_lock);
		hdr = buf->b_hdr;
		ASSERT3P(hash_lock, ==, HDR_LOCK(hdr));
	}

	l2hdr = hdr->b_l2hdr;
	if (l2hdr) {
		mutex_enter(&l2arc_buflist_mtx);
		hdr->b_l2hdr = NULL;
		buf_size = hdr->b_size;
	}

	/*
	 * Do we have more than one buf?
	 */
	if (hdr->b_datacnt > 1) {
		arc_buf_hdr_t *nhdr;
		arc_buf_t **bufp;
		uint64_t blksz = hdr->b_size;
		uint64_t spa = hdr->b_spa;
		arc_buf_contents_t type = hdr->b_type;
		uint32_t flags = hdr->b_flags;

		ASSERT(hdr->b_buf != buf || buf->b_next != NULL);
		/*
		 * Pull the data off of this hdr and attach it to
		 * a new anonymous hdr.
		 */
		(void) remove_reference(hdr, hash_lock, tag);
		bufp = &hdr->b_buf;
		while (*bufp != buf)
			bufp = &(*bufp)->b_next;
		*bufp = buf->b_next;
		buf->b_next = NULL;

		ASSERT3U(hdr->b_state->arcs_size, >=, hdr->b_size);
		atomic_add_64(&hdr->b_state->arcs_size, -hdr->b_size);
		if (refcount_is_zero(&hdr->b_refcnt)) {
			uint64_t *size = &hdr->b_state->arcs_lsize[hdr->b_type];
			ASSERT3U(*size, >=, hdr->b_size);
			atomic_add_64(size, -hdr->b_size);
		}

		/*
		 * We're releasing a duplicate user data buffer, update
		 * our statistics accordingly.
		 */
		if (hdr->b_type == ARC_BUFC_DATA) {
			ARCSTAT_BUMPDOWN(arcstat_duplicate_buffers);
			ARCSTAT_INCR(arcstat_duplicate_buffers_size,
			    -hdr->b_size);
		}
		hdr->b_datacnt -= 1;
		arc_cksum_verify(buf);

		mutex_exit(hash_lock);

		nhdr = kmem_cache_alloc(hdr_cache, KM_PUSHPAGE);
		nhdr->b_size = blksz;
		nhdr->b_spa = spa;
		nhdr->b_type = type;
		nhdr->b_buf = buf;
		nhdr->b_state = arc_anon;
		nhdr->b_arc_access = 0;
		nhdr->b_flags = flags & ARC_L2_WRITING;
		nhdr->b_l2hdr = NULL;
		nhdr->b_datacnt = 1;
		nhdr->b_freeze_cksum = NULL;
		(void) refcount_add(&nhdr->b_refcnt, tag);
		buf->b_hdr = nhdr;
		mutex_exit(&buf->b_evict_lock);
		atomic_add_64(&arc_anon->arcs_size, blksz);
	} else {
		mutex_exit(&buf->b_evict_lock);
		ASSERT(refcount_count(&hdr->b_refcnt) == 1);
		ASSERT(!list_link_active(&hdr->b_arc_node));
		ASSERT(!HDR_IO_IN_PROGRESS(hdr));
		if (hdr->b_state != arc_anon)
			arc_change_state(arc_anon, hdr, hash_lock);
		hdr->b_arc_access = 0;
		if (hash_lock)
			mutex_exit(hash_lock);

		buf_discard_identity(hdr);
		arc_buf_thaw(buf);
	}
	buf->b_efunc = NULL;
	buf->b_private = NULL;

	if (l2hdr) {
		ARCSTAT_INCR(arcstat_l2_asize, -l2hdr->b_asize);
		list_remove(l2hdr->b_dev->l2ad_buflist, hdr);
		kmem_free(l2hdr, sizeof (l2arc_buf_hdr_t));
		arc_space_return(L2HDR_SIZE, ARC_SPACE_L2HDRS);
		ARCSTAT_INCR(arcstat_l2_size, -buf_size);
		mutex_exit(&l2arc_buflist_mtx);
	}
}

/*
 * Release this buffer.  If it does not match the provided BP, fill it
 * with that block's contents.
 */
/* ARGSUSED */
int
arc_release_bp(arc_buf_t *buf, void *tag, blkptr_t *bp, spa_t *spa,
    zbookmark_t *zb)
{
	arc_release(buf, tag);
	return (0);
}

int
arc_released(arc_buf_t *buf)
{
	int released;

	mutex_enter(&buf->b_evict_lock);
	released = (buf->b_data != NULL && buf->b_hdr->b_state == arc_anon);
	mutex_exit(&buf->b_evict_lock);
	return (released);
}

int
arc_has_callback(arc_buf_t *buf)
{
	int callback;

	mutex_enter(&buf->b_evict_lock);
	callback = (buf->b_efunc != NULL);
	mutex_exit(&buf->b_evict_lock);
	return (callback);
}

#ifdef ZFS_DEBUG
int
arc_referenced(arc_buf_t *buf)
{
	int referenced;

	mutex_enter(&buf->b_evict_lock);
	referenced = (refcount_count(&buf->b_hdr->b_refcnt));
	mutex_exit(&buf->b_evict_lock);
	return (referenced);
}
#endif

static void
arc_write_ready(zio_t *zio)
{
	arc_write_callback_t *callback = zio->io_private;
	arc_buf_t *buf = callback->awcb_buf;
	arc_buf_hdr_t *hdr = buf->b_hdr;

	ASSERT(!refcount_is_zero(&buf->b_hdr->b_refcnt));
	callback->awcb_ready(zio, buf, callback->awcb_private);

	/*
	 * If the IO is already in progress, then this is a re-write
	 * attempt, so we need to thaw and re-compute the cksum.
	 * It is the responsibility of the callback to handle the
	 * accounting for any re-write attempt.
	 */
	if (HDR_IO_IN_PROGRESS(hdr)) {
		mutex_enter(&hdr->b_freeze_lock);
		if (hdr->b_freeze_cksum != NULL) {
			kmem_free(hdr->b_freeze_cksum, sizeof (zio_cksum_t));
			hdr->b_freeze_cksum = NULL;
		}
		mutex_exit(&hdr->b_freeze_lock);
	}
	arc_cksum_compute(buf, B_FALSE);
	hdr->b_flags |= ARC_IO_IN_PROGRESS;
}

static void
arc_write_done(zio_t *zio)
{
	arc_write_callback_t *callback = zio->io_private;
	arc_buf_t *buf = callback->awcb_buf;
	arc_buf_hdr_t *hdr = buf->b_hdr;

	ASSERT(hdr->b_acb == NULL);

	if (zio->io_error == 0) {
		hdr->b_dva = *BP_IDENTITY(zio->io_bp);
		hdr->b_birth = BP_PHYSICAL_BIRTH(zio->io_bp);
		hdr->b_cksum0 = zio->io_bp->blk_cksum.zc_word[0];
	} else {
		ASSERT(BUF_EMPTY(hdr));
	}

	/*
	 * If the block to be written was all-zero, we may have
	 * compressed it away.  In this case no write was performed
	 * so there will be no dva/birth/checksum.  The buffer must
	 * therefore remain anonymous (and uncached).
	 */
	if (!BUF_EMPTY(hdr)) {
		arc_buf_hdr_t *exists;
		kmutex_t *hash_lock;

		ASSERT(zio->io_error == 0);

		arc_cksum_verify(buf);

		exists = buf_hash_insert(hdr, &hash_lock);
		if (exists) {
			/*
			 * This can only happen if we overwrite for
			 * sync-to-convergence, because we remove
			 * buffers from the hash table when we arc_free().
			 */
			if (zio->io_flags & ZIO_FLAG_IO_REWRITE) {
				if (!BP_EQUAL(&zio->io_bp_orig, zio->io_bp))
					panic("bad overwrite, hdr=%p exists=%p",
					    (void *)hdr, (void *)exists);
				ASSERT(refcount_is_zero(&exists->b_refcnt));
				arc_change_state(arc_anon, exists, hash_lock);
				mutex_exit(hash_lock);
				arc_hdr_destroy(exists);
				exists = buf_hash_insert(hdr, &hash_lock);
				ASSERT3P(exists, ==, NULL);
			} else {
				/* Dedup */
				ASSERT(hdr->b_datacnt == 1);
				ASSERT(hdr->b_state == arc_anon);
				ASSERT(BP_GET_DEDUP(zio->io_bp));
				ASSERT(BP_GET_LEVEL(zio->io_bp) == 0);
			}
		}
		hdr->b_flags &= ~ARC_IO_IN_PROGRESS;
		/* if it's not anon, we are doing a scrub */
		if (!exists && hdr->b_state == arc_anon)
			arc_access(hdr, hash_lock);
		mutex_exit(hash_lock);
	} else {
		hdr->b_flags &= ~ARC_IO_IN_PROGRESS;
	}

	ASSERT(!refcount_is_zero(&hdr->b_refcnt));
	callback->awcb_done(zio, buf, callback->awcb_private);

	kmem_free(callback, sizeof (arc_write_callback_t));
}

zio_t *
arc_write(zio_t *pio, spa_t *spa, uint64_t txg,
    blkptr_t *bp, arc_buf_t *buf, boolean_t l2arc, boolean_t l2arc_compress,
    const zio_prop_t *zp, arc_done_func_t *ready, arc_done_func_t *done,
    void *private, int priority, int zio_flags, const zbookmark_t *zb)
{
	arc_buf_hdr_t *hdr = buf->b_hdr;
	arc_write_callback_t *callback;
	zio_t *zio;

	ASSERT(ready != NULL);
	ASSERT(done != NULL);
	ASSERT(!HDR_IO_ERROR(hdr));
	ASSERT((hdr->b_flags & ARC_IO_IN_PROGRESS) == 0);
	ASSERT(hdr->b_acb == NULL);
	if (l2arc)
		hdr->b_flags |= ARC_L2CACHE;
	if (l2arc_compress)
		hdr->b_flags |= ARC_L2COMPRESS;
	callback = kmem_zalloc(sizeof (arc_write_callback_t), KM_PUSHPAGE);
	callback->awcb_ready = ready;
	callback->awcb_done = done;
	callback->awcb_private = private;
	callback->awcb_buf = buf;

	zio = zio_write(pio, spa, txg, bp, buf->b_data, hdr->b_size, zp,
	    arc_write_ready, arc_write_done, callback, priority, zio_flags, zb);

	return (zio);
}

static int
arc_memory_throttle(uint64_t reserve, uint64_t inflight_data, uint64_t txg)
{
#ifdef _KERNEL
	uint64_t available_memory;

	if (zfs_arc_memory_throttle_disable)
		return (0);

	/* Easily reclaimable memory (free + inactive + arc-evictable) */
#ifdef __LINUX__
	available_memory = ptob(spl_kmem_availrmem()) + arc_evictable_memory();
#endif
#ifdef __APPLE__
    available_memory = (vm_page_free_count + vm_page_speculative_count) *
        PAGE_SIZE;
    available_memory >>= 2;
#endif

	if (available_memory <= zfs_write_limit_max) {
		ARCSTAT_INCR(arcstat_memory_throttle_count, 1);
		DMU_TX_STAT_BUMP(dmu_tx_memory_reclaim);
		return (EAGAIN);
	}

	if (inflight_data > available_memory / 4) {
		ARCSTAT_INCR(arcstat_memory_throttle_count, 1);
		DMU_TX_STAT_BUMP(dmu_tx_memory_inflight);
		return (ERESTART);
	}
#endif
	return (0);
}

void
arc_tempreserve_clear(uint64_t reserve)
{
	atomic_add_64(&arc_tempreserve, -reserve);
	ASSERT((int64_t)arc_tempreserve >= 0);
}

int
arc_tempreserve_space(uint64_t reserve, uint64_t txg)
{
	int error;
	uint64_t anon_size;

#ifdef ZFS_DEBUG
	/*
	 * Once in a while, fail for no reason.  Everything should cope.
	 */
	if (spa_get_random(10000) == 0) {
		dprintf("forcing random failure\n");
		return (ERESTART);
	}
#endif
	if (reserve > arc_c/4 && !arc_no_grow)
		arc_c = MIN(arc_c_max, reserve * 4);
	if (reserve > arc_c) {
		DMU_TX_STAT_BUMP(dmu_tx_memory_reserve);
		return (ENOMEM);
	}

	/*
	 * Don't count loaned bufs as in flight dirty data to prevent long
	 * network delays from blocking transactions that are ready to be
	 * assigned to a txg.
	 */
	anon_size = MAX((int64_t)(arc_anon->arcs_size - arc_loaned_bytes), 0);

	/*
	 * Writes will, almost always, require additional memory allocations
	 * in order to compress/encrypt/etc the data.  We therefor need to
	 * make sure that there is sufficient available memory for this.
	 */
	if ((error = arc_memory_throttle(reserve, anon_size, txg)))
		return (error);

	/*
	 * Throttle writes when the amount of dirty data in the cache
	 * gets too large.  We try to keep the cache less than half full
	 * of dirty blocks so that our sync times don't grow too large.
	 * Note: if two requests come in concurrently, we might let them
	 * both succeed, when one of them should fail.  Not a huge deal.
	 */

	if (reserve + arc_tempreserve + anon_size > arc_c / 2 &&
	    anon_size > arc_c / 4) {
		dprintf("failing, arc_tempreserve=%lluK anon_meta=%lluK "
		    "anon_data=%lluK tempreserve=%lluK arc_c=%lluK\n",
		    arc_tempreserve>>10,
		    arc_anon->arcs_lsize[ARC_BUFC_METADATA]>>10,
		    arc_anon->arcs_lsize[ARC_BUFC_DATA]>>10,
		    reserve>>10, arc_c>>10);
		DMU_TX_STAT_BUMP(dmu_tx_dirty_throttle);
		return (ERESTART);
	}
	atomic_add_64(&arc_tempreserve, reserve);
	return (0);
}

static void
arc_kstat_update_state(arc_state_t *state, kstat_named_t *size,
    kstat_named_t *evict_data, kstat_named_t *evict_metadata)
{
	size->value.ui64 = state->arcs_size;
	evict_data->value.ui64 = state->arcs_lsize[ARC_BUFC_DATA];
	evict_metadata->value.ui64 = state->arcs_lsize[ARC_BUFC_METADATA];
}

static int
arc_kstat_update(kstat_t *ksp, int rw)
{
	arc_stats_t *as = ksp->ks_data;

	if (rw == KSTAT_WRITE) {
		return (EACCES);
	} else {
		arc_kstat_update_state(arc_anon,
		    &as->arcstat_anon_size,
		    &as->arcstat_anon_evict_data,
		    &as->arcstat_anon_evict_metadata);
		arc_kstat_update_state(arc_mru,
		    &as->arcstat_mru_size,
		    &as->arcstat_mru_evict_data,
		    &as->arcstat_mru_evict_metadata);
		arc_kstat_update_state(arc_mru_ghost,
		    &as->arcstat_mru_ghost_size,
		    &as->arcstat_mru_ghost_evict_data,
		    &as->arcstat_mru_ghost_evict_metadata);
		arc_kstat_update_state(arc_mfu,
		    &as->arcstat_mfu_size,
		    &as->arcstat_mfu_evict_data,
		    &as->arcstat_mfu_evict_metadata);
		arc_kstat_update_state(arc_mfu_ghost,
		    &as->arcstat_mfu_ghost_size,
		    &as->arcstat_mfu_ghost_evict_data,
		    &as->arcstat_mfu_ghost_evict_metadata);
	}

	return (0);
}

void
arc_init(void)
{
	mutex_init(&arc_reclaim_thr_lock, NULL, MUTEX_DEFAULT, NULL);
	cv_init(&arc_reclaim_thr_cv, NULL, CV_DEFAULT, NULL);

	/* Convert seconds to clock ticks */
	zfs_arc_min_prefetch_lifespan = 1 * hz;

	/* Start out with 1/8 of all memory */
	arc_c = physmem * PAGESIZE / 8;

#ifdef _KERNEL
	/*
	 * On architectures where the physical memory can be larger
	 * than the addressable space (intel in 32-bit mode), we may
	 * need to limit the cache to 1/8 of VM size.
	 */
	//arc_c = MIN(arc_c, vmem_size(heap_arena, VMEM_ALLOC | VMEM_FREE) / 8);
	/*
	 * Register a shrinker to support synchronous (direct) memory
	 * reclaim from the arc.  This is done to prevent kswapd from
	 * swapping out pages when it is preferable to shrink the arc.
	 */
	//spl_register_shrinker(&arc_shrinker);
#endif

	/* set min cache to 1/32 of all memory, or 64MB, whichever is more */
	arc_c_min = MAX(arc_c / 4, 64<<20);
	/* set max to 1/2 of all memory */
	arc_c_max = MAX(arc_c * 4, arc_c_max);


    if ((physmem * PAGE_SIZE) < (4ULL*1024ULL*1024ULL*1024ULL)) {
        arc_c_max >>= 2;
        printf("ZFS: Further decreasing ARC on low memory system (%llu)\n",
               arc_c_max);
    }

	/*
	 * Allow the tunables to override our calculations if they are
	 * reasonable (ie. over 64MB)
	 */
	if (zfs_arc_max > 64<<20 && zfs_arc_max < physmem * PAGESIZE)
		arc_c_max = zfs_arc_max;
	if (zfs_arc_min > 64<<20 && zfs_arc_min <= arc_c_max)
		arc_c_min = zfs_arc_min;


	arc_c = arc_c_max;
	arc_p = (arc_c >> 1);

	/* limit meta-data to 1/4 of the arc capacity */
	arc_meta_limit = arc_c_max / 4;
	arc_meta_max = 0;

	/* Allow the tunable to override if it is reasonable */
	if (zfs_arc_meta_limit > 0 && zfs_arc_meta_limit <= arc_c_max)
		arc_meta_limit = zfs_arc_meta_limit;

	if (arc_c_min < arc_meta_limit / 2 && zfs_arc_min == 0)
		arc_c_min = arc_meta_limit / 2;

	/* if kmem_flags are set, lets try to use less memory */
	if (kmem_debugging())
		arc_c = arc_c / 2;
	if (arc_c < arc_c_min)
		arc_c = arc_c_min;

	arc_anon = &ARC_anon;
	arc_mru = &ARC_mru;
	arc_mru_ghost = &ARC_mru_ghost;
	arc_mfu = &ARC_mfu;
	arc_mfu_ghost = &ARC_mfu_ghost;
	arc_l2c_only = &ARC_l2c_only;
	arc_size = 0;

	mutex_init(&arc_anon->arcs_mtx, NULL, MUTEX_DEFAULT, NULL);
	mutex_init(&arc_mru->arcs_mtx, NULL, MUTEX_DEFAULT, NULL);
	mutex_init(&arc_mru_ghost->arcs_mtx, NULL, MUTEX_DEFAULT, NULL);
	mutex_init(&arc_mfu->arcs_mtx, NULL, MUTEX_DEFAULT, NULL);
	mutex_init(&arc_mfu_ghost->arcs_mtx, NULL, MUTEX_DEFAULT, NULL);
	mutex_init(&arc_l2c_only->arcs_mtx, NULL, MUTEX_DEFAULT, NULL);

	list_create(&arc_mru->arcs_list[ARC_BUFC_METADATA],
	    sizeof (arc_buf_hdr_t), offsetof(arc_buf_hdr_t, b_arc_node));
	list_create(&arc_mru->arcs_list[ARC_BUFC_DATA],
	    sizeof (arc_buf_hdr_t), offsetof(arc_buf_hdr_t, b_arc_node));
	list_create(&arc_mru_ghost->arcs_list[ARC_BUFC_METADATA],
	    sizeof (arc_buf_hdr_t), offsetof(arc_buf_hdr_t, b_arc_node));
	list_create(&arc_mru_ghost->arcs_list[ARC_BUFC_DATA],
	    sizeof (arc_buf_hdr_t), offsetof(arc_buf_hdr_t, b_arc_node));
	list_create(&arc_mfu->arcs_list[ARC_BUFC_METADATA],
	    sizeof (arc_buf_hdr_t), offsetof(arc_buf_hdr_t, b_arc_node));
	list_create(&arc_mfu->arcs_list[ARC_BUFC_DATA],
	    sizeof (arc_buf_hdr_t), offsetof(arc_buf_hdr_t, b_arc_node));
	list_create(&arc_mfu_ghost->arcs_list[ARC_BUFC_METADATA],
	    sizeof (arc_buf_hdr_t), offsetof(arc_buf_hdr_t, b_arc_node));
	list_create(&arc_mfu_ghost->arcs_list[ARC_BUFC_DATA],
	    sizeof (arc_buf_hdr_t), offsetof(arc_buf_hdr_t, b_arc_node));
	list_create(&arc_l2c_only->arcs_list[ARC_BUFC_METADATA],
	    sizeof (arc_buf_hdr_t), offsetof(arc_buf_hdr_t, b_arc_node));
	list_create(&arc_l2c_only->arcs_list[ARC_BUFC_DATA],
	    sizeof (arc_buf_hdr_t), offsetof(arc_buf_hdr_t, b_arc_node));

	buf_init();

	arc_thread_exit = 0;
	list_create(&arc_prune_list, sizeof (arc_prune_t),
	    offsetof(arc_prune_t, p_node));
	arc_eviction_list = NULL;
	mutex_init(&arc_prune_mtx, NULL, MUTEX_DEFAULT, NULL);
	mutex_init(&arc_eviction_mtx, NULL, MUTEX_DEFAULT, NULL);
	bzero(&arc_eviction_hdr, sizeof (arc_buf_hdr_t));

	arc_ksp = kstat_create("zfs", 0, "arcstats", "misc", KSTAT_TYPE_NAMED,
	    sizeof (arc_stats) / sizeof (kstat_named_t), KSTAT_FLAG_VIRTUAL);

	if (arc_ksp != NULL) {
		arc_ksp->ks_data = &arc_stats;
		arc_ksp->ks_update = arc_kstat_update;
		kstat_install(arc_ksp);
	}

	(void) thread_create(NULL, 0, arc_reclaim_thread, NULL, 0, &p0,
	    TS_RUN, minclsyspri);

	arc_dead = FALSE;
	arc_warm = B_FALSE;

	if (zfs_write_limit_max == 0)
		zfs_write_limit_max = ptob(physmem) >> zfs_write_limit_shift;
	else
		zfs_write_limit_shift = 0;
	mutex_init(&zfs_write_limit_lock, NULL, MUTEX_DEFAULT, NULL);

#ifdef _KERNEL
    arc_register_oids();
#endif
}

void
arc_fini(void)
{
	arc_prune_t *p;

	mutex_enter(&arc_reclaim_thr_lock);
#ifdef _KERNEL
    //	spl_unregister_shrinker(&arc_shrinker);
#endif /* _KERNEL */

	arc_thread_exit = 1;
	while (arc_thread_exit != 0)
		cv_wait(&arc_reclaim_thr_cv, &arc_reclaim_thr_lock);
	mutex_exit(&arc_reclaim_thr_lock);

	arc_flush(NULL);

	arc_dead = TRUE;

	if (arc_ksp != NULL) {
		kstat_delete(arc_ksp);
		arc_ksp = NULL;
	}

	mutex_enter(&arc_prune_mtx);
	while ((p = list_head(&arc_prune_list)) != NULL) {
		list_remove(&arc_prune_list, p);
		refcount_remove(&p->p_refcnt, &arc_prune_list);
		refcount_destroy(&p->p_refcnt);
		kmem_free(p, sizeof (*p));
	}
	mutex_exit(&arc_prune_mtx);

	list_destroy(&arc_prune_list);
	mutex_destroy(&arc_prune_mtx);
	mutex_destroy(&arc_eviction_mtx);
	mutex_destroy(&arc_reclaim_thr_lock);
	cv_destroy(&arc_reclaim_thr_cv);

	list_destroy(&arc_mru->arcs_list[ARC_BUFC_METADATA]);
	list_destroy(&arc_mru_ghost->arcs_list[ARC_BUFC_METADATA]);
	list_destroy(&arc_mfu->arcs_list[ARC_BUFC_METADATA]);
	list_destroy(&arc_mfu_ghost->arcs_list[ARC_BUFC_METADATA]);
	list_destroy(&arc_mru->arcs_list[ARC_BUFC_DATA]);
	list_destroy(&arc_mru_ghost->arcs_list[ARC_BUFC_DATA]);
	list_destroy(&arc_mfu->arcs_list[ARC_BUFC_DATA]);
	list_destroy(&arc_mfu_ghost->arcs_list[ARC_BUFC_DATA]);

	mutex_destroy(&arc_anon->arcs_mtx);
	mutex_destroy(&arc_mru->arcs_mtx);
	mutex_destroy(&arc_mru_ghost->arcs_mtx);
	mutex_destroy(&arc_mfu->arcs_mtx);
	mutex_destroy(&arc_mfu_ghost->arcs_mtx);
	mutex_destroy(&arc_l2c_only->arcs_mtx);

	mutex_destroy(&zfs_write_limit_lock);

	buf_fini();

#ifdef _KERNEL
    arc_unregister_oids();
#endif

	ASSERT(arc_loaned_bytes == 0);
}

/*
 * Level 2 ARC
 *
 * The level 2 ARC (L2ARC) is a cache layer in-between main memory and disk.
 * It uses dedicated storage devices to hold cached data, which are populated
 * using large infrequent writes.  The main role of this cache is to boost
 * the performance of random read workloads.  The intended L2ARC devices
 * include short-stroked disks, solid state disks, and other media with
 * substantially faster read latency than disk.
 *
 *                 +-----------------------+
 *                 |         ARC           |
 *                 +-----------------------+
 *                    |         ^     ^
 *                    |         |     |
 *      l2arc_feed_thread()    arc_read()
 *                    |         |     |
 *                    |  l2arc read   |
 *                    V         |     |
 *               +---------------+    |
 *               |     L2ARC     |    |
 *               +---------------+    |
 *                   |    ^           |
 *          l2arc_write() |           |
 *                   |    |           |
 *                   V    |           |
 *                 +-------+      +-------+
 *                 | vdev  |      | vdev  |
 *                 | cache |      | cache |
 *                 +-------+      +-------+
 *                 +=========+     .-----.
 *                 :  L2ARC  :    |-_____-|
 *                 : devices :    | Disks |
 *                 +=========+    `-_____-'
 *
 * Read requests are satisfied from the following sources, in order:
 *
 *	1) ARC
 *	2) vdev cache of L2ARC devices
 *	3) L2ARC devices
 *	4) vdev cache of disks
 *	5) disks
 *
 * Some L2ARC device types exhibit extremely slow write performance.
 * To accommodate for this there are some significant differences between
 * the L2ARC and traditional cache design:
 *
 * 1. There is no eviction path from the ARC to the L2ARC.  Evictions from
 * the ARC behave as usual, freeing buffers and placing headers on ghost
 * lists.  The ARC does not send buffers to the L2ARC during eviction as
 * this would add inflated write latencies for all ARC memory pressure.
 *
 * 2. The L2ARC attempts to cache data from the ARC before it is evicted.
 * It does this by periodically scanning buffers from the eviction-end of
 * the MFU and MRU ARC lists, copying them to the L2ARC devices if they are
 * not already there. It scans until a headroom of buffers is satisfied,
 * which itself is a buffer for ARC eviction. If a compressible buffer is
 * found during scanning and selected for writing to an L2ARC device, we
 * temporarily boost scanning headroom during the next scan cycle to make
 * sure we adapt to compression effects (which might significantly reduce
 * the data volume we write to L2ARC). The thread that does this is
 * l2arc_feed_thread(), illustrated below; example sizes are included to
 * provide a better sense of ratio than this diagram:
 *
 *	       head -->                        tail
 *	        +---------------------+----------+
 *	ARC_mfu |:::::#:::::::::::::::|o#o###o###|-->.   # already on L2ARC
 *	        +---------------------+----------+   |   o L2ARC eligible
 *	ARC_mru |:#:::::::::::::::::::|#o#ooo####|-->|   : ARC buffer
 *	        +---------------------+----------+   |
 *	             15.9 Gbytes      ^ 32 Mbytes    |
 *	                           headroom          |
 *	                                      l2arc_feed_thread()
 *	                                             |
 *	                 l2arc write hand <--[oooo]--'
 *	                         |           8 Mbyte
 *	                         |          write max
 *	                         V
 *		  +==============================+
 *	L2ARC dev |####|#|###|###|    |####| ... |
 *	          +==============================+
 *	                     32 Gbytes
 *
 * 3. If an ARC buffer is copied to the L2ARC but then hit instead of
 * evicted, then the L2ARC has cached a buffer much sooner than it probably
 * needed to, potentially wasting L2ARC device bandwidth and storage.  It is
 * safe to say that this is an uncommon case, since buffers at the end of
 * the ARC lists have moved there due to inactivity.
 *
 * 4. If the ARC evicts faster than the L2ARC can maintain a headroom,
 * then the L2ARC simply misses copying some buffers.  This serves as a
 * pressure valve to prevent heavy read workloads from both stalling the ARC
 * with waits and clogging the L2ARC with writes.  This also helps prevent
 * the potential for the L2ARC to churn if it attempts to cache content too
 * quickly, such as during backups of the entire pool.
 *
 * 5. After system boot and before the ARC has filled main memory, there are
 * no evictions from the ARC and so the tails of the ARC_mfu and ARC_mru
 * lists can remain mostly static.  Instead of searching from tail of these
 * lists as pictured, the l2arc_feed_thread() will search from the list heads
 * for eligible buffers, greatly increasing its chance of finding them.
 *
 * The L2ARC device write speed is also boosted during this time so that
 * the L2ARC warms up faster.  Since there have been no ARC evictions yet,
 * there are no L2ARC reads, and no fear of degrading read performance
 * through increased writes.
 *
 * 6. Writes to the L2ARC devices are grouped and sent in-sequence, so that
 * the vdev queue can aggregate them into larger and fewer writes.  Each
 * device is written to in a rotor fashion, sweeping writes through
 * available space then repeating.
 *
 * 7. The L2ARC does not store dirty content.  It never needs to flush
 * write buffers back to disk based storage.
 *
 * 8. If an ARC buffer is written (and dirtied) which also exists in the
 * L2ARC, the now stale L2ARC buffer is immediately dropped.
 *
 * The performance of the L2ARC can be tweaked by a number of tunables, which
 * may be necessary for different workloads:
 *
 *	l2arc_write_max		max write bytes per interval
 *	l2arc_write_boost	extra write bytes during device warmup
 *	l2arc_noprefetch	skip caching prefetched buffers
 *	l2arc_nocompress	skip compressing buffers
 *	l2arc_headroom		number of max device writes to precache
 *	l2arc_headroom_boost	when we find compressed buffers during ARC
 *				scanning, we multiply headroom by this
 *				percentage factor for the next scan cycle,
 *				since more compressed buffers are likely to
 *				be present
 *	l2arc_feed_secs		seconds between L2ARC writing
 *
 * Tunables may be removed or added as future performance improvements are
 * integrated, and also may become zpool properties.
 *
 * There are three key functions that control how the L2ARC warms up:
 *
 *	l2arc_write_eligible()	check if a buffer is eligible to cache
 *	l2arc_write_size()	calculate how much to write
 *	l2arc_write_interval()	calculate sleep delay between writes
 *
 * These three functions determine what to write, how much, and how quickly
 * to send writes.
 */

static boolean_t
l2arc_write_eligible(uint64_t spa_guid, arc_buf_hdr_t *ab)
{
	/*
	 * A buffer is *not* eligible for the L2ARC if it:
	 * 1. belongs to a different spa.
	 * 2. is already cached on the L2ARC.
	 * 3. has an I/O in progress (it may be an incomplete read).
	 * 4. is flagged not eligible (zfs property).
	 */
	if (ab->b_spa != spa_guid || ab->b_l2hdr != NULL ||
	    HDR_IO_IN_PROGRESS(ab) || !HDR_L2CACHE(ab))
		return (B_FALSE);

	return (B_TRUE);
}

static uint64_t
l2arc_write_size(void)
{
	uint64_t size;

	/*
	 * Make sure our globals have meaningful values in case the user
	 * altered them.
	 */
	size = l2arc_write_max;
	if (size == 0) {
		cmn_err(CE_NOTE, "Bad value for l2arc_write_max, value must "
		    "be greater than zero, resetting it to the default (%d)",
		    L2ARC_WRITE_SIZE);
		size = l2arc_write_max = L2ARC_WRITE_SIZE;
	}

	if (arc_warm == B_FALSE)
		size += l2arc_write_boost;

	return (size);

}

static clock_t
l2arc_write_interval(clock_t began, uint64_t wanted, uint64_t wrote)
{
	clock_t interval, next, now;

	/*
	 * If the ARC lists are busy, increase our write rate; if the
	 * lists are stale, idle back.  This is achieved by checking
	 * how much we previously wrote - if it was more than half of
	 * what we wanted, schedule the next write much sooner.
	 */
	if (l2arc_feed_again && wrote > (wanted / 2))
		interval = (hz * l2arc_feed_min_ms) / 1000;
	else
		interval = hz * l2arc_feed_secs;

	now = ddi_get_lbolt();
	next = MAX(now, MIN(now + interval, began + interval));

	return (next);
}

static void
l2arc_hdr_stat_add(void)
{
	ARCSTAT_INCR(arcstat_l2_hdr_size, HDR_SIZE);
	ARCSTAT_INCR(arcstat_hdr_size, -HDR_SIZE);
}

static void
l2arc_hdr_stat_remove(void)
{
	ARCSTAT_INCR(arcstat_l2_hdr_size, -HDR_SIZE);
	ARCSTAT_INCR(arcstat_hdr_size, HDR_SIZE);
}

/*
 * Cycle through L2ARC devices.  This is how L2ARC load balances.
 * If a device is returned, this also returns holding the spa config lock.
 */
static l2arc_dev_t *
l2arc_dev_get_next(void)
{
	l2arc_dev_t *first, *next = NULL;

	/*
	 * Lock out the removal of spas (spa_namespace_lock), then removal
	 * of cache devices (l2arc_dev_mtx).  Once a device has been selected,
	 * both locks will be dropped and a spa config lock held instead.
	 */
	mutex_enter(&spa_namespace_lock);
	mutex_enter(&l2arc_dev_mtx);

	/* if there are no vdevs, there is nothing to do */
	if (l2arc_ndev == 0)
		goto out;

	first = NULL;
	next = l2arc_dev_last;
	do {
		/* loop around the list looking for a non-faulted vdev */
		if (next == NULL) {
			next = list_head(l2arc_dev_list);
		} else {
			next = list_next(l2arc_dev_list, next);
			if (next == NULL)
				next = list_head(l2arc_dev_list);
		}

		/* if we have come back to the start, bail out */
		if (first == NULL)
			first = next;
		else if (next == first)
			break;

	} while (vdev_is_dead(next->l2ad_vdev));

	/* if we were unable to find any usable vdevs, return NULL */
	if (vdev_is_dead(next->l2ad_vdev))
		next = NULL;

	l2arc_dev_last = next;

out:
	mutex_exit(&l2arc_dev_mtx);

	/*
	 * Grab the config lock to prevent the 'next' device from being
	 * removed while we are writing to it.
	 */
	if (next != NULL)
		spa_config_enter(next->l2ad_spa, SCL_L2ARC, next, RW_READER);
	mutex_exit(&spa_namespace_lock);

	return (next);
}

/*
 * Free buffers that were tagged for destruction.
 */
static void
l2arc_do_free_on_write(void)
{
	list_t *buflist;
	l2arc_data_free_t *df, *df_prev;

	mutex_enter(&l2arc_free_on_write_mtx);
	buflist = l2arc_free_on_write;

	for (df = list_tail(buflist); df; df = df_prev) {
		df_prev = list_prev(buflist, df);
		ASSERT(df->l2df_data != NULL);
		ASSERT(df->l2df_func != NULL);
		df->l2df_func(df->l2df_data, df->l2df_size);
		list_remove(buflist, df);
		kmem_free(df, sizeof (l2arc_data_free_t));
	}

	mutex_exit(&l2arc_free_on_write_mtx);
}

/*
 * A write to a cache device has completed.  Update all headers to allow
 * reads from these buffers to begin.
 */
static void
l2arc_write_done(zio_t *zio)
{
	l2arc_write_callback_t *cb;
	l2arc_dev_t *dev;
	list_t *buflist;
	arc_buf_hdr_t *head, *ab, *ab_prev;
	l2arc_buf_hdr_t *abl2;
	kmutex_t *hash_lock;

	cb = zio->io_private;
	ASSERT(cb != NULL);
	dev = cb->l2wcb_dev;
	ASSERT(dev != NULL);
	head = cb->l2wcb_head;
	ASSERT(head != NULL);
	buflist = dev->l2ad_buflist;
	ASSERT(buflist != NULL);
	DTRACE_PROBE2(l2arc__iodone, zio_t *, zio,
	    l2arc_write_callback_t *, cb);

	if (zio->io_error != 0)
		ARCSTAT_BUMP(arcstat_l2_writes_error);

	mutex_enter(&l2arc_buflist_mtx);

	/*
	 * All writes completed, or an error was hit.
	 */
	for (ab = list_prev(buflist, head); ab; ab = ab_prev) {
		ab_prev = list_prev(buflist, ab);

		hash_lock = HDR_LOCK(ab);
		if (!mutex_tryenter(hash_lock)) {
			/*
			 * This buffer misses out.  It may be in a stage
			 * of eviction.  Its ARC_L2_WRITING flag will be
			 * left set, denying reads to this buffer.
			 */
			ARCSTAT_BUMP(arcstat_l2_writes_hdr_miss);
			continue;
		}

		abl2 = ab->b_l2hdr;

		/*
		 * Release the temporary compressed buffer as soon as possible.
		 */
		if (abl2->b_compress != ZIO_COMPRESS_OFF)
			l2arc_release_cdata_buf(ab);

		if (zio->io_error != 0) {
			/*
			 * Error - drop L2ARC entry.
			 */
			list_remove(buflist, ab);
			ARCSTAT_INCR(arcstat_l2_asize, -abl2->b_asize);
			ab->b_l2hdr = NULL;
			kmem_free(abl2, sizeof (l2arc_buf_hdr_t));
			arc_space_return(L2HDR_SIZE, ARC_SPACE_L2HDRS);
			ARCSTAT_INCR(arcstat_l2_size, -ab->b_size);
		}

		/*
		 * Allow ARC to begin reads to this L2ARC entry.
		 */
		ab->b_flags &= ~ARC_L2_WRITING;

		mutex_exit(hash_lock);
	}

	atomic_inc_64(&l2arc_writes_done);
	list_remove(buflist, head);
	kmem_cache_free(hdr_cache, head);
	mutex_exit(&l2arc_buflist_mtx);

	l2arc_do_free_on_write();

	kmem_free(cb, sizeof (l2arc_write_callback_t));
}

/*
 * A read to a cache device completed.  Validate buffer contents before
 * handing over to the regular ARC routines.
 */
static void
l2arc_read_done(zio_t *zio)
{
	l2arc_read_callback_t *cb;
	arc_buf_hdr_t *hdr;
	arc_buf_t *buf;
	kmutex_t *hash_lock;
	int equal;

	ASSERT(zio->io_vd != NULL);
	ASSERT(zio->io_flags & ZIO_FLAG_DONT_PROPAGATE);

	spa_config_exit(zio->io_spa, SCL_L2ARC, zio->io_vd);

	cb = zio->io_private;
	ASSERT(cb != NULL);
	buf = cb->l2rcb_buf;
	ASSERT(buf != NULL);

	hash_lock = HDR_LOCK(buf->b_hdr);
	mutex_enter(hash_lock);
	hdr = buf->b_hdr;
	ASSERT3P(hash_lock, ==, HDR_LOCK(hdr));

	/*
	 * If the buffer was compressed, decompress it first.
	 */
	if (cb->l2rcb_compress != ZIO_COMPRESS_OFF)
		l2arc_decompress_zio(zio, hdr, cb->l2rcb_compress);
	ASSERT(zio->io_data != NULL);

	/*
	 * Check this survived the L2ARC journey.
	 */
	equal = arc_cksum_equal(buf);
	if (equal && zio->io_error == 0 && !HDR_L2_EVICTED(hdr)) {
		mutex_exit(hash_lock);
		zio->io_private = buf;
		zio->io_bp_copy = cb->l2rcb_bp;	/* XXX fix in L2ARC 2.0	*/
		zio->io_bp = &zio->io_bp_copy;	/* XXX fix in L2ARC 2.0	*/
		arc_read_done(zio);
	} else {
		mutex_exit(hash_lock);
		/*
		 * Buffer didn't survive caching.  Increment stats and
		 * reissue to the original storage device.
		 */
		if (zio->io_error != 0) {
			ARCSTAT_BUMP(arcstat_l2_io_error);
		} else {
			zio->io_error = EIO;
		}
		if (!equal)
			ARCSTAT_BUMP(arcstat_l2_cksum_bad);

		/*
		 * If there's no waiter, issue an async i/o to the primary
		 * storage now.  If there *is* a waiter, the caller must
		 * issue the i/o in a context where it's OK to block.
		 */
		if (zio->io_waiter == NULL) {
			zio_t *pio = zio_unique_parent(zio);

			ASSERT(!pio || pio->io_child_type == ZIO_CHILD_LOGICAL);

			zio_nowait(zio_read(pio, cb->l2rcb_spa, &cb->l2rcb_bp,
			    buf->b_data, zio->io_size, arc_read_done, buf,
			    zio->io_priority, cb->l2rcb_flags, &cb->l2rcb_zb));
		}
	}

	kmem_free(cb, sizeof (l2arc_read_callback_t));
}

/*
 * This is the list priority from which the L2ARC will search for pages to
 * cache.  This is used within loops (0..3) to cycle through lists in the
 * desired order.  This order can have a significant effect on cache
 * performance.
 *
 * Currently the metadata lists are hit first, MFU then MRU, followed by
 * the data lists.  This function returns a locked list, and also returns
 * the lock pointer.
 */
static list_t *
l2arc_list_locked(int list_num, kmutex_t **lock)
{
	list_t *list = NULL;

	ASSERT(list_num >= 0 && list_num <= 3);

	switch (list_num) {
	case 0:
		list = &arc_mfu->arcs_list[ARC_BUFC_METADATA];
		*lock = &arc_mfu->arcs_mtx;
		break;
	case 1:
		list = &arc_mru->arcs_list[ARC_BUFC_METADATA];
		*lock = &arc_mru->arcs_mtx;
		break;
	case 2:
		list = &arc_mfu->arcs_list[ARC_BUFC_DATA];
		*lock = &arc_mfu->arcs_mtx;
		break;
	case 3:
		list = &arc_mru->arcs_list[ARC_BUFC_DATA];
		*lock = &arc_mru->arcs_mtx;
		break;
	}

	ASSERT(!(MUTEX_HELD(*lock)));
	mutex_enter(*lock);
	return (list);
}

/*
 * Evict buffers from the device write hand to the distance specified in
 * bytes.  This distance may span populated buffers, it may span nothing.
 * This is clearing a region on the L2ARC device ready for writing.
 * If the 'all' boolean is set, every buffer is evicted.
 */
static void
l2arc_evict(l2arc_dev_t *dev, uint64_t distance, boolean_t all)
{
	list_t *buflist;
	l2arc_buf_hdr_t *abl2;
	arc_buf_hdr_t *ab, *ab_prev;
	kmutex_t *hash_lock;
	uint64_t taddr;

	buflist = dev->l2ad_buflist;

	if (buflist == NULL)
		return;

	if (!all && dev->l2ad_first) {
		/*
		 * This is the first sweep through the device.  There is
		 * nothing to evict.
		 */
		return;
	}

	if (dev->l2ad_hand >= (dev->l2ad_end - (2 * distance))) {
		/*
		 * When nearing the end of the device, evict to the end
		 * before the device write hand jumps to the start.
		 */
		taddr = dev->l2ad_end;
	} else {
		taddr = dev->l2ad_hand + distance;
	}
	DTRACE_PROBE4(l2arc__evict, l2arc_dev_t *, dev, list_t *, buflist,
	    uint64_t, taddr, boolean_t, all);

top:
	mutex_enter(&l2arc_buflist_mtx);
	for (ab = list_tail(buflist); ab; ab = ab_prev) {
		ab_prev = list_prev(buflist, ab);

		hash_lock = HDR_LOCK(ab);
		if (!mutex_tryenter(hash_lock)) {
			/*
			 * Missed the hash lock.  Retry.
			 */
			ARCSTAT_BUMP(arcstat_l2_evict_lock_retry);
			mutex_exit(&l2arc_buflist_mtx);
			mutex_enter(hash_lock);
			mutex_exit(hash_lock);
			goto top;
		}

		if (HDR_L2_WRITE_HEAD(ab)) {
			/*
			 * We hit a write head node.  Leave it for
			 * l2arc_write_done().
			 */
			list_remove(buflist, ab);
			mutex_exit(hash_lock);
			continue;
		}

		if (!all && ab->b_l2hdr != NULL &&
		    (ab->b_l2hdr->b_daddr > taddr ||
		    ab->b_l2hdr->b_daddr < dev->l2ad_hand)) {
			/*
			 * We've evicted to the target address,
			 * or the end of the device.
			 */
			mutex_exit(hash_lock);
			break;
		}

		if (HDR_FREE_IN_PROGRESS(ab)) {
			/*
			 * Already on the path to destruction.
			 */
			mutex_exit(hash_lock);
			continue;
		}

		if (ab->b_state == arc_l2c_only) {
			ASSERT(!HDR_L2_READING(ab));
			/*
			 * This doesn't exist in the ARC.  Destroy.
			 * arc_hdr_destroy() will call list_remove()
			 * and decrement arcstat_l2_size.
			 */
			arc_change_state(arc_anon, ab, hash_lock);
			arc_hdr_destroy(ab);
		} else {
			/*
			 * Invalidate issued or about to be issued
			 * reads, since we may be about to write
			 * over this location.
			 */
			if (HDR_L2_READING(ab)) {
				ARCSTAT_BUMP(arcstat_l2_evict_reading);
				ab->b_flags |= ARC_L2_EVICTED;
			}

			/*
			 * Tell ARC this no longer exists in L2ARC.
			 */
			if (ab->b_l2hdr != NULL) {
				abl2 = ab->b_l2hdr;
				ARCSTAT_INCR(arcstat_l2_asize, -abl2->b_asize);
				ab->b_l2hdr = NULL;
				kmem_free(abl2, sizeof (l2arc_buf_hdr_t));
				arc_space_return(L2HDR_SIZE, ARC_SPACE_L2HDRS);
				ARCSTAT_INCR(arcstat_l2_size, -ab->b_size);
			}
			list_remove(buflist, ab);

			/*
			 * This may have been leftover after a
			 * failed write.
			 */
			ab->b_flags &= ~ARC_L2_WRITING;
		}
		mutex_exit(hash_lock);
	}
	mutex_exit(&l2arc_buflist_mtx);

	vdev_space_update(dev->l2ad_vdev, -(taddr - dev->l2ad_evict), 0, 0);
	dev->l2ad_evict = taddr;
}

/*
 * Find and write ARC buffers to the L2ARC device.
 *
 * An ARC_L2_WRITING flag is set so that the L2ARC buffers are not valid
 * for reading until they have completed writing.
 * The headroom_boost is an in-out parameter used to maintain headroom boost
 * state between calls to this function.
 *
 * Returns the number of bytes actually written (which may be smaller than
 * the delta by which the device hand has changed due to alignment).
 */
static uint64_t
l2arc_write_buffers(spa_t *spa, l2arc_dev_t *dev, uint64_t target_sz,
    boolean_t *headroom_boost)
{
	arc_buf_hdr_t *ab, *ab_prev, *head;
	list_t *list;
	uint64_t write_asize, write_psize, write_sz, headroom,
	    buf_compress_minsz;
	void *buf_data;
	kmutex_t *list_lock = NULL;
	boolean_t full;
	l2arc_write_callback_t *cb;
	zio_t *pio, *wzio;
	uint64_t guid = spa_load_guid(spa);
	int try;
	const boolean_t do_headroom_boost = *headroom_boost;

	ASSERT(dev->l2ad_vdev != NULL);

	/* Lower the flag now, we might want to raise it again later. */
	*headroom_boost = B_FALSE;

	pio = NULL;
	write_sz = write_asize = write_psize = 0;
	full = B_FALSE;
	head = kmem_cache_alloc(hdr_cache, KM_PUSHPAGE);
	head->b_flags |= ARC_L2_WRITE_HEAD;

	/*
	 * We will want to try to compress buffers that are at least 2x the
	 * device sector size.
	 */
	buf_compress_minsz = 2 << dev->l2ad_vdev->vdev_ashift;

	/*
	 * Copy buffers for L2ARC writing.
	 */
	mutex_enter(&l2arc_buflist_mtx);
	for (try = 0; try <= 3; try++) {
		uint64_t passed_sz = 0;

		list = l2arc_list_locked(try, &list_lock);

		/*
		 * L2ARC fast warmup.
		 *
		 * Until the ARC is warm and starts to evict, read from the
		 * head of the ARC lists rather than the tail.
		 */
		if (arc_warm == B_FALSE)
			ab = list_head(list);
		else
			ab = list_tail(list);

		headroom = target_sz * l2arc_headroom;
		if (do_headroom_boost)
			headroom = (headroom * l2arc_headroom_boost) / 100;

		for (; ab; ab = ab_prev) {
			l2arc_buf_hdr_t *l2hdr;
			kmutex_t *hash_lock;
			uint64_t buf_sz;

			if (arc_warm == B_FALSE)
				ab_prev = list_next(list, ab);
			else
				ab_prev = list_prev(list, ab);

			hash_lock = HDR_LOCK(ab);
			if (!mutex_tryenter(hash_lock)) {
				/*
				 * Skip this buffer rather than waiting.
				 */
				continue;
			}

			passed_sz += ab->b_size;
			if (passed_sz > headroom) {
				/*
				 * Searched too far.
				 */
				mutex_exit(hash_lock);
				break;
			}

			if (!l2arc_write_eligible(guid, ab)) {
				mutex_exit(hash_lock);
				continue;
			}

			if ((write_sz + ab->b_size) > target_sz) {
				full = B_TRUE;
				mutex_exit(hash_lock);
				break;
			}

			if (pio == NULL) {
				/*
				 * Insert a dummy header on the buflist so
				 * l2arc_write_done() can find where the
				 * write buffers begin without searching.
				 */
				list_insert_head(dev->l2ad_buflist, head);

				cb = kmem_alloc(sizeof (l2arc_write_callback_t),
				                KM_PUSHPAGE);
				cb->l2wcb_dev = dev;
				cb->l2wcb_head = head;
				pio = zio_root(spa, l2arc_write_done, cb,
				    ZIO_FLAG_CANFAIL);
			}

			/*
			 * Create and add a new L2ARC header.
			 */
			l2hdr = kmem_zalloc(sizeof (l2arc_buf_hdr_t),
			    KM_PUSHPAGE);
			l2hdr->b_dev = dev;
			arc_space_consume(L2HDR_SIZE, ARC_SPACE_L2HDRS);

			ab->b_flags |= ARC_L2_WRITING;

			/*
			 * Temporarily stash the data buffer in b_tmp_cdata.
			 * The subsequent write step will pick it up from
			 * there. This is because can't access ab->b_buf
			 * without holding the hash_lock, which we in turn
			 * can't access without holding the ARC list locks
			 * (which we want to avoid during compression/writing)
			 */
			l2hdr->b_compress = ZIO_COMPRESS_OFF;
			l2hdr->b_asize = ab->b_size;
			l2hdr->b_tmp_cdata = ab->b_buf->b_data;

			buf_sz = ab->b_size;
			ab->b_l2hdr = l2hdr;

			list_insert_head(dev->l2ad_buflist, ab);

			/*
			 * Compute and store the buffer cksum before
			 * writing.  On debug the cksum is verified first.
			 */
			arc_cksum_verify(ab->b_buf);
			arc_cksum_compute(ab->b_buf, B_TRUE);

			mutex_exit(hash_lock);

			write_sz += buf_sz;
		}

		mutex_exit(list_lock);

		if (full == B_TRUE)
			break;
	}

	/* No buffers selected for writing? */
	if (pio == NULL) {
		ASSERT0(write_sz);
		mutex_exit(&l2arc_buflist_mtx);
		kmem_cache_free(hdr_cache, head);
		return (0);
	}

	/*
	 * Now start writing the buffers. We're starting at the write head
	 * and work backwards, retracing the course of the buffer selector
	 * loop above.
	 */
	for (ab = list_prev(dev->l2ad_buflist, head); ab;
	    ab = list_prev(dev->l2ad_buflist, ab)) {
		l2arc_buf_hdr_t *l2hdr;
		uint64_t buf_sz;

		/*
		 * We shouldn't need to lock the buffer here, since we flagged
		 * it as ARC_L2_WRITING in the previous step, but we must take
		 * care to only access its L2 cache parameters. In particular,
		 * ab->b_buf may be invalid by now due to ARC eviction.
		 */
		l2hdr = ab->b_l2hdr;
		l2hdr->b_daddr = dev->l2ad_hand;

		if (!l2arc_nocompress && (ab->b_flags & ARC_L2COMPRESS) &&
		    l2hdr->b_asize >= buf_compress_minsz) {
			if (l2arc_compress_buf(l2hdr)) {
				/*
				 * If compression succeeded, enable headroom
				 * boost on the next scan cycle.
				 */
				*headroom_boost = B_TRUE;
			}
		}

		/*
		 * Pick up the buffer data we had previously stashed away
		 * (and now potentially also compressed).
		 */
		buf_data = l2hdr->b_tmp_cdata;
		buf_sz = l2hdr->b_asize;

		/* Compression may have squashed the buffer to zero length. */
		if (buf_sz != 0) {
			uint64_t buf_p_sz;

			wzio = zio_write_phys(pio, dev->l2ad_vdev,
			    dev->l2ad_hand, buf_sz, buf_data, ZIO_CHECKSUM_OFF,
			    NULL, NULL, ZIO_PRIORITY_ASYNC_WRITE,
			    ZIO_FLAG_CANFAIL, B_FALSE);

			DTRACE_PROBE2(l2arc__write, vdev_t *, dev->l2ad_vdev,
			    zio_t *, wzio);
			(void) zio_nowait(wzio);

			write_asize += buf_sz;
			/*
			 * Keep the clock hand suitably device-aligned.
			 */
			buf_p_sz = vdev_psize_to_asize(dev->l2ad_vdev, buf_sz);
			write_psize += buf_p_sz;
			dev->l2ad_hand += buf_p_sz;
		}
	}

<<<<<<< HEAD
	if (pio == NULL) {
		ASSERT3U(write_sz, ==, 0);
		kmem_cache_free(hdr_cache, head);
		return (0);
	}
=======
	mutex_exit(&l2arc_buflist_mtx);
>>>>>>> 0f37d0c8

	ASSERT3U(write_asize, <=, target_sz);
	ARCSTAT_BUMP(arcstat_l2_writes_sent);
	ARCSTAT_INCR(arcstat_l2_write_bytes, write_asize);
	ARCSTAT_INCR(arcstat_l2_size, write_sz);
	ARCSTAT_INCR(arcstat_l2_asize, write_asize);
	vdev_space_update(dev->l2ad_vdev, write_psize, 0, 0);

	/*
	 * Bump device hand to the device start if it is approaching the end.
	 * l2arc_evict() will already have evicted ahead for this case.
	 */
	if (dev->l2ad_hand >= (dev->l2ad_end - target_sz)) {
		vdev_space_update(dev->l2ad_vdev,
		    dev->l2ad_end - dev->l2ad_hand, 0, 0);
		dev->l2ad_hand = dev->l2ad_start;
		dev->l2ad_evict = dev->l2ad_start;
		dev->l2ad_first = B_FALSE;
	}

	dev->l2ad_writing = B_TRUE;
	(void) zio_wait(pio);
	dev->l2ad_writing = B_FALSE;

	return (write_asize);
}

/*
 * Compresses an L2ARC buffer.
 * The data to be compressed must be prefilled in l2hdr->b_tmp_cdata and its
 * size in l2hdr->b_asize. This routine tries to compress the data and
 * depending on the compression result there are three possible outcomes:
 * *) The buffer was incompressible. The original l2hdr contents were left
 *    untouched and are ready for writing to an L2 device.
 * *) The buffer was all-zeros, so there is no need to write it to an L2
 *    device. To indicate this situation b_tmp_cdata is NULL'ed, b_asize is
 *    set to zero and b_compress is set to ZIO_COMPRESS_EMPTY.
 * *) Compression succeeded and b_tmp_cdata was replaced with a temporary
 *    data buffer which holds the compressed data to be written, and b_asize
 *    tells us how much data there is. b_compress is set to the appropriate
 *    compression algorithm. Once writing is done, invoke
 *    l2arc_release_cdata_buf on this l2hdr to free this temporary buffer.
 *
 * Returns B_TRUE if compression succeeded, or B_FALSE if it didn't (the
 * buffer was incompressible).
 */
static boolean_t
l2arc_compress_buf(l2arc_buf_hdr_t *l2hdr)
{
	void *cdata;
	size_t csize, len;

	ASSERT(l2hdr->b_compress == ZIO_COMPRESS_OFF);
	ASSERT(l2hdr->b_tmp_cdata != NULL);

	len = l2hdr->b_asize;
	cdata = zio_data_buf_alloc(len);
	csize = zio_compress_data(ZIO_COMPRESS_LZ4, l2hdr->b_tmp_cdata,
	    cdata, l2hdr->b_asize);

	if (csize == 0) {
		/* zero block, indicate that there's nothing to write */
		zio_data_buf_free(cdata, len);
		l2hdr->b_compress = ZIO_COMPRESS_EMPTY;
		l2hdr->b_asize = 0;
		l2hdr->b_tmp_cdata = NULL;
		ARCSTAT_BUMP(arcstat_l2_compress_zeros);
		return (B_TRUE);
	} else if (csize > 0 && csize < len) {
		/*
		 * Compression succeeded, we'll keep the cdata around for
		 * writing and release it afterwards.
		 */
		l2hdr->b_compress = ZIO_COMPRESS_LZ4;
		l2hdr->b_asize = csize;
		l2hdr->b_tmp_cdata = cdata;
		ARCSTAT_BUMP(arcstat_l2_compress_successes);
		return (B_TRUE);
	} else {
		/*
		 * Compression failed, release the compressed buffer.
		 * l2hdr will be left unmodified.
		 */
		zio_data_buf_free(cdata, len);
		ARCSTAT_BUMP(arcstat_l2_compress_failures);
		return (B_FALSE);
	}
}

/*
 * Decompresses a zio read back from an l2arc device. On success, the
 * underlying zio's io_data buffer is overwritten by the uncompressed
 * version. On decompression error (corrupt compressed stream), the
 * zio->io_error value is set to signal an I/O error.
 *
 * Please note that the compressed data stream is not checksummed, so
 * if the underlying device is experiencing data corruption, we may feed
 * corrupt data to the decompressor, so the decompressor needs to be
 * able to handle this situation (LZ4 does).
 */
static void
l2arc_decompress_zio(zio_t *zio, arc_buf_hdr_t *hdr, enum zio_compress c)
{
	uint64_t csize;
	void *cdata;

	ASSERT(L2ARC_IS_VALID_COMPRESS(c));

	if (zio->io_error != 0) {
		/*
		 * An io error has occured, just restore the original io
		 * size in preparation for a main pool read.
		 */
		zio->io_orig_size = zio->io_size = hdr->b_size;
		return;
	}

	if (c == ZIO_COMPRESS_EMPTY) {
		/*
		 * An empty buffer results in a null zio, which means we
		 * need to fill its io_data after we're done restoring the
		 * buffer's contents.
		 */
		ASSERT(hdr->b_buf != NULL);
		bzero(hdr->b_buf->b_data, hdr->b_size);
		zio->io_data = zio->io_orig_data = hdr->b_buf->b_data;
	} else {
		ASSERT(zio->io_data != NULL);
		/*
		 * We copy the compressed data from the start of the arc buffer
		 * (the zio_read will have pulled in only what we need, the
		 * rest is garbage which we will overwrite at decompression)
		 * and then decompress back to the ARC data buffer. This way we
		 * can minimize copying by simply decompressing back over the
		 * original compressed data (rather than decompressing to an
		 * aux buffer and then copying back the uncompressed buffer,
		 * which is likely to be much larger).
		 */
		csize = zio->io_size;
		cdata = zio_data_buf_alloc(csize);
		bcopy(zio->io_data, cdata, csize);
		if (zio_decompress_data(c, cdata, zio->io_data, csize,
		    hdr->b_size) != 0)
			zio->io_error = EIO;
		zio_data_buf_free(cdata, csize);
	}

	/* Restore the expected uncompressed IO size. */
	zio->io_orig_size = zio->io_size = hdr->b_size;
}

/*
 * Releases the temporary b_tmp_cdata buffer in an l2arc header structure.
 * This buffer serves as a temporary holder of compressed data while
 * the buffer entry is being written to an l2arc device. Once that is
 * done, we can dispose of it.
 */
static void
l2arc_release_cdata_buf(arc_buf_hdr_t *ab)
{
	l2arc_buf_hdr_t *l2hdr = ab->b_l2hdr;

	if (l2hdr->b_compress == ZIO_COMPRESS_LZ4) {
		/*
		 * If the data was compressed, then we've allocated a
		 * temporary buffer for it, so now we need to release it.
		 */
		ASSERT(l2hdr->b_tmp_cdata != NULL);
		zio_data_buf_free(l2hdr->b_tmp_cdata, ab->b_size);
	}
	l2hdr->b_tmp_cdata = NULL;
}

/*
 * This thread feeds the L2ARC at regular intervals.  This is the beating
 * heart of the L2ARC.
 */
static void
l2arc_feed_thread(void)
{
	callb_cpr_t cpr;
	l2arc_dev_t *dev;
	spa_t *spa;
	uint64_t size, wrote;
	clock_t begin, next = ddi_get_lbolt();
	boolean_t headroom_boost = B_FALSE;

	CALLB_CPR_INIT(&cpr, &l2arc_feed_thr_lock, callb_generic_cpr, FTAG);

	mutex_enter(&l2arc_feed_thr_lock);

	while (l2arc_thread_exit == 0) {
		CALLB_CPR_SAFE_BEGIN(&cpr);
		(void) cv_timedwait_interruptible(&l2arc_feed_thr_cv,
		    &l2arc_feed_thr_lock, next);
		CALLB_CPR_SAFE_END(&cpr, &l2arc_feed_thr_lock);
		next = ddi_get_lbolt() + hz;

		/*
		 * Quick check for L2ARC devices.
		 */
		mutex_enter(&l2arc_dev_mtx);
		if (l2arc_ndev == 0) {
			mutex_exit(&l2arc_dev_mtx);
			continue;
		}
		mutex_exit(&l2arc_dev_mtx);
		begin = ddi_get_lbolt();

		/*
		 * This selects the next l2arc device to write to, and in
		 * doing so the next spa to feed from: dev->l2ad_spa.   This
		 * will return NULL if there are now no l2arc devices or if
		 * they are all faulted.
		 *
		 * If a device is returned, its spa's config lock is also
		 * held to prevent device removal.  l2arc_dev_get_next()
		 * will grab and release l2arc_dev_mtx.
		 */
		if ((dev = l2arc_dev_get_next()) == NULL)
			continue;

		spa = dev->l2ad_spa;
		ASSERT(spa != NULL);

		/*
		 * If the pool is read-only then force the feed thread to
		 * sleep a little longer.
		 */
		if (!spa_writeable(spa)) {
			next = ddi_get_lbolt() + 5 * l2arc_feed_secs * hz;
			spa_config_exit(spa, SCL_L2ARC, dev);
			continue;
		}

		/*
		 * Avoid contributing to memory pressure.
		 */
		if (arc_no_grow) {
			ARCSTAT_BUMP(arcstat_l2_abort_lowmem);
			spa_config_exit(spa, SCL_L2ARC, dev);
			continue;
		}

		ARCSTAT_BUMP(arcstat_l2_feeds);

		size = l2arc_write_size();

		/*
		 * Evict L2ARC buffers that will be overwritten.
		 */
		l2arc_evict(dev, size, B_FALSE);

		/*
		 * Write ARC buffers.
		 */
		wrote = l2arc_write_buffers(spa, dev, size, &headroom_boost);

		/*
		 * Calculate interval between writes.
		 */
		next = l2arc_write_interval(begin, size, wrote);
		spa_config_exit(spa, SCL_L2ARC, dev);
	}

	l2arc_thread_exit = 0;
	cv_broadcast(&l2arc_feed_thr_cv);
	CALLB_CPR_EXIT(&cpr);		/* drops l2arc_feed_thr_lock */
	thread_exit();
}

boolean_t
l2arc_vdev_present(vdev_t *vd)
{
	l2arc_dev_t *dev;

	mutex_enter(&l2arc_dev_mtx);
	for (dev = list_head(l2arc_dev_list); dev != NULL;
	    dev = list_next(l2arc_dev_list, dev)) {
		if (dev->l2ad_vdev == vd)
			break;
	}
	mutex_exit(&l2arc_dev_mtx);

	return (dev != NULL);
}

/*
 * Add a vdev for use by the L2ARC.  By this point the spa has already
 * validated the vdev and opened it.
 */
void
l2arc_add_vdev(spa_t *spa, vdev_t *vd)
{
	l2arc_dev_t *adddev;

	ASSERT(!l2arc_vdev_present(vd));

	/*
	 * Create a new l2arc device entry.
	 */
	adddev = kmem_zalloc(sizeof (l2arc_dev_t), KM_SLEEP);
	adddev->l2ad_spa = spa;
	adddev->l2ad_vdev = vd;
	adddev->l2ad_start = VDEV_LABEL_START_SIZE;
	adddev->l2ad_end = VDEV_LABEL_START_SIZE + vdev_get_min_asize(vd);
	adddev->l2ad_hand = adddev->l2ad_start;
	adddev->l2ad_evict = adddev->l2ad_start;
	adddev->l2ad_first = B_TRUE;
	adddev->l2ad_writing = B_FALSE;
	list_link_init(&adddev->l2ad_node);

	/*
	 * This is a list of all ARC buffers that are still valid on the
	 * device.
	 */
	adddev->l2ad_buflist = kmem_zalloc(sizeof (list_t), KM_SLEEP);
	list_create(adddev->l2ad_buflist, sizeof (arc_buf_hdr_t),
	    offsetof(arc_buf_hdr_t, b_l2node));

	vdev_space_update(vd, 0, 0, adddev->l2ad_end - adddev->l2ad_hand);

	/*
	 * Add device to global list
	 */
	mutex_enter(&l2arc_dev_mtx);
	list_insert_head(l2arc_dev_list, adddev);
	atomic_inc_64(&l2arc_ndev);
	mutex_exit(&l2arc_dev_mtx);
}

/*
 * Remove a vdev from the L2ARC.
 */
void
l2arc_remove_vdev(vdev_t *vd)
{
	l2arc_dev_t *dev, *nextdev, *remdev = NULL;

	/*
	 * Find the device by vdev
	 */
	mutex_enter(&l2arc_dev_mtx);
	for (dev = list_head(l2arc_dev_list); dev; dev = nextdev) {
		nextdev = list_next(l2arc_dev_list, dev);
		if (vd == dev->l2ad_vdev) {
			remdev = dev;
			break;
		}
	}
	ASSERT(remdev != NULL);

	/*
	 * Remove device from global list
	 */
	list_remove(l2arc_dev_list, remdev);
	l2arc_dev_last = NULL;		/* may have been invalidated */
	atomic_dec_64(&l2arc_ndev);
	mutex_exit(&l2arc_dev_mtx);

	/*
	 * Clear all buflists and ARC references.  L2ARC device flush.
	 */
	l2arc_evict(remdev, 0, B_TRUE);
	list_destroy(remdev->l2ad_buflist);
	kmem_free(remdev->l2ad_buflist, sizeof (list_t));
	kmem_free(remdev, sizeof (l2arc_dev_t));
}

void
l2arc_init(void)
{
	l2arc_thread_exit = 0;
	l2arc_ndev = 0;
	l2arc_writes_sent = 0;
	l2arc_writes_done = 0;

	mutex_init(&l2arc_feed_thr_lock, NULL, MUTEX_DEFAULT, NULL);
	cv_init(&l2arc_feed_thr_cv, NULL, CV_DEFAULT, NULL);
	mutex_init(&l2arc_dev_mtx, NULL, MUTEX_DEFAULT, NULL);
	mutex_init(&l2arc_buflist_mtx, NULL, MUTEX_DEFAULT, NULL);
	mutex_init(&l2arc_free_on_write_mtx, NULL, MUTEX_DEFAULT, NULL);

	l2arc_dev_list = &L2ARC_dev_list;
	l2arc_free_on_write = &L2ARC_free_on_write;
	list_create(l2arc_dev_list, sizeof (l2arc_dev_t),
	    offsetof(l2arc_dev_t, l2ad_node));
	list_create(l2arc_free_on_write, sizeof (l2arc_data_free_t),
	    offsetof(l2arc_data_free_t, l2df_list_node));
}

void
l2arc_fini(void)
{
	/*
	 * This is called from dmu_fini(), which is called from spa_fini();
	 * Because of this, we can assume that all l2arc devices have
	 * already been removed when the pools themselves were removed.
	 */

	l2arc_do_free_on_write();

	mutex_destroy(&l2arc_feed_thr_lock);
	cv_destroy(&l2arc_feed_thr_cv);
	mutex_destroy(&l2arc_dev_mtx);
	mutex_destroy(&l2arc_buflist_mtx);
	mutex_destroy(&l2arc_free_on_write_mtx);

	list_destroy(l2arc_dev_list);
	list_destroy(l2arc_free_on_write);
}

void
l2arc_start(void)
{
	if (!(spa_mode_global & FWRITE))
		return;

	(void) thread_create(NULL, 0, l2arc_feed_thread, NULL, 0, &p0,
	    TS_RUN, minclsyspri);
}

void
l2arc_stop(void)
{
	if (!(spa_mode_global & FWRITE))
		return;

	mutex_enter(&l2arc_feed_thr_lock);
	cv_signal(&l2arc_feed_thr_cv);	/* kick thread out of startup */
	l2arc_thread_exit = 1;
	while (l2arc_thread_exit != 0)
		cv_wait(&l2arc_feed_thr_cv, &l2arc_feed_thr_lock);
	mutex_exit(&l2arc_feed_thr_lock);
}

#if defined(_KERNEL) && defined(HAVE_SPL)
EXPORT_SYMBOL(arc_read);
EXPORT_SYMBOL(arc_buf_remove_ref);
EXPORT_SYMBOL(arc_getbuf_func);
EXPORT_SYMBOL(arc_add_prune_callback);
EXPORT_SYMBOL(arc_remove_prune_callback);

module_param(zfs_arc_min, ulong, 0644);
MODULE_PARM_DESC(zfs_arc_min, "Min arc size");

module_param(zfs_arc_max, ulong, 0644);
MODULE_PARM_DESC(zfs_arc_max, "Max arc size");

module_param(zfs_arc_meta_limit, ulong, 0644);
MODULE_PARM_DESC(zfs_arc_meta_limit, "Meta limit for arc size");

module_param(zfs_arc_meta_prune, int, 0644);
MODULE_PARM_DESC(zfs_arc_meta_prune, "Bytes of meta data to prune");

module_param(zfs_arc_grow_retry, int, 0644);
MODULE_PARM_DESC(zfs_arc_grow_retry, "Seconds before growing arc size");

module_param(zfs_arc_shrink_shift, int, 0644);
MODULE_PARM_DESC(zfs_arc_shrink_shift, "log2(fraction of arc to reclaim)");

module_param(zfs_arc_p_min_shift, int, 0644);
MODULE_PARM_DESC(zfs_arc_p_min_shift, "arc_c shift to calc min/max arc_p");

module_param(zfs_disable_dup_eviction, int, 0644);
MODULE_PARM_DESC(zfs_disable_dup_eviction, "disable duplicate buffer eviction");

module_param(zfs_arc_memory_throttle_disable, int, 0644);
MODULE_PARM_DESC(zfs_arc_memory_throttle_disable, "disable memory throttle");

module_param(zfs_arc_min_prefetch_lifespan, int, 0644);
MODULE_PARM_DESC(zfs_arc_min_prefetch_lifespan, "Min life of prefetch block");

module_param(l2arc_write_max, ulong, 0644);
MODULE_PARM_DESC(l2arc_write_max, "Max write bytes per interval");

module_param(l2arc_write_boost, ulong, 0644);
MODULE_PARM_DESC(l2arc_write_boost, "Extra write bytes during device warmup");

module_param(l2arc_headroom, ulong, 0644);
MODULE_PARM_DESC(l2arc_headroom, "Number of max device writes to precache");

module_param(l2arc_headroom_boost, ulong, 0644);
MODULE_PARM_DESC(l2arc_headroom_boost, "Compressed l2arc_headroom multiplier");

module_param(l2arc_feed_secs, ulong, 0644);
MODULE_PARM_DESC(l2arc_feed_secs, "Seconds between L2ARC writing");

module_param(l2arc_feed_min_ms, ulong, 0644);
MODULE_PARM_DESC(l2arc_feed_min_ms, "Min feed interval in milliseconds");

module_param(l2arc_noprefetch, int, 0644);
MODULE_PARM_DESC(l2arc_noprefetch, "Skip caching prefetched buffers");

module_param(l2arc_nocompress, int, 0644);
MODULE_PARM_DESC(l2arc_nocompress, "Skip compressing L2ARC buffers");

module_param(l2arc_feed_again, int, 0644);
MODULE_PARM_DESC(l2arc_feed_again, "Turbo L2ARC warmup");

module_param(l2arc_norw, int, 0644);
MODULE_PARM_DESC(l2arc_norw, "No reads during writes");

#endif

#ifdef _KERNEL
void arc_register_oids(void)
{
    sysctl_register_oid(&sysctl__zfs);
    sysctl_register_oid(&sysctl__zfs_arc_max);
    sysctl_register_oid(&sysctl__zfs_arc_min);
    sysctl_register_oid(&sysctl__zfs_arc_meta_used);
    sysctl_register_oid(&sysctl__zfs_arc_meta_limit);
    sysctl_register_oid(&sysctl__zfs_l2arc_write_max);
    sysctl_register_oid(&sysctl__zfs_l2arc_write_boost);
    sysctl_register_oid(&sysctl__zfs_l2arc_headroom);
    sysctl_register_oid(&sysctl__zfs_l2arc_feed_secs);
    sysctl_register_oid(&sysctl__zfs_l2arc_feed_min_ms);
    sysctl_register_oid(&sysctl__zfs_l2arc_noprefetch);
    sysctl_register_oid(&sysctl__zfs_l2arc_feed_again);
    sysctl_register_oid(&sysctl__zfs_l2arc_norw);
    sysctl_register_oid(&sysctl__zfs_anon_size);
    sysctl_register_oid(&sysctl__zfs_anon_metadata_lsize);
    sysctl_register_oid(&sysctl__zfs_anon_data_lsize);
    sysctl_register_oid(&sysctl__zfs_mru_size);
    sysctl_register_oid(&sysctl__zfs_mru_metadata_lsize);
    sysctl_register_oid(&sysctl__zfs_mru_data_lsize);
    sysctl_register_oid(&sysctl__zfs_mru_ghost_size);
    sysctl_register_oid(&sysctl__zfs_mru_ghost_metadata_lsize);
    sysctl_register_oid(&sysctl__zfs_mru_ghost_data_lsize);
    sysctl_register_oid(&sysctl__zfs_mfu_size);
    sysctl_register_oid(&sysctl__zfs_mfu_metadata_lsize);
    sysctl_register_oid(&sysctl__zfs_mfu_data_lsize);
    sysctl_register_oid(&sysctl__zfs_mfu_ghost_size);
    sysctl_register_oid(&sysctl__zfs_mfu_ghost_metadata_lsize);
    sysctl_register_oid(&sysctl__zfs_mfu_ghost_data_lsize);
    sysctl_register_oid(&sysctl__zfs_l2c_only_size);
}

void arc_unregister_oids(void)
{
    sysctl_unregister_oid(&sysctl__zfs);
    sysctl_unregister_oid(&sysctl__zfs_arc_max);
    sysctl_unregister_oid(&sysctl__zfs_arc_min);
    sysctl_unregister_oid(&sysctl__zfs_arc_meta_used);
    sysctl_unregister_oid(&sysctl__zfs_arc_meta_limit);
    sysctl_unregister_oid(&sysctl__zfs_l2arc_write_max);
    sysctl_unregister_oid(&sysctl__zfs_l2arc_write_boost);
    sysctl_unregister_oid(&sysctl__zfs_l2arc_headroom);
    sysctl_unregister_oid(&sysctl__zfs_l2arc_feed_secs);
    sysctl_unregister_oid(&sysctl__zfs_l2arc_feed_min_ms);
    sysctl_unregister_oid(&sysctl__zfs_l2arc_noprefetch);
    sysctl_unregister_oid(&sysctl__zfs_l2arc_feed_again);
    sysctl_unregister_oid(&sysctl__zfs_l2arc_norw);
    sysctl_unregister_oid(&sysctl__zfs_anon_size);
    sysctl_unregister_oid(&sysctl__zfs_anon_metadata_lsize);
    sysctl_unregister_oid(&sysctl__zfs_anon_data_lsize);
    sysctl_unregister_oid(&sysctl__zfs_mru_size);
    sysctl_unregister_oid(&sysctl__zfs_mru_metadata_lsize);
    sysctl_unregister_oid(&sysctl__zfs_mru_data_lsize);
    sysctl_unregister_oid(&sysctl__zfs_mru_ghost_size);
    sysctl_unregister_oid(&sysctl__zfs_mru_ghost_metadata_lsize);
    sysctl_unregister_oid(&sysctl__zfs_mru_ghost_data_lsize);
    sysctl_unregister_oid(&sysctl__zfs_mfu_size);
    sysctl_unregister_oid(&sysctl__zfs_mfu_metadata_lsize);
    sysctl_unregister_oid(&sysctl__zfs_mfu_data_lsize);
    sysctl_unregister_oid(&sysctl__zfs_mfu_ghost_size);
    sysctl_unregister_oid(&sysctl__zfs_mfu_ghost_metadata_lsize);
    sysctl_unregister_oid(&sysctl__zfs_mfu_ghost_data_lsize);
    sysctl_unregister_oid(&sysctl__zfs_l2c_only_size);
}
#endif<|MERGE_RESOLUTION|>--- conflicted
+++ resolved
@@ -511,11 +511,8 @@
 #define	arc_meta_limit	ARCSTAT(arcstat_meta_limit)
 #define	arc_meta_max	ARCSTAT(arcstat_meta_max)
 
-<<<<<<< HEAD
-=======
 #define	L2ARC_IS_VALID_COMPRESS(_c_) \
 	((_c_) == ZIO_COMPRESS_LZ4 || (_c_) == ZIO_COMPRESS_EMPTY)
->>>>>>> 0f37d0c8
 
 typedef struct l2arc_buf_hdr l2arc_buf_hdr_t;
 
@@ -2206,12 +2203,8 @@
 void
 arc_adjust_meta(int64_t adj, boolean_t may_prune)
 {
-<<<<<<< HEAD
 	int64_t delta;
     int64_t adjustment = adj;
-=======
-	int64_t delta, tmp = adjustment;
->>>>>>> 0f37d0c8
 
 	/* Evict MRU+MFU meta data to ghost lists */
 	if (adjustment > 0 && arc_mru->arcs_lsize[ARC_BUFC_METADATA] > 0) {
@@ -2241,11 +2234,8 @@
 		adjustment -= delta;
 	}
 
-<<<<<<< HEAD
     adjustment = adj;
-=======
 	/* Request the VFS release some meta data */
->>>>>>> 0f37d0c8
 	if (may_prune && (adjustment > 0) && (arc_meta_used > arc_meta_limit))
 		arc_do_user_prune(zfs_arc_meta_prune);
 }
@@ -5190,15 +5180,12 @@
 		}
 	}
 
-<<<<<<< HEAD
+    mutex_exit(&l2arc_buflist_mtx);
 	if (pio == NULL) {
 		ASSERT3U(write_sz, ==, 0);
 		kmem_cache_free(hdr_cache, head);
 		return (0);
 	}
-=======
-	mutex_exit(&l2arc_buflist_mtx);
->>>>>>> 0f37d0c8
 
 	ASSERT3U(write_asize, <=, target_sz);
 	ARCSTAT_BUMP(arcstat_l2_writes_sent);
