--- conflicted
+++ resolved
@@ -1012,19 +1012,10 @@
 	int i;
 
 #if defined(_KERNEL) && defined(HAVE_SPL)
-<<<<<<< HEAD
 	/* Large allocations which do not require contiguous pages
 	 * should be using vmem_free() in the linux kernel */
 	vmem_free(buf_hash_table->ht_table,
 	    (buf_hash_table->ht_mask + 1) * sizeof (void *));
-=======
-	/*
-	 * Large allocations which do not require contiguous pages
-	 * should be using vmem_free() in the linux kernel\
-	 */
-	vmem_free(buf_hash_table.ht_table,
-	    (buf_hash_table.ht_mask + 1) * sizeof (void *));
->>>>>>> 01b738f4
 #else
 	kmem_free(buf_hash_table->ht_table,
 	    (buf_hash_table->ht_mask + 1) * sizeof (void *));
@@ -1033,12 +1024,9 @@
 		mutex_destroy(&buf_hash_table->ht_locks[i].ht_lock);
 	kmem_cache_destroy(hdr_cache);
 	kmem_cache_destroy(buf_cache);
-<<<<<<< HEAD
 	kmem_free(zfs_crc64_table, sizeof(uint64_t) * 256);
 	kmem_free(buf_hash_table, sizeof(buf_hash_table_t));
-=======
 	kmem_cache_destroy(l2arc_hdr_cache);
->>>>>>> 01b738f4
 }
 
 /*
@@ -1124,17 +1112,11 @@
 	buf_hash_table->ht_mask = hsize - 1ULL;
 
 #if defined(_KERNEL) && defined(HAVE_SPL)
-<<<<<<< HEAD
-	/* Large allocations which do not require contiguous pages
-	 * should be using vmem_alloc() in the linux kernel */
-	buf_hash_table->ht_table =
-=======
 	/*
 	 * Large allocations which do not require contiguous pages
 	 * should be using vmem_alloc() in the linux kernel
 	 */
 	buf_hash_table.ht_table =
->>>>>>> 01b738f4
 	    vmem_zalloc(hsize * sizeof (void*), KM_SLEEP);
 #else
 	buf_hash_table->ht_table =
@@ -3513,15 +3495,9 @@
  */
 
 int
-<<<<<<< HEAD
-arc_read(zio_t *pio, spa_t *spa, const blkptr_t *bp,
-    arc_done_func_t *done, void *private, int priority, int zio_flags,
-    uint32_t *arc_flags, const zbookmark_t *zb)
-=======
 arc_read(zio_t *pio, spa_t *spa, const blkptr_t *bp, arc_done_func_t *done,
     void *private, zio_priority_t priority, int zio_flags, uint32_t *arc_flags,
     const zbookmark_t *zb)
->>>>>>> 01b738f4
 {
 	arc_buf_hdr_t *hdr;
 	arc_buf_t *buf = NULL;
@@ -4284,28 +4260,10 @@
 arc_memory_throttle(uint64_t reserve, uint64_t txg)
 {
 #ifdef _KERNEL
-<<<<<<< HEAD
-	uint64_t available_memory = 0;
-
 	if (zfs_arc_memory_throttle_disable)
 		return (0);
 
-	/* Easily reclaimable memory (free + inactive + arc-evictable) */
-#ifdef __LINUX__
-	available_memory = ptob(spl_kmem_availrmem()) + arc_evictable_memory();
-#endif
-#ifdef __APPLE__
-    available_memory = kmem_avail();
-    //available_memory >>= 2;
-#endif
-
-	if (available_memory <= zfs_write_limit_max) {
-=======
-	if (zfs_arc_memory_throttle_disable)
-		return (0);
-
-	if (freemem <= physmem * arc_lotsfree_percent / 100) {
->>>>>>> 01b738f4
+	if (kmem_avail() <= physmem * arc_lotsfree_percent / 100) {
 		ARCSTAT_INCR(arcstat_memory_throttle_count, 1);
 		DMU_TX_STAT_BUMP(dmu_tx_memory_reclaim);
 		return (SET_ERROR(EAGAIN));
@@ -4564,17 +4522,11 @@
 	arc_dead = FALSE;
 	arc_warm = B_FALSE;
 
-<<<<<<< HEAD
-	if (zfs_write_limit_max == 0)
-		zfs_write_limit_max = ptob(physmem) >> zfs_write_limit_shift;
-	else
-		zfs_write_limit_shift = 0;
-	mutex_init(&zfs_write_limit_lock, NULL, MUTEX_DEFAULT, NULL);
 
 #ifdef _KERNEL
     arc_register_oids();
 #endif
-=======
+
 	/*
 	 * Calculate maximum amount of dirty data per pool.
 	 *
@@ -4593,7 +4545,7 @@
 		zfs_dirty_data_max = MIN(zfs_dirty_data_max,
 		    zfs_dirty_data_max_max);
 	}
->>>>>>> 01b738f4
+
 }
 
 void
