--- conflicted
+++ resolved
@@ -2298,7 +2298,6 @@
 	if (adjustment > 0 && arc_mru->arcs_size > 0) {
 		delta = MIN(arc_mru->arcs_size, adjustment);
 		(void) arc_evict(arc_mru, 0, delta, FALSE, ARC_BUFC_DATA);
-<<<<<<< HEAD
 		adjustment -= delta;
 	}
 
@@ -2310,8 +2309,6 @@
 		delta = MIN(arc_mru->arcs_lsize[ARC_BUFC_METADATA], adjustment);
 		(void) arc_evict(arc_mru, 0, delta, FALSE,
 		    ARC_BUFC_METADATA);
-=======
->>>>>>> 0ad85ed9
 	}
 
 	/*
@@ -2323,7 +2320,6 @@
 	if (adjustment > 0 && arc_mfu->arcs_size > 0) {
 		delta = MIN(arc_mfu->arcs_size, adjustment);
 		(void) arc_evict(arc_mfu, 0, delta, FALSE, ARC_BUFC_DATA);
-<<<<<<< HEAD
 		adjustment -= delta;
 	}
 
@@ -2334,8 +2330,6 @@
 		    arc_mfu->arcs_lsize[ARC_BUFC_METADATA]);
 		(void) arc_evict(arc_mfu, 0, delta, FALSE,
 		    ARC_BUFC_METADATA);
-=======
->>>>>>> 0ad85ed9
 	}
 
 	/*
@@ -2428,18 +2422,10 @@
  * This is only used to enforce the tunable arc_meta_limit, if we are
  * unable to evict enough buffers notify the user via the prune callback.
  */
-<<<<<<< HEAD
-void
-arc_adjust_meta(int64_t adj, boolean_t may_prune)
-{
-	int64_t delta;
-    int64_t adjustment = adj;
-=======
 static void
 arc_adjust_meta(void)
 {
 	int64_t adjustmnt, delta;
->>>>>>> 0ad85ed9
 
 	/*
 	 * This slightly differs than the way we evict from the mru in
@@ -2457,11 +2443,6 @@
 		adjustmnt -= delta;
 	}
 
-<<<<<<< HEAD
-    adjustment = adj;
-	if (adjustment > 0 && arc_mfu->arcs_lsize[ARC_BUFC_METADATA] > 0) {
-		delta = MIN(arc_mfu->arcs_lsize[ARC_BUFC_METADATA], adjustment);
-=======
 	/*
 	 * We can't afford to recalculate adjustmnt here. If we do,
 	 * new metadata buffers can sneak into the MRU or ANON lists,
@@ -2474,15 +2455,9 @@
 
 	if (adjustmnt > 0 && arc_mfu->arcs_lsize[ARC_BUFC_METADATA] > 0) {
 		delta = MIN(arc_mfu->arcs_lsize[ARC_BUFC_METADATA], adjustmnt);
->>>>>>> 0ad85ed9
 		arc_evict(arc_mfu, 0, delta, FALSE, ARC_BUFC_METADATA);
 	}
 
-<<<<<<< HEAD
-    adjustment = adj;
-	/* Request the VFS release some meta data */
-	if (may_prune && (adjustment > 0) && (arc_meta_used > arc_meta_limit))
-=======
 	adjustmnt = arc_mru->arcs_lsize[ARC_BUFC_METADATA] +
 	    arc_mru_ghost->arcs_lsize[ARC_BUFC_METADATA] - arc_meta_limit;
 
@@ -2502,7 +2477,6 @@
 	}
 
 	if (arc_meta_used > arc_meta_limit)
->>>>>>> 0ad85ed9
 		arc_do_user_prune(zfs_arc_meta_prune);
 }
 
