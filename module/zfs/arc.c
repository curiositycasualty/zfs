--- conflicted
+++ resolved
@@ -2505,30 +2505,8 @@
 
         if (arc_reclaim_needed()) {
 
-<<<<<<< HEAD
-            /* limit meta-data to 1/4 of the arc capacity */
-            arc_meta_limit = arc_c_max / 4;
-            arc_meta_max = 0;
-            printf("ARC: updating arc_max=%llx\n", arc_c_max);
-			printf("ARC: arc_size currently=%llx\n", arc_size);
-
-			// React immediately to a request to reduce ARC size
-			if (arc_size > arc_c) {
-				printf("triggering arc kmem_reap_now\n");
-				arc_kmem_reap_now(ARC_RECLAIM_AGGR, arc_size - arc_c);
-
-				// provide a hint to the SPL that memory has been released
-				// due to user request, and that the SPL needs to release
-				// all unneeded memory now.
-//				kmem_flush();
-			}
-        }
-#endif
-#endif
-=======
 			dprintf("ZFS: arc reclaim needed: last %u nogrow %u\n", last_reclaim,
 				   arc_no_grow);
->>>>>>> a2b15d4d
 
             if (arc_no_grow) {
                 if (last_reclaim == ARC_RECLAIM_CONS) {
