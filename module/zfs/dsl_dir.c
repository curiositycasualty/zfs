--- conflicted
+++ resolved
@@ -41,13 +41,10 @@
 #include <sys/zio.h>
 #include <sys/arc.h>
 #include <sys/sunddi.h>
-<<<<<<< HEAD
 #include <sys/stropts.h>
-=======
 #include <sys/zfeature.h>
 #include <sys/policy.h>
 #include <sys/zfs_znode.h>
->>>>>>> 6186e297
 #include <sys/zvol.h>
 #include "zfs_namecheck.h"
 #include "zfs_prop.h"
@@ -196,17 +193,10 @@
 
 		dsl_dir_snap_cmtime_update(dd);
 
-<<<<<<< HEAD
-		if (dd->dd_phys->dd_parent_obj) {
-			err = dsl_dir_hold_obj(dp, dd->dd_phys->dd_parent_obj,
-			    NULL, dd, &dd->dd_parent);
-
-=======
 		if (dsl_dir_phys(dd)->dd_parent_obj) {
 			err = dsl_dir_hold_obj(dp,
 			    dsl_dir_phys(dd)->dd_parent_obj, NULL, dd,
 			    &dd->dd_parent);
->>>>>>> 6186e297
 			if (err != 0)
 				goto errout;
 			if (tail) {
@@ -250,16 +240,9 @@
 			    origin_phys->ds_creation_txg;
 			dmu_buf_rele(origin_bonus, FTAG);
 		}
-<<<<<<< HEAD
-		winner = dmu_buf_set_user_ie(dbuf, dd, &dd->dd_phys,
-		    dsl_dir_evict);
-		if (winner) {
-=======
-
 		dmu_buf_init_user(&dd->dd_dbu, dsl_dir_evict, &dd->dd_dbuf);
 		winner = dmu_buf_set_user_ie(dbuf, &dd->dd_dbu);
 		if (winner != NULL) {
->>>>>>> 6186e297
 			if (dd->dd_parent)
 				dsl_dir_rele(dd->dd_parent, dd);
 			mutex_destroy(&dd->dd_lock);
@@ -723,8 +706,10 @@
 	    prop == ZFS_PROP_SNAPSHOT_LIMIT);
 
 #ifdef _KERNEL
+#ifndef __APPLE__
 	if (crgetzoneid(cr) != GLOBAL_ZONEID)
 		return (ENFORCE_ALWAYS);
+#endif
 
 	if (secpolicy_zfs(cr) == 0)
 		return (ENFORCE_NEVER);
