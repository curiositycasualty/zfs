--- conflicted
+++ resolved
@@ -81,12 +81,7 @@
 	ASSERT(dsl_pool_config_held(dp));
 
 	err = dmu_bonus_hold(dp->dp_meta_objset, ddobj, tag, &dbuf);
-<<<<<<< HEAD
-
-	if (err)
-=======
 	if (err != 0)
->>>>>>> 36342b13
 		return (err);
 	dd = dmu_buf_get_user(dbuf);
 #ifdef ZFS_DEBUG
@@ -115,12 +110,8 @@
 		if (dd->dd_phys->dd_parent_obj) {
 			err = dsl_dir_hold_obj(dp, dd->dd_phys->dd_parent_obj,
 			    NULL, dd, &dd->dd_parent);
-<<<<<<< HEAD
-
-			if (err)
-=======
+
 			if (err != 0)
->>>>>>> 36342b13
 				goto errout;
 			if (tail) {
 #ifdef ZFS_DEBUG
@@ -1102,7 +1093,7 @@
 
 	VERIFY0(dsl_prop_get_int_ds(ds,
 	    zfs_prop_to_name(ZFS_PROP_RESERVATION), &newval));
- 
+
 	dsl_dir_set_reservation_sync_impl(ds->ds_dir, newval, tx);
 	dsl_dataset_rele(ds, FTAG);
  }
@@ -1289,19 +1280,11 @@
 	    dd->dd_myname, tx);
 	ASSERT0(error);
 
-<<<<<<< HEAD
-	(void) strlcpy(dd->dd_myname, ra->mynewname, MAXNAMELEN);
-	dsl_dir_close(dd->dd_parent, dd);
-	dd->dd_phys->dd_parent_obj = ra->newparent->dd_object;
-	VERIFY(0 == dsl_dir_open_obj(dd->dd_pool,
-	    ra->newparent->dd_object, NULL, dd, &dd->dd_parent));
-=======
 	(void) strcpy(dd->dd_myname, mynewname);
 	dsl_dir_rele(dd->dd_parent, dd);
 	dd->dd_phys->dd_parent_obj = newparent->dd_object;
 	VERIFY0(dsl_dir_hold_obj(dp,
 	    newparent->dd_object, NULL, dd, &dd->dd_parent));
->>>>>>> 36342b13
 
 	/* add to new parent zapobj */
 	VERIFY0(zap_add(mos, newparent->dd_phys->dd_child_dir_zapobj,
