--- conflicted
+++ resolved
@@ -38,11 +38,8 @@
 #include <sys/zio.h>
 #include <sys/arc.h>
 #include <sys/sunddi.h>
-<<<<<<< HEAD
 #include <sys/stropts.h>
-=======
 #include <sys/zvol.h>
->>>>>>> 01b738f4
 #include "zfs_namecheck.h"
 
 static uint64_t dsl_dir_space_towrite(dsl_dir_t *dd);
@@ -272,13 +269,8 @@
 		    (p[0] != '@' || strpbrk(path+1, "/@") || p[1] == '\0'))
 			return (SET_ERROR(EINVAL));
 		if (strlen(path) >= MAXNAMELEN)
-<<<<<<< HEAD
-			return (ENAMETOOLONG);
+			return (SET_ERROR(ENAMETOOLONG));
 		(void) strlcpy(component, path, MAXNAMELEN);
-=======
-			return (SET_ERROR(ENAMETOOLONG));
-		(void) strcpy(component, path);
->>>>>>> 01b738f4
 		p = NULL;
 	} else if (p[0] == '/') {
 		if (p - path >= MAXNAMELEN)
@@ -1116,12 +1108,6 @@
 		    (longlong_t)newval);
 	}
 
-<<<<<<< HEAD
-	VERIFY0(dsl_prop_get_int_ds(ds,
-	    zfs_prop_to_name(ZFS_PROP_RESERVATION), &newval));
-
-=======
->>>>>>> 01b738f4
 	dsl_dir_set_reservation_sync_impl(ds->ds_dir, newval, tx);
 	dsl_dataset_rele(ds, FTAG);
 }
