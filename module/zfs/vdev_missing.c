--- conflicted
+++ resolved
@@ -69,12 +69,7 @@
 static int
 vdev_missing_io_start(zio_t *zio)
 {
-<<<<<<< HEAD
-    printf("vdev_missing_io_start\n");
-	zio->io_error = ENOTSUP;
-=======
 	zio->io_error = SET_ERROR(ENOTSUP);
->>>>>>> 01b738f4
 	return (ZIO_PIPELINE_CONTINUE);
 }
 
