--- conflicted
+++ resolved
@@ -46,183 +46,6 @@
 #include <sys/zil_impl.h>
 #include <sys/dsl_userhold.h>
 
-<<<<<<< HEAD
-int zfs_no_write_throttle = 0;
-int zfs_write_limit_shift = 3;			/* 1/8th of physical memory */
-int zfs_txg_synctime_ms = 1000;		/* target millisecs to sync a txg */
-int zfs_txg_history = 60;		/* statistics for the last N txgs */
-
-unsigned long zfs_write_limit_min = 32 << 20;	/* min write limit is 32MB */
-uint64_t zfs_write_limit_max = 0;		/* max data payload per txg */
-unsigned long zfs_write_limit_inflated = 0;
-unsigned long zfs_write_limit_override = 0;
-
-kmutex_t zfs_write_limit_lock;
-
-static pgcnt_t old_physmem = 0;
-
-static void
-dsl_pool_tx_assign_init(dsl_pool_t *dp, unsigned int ndata)
-{
-	kstat_named_t *ks;
-	char name[KSTAT_STRLEN];
-	int i, data_size = ndata * sizeof(kstat_named_t);
-
-	(void) snprintf(name, KSTAT_STRLEN, "dmu_tx_assign-%s",
-			spa_name(dp->dp_spa));
-
-	dp->dp_tx_assign_size = ndata;
-
-	if (data_size)
-		dp->dp_tx_assign_buckets = kmem_alloc(data_size, KM_SLEEP);
-	else
-		dp->dp_tx_assign_buckets = NULL;
-
-	for (i = 0; i < dp->dp_tx_assign_size; i++) {
-		ks = &dp->dp_tx_assign_buckets[i];
-		ks->data_type = KSTAT_DATA_UINT64;
-		ks->value.ui64 = 0;
-		(void) snprintf(ks->name, KSTAT_STRLEN, "%u us", 1 << i);
-	}
-
-	dp->dp_tx_assign_kstat = kstat_create("zfs", 0, name, "misc",
-	    KSTAT_TYPE_NAMED, 0, KSTAT_FLAG_VIRTUAL);
-
-	if (dp->dp_tx_assign_kstat) {
-		dp->dp_tx_assign_kstat->ks_data = dp->dp_tx_assign_buckets;
-		dp->dp_tx_assign_kstat->ks_ndata = dp->dp_tx_assign_size;
-		dp->dp_tx_assign_kstat->ks_data_size = data_size;
-		kstat_install(dp->dp_tx_assign_kstat);
-	}
-}
-
-static void
-dsl_pool_tx_assign_destroy(dsl_pool_t *dp)
-{
-	if (dp->dp_tx_assign_buckets)
-		kmem_free(dp->dp_tx_assign_buckets,
-			  dp->dp_tx_assign_size * sizeof(kstat_named_t));
-
-	if (dp->dp_tx_assign_kstat)
-		kstat_delete(dp->dp_tx_assign_kstat);
-}
-
-void
-dsl_pool_tx_assign_add_usecs(dsl_pool_t *dp, uint64_t usecs)
-{
-	uint64_t idx = 0;
-
-	while (((1 << idx) < usecs) && (idx < dp->dp_tx_assign_size - 1))
-		idx++;
-
-	atomic_inc_64(&dp->dp_tx_assign_buckets[idx].value.ui64);
-}
-
-static int
-dsl_pool_txg_history_update(kstat_t *ksp, int rw)
-{
-	dsl_pool_t *dp = ksp->ks_private;
-	txg_history_t *th;
-	int i = 0;
-
-	if (rw == KSTAT_WRITE)
-		return (EACCES);
-
-	if (ksp->ks_data)
-		kmem_free(ksp->ks_data, ksp->ks_data_size);
-
-	mutex_enter(&dp->dp_lock);
-
-	ksp->ks_ndata = dp->dp_txg_history_size;
-	ksp->ks_data_size = dp->dp_txg_history_size * sizeof(kstat_txg_t);
-	if (ksp->ks_data_size > 0)
-		ksp->ks_data = kmem_alloc(ksp->ks_data_size, KM_PUSHPAGE);
-
-	/* Traversed oldest to youngest for the most readable kstat output */
-	for (th = list_tail(&dp->dp_txg_history); th != NULL;
-	     th = list_prev(&dp->dp_txg_history, th)) {
-		mutex_enter(&th->th_lock);
-		ASSERT3S(i + sizeof(kstat_txg_t), <=, ksp->ks_data_size);
-		memcpy(ksp->ks_data + i, &th->th_kstat, sizeof(kstat_txg_t));
-		i += sizeof(kstat_txg_t);
-		mutex_exit(&th->th_lock);
-	}
-
-	mutex_exit(&dp->dp_lock);
-
-	return (0);
-}
-
-static void
-dsl_pool_txg_history_init(dsl_pool_t *dp, uint64_t txg)
-{
-	char name[KSTAT_STRLEN];
-
-	list_create(&dp->dp_txg_history, sizeof (txg_history_t),
-	    offsetof(txg_history_t, th_link));
-	dsl_pool_txg_history_add(dp, txg);
-
-	(void) snprintf(name, KSTAT_STRLEN, "txgs-%s", spa_name(dp->dp_spa));
-	dp->dp_txg_kstat = kstat_create("zfs", 0, name, "misc",
-	    KSTAT_TYPE_TXG, 0, KSTAT_FLAG_VIRTUAL);
-	if (dp->dp_txg_kstat) {
-		dp->dp_txg_kstat->ks_data = NULL;
-		dp->dp_txg_kstat->ks_private = dp;
-		dp->dp_txg_kstat->ks_update = dsl_pool_txg_history_update;
-		kstat_install(dp->dp_txg_kstat);
-	}
-}
-
-static void
-dsl_pool_txg_history_destroy(dsl_pool_t *dp)
-{
-	txg_history_t *th;
-
-	if (dp->dp_txg_kstat) {
-		if (dp->dp_txg_kstat->ks_data)
-			kmem_free(dp->dp_txg_kstat->ks_data,
-			    dp->dp_txg_kstat->ks_data_size);
-
-		kstat_delete(dp->dp_txg_kstat);
-	}
-
-	mutex_enter(&dp->dp_lock);
-	while ((th = list_remove_head(&dp->dp_txg_history))) {
-		dp->dp_txg_history_size--;
-		mutex_destroy(&th->th_lock);
-		kmem_free(th, sizeof(txg_history_t));
-	}
-
-	ASSERT3U(dp->dp_txg_history_size, ==, 0);
-	list_destroy(&dp->dp_txg_history);
-	mutex_exit(&dp->dp_lock);
-}
-
-txg_history_t *
-dsl_pool_txg_history_add(dsl_pool_t *dp, uint64_t txg)
-{
-	txg_history_t *th, *rm;
-
-	th = kmem_zalloc(sizeof(txg_history_t), KM_PUSHPAGE);
-	mutex_init(&th->th_lock, NULL, MUTEX_DEFAULT, NULL);
-	th->th_kstat.txg = txg;
-	th->th_kstat.state = TXG_STATE_OPEN;
-	th->th_kstat.birth = gethrtime();
-
-	mutex_enter(&dp->dp_lock);
-
-	list_insert_head(&dp->dp_txg_history, th);
-	dp->dp_txg_history_size++;
-
-	while (dp->dp_txg_history_size > zfs_txg_history) {
-		dp->dp_txg_history_size--;
-		rm = list_remove_tail(&dp->dp_txg_history);
-		mutex_destroy(&rm->th_lock);
-		kmem_free(rm, sizeof(txg_history_t));
-	}
-
-	mutex_exit(&dp->dp_lock);
-=======
 /*
  * ZFS Write Throttle
  * ------------------
@@ -265,7 +88,6 @@
  * The delay is also calculated based on the amount of dirty data.  See the
  * comment above dmu_tx_delay() for details.
  */
->>>>>>> 01b738f4
 
 /*
  * zfs_dirty_data_max will be set to zfs_dirty_data_max_percent% of all memory,
@@ -1231,37 +1053,3 @@
 {
     return (RRW_LOCK_HELD(&dp->dp_config_rwlock));
 }
-
-<<<<<<< HEAD
-=======
-#if defined(_KERNEL) && defined(HAVE_SPL)
-EXPORT_SYMBOL(dsl_pool_config_enter);
-EXPORT_SYMBOL(dsl_pool_config_exit);
-
-/* zfs_dirty_data_max_percent only applied at module load in arc_init(). */
-module_param(zfs_dirty_data_max_percent, int, 0444);
-MODULE_PARM_DESC(zfs_dirty_data_max_percent, "percent of ram can be dirty");
-
-/* zfs_dirty_data_max_max_percent only applied at module load in arc_init(). */
-module_param(zfs_dirty_data_max_max_percent, int, 0444);
-MODULE_PARM_DESC(zfs_dirty_data_max_max_percent,
-	"zfs_dirty_data_max upper bound as % of RAM");
-
-module_param(zfs_delay_min_dirty_percent, int, 0644);
-MODULE_PARM_DESC(zfs_delay_min_dirty_percent, "transaction delay threshold");
-
-module_param(zfs_dirty_data_max, ulong, 0644);
-MODULE_PARM_DESC(zfs_dirty_data_max, "determines the dirty space limit");
-
-/* zfs_dirty_data_max_max only applied at module load in arc_init(). */
-module_param(zfs_dirty_data_max_max, ulong, 0444);
-MODULE_PARM_DESC(zfs_dirty_data_max_max,
-	"zfs_dirty_data_max upper bound in bytes");
-
-module_param(zfs_dirty_data_sync, ulong, 0644);
-MODULE_PARM_DESC(zfs_dirty_data_sync, "sync txg when this much dirty data");
-
-module_param(zfs_delay_scale, ulong, 0644);
-MODULE_PARM_DESC(zfs_delay_scale, "how quickly delay approaches infinity");
-#endif
->>>>>>> 01b738f4
