--- conflicted
+++ resolved
@@ -620,15 +620,6 @@
 			if (buftype == SA_SPILL ||
 			    tmp_hdrsize + *total < full_space) {
 				/*
-<<<<<<< HEAD
-				 * Account for header space used by array of
-				 * optional sizes of variable-length attributes.
-				 * Record the index in case this increase needs
-				 * to be reversed due to spill-over.
-				 */
-				hdrsize += sizeof (uint16_t);
-				j = i;
-=======
 				 * Record the extra header size in case this
 				 * increase needs to be reversed due to
 				 * spill-over.
@@ -636,7 +627,6 @@
 				hdrsize = tmp_hdrsize;
 				if (*index != -1 || might_spill_here)
 					extra_hdrsize += sizeof (uint16_t);
->>>>>>> f42d7f41
 			} else {
 				ASSERT(buftype == SA_BONUS);
 				if (*index == -1)
