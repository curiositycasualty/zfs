--- conflicted
+++ resolved
@@ -1261,7 +1261,6 @@
 	return (0);
 }
 
-<<<<<<< HEAD
 static void
 do_userquota_cacheflush(objset_t *os, userquota_cache_t *cache, dmu_tx_t *tx)
 {
@@ -1305,51 +1304,6 @@
 }
 
 static void
-=======
-static void
-do_userquota_cacheflush(objset_t *os, userquota_cache_t *cache, dmu_tx_t *tx)
-{
-	void *cookie;
-	userquota_node_t *uqn;
-
-	ASSERT(dmu_tx_is_syncing(tx));
-
-	cookie = NULL;
-	while ((uqn = avl_destroy_nodes(&cache->uqc_user_deltas,
-	    &cookie)) != NULL) {
-		VERIFY0(zap_increment_int(os, DMU_USERUSED_OBJECT,
-		    uqn->uqn_id, uqn->uqn_delta, tx));
-		kmem_free(uqn, sizeof (*uqn));
-	}
-	avl_destroy(&cache->uqc_user_deltas);
-
-	cookie = NULL;
-	while ((uqn = avl_destroy_nodes(&cache->uqc_group_deltas,
-	    &cookie)) != NULL) {
-		VERIFY0(zap_increment_int(os, DMU_GROUPUSED_OBJECT,
-		    uqn->uqn_id, uqn->uqn_delta, tx));
-		kmem_free(uqn, sizeof (*uqn));
-	}
-	avl_destroy(&cache->uqc_group_deltas);
-}
-
-static void
-userquota_update_cache(avl_tree_t *avl, uint64_t id, int64_t delta)
-{
-	userquota_node_t search = { .uqn_id = id };
-	avl_index_t idx;
-
-	userquota_node_t *uqn = avl_find(avl, &search, &idx);
-	if (uqn == NULL) {
-		uqn = kmem_zalloc(sizeof (*uqn), KM_SLEEP);
-		uqn->uqn_id = id;
-		avl_insert(avl, uqn, idx);
-	}
-	uqn->uqn_delta += delta;
-}
-
-static void
->>>>>>> d8c22ac5
 do_userquota_update(userquota_cache_t *cache, uint64_t used, uint64_t flags,
     uint64_t user, uint64_t group, boolean_t subtract)
 {
