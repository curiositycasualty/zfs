--- conflicted
+++ resolved
@@ -309,23 +309,11 @@
 
 retry:
 	h->hash_table_mask = hsize - 1;
-<<<<<<< HEAD
 
     //printf("[dbuf] init hsize is 0x%llx mask is 0x%llx\n", hsize, h->hash_table_mask);
 
 	h->hash_table = kmem_zalloc(hsize * sizeof (void *), KM_PUSHPAGE);
 
-=======
-#if defined(_KERNEL) && defined(HAVE_SPL)
-	/*
-	 * Large allocations which do not require contiguous pages
-	 * should be using vmem_alloc() in the linux kernel
-	 */
-	h->hash_table = vmem_zalloc(hsize * sizeof (void *), KM_PUSHPAGE);
-#else
-	h->hash_table = kmem_zalloc(hsize * sizeof (void *), KM_NOSLEEP);
-#endif
->>>>>>> 01b738f4
 	if (h->hash_table == NULL) {
 		/* XXX - we should really return an error instead of assert */
 		ASSERT(hsize > (1ULL << 10));
@@ -1946,11 +1934,7 @@
 			    dn->dn_object, 0, blkid);
 
 			(void) arc_read(NULL, dn->dn_objset->os_spa,
-<<<<<<< HEAD
                             bp, NULL, NULL, priority,
-=======
-			    bp, NULL, NULL, prio,
->>>>>>> 01b738f4
 			    ZIO_FLAG_CANFAIL | ZIO_FLAG_SPECULATIVE,
 			    &aflags, &zb);
 		}
@@ -2343,13 +2327,8 @@
 blkptr_t *
 dmu_buf_get_blkptr(dmu_buf_t *db)
 {
-<<<<<<< HEAD
-    dmu_buf_impl_t *dbi = (dmu_buf_impl_t *)db;
-    return (dbi->db_blkptr);
-=======
 	dmu_buf_impl_t *dbi = (dmu_buf_impl_t *)db;
 	return (dbi->db_blkptr);
->>>>>>> 01b738f4
 }
 
 static void
