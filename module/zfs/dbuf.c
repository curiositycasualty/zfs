/*
 * CDDL HEADER START
 *
 * The contents of this file are subject to the terms of the
 * Common Development and Distribution License (the "License").
 * You may not use this file except in compliance with the License.
 *
 * You can obtain a copy of the license at usr/src/OPENSOLARIS.LICENSE
 * or http://www.opensolaris.org/os/licensing.
 * See the License for the specific language governing permissions
 * and limitations under the License.
 *
 * When distributing Covered Code, include this CDDL HEADER in each
 * file and include the License file at usr/src/OPENSOLARIS.LICENSE.
 * If applicable, add the following below this CDDL HEADER, with the
 * fields enclosed by brackets "[]" replaced with your own identifying
 * information: Portions Copyright [yyyy] [name of copyright owner]
 *
 * CDDL HEADER END
 */
/*
 * Copyright (c) 2005, 2010, Oracle and/or its affiliates. All rights reserved.
 * Copyright 2011 Nexenta Systems, Inc.  All rights reserved.
 * Copyright (c) 2012, 2015 by Delphix. All rights reserved.
 * Copyright (c) 2013 by Saso Kiselkov. All rights reserved.
 * Copyright (c) 2014 Spectra Logic Corporation, All rights reserved.
 */

#include <sys/zfs_context.h>
#include <sys/arc.h>
#include <sys/dmu.h>
#include <sys/dmu_send.h>
#include <sys/dmu_impl.h>
#include <sys/dbuf.h>
#include <sys/dmu_objset.h>
#include <sys/dsl_dataset.h>
#include <sys/dsl_dir.h>
#include <sys/dmu_tx.h>
#include <sys/spa.h>
#include <sys/zio.h>
#include <sys/dmu_zfetch.h>
#include <sys/sa.h>
#include <sys/sa_impl.h>
#include <sys/zfeature.h>
#include <sys/blkptr.h>
#include <sys/range_tree.h>
#include <sys/trace_dbuf.h>

//
// FIXME
#define noinline
#undef ZFS_DEBUG

struct dbuf_hold_impl_data {
	/* Function arguments */
	dnode_t *dh_dn;
	uint8_t dh_level;
	uint64_t dh_blkid;
	int dh_fail_sparse;
	void *dh_tag;
	dmu_buf_impl_t **dh_dbp;
	/* Local variables */
	dmu_buf_impl_t *dh_db;
	dmu_buf_impl_t *dh_parent;
	blkptr_t *dh_bp;
	int dh_err;
	dbuf_dirty_record_t *dh_dr;
	arc_buf_contents_t dh_type;
	int dh_depth;
};

static void __dbuf_hold_impl_init(struct dbuf_hold_impl_data *dh,
    dnode_t *dn, uint8_t level, uint64_t blkid, int fail_sparse,
    void *tag, dmu_buf_impl_t **dbp, int depth);
static int __dbuf_hold_impl(struct dbuf_hold_impl_data *dh);

/*
 * Number of times that zfs_free_range() took the slow path while doing
 * a zfs receive.  A nonzero value indicates a potential performance problem.
 */
uint64_t zfs_free_range_recv_miss;

static void dbuf_destroy(dmu_buf_impl_t *db);
static boolean_t dbuf_undirty(dmu_buf_impl_t *db, dmu_tx_t *tx);
static void dbuf_write(dbuf_dirty_record_t *dr, arc_buf_t *data, dmu_tx_t *tx);

#ifndef __lint
extern inline void dmu_buf_init_user(dmu_buf_user_t *dbu,
    dmu_buf_evict_func_t *evict_func, dmu_buf_t **clear_on_evict_dbufp);
#endif /* ! __lint */

/*
 * Global data structures and functions for the dbuf cache.
 */
static kmem_cache_t *dbuf_cache;
static taskq_t *dbu_evict_taskq;

/* ARGSUSED */
static int
dbuf_cons(void *vdb, void *unused, int kmflag)
{
	dmu_buf_impl_t *db = vdb;
	bzero(db, sizeof (dmu_buf_impl_t));

	mutex_init(&db->db_mtx, NULL, MUTEX_DEFAULT, NULL);
	cv_init(&db->db_changed, NULL, CV_DEFAULT, NULL);
	refcount_create(&db->db_holds);
	return (0);
}

/* ARGSUSED */
static void
dbuf_dest(void *vdb, void *unused)
{
	dmu_buf_impl_t *db = vdb;
	mutex_destroy(&db->db_mtx);
	cv_destroy(&db->db_changed);
	refcount_destroy(&db->db_holds);
}

/*
 * dbuf hash table routines
 */
static dbuf_hash_table_t dbuf_hash_table;

static uint64_t dbuf_hash_count;

static uint64_t
dbuf_hash(void *os, uint64_t obj, uint8_t lvl, uint64_t blkid)
{
	uintptr_t osv = (uintptr_t)os;
	uint64_t crc = -1ULL;

	ASSERT(zfs_crc64_table[128] == ZFS_CRC64_POLY);
	crc = (crc >> 8) ^ zfs_crc64_table[(crc ^ (lvl)) & 0xFF];
	crc = (crc >> 8) ^ zfs_crc64_table[(crc ^ (osv >> 6)) & 0xFF];
	crc = (crc >> 8) ^ zfs_crc64_table[(crc ^ (obj >> 0)) & 0xFF];
	crc = (crc >> 8) ^ zfs_crc64_table[(crc ^ (obj >> 8)) & 0xFF];
	crc = (crc >> 8) ^ zfs_crc64_table[(crc ^ (blkid >> 0)) & 0xFF];
	crc = (crc >> 8) ^ zfs_crc64_table[(crc ^ (blkid >> 8)) & 0xFF];

	crc ^= (osv>>14) ^ (obj>>16) ^ (blkid>>16);

	return (crc);
}

#define	DBUF_HASH(os, obj, level, blkid) dbuf_hash(os, obj, level, blkid);

#define	DBUF_EQUAL(dbuf, os, obj, level, blkid)		\
	((dbuf)->db.db_object == (obj) &&		\
	(dbuf)->db_objset == (os) &&			\
	(dbuf)->db_level == (level) &&			\
	(dbuf)->db_blkid == (blkid))

dmu_buf_impl_t *
dbuf_find(objset_t *os, uint64_t obj, uint8_t level, uint64_t blkid)
{
	dbuf_hash_table_t *h = &dbuf_hash_table;
	uint64_t hv;
	uint64_t idx;
	dmu_buf_impl_t *db;

	hv = DBUF_HASH(os, obj, level, blkid);
	idx = hv & h->hash_table_mask;

	mutex_enter(DBUF_HASH_MUTEX(h, idx));
	for (db = h->hash_table[idx]; db != NULL; db = db->db_hash_next) {
		if (DBUF_EQUAL(db, os, obj, level, blkid)) {
			mutex_enter(&db->db_mtx);
			if (db->db_state != DB_EVICTING) {
				mutex_exit(DBUF_HASH_MUTEX(h, idx));
				return (db);
			}
			mutex_exit(&db->db_mtx);
		}
	}
	mutex_exit(DBUF_HASH_MUTEX(h, idx));
	return (NULL);
}

static dmu_buf_impl_t *
dbuf_find_bonus(objset_t *os, uint64_t object)
{
	dnode_t *dn;
	dmu_buf_impl_t *db = NULL;

	if (dnode_hold(os, object, FTAG, &dn) == 0) {
		rw_enter(&dn->dn_struct_rwlock, RW_READER);
		if (dn->dn_bonus != NULL) {
			db = dn->dn_bonus;
			mutex_enter(&db->db_mtx);
		}
		rw_exit(&dn->dn_struct_rwlock);
		dnode_rele(dn, FTAG);
	}
	return (db);
}

/*
 * Insert an entry into the hash table.  If there is already an element
 * equal to elem in the hash table, then the already existing element
 * will be returned and the new element will not be inserted.
 * Otherwise returns NULL.
 */
static dmu_buf_impl_t *
dbuf_hash_insert(dmu_buf_impl_t *db)
{
	dbuf_hash_table_t *h = &dbuf_hash_table;
	objset_t *os = db->db_objset;
	uint64_t obj = db->db.db_object;
	int level = db->db_level;
	uint64_t blkid, hv, idx;
	dmu_buf_impl_t *dbf;

	blkid = db->db_blkid;
	hv = DBUF_HASH(os, obj, level, blkid);
	idx = hv & h->hash_table_mask;

	mutex_enter(DBUF_HASH_MUTEX(h, idx));
	for (dbf = h->hash_table[idx]; dbf != NULL; dbf = dbf->db_hash_next) {
		if (DBUF_EQUAL(dbf, os, obj, level, blkid)) {
			mutex_enter(&dbf->db_mtx);
			if (dbf->db_state != DB_EVICTING) {
				mutex_exit(DBUF_HASH_MUTEX(h, idx));
				return (dbf);
			}
			mutex_exit(&dbf->db_mtx);
		}
	}

	mutex_enter(&db->db_mtx);
	db->db_hash_next = h->hash_table[idx];
	h->hash_table[idx] = db;
	mutex_exit(DBUF_HASH_MUTEX(h, idx));
	atomic_add_64(&dbuf_hash_count, 1);

	return (NULL);
}

/*
 * Remove an entry from the hash table.  It must be in the EVICTING state.
 */
static void
dbuf_hash_remove(dmu_buf_impl_t *db)
{
	dbuf_hash_table_t *h = &dbuf_hash_table;
	uint64_t hv, idx;
	dmu_buf_impl_t *dbf, **dbp;

	hv = DBUF_HASH(db->db_objset, db->db.db_object,
	    db->db_level, db->db_blkid);
	idx = hv & h->hash_table_mask;

	/*
	 * We musn't hold db_mtx to maintain lock ordering:
	 * DBUF_HASH_MUTEX > db_mtx.
	 */
	ASSERT(refcount_is_zero(&db->db_holds));
	ASSERT(db->db_state == DB_EVICTING);
	ASSERT(!MUTEX_HELD(&db->db_mtx));

	mutex_enter(DBUF_HASH_MUTEX(h, idx));
	dbp = &h->hash_table[idx];
	while ((dbf = *dbp) != db) {
		dbp = &dbf->db_hash_next;
		ASSERT(dbf != NULL);
	}
	*dbp = db->db_hash_next;
	db->db_hash_next = NULL;
	mutex_exit(DBUF_HASH_MUTEX(h, idx));
	atomic_add_64(&dbuf_hash_count, -1);
}

static arc_evict_func_t dbuf_do_evict;

typedef enum {
	DBVU_EVICTING,
	DBVU_NOT_EVICTING
} dbvu_verify_type_t;

static void
dbuf_verify_user(dmu_buf_impl_t *db, dbvu_verify_type_t verify_type)
{
#ifdef ZFS_DEBUG
	int64_t holds;

	if (db->db_user == NULL)
		return;

	/* Only data blocks support the attachment of user data. */
	ASSERT(db->db_level == 0);

	/* Clients must resolve a dbuf before attaching user data. */
	ASSERT(db->db.db_data != NULL);
	ASSERT3U(db->db_state, ==, DB_CACHED);

	holds = refcount_count(&db->db_holds);
	if (verify_type == DBVU_EVICTING) {
		/*
		 * Immediate eviction occurs when holds == dirtycnt.
		 * For normal eviction buffers, holds is zero on
		 * eviction, except when dbuf_fix_old_data() calls
		 * dbuf_clear_data().  However, the hold count can grow
		 * during eviction even though db_mtx is held (see
		 * dmu_bonus_hold() for an example), so we can only
		 * test the generic invariant that holds >= dirtycnt.
		 */
		ASSERT3U(holds, >=, db->db_dirtycnt);
	} else {
		if (db->db_immediate_evict == TRUE)
			ASSERT3U(holds, >=, db->db_dirtycnt);
		else
			ASSERT3U(holds, >, 0);
	}
#endif
}

static void
dbuf_evict_user(dmu_buf_impl_t *db)
{
	dmu_buf_user_t *dbu = db->db_user;

	ASSERT(MUTEX_HELD(&db->db_mtx));

	if (dbu == NULL)
		return;

	dbuf_verify_user(db, DBVU_EVICTING);
	db->db_user = NULL;

#ifdef ZFS_DEBUG
	if (dbu->dbu_clear_on_evict_dbufp != NULL)
		*dbu->dbu_clear_on_evict_dbufp = NULL;
#endif

	/*
	 * Invoke the callback from a taskq to avoid lock order reversals
	 * and limit stack depth.
	 */
	taskq_dispatch_ent(dbu_evict_taskq, dbu->dbu_evict_func, dbu, 0,
	    &dbu->dbu_tqent);
}

boolean_t
dbuf_is_metadata(dmu_buf_impl_t *db)
{
	/*
	 * Consider indirect blocks and spill blocks to be meta data.
	 */
	if (db->db_level > 0 || db->db_blkid == DMU_SPILL_BLKID) {
		return (B_TRUE);
	} else {
		boolean_t is_metadata;

		DB_DNODE_ENTER(db);
		is_metadata = DMU_OT_IS_METADATA(DB_DNODE(db)->dn_type);
		DB_DNODE_EXIT(db);

		return (is_metadata);
	}
}

void
dbuf_evict(dmu_buf_impl_t *db)
{
	ASSERT(MUTEX_HELD(&db->db_mtx));
	ASSERT(db->db_buf == NULL);
	ASSERT(db->db_data_pending == NULL);

	dbuf_clear(db);
	dbuf_destroy(db);
}

void
dbuf_init(void)
{
	uint64_t hsize = 1ULL << 16;
	dbuf_hash_table_t *h = &dbuf_hash_table;
	int i;

	/*
	 * The hash table is big enough to fill all of physical memory
	 * with an average block size of zfs_arc_average_blocksize (default 8K).
	 * By default, the table will take up
	 * totalmem * sizeof(void*) / 8K (1MB per GB with 8-byte pointers).
	 */
<<<<<<< HEAD
	while (hsize * 4096 < (uint64_t)physmem * PAGESIZE)
=======
	while (hsize * zfs_arc_average_blocksize < physmem * PAGESIZE)
>>>>>>> 3b36f831
		hsize <<= 1;

retry:
	h->hash_table_mask = hsize - 1;

    //printf("[dbuf] init hsize is 0x%llx mask is 0x%llx\n", hsize, h->hash_table_mask);

	h->hash_table = kmem_zalloc(hsize * sizeof (void *), KM_SLEEP);

	if (h->hash_table == NULL) {
		/* XXX - we should really return an error instead of assert */
		ASSERT(hsize > (1ULL << 10));
		hsize >>= 1;
		goto retry;
	}

    //printf("[dbuf] hash_table allocated %llu bytes (hsize %llu)\n",
    //       hsize * sizeof (void *),
    //      hsize);

	dbuf_cache = kmem_cache_create("dmu_buf_impl_t",
	    sizeof (dmu_buf_impl_t),
	    0, dbuf_cons, dbuf_dest, NULL, NULL, NULL, 0);

	for (i = 0; i < DBUF_MUTEXES; i++)
		mutex_init(&h->hash_mutexes[i], NULL, MUTEX_DEFAULT, NULL);

	dbuf_stats_init(h);

	/*
	 * All entries are queued via taskq_dispatch_ent(), so min/maxalloc
	 * configuration is not required.
	 */
	dbu_evict_taskq = taskq_create("dbu_evict", 1, defclsyspri, 0, 0, 0);
}

void
dbuf_fini(void)
{
	dbuf_hash_table_t *h = &dbuf_hash_table;
	int i;

	dbuf_stats_destroy();

	for (i = 0; i < DBUF_MUTEXES; i++)
		mutex_destroy(&h->hash_mutexes[i]);

	kmem_free(h->hash_table, (h->hash_table_mask + 1) * sizeof (void *));
	kmem_cache_destroy(dbuf_cache);
	taskq_destroy(dbu_evict_taskq);
}

/*
 * Other stuff.
 */

#ifdef ZFS_DEBUG
static void
dbuf_verify(dmu_buf_impl_t *db)
{
	dnode_t *dn;
	dbuf_dirty_record_t *dr;

	ASSERT(MUTEX_HELD(&db->db_mtx));

	if (!(zfs_flags & ZFS_DEBUG_DBUF_VERIFY))
		return;

	ASSERT(db->db_objset != NULL);
	DB_DNODE_ENTER(db);
	dn = DB_DNODE(db);
	if (dn == NULL) {
		ASSERT(db->db_parent == NULL);
		ASSERT(db->db_blkptr == NULL);
	} else {
		ASSERT3U(db->db.db_object, ==, dn->dn_object);
		ASSERT3P(db->db_objset, ==, dn->dn_objset);
		ASSERT3U(db->db_level, <, dn->dn_nlevels);
		ASSERT(db->db_blkid == DMU_BONUS_BLKID ||
		    db->db_blkid == DMU_SPILL_BLKID ||
		    !avl_is_empty(&dn->dn_dbufs));
	}
	if (db->db_blkid == DMU_BONUS_BLKID) {
		ASSERT(dn != NULL);
		ASSERT3U(db->db.db_size, >=, dn->dn_bonuslen);
		ASSERT3U(db->db.db_offset, ==, DMU_BONUS_BLKID);
	} else if (db->db_blkid == DMU_SPILL_BLKID) {
		ASSERT(dn != NULL);
		ASSERT3U(db->db.db_size, >=, dn->dn_bonuslen);
		ASSERT0(db->db.db_offset);
	} else {
		ASSERT3U(db->db.db_offset, ==, db->db_blkid * db->db.db_size);
	}

	for (dr = db->db_data_pending; dr != NULL; dr = dr->dr_next)
		ASSERT(dr->dr_dbuf == db);

	for (dr = db->db_last_dirty; dr != NULL; dr = dr->dr_next)
		ASSERT(dr->dr_dbuf == db);

	/*
	 * We can't assert that db_size matches dn_datablksz because it
	 * can be momentarily different when another thread is doing
	 * dnode_set_blksz().
	 */
	if (db->db_level == 0 && db->db.db_object == DMU_META_DNODE_OBJECT) {
		dr = db->db_data_pending;
		/*
		 * It should only be modified in syncing context, so
		 * make sure we only have one copy of the data.
		 */
		ASSERT(dr == NULL || dr->dt.dl.dr_data == db->db_buf);
	}

	/* verify db->db_blkptr */
	if (db->db_blkptr) {
		if (db->db_parent == dn->dn_dbuf) {
			/* db is pointed to by the dnode */
			/* ASSERT3U(db->db_blkid, <, dn->dn_nblkptr); */
			if (DMU_OBJECT_IS_SPECIAL(db->db.db_object))
				ASSERT(db->db_parent == NULL);
			else
				ASSERT(db->db_parent != NULL);
			if (db->db_blkid != DMU_SPILL_BLKID)
				ASSERT3P(db->db_blkptr, ==,
				    &dn->dn_phys->dn_blkptr[db->db_blkid]);
		} else {
			/* db is pointed to by an indirect block */
			ASSERTV(int epb = db->db_parent->db.db_size >>
				SPA_BLKPTRSHIFT);
			ASSERT3U(db->db_parent->db_level, ==, db->db_level+1);
			ASSERT3U(db->db_parent->db.db_object, ==,
			    db->db.db_object);
			/*
			 * dnode_grow_indblksz() can make this fail if we don't
			 * have the struct_rwlock.  XXX indblksz no longer
			 * grows.  safe to do this now?
			 */
			if (RW_WRITE_HELD(&dn->dn_struct_rwlock)) {
				ASSERT3P(db->db_blkptr, ==,
				    ((blkptr_t *)db->db_parent->db.db_data +
				    db->db_blkid % epb));
			}
		}
	}
	if ((db->db_blkptr == NULL || BP_IS_HOLE(db->db_blkptr)) &&
	    (db->db_buf == NULL || db->db_buf->b_data) &&
	    db->db.db_data && db->db_blkid != DMU_BONUS_BLKID &&
	    db->db_state != DB_FILL && !dn->dn_free_txg) {
		/*
		 * If the blkptr isn't set but they have nonzero data,
		 * it had better be dirty, otherwise we'll lose that
		 * data when we evict this buffer.
		 */
		if (db->db_dirtycnt == 0) {
			ASSERTV(uint64_t *buf = db->db.db_data);
			int i;

			for (i = 0; i < db->db.db_size >> 3; i++) {
				ASSERT(buf[i] == 0);
			}
		}
	}
	DB_DNODE_EXIT(db);
}
#endif

static void
dbuf_clear_data(dmu_buf_impl_t *db)
{
	ASSERT(MUTEX_HELD(&db->db_mtx));
	dbuf_evict_user(db);
	db->db_buf = NULL;
	db->db.db_data = NULL;
	if (db->db_state != DB_NOFILL)
		db->db_state = DB_UNCACHED;
}

static void
dbuf_set_data(dmu_buf_impl_t *db, arc_buf_t *buf)
{
	ASSERT(MUTEX_HELD(&db->db_mtx));
	ASSERT(buf != NULL);

	db->db_buf = buf;
	ASSERT(buf->b_data != NULL);
	db->db.db_data = buf->b_data;
	if (!arc_released(buf))
		arc_set_callback(buf, dbuf_do_evict, db);
}

/*
 * Loan out an arc_buf for read.  Return the loaned arc_buf.
 */
arc_buf_t *
dbuf_loan_arcbuf(dmu_buf_impl_t *db)
{
	arc_buf_t *abuf;

	mutex_enter(&db->db_mtx);
	if (arc_released(db->db_buf) || refcount_count(&db->db_holds) > 1) {
		int blksz = db->db.db_size;
		spa_t *spa = db->db_objset->os_spa;

		mutex_exit(&db->db_mtx);
		abuf = arc_loan_buf(spa, blksz);
		bcopy(db->db.db_data, abuf->b_data, blksz);
	} else {
		abuf = db->db_buf;
		arc_loan_inuse_buf(abuf, db);
		dbuf_clear_data(db);
		mutex_exit(&db->db_mtx);
	}
	return (abuf);
}

uint64_t
dbuf_whichblock(dnode_t *dn, uint64_t offset)
{
	if (dn->dn_datablkshift) {
		return (offset >> dn->dn_datablkshift);
	} else {
		ASSERT3U(offset, <, dn->dn_datablksz);
		return (0);
	}
}

static void
dbuf_read_done(zio_t *zio, arc_buf_t *buf, void *vdb)
{
	dmu_buf_impl_t *db = vdb;

	mutex_enter(&db->db_mtx);
	ASSERT3U(db->db_state, ==, DB_READ);
	/*
	 * All reads are synchronous, so we must have a hold on the dbuf
	 */
	ASSERT(refcount_count(&db->db_holds) > 0);
	ASSERT(db->db_buf == NULL);
	ASSERT(db->db.db_data == NULL);
	if (db->db_level == 0 && db->db_freed_in_flight) {
		/* we were freed in flight; disregard any error */
		arc_release(buf, db);
		bzero(buf->b_data, db->db.db_size);
		arc_buf_freeze(buf);
		db->db_freed_in_flight = FALSE;
		dbuf_set_data(db, buf);
		db->db_state = DB_CACHED;
	} else if (zio == NULL || zio->io_error == 0) {
		dbuf_set_data(db, buf);
		db->db_state = DB_CACHED;
	} else {
		ASSERT(db->db_blkid != DMU_BONUS_BLKID);
		ASSERT3P(db->db_buf, ==, NULL);
		VERIFY(arc_buf_remove_ref(buf, db));
		db->db_state = DB_UNCACHED;
	}
	cv_broadcast(&db->db_changed);
	dbuf_rele_and_unlock(db, NULL);
}

static int
dbuf_read_impl(dmu_buf_impl_t *db, zio_t *zio, uint32_t *flags)
{
	dnode_t *dn;
	zbookmark_phys_t zb;
	uint32_t aflags = ARC_FLAG_NOWAIT;
	int err;

	DB_DNODE_ENTER(db);
	dn = DB_DNODE(db);
	ASSERT(!refcount_is_zero(&db->db_holds));
	/* We need the struct_rwlock to prevent db_blkptr from changing. */
	ASSERT(RW_LOCK_HELD(&dn->dn_struct_rwlock));
	ASSERT(MUTEX_HELD(&db->db_mtx));
	ASSERT(db->db_state == DB_UNCACHED);
	ASSERT(db->db_buf == NULL);

	if (db->db_blkid == DMU_BONUS_BLKID) {
		int bonuslen = MIN(dn->dn_bonuslen, dn->dn_phys->dn_bonuslen);

		ASSERT3U(bonuslen, <=, db->db.db_size);
		db->db.db_data = zio_buf_alloc(DN_MAX_BONUSLEN);
		arc_space_consume(DN_MAX_BONUSLEN, ARC_SPACE_OTHER);
		if (bonuslen < DN_MAX_BONUSLEN)
			bzero(db->db.db_data, DN_MAX_BONUSLEN);
		if (bonuslen)
			bcopy(DN_BONUS(dn->dn_phys), db->db.db_data, bonuslen);
		DB_DNODE_EXIT(db);
		db->db_state = DB_CACHED;
		mutex_exit(&db->db_mtx);
		return (0);
	}

	/*
	 * Recheck BP_IS_HOLE() after dnode_block_freed() in case dnode_sync()
	 * processes the delete record and clears the bp while we are waiting
	 * for the dn_mtx (resulting in a "no" from block_freed).
	 */
	if (db->db_blkptr == NULL || BP_IS_HOLE(db->db_blkptr) ||
	    (db->db_level == 0 && (dnode_block_freed(dn, db->db_blkid) ||
	    BP_IS_HOLE(db->db_blkptr)))) {
		arc_buf_contents_t type = DBUF_GET_BUFC_TYPE(db);

		DB_DNODE_EXIT(db);
		dbuf_set_data(db, arc_buf_alloc(db->db_objset->os_spa,
		    db->db.db_size, db, type));
		bzero(db->db.db_data, db->db.db_size);
		db->db_state = DB_CACHED;
		*flags |= DB_RF_CACHED;
		mutex_exit(&db->db_mtx);
		return (0);
	}

	DB_DNODE_EXIT(db);

	db->db_state = DB_READ;
	mutex_exit(&db->db_mtx);

	if (DBUF_IS_L2CACHEABLE(db))
		aflags |= ARC_FLAG_L2CACHE;
	if (DBUF_IS_L2COMPRESSIBLE(db))
		aflags |= ARC_FLAG_L2COMPRESS;

	SET_BOOKMARK(&zb, db->db_objset->os_dsl_dataset ?
	    db->db_objset->os_dsl_dataset->ds_object : DMU_META_OBJSET,
	    db->db.db_object, db->db_level, db->db_blkid);

	dbuf_add_ref(db, NULL);

	err = arc_read(zio, db->db_objset->os_spa, db->db_blkptr,
	    dbuf_read_done, db, ZIO_PRIORITY_SYNC_READ,
	    (*flags & DB_RF_CANFAIL) ? ZIO_FLAG_CANFAIL : ZIO_FLAG_MUSTSUCCEED,
	    &aflags, &zb);
	if (aflags & ARC_FLAG_CACHED)
		*flags |= DB_RF_CACHED;

	return (SET_ERROR(err));
}

int
dbuf_read(dmu_buf_impl_t *db, zio_t *zio, uint32_t flags)
{
	int err = 0;
	boolean_t havepzio = (zio != NULL);
	boolean_t prefetch;
	dnode_t *dn;

	/*
	 * We don't have to hold the mutex to check db_state because it
	 * can't be freed while we have a hold on the buffer.
	 */
	ASSERT(!refcount_is_zero(&db->db_holds));

	if (db->db_state == DB_NOFILL)
		return (SET_ERROR(EIO));

	DB_DNODE_ENTER(db);
	dn = DB_DNODE(db);
	if ((flags & DB_RF_HAVESTRUCT) == 0)
		rw_enter(&dn->dn_struct_rwlock, RW_READER);

	prefetch = db->db_level == 0 && db->db_blkid != DMU_BONUS_BLKID &&
	    (flags & DB_RF_NOPREFETCH) == 0 && dn != NULL &&
	    DBUF_IS_CACHEABLE(db);

	mutex_enter(&db->db_mtx);

	if (db->db_state == DB_CACHED) {
		mutex_exit(&db->db_mtx);
		if (prefetch)
			dmu_zfetch(&dn->dn_zfetch, db->db.db_offset,
			    db->db.db_size, TRUE);
		if ((flags & DB_RF_HAVESTRUCT) == 0)
			rw_exit(&dn->dn_struct_rwlock);
		DB_DNODE_EXIT(db);
	} else if (db->db_state == DB_UNCACHED) {
		spa_t *spa = dn->dn_objset->os_spa;

		if (zio == NULL)
			zio = zio_root(spa, NULL, NULL, ZIO_FLAG_CANFAIL);

		err = dbuf_read_impl(db, zio, &flags);

		/* dbuf_read_impl has dropped db_mtx for us */

		if (!err && prefetch)
			dmu_zfetch(&dn->dn_zfetch, db->db.db_offset,
			    db->db.db_size, flags & DB_RF_CACHED);

		if ((flags & DB_RF_HAVESTRUCT) == 0)
			rw_exit(&dn->dn_struct_rwlock);
		DB_DNODE_EXIT(db);

		if (!err && !havepzio)
			err = zio_wait(zio);
	} else {
		/*
		 * Another reader came in while the dbuf was in flight
		 * between UNCACHED and CACHED.  Either a writer will finish
		 * writing the buffer (sending the dbuf to CACHED) or the
		 * first reader's request will reach the read_done callback
		 * and send the dbuf to CACHED.  Otherwise, a failure
		 * occurred and the dbuf went to UNCACHED.
		 */
		mutex_exit(&db->db_mtx);
		if (prefetch)
			dmu_zfetch(&dn->dn_zfetch, db->db.db_offset,
			    db->db.db_size, TRUE);
		if ((flags & DB_RF_HAVESTRUCT) == 0)
			rw_exit(&dn->dn_struct_rwlock);
		DB_DNODE_EXIT(db);

		/* Skip the wait per the caller's request. */
		mutex_enter(&db->db_mtx);
		if ((flags & DB_RF_NEVERWAIT) == 0) {
			while (db->db_state == DB_READ ||
			    db->db_state == DB_FILL) {
				ASSERT(db->db_state == DB_READ ||
				    (flags & DB_RF_HAVESTRUCT) == 0);
				DTRACE_PROBE2(blocked__read, dmu_buf_impl_t *,
				    db, zio_t *, zio);
				cv_wait(&db->db_changed, &db->db_mtx);
			}
			if (db->db_state == DB_UNCACHED)
				err = SET_ERROR(EIO);
		}
		mutex_exit(&db->db_mtx);
	}

	ASSERT(err || havepzio || db->db_state == DB_CACHED);
	return (err);
}

static void
dbuf_noread(dmu_buf_impl_t *db)
{
	ASSERT(!refcount_is_zero(&db->db_holds));
	ASSERT(db->db_blkid != DMU_BONUS_BLKID);
	mutex_enter(&db->db_mtx);
	while (db->db_state == DB_READ || db->db_state == DB_FILL)
		cv_wait(&db->db_changed, &db->db_mtx);
	if (db->db_state == DB_UNCACHED) {
		arc_buf_contents_t type = DBUF_GET_BUFC_TYPE(db);
		spa_t *spa = db->db_objset->os_spa;

		ASSERT(db->db_buf == NULL);
		ASSERT(db->db.db_data == NULL);
		dbuf_set_data(db, arc_buf_alloc(spa, db->db.db_size, db, type));
		db->db_state = DB_FILL;
	} else if (db->db_state == DB_NOFILL) {
		dbuf_clear_data(db);
	} else {
		ASSERT3U(db->db_state, ==, DB_CACHED);
	}
	mutex_exit(&db->db_mtx);
}

/*
 * This is our just-in-time copy function.  It makes a copy of
 * buffers, that have been modified in a previous transaction
 * group, before we modify them in the current active group.
 *
 * This function is used in two places: when we are dirtying a
 * buffer for the first time in a txg, and when we are freeing
 * a range in a dnode that includes this buffer.
 *
 * Note that when we are called from dbuf_free_range() we do
 * not put a hold on the buffer, we just traverse the active
 * dbuf list for the dnode.
 */
static void
dbuf_fix_old_data(dmu_buf_impl_t *db, uint64_t txg)
{
	dbuf_dirty_record_t *dr = db->db_last_dirty;

	ASSERT(MUTEX_HELD(&db->db_mtx));
	ASSERT(db->db.db_data != NULL);
	ASSERT(db->db_level == 0);
	ASSERT(db->db.db_object != DMU_META_DNODE_OBJECT);

	if (dr == NULL ||
	    (dr->dt.dl.dr_data !=
	    ((db->db_blkid  == DMU_BONUS_BLKID) ? db->db.db_data : db->db_buf)))
		return;

	/*
	 * If the last dirty record for this dbuf has not yet synced
	 * and its referencing the dbuf data, either:
	 *	reset the reference to point to a new copy,
	 * or (if there a no active holders)
	 *	just null out the current db_data pointer.
	 */
	ASSERT(dr->dr_txg >= txg - 2);
	if (db->db_blkid == DMU_BONUS_BLKID) {
		/* Note that the data bufs here are zio_bufs */
		dr->dt.dl.dr_data = zio_buf_alloc(DN_MAX_BONUSLEN);
		arc_space_consume(DN_MAX_BONUSLEN, ARC_SPACE_OTHER);
		bcopy(db->db.db_data, dr->dt.dl.dr_data, DN_MAX_BONUSLEN);
	} else if (refcount_count(&db->db_holds) > db->db_dirtycnt) {
		int size = db->db.db_size;
		arc_buf_contents_t type = DBUF_GET_BUFC_TYPE(db);
		spa_t *spa = db->db_objset->os_spa;

		dr->dt.dl.dr_data = arc_buf_alloc(spa, size, db, type);
		bcopy(db->db.db_data, dr->dt.dl.dr_data->b_data, size);
	} else {
		dbuf_clear_data(db);
	}
}

void
dbuf_unoverride(dbuf_dirty_record_t *dr)
{
	dmu_buf_impl_t *db = dr->dr_dbuf;
	blkptr_t *bp = &dr->dt.dl.dr_overridden_by;
	uint64_t txg = dr->dr_txg;

	ASSERT(MUTEX_HELD(&db->db_mtx));
	ASSERT(dr->dt.dl.dr_override_state != DR_IN_DMU_SYNC);
	ASSERT(db->db_level == 0);

	if (db->db_blkid == DMU_BONUS_BLKID ||
	    dr->dt.dl.dr_override_state == DR_NOT_OVERRIDDEN)
		return;

	ASSERT(db->db_data_pending != dr);

	/* free this block */
	if (!BP_IS_HOLE(bp) && !dr->dt.dl.dr_nopwrite)
		zio_free(db->db_objset->os_spa, txg, bp);

	dr->dt.dl.dr_override_state = DR_NOT_OVERRIDDEN;
	dr->dt.dl.dr_nopwrite = B_FALSE;

	/*
	 * Release the already-written buffer, so we leave it in
	 * a consistent dirty state.  Note that all callers are
	 * modifying the buffer, so they will immediately do
	 * another (redundant) arc_release().  Therefore, leave
	 * the buf thawed to save the effort of freezing &
	 * immediately re-thawing it.
	 */
	arc_release(dr->dt.dl.dr_data, db);
}

/*
 * Evict (if its unreferenced) or clear (if its referenced) any level-0
 * data blocks in the free range, so that any future readers will find
 * empty blocks.
 *
 * This is a no-op if the dataset is in the middle of an incremental
 * receive; see comment below for details.
 */
void
dbuf_free_range(dnode_t *dn, uint64_t start_blkid, uint64_t end_blkid,
    dmu_tx_t *tx)
{
	dmu_buf_impl_t *db_search;
	dmu_buf_impl_t *db, *db_next;
	uint64_t txg = tx->tx_txg;
	avl_index_t where;
	boolean_t freespill =
	    (start_blkid == DMU_SPILL_BLKID || end_blkid == DMU_SPILL_BLKID);

	if (end_blkid > dn->dn_maxblkid && !freespill)
		end_blkid = dn->dn_maxblkid;
	dprintf_dnode(dn, "start=%llu end=%llu\n", start_blkid, end_blkid);

	db_search = kmem_alloc(sizeof (dmu_buf_impl_t), KM_SLEEP);
	db_search->db_level = 0;
	db_search->db_blkid = start_blkid;
	db_search->db_state = DB_SEARCH;

	mutex_enter(&dn->dn_dbufs_mtx);
	if (start_blkid >= dn->dn_unlisted_l0_blkid && !freespill) {
		/* There can't be any dbufs in this range; no need to search. */
#ifdef DEBUG
		db = avl_find(&dn->dn_dbufs, db_search, &where);
		ASSERT3P(db, ==, NULL);
		db = avl_nearest(&dn->dn_dbufs, where, AVL_AFTER);
		ASSERT(db == NULL || db->db_level > 0);
#endif
		goto out;
	} else if (dmu_objset_is_receiving(dn->dn_objset)) {
		/*
		 * If we are receiving, we expect there to be no dbufs in
		 * the range to be freed, because receive modifies each
		 * block at most once, and in offset order.  If this is
		 * not the case, it can lead to performance problems,
		 * so note that we unexpectedly took the slow path.
		 */
		atomic_inc_64(&zfs_free_range_recv_miss);
	}

	db = avl_find(&dn->dn_dbufs, db_search, &where);
	ASSERT3P(db, ==, NULL);
	db = avl_nearest(&dn->dn_dbufs, where, AVL_AFTER);

	for (; db != NULL; db = db_next) {
		db_next = AVL_NEXT(&dn->dn_dbufs, db);
		ASSERT(db->db_blkid != DMU_BONUS_BLKID);

		if (db->db_level != 0 || db->db_blkid > end_blkid) {
			break;
		}
		ASSERT3U(db->db_blkid, >=, start_blkid);

		/* found a level 0 buffer in the range */
		mutex_enter(&db->db_mtx);
		if (dbuf_undirty(db, tx)) {
			/* mutex has been dropped and dbuf destroyed */
			continue;
		}

		if (db->db_state == DB_UNCACHED ||
			db->db_state == DB_NOFILL ||
			db->db_state == DB_EVICTING) {
			ASSERT(db->db.db_data == NULL);
			mutex_exit(&db->db_mtx);
			continue;
		}
		if (db->db_state == DB_READ || db->db_state == DB_FILL) {
			/* will be handled in dbuf_read_done or dbuf_rele */
			db->db_freed_in_flight = TRUE;
			mutex_exit(&db->db_mtx);
			continue;
		}
		if (refcount_count(&db->db_holds) == 0) {
			ASSERT(db->db_buf);
			dbuf_clear(db);
			continue;
		}
		/* The dbuf is referenced */

		if (db->db_last_dirty != NULL) {
			dbuf_dirty_record_t *dr = db->db_last_dirty;

			if (dr->dr_txg == txg) {
				/*
				 * This buffer is "in-use", re-adjust the file
				 * size to reflect that this buffer may
				 * contain new data when we sync.
				 */
				if (db->db_blkid != DMU_SPILL_BLKID &&
					db->db_blkid > dn->dn_maxblkid)
					dn->dn_maxblkid = db->db_blkid;
				dbuf_unoverride(dr);
			} else {
				/*
				 * This dbuf is not dirty in the open context.
				 * Either uncache it (if its not referenced in
				 * the open context) or reset its contents to
				 * empty.
				 */
				dbuf_fix_old_data(db, txg);
			}
		}
		/* clear the contents if its cached */
		if (db->db_state == DB_CACHED) {
			ASSERT(db->db.db_data != NULL);
			arc_release(db->db_buf, db);
			bzero(db->db.db_data, db->db.db_size);
			arc_buf_freeze(db->db_buf);
		}

		mutex_exit(&db->db_mtx);
	}

out:
	kmem_free(db_search, sizeof (dmu_buf_impl_t));
	mutex_exit(&dn->dn_dbufs_mtx);
}

static int
dbuf_block_freeable(dmu_buf_impl_t *db)
{
	dsl_dataset_t *ds = db->db_objset->os_dsl_dataset;
	uint64_t birth_txg = 0;

	/*
	 * We don't need any locking to protect db_blkptr:
	 * If it's syncing, then db_last_dirty will be set
	 * so we'll ignore db_blkptr.
	 *
	 * This logic ensures that only block births for
	 * filled blocks are considered.
	 */
	ASSERT(MUTEX_HELD(&db->db_mtx));
	if (db->db_last_dirty && (db->db_blkptr == NULL ||
	    !BP_IS_HOLE(db->db_blkptr))) {
		birth_txg = db->db_last_dirty->dr_txg;
	} else if (db->db_blkptr != NULL && !BP_IS_HOLE(db->db_blkptr)) {
		birth_txg = db->db_blkptr->blk_birth;
	}

	/*
	 * If this block don't exist or is in a snapshot, it can't be freed.
	 * Don't pass the bp to dsl_dataset_block_freeable() since we
	 * are holding the db_mtx lock and might deadlock if we are
	 * prefetching a dedup-ed block.
	 */
	if (birth_txg != 0)
		return (ds == NULL ||
		    dsl_dataset_block_freeable(ds, NULL, birth_txg));
	else
		return (B_FALSE);
}

void
dbuf_new_size(dmu_buf_impl_t *db, int size, dmu_tx_t *tx)
{
	arc_buf_t *buf, *obuf;
	int osize = db->db.db_size;
	arc_buf_contents_t type = DBUF_GET_BUFC_TYPE(db);
	dnode_t *dn;

	ASSERT(db->db_blkid != DMU_BONUS_BLKID);

	DB_DNODE_ENTER(db);
	dn = DB_DNODE(db);

	/* XXX does *this* func really need the lock? */
	ASSERT(RW_WRITE_HELD(&dn->dn_struct_rwlock));

	/*
	 * This call to dmu_buf_will_dirty() with the dn_struct_rwlock held
	 * is OK, because there can be no other references to the db
	 * when we are changing its size, so no concurrent DB_FILL can
	 * be happening.
	 */
	/*
	 * XXX we should be doing a dbuf_read, checking the return
	 * value and returning that up to our callers
	 */
	dmu_buf_will_dirty(&db->db, tx);

	/* create the data buffer for the new block */
	buf = arc_buf_alloc(dn->dn_objset->os_spa, size, db, type);

	/* copy old block data to the new block */
	obuf = db->db_buf;
	bcopy(obuf->b_data, buf->b_data, MIN(osize, size));
	/* zero the remainder */
	if (size > osize)
		bzero((uint8_t *)buf->b_data + osize, size - osize);

	mutex_enter(&db->db_mtx);
	dbuf_set_data(db, buf);
	VERIFY(arc_buf_remove_ref(obuf, db));
	db->db.db_size = size;

	if (db->db_level == 0) {
		ASSERT3U(db->db_last_dirty->dr_txg, ==, tx->tx_txg);
		db->db_last_dirty->dt.dl.dr_data = buf;
	}
	mutex_exit(&db->db_mtx);

	dnode_willuse_space(dn, size-osize, tx);
	DB_DNODE_EXIT(db);
}

void
dbuf_release_bp(dmu_buf_impl_t *db)
{
	ASSERTV(objset_t *os = db->db_objset);

	ASSERT(dsl_pool_sync_context(dmu_objset_pool(os)));
	ASSERT(arc_released(os->os_phys_buf) ||
	    list_link_active(&os->os_dsl_dataset->ds_synced_link));
	ASSERT(db->db_parent == NULL || arc_released(db->db_parent->db_buf));
	(void) arc_release(db->db_buf, db);
}

dbuf_dirty_record_t *
dbuf_dirty(dmu_buf_impl_t *db, dmu_tx_t *tx)
{
	dnode_t *dn;
	objset_t *os;
	dbuf_dirty_record_t **drp, *dr;
	int drop_struct_lock = FALSE;
	boolean_t do_free_accounting = B_FALSE;
	int txgoff = tx->tx_txg & TXG_MASK;

	ASSERT(tx->tx_txg != 0);
	ASSERT(!refcount_is_zero(&db->db_holds));
	DMU_TX_DIRTY_BUF(tx, db);

	DB_DNODE_ENTER(db);
	dn = DB_DNODE(db);
	/*
	 * Shouldn't dirty a regular buffer in syncing context.  Private
	 * objects may be dirtied in syncing context, but only if they
	 * were already pre-dirtied in open context.
	 */
	ASSERT(!dmu_tx_is_syncing(tx) ||
	    BP_IS_HOLE(dn->dn_objset->os_rootbp) ||
	    DMU_OBJECT_IS_SPECIAL(dn->dn_object) ||
	    dn->dn_objset->os_dsl_dataset == NULL);
	/*
	 * We make this assert for private objects as well, but after we
	 * check if we're already dirty.  They are allowed to re-dirty
	 * in syncing context.
	 */
	ASSERT(dn->dn_object == DMU_META_DNODE_OBJECT ||
	    dn->dn_dirtyctx == DN_UNDIRTIED || dn->dn_dirtyctx ==
	    (dmu_tx_is_syncing(tx) ? DN_DIRTY_SYNC : DN_DIRTY_OPEN));

	mutex_enter(&db->db_mtx);
	/*
	 * XXX make this true for indirects too?  The problem is that
	 * transactions created with dmu_tx_create_assigned() from
	 * syncing context don't bother holding ahead.
	 */
	ASSERT(db->db_level != 0 ||
	    db->db_state == DB_CACHED || db->db_state == DB_FILL ||
	    db->db_state == DB_NOFILL);

	mutex_enter(&dn->dn_mtx);
	/*
	 * Don't set dirtyctx to SYNC if we're just modifying this as we
	 * initialize the objset.
	 */
	if (dn->dn_dirtyctx == DN_UNDIRTIED &&
	    !BP_IS_HOLE(dn->dn_objset->os_rootbp)) {
		dn->dn_dirtyctx =
		    (dmu_tx_is_syncing(tx) ? DN_DIRTY_SYNC : DN_DIRTY_OPEN);
		ASSERT(dn->dn_dirtyctx_firstset == NULL);
		dn->dn_dirtyctx_firstset = kmem_alloc(1, KM_SLEEP);
	}
	mutex_exit(&dn->dn_mtx);

	if (db->db_blkid == DMU_SPILL_BLKID)
		dn->dn_have_spill = B_TRUE;

	/*
	 * If this buffer is already dirty, we're done.
	 */
	drp = &db->db_last_dirty;
	ASSERT(*drp == NULL || (*drp)->dr_txg <= tx->tx_txg ||
	    db->db.db_object == DMU_META_DNODE_OBJECT);
	while ((dr = *drp) != NULL && dr->dr_txg > tx->tx_txg)
		drp = &dr->dr_next;
	if (dr && dr->dr_txg == tx->tx_txg) {
		DB_DNODE_EXIT(db);

		if (db->db_level == 0 && db->db_blkid != DMU_BONUS_BLKID) {
			/*
			 * If this buffer has already been written out,
			 * we now need to reset its state.
			 */
			dbuf_unoverride(dr);
			if (db->db.db_object != DMU_META_DNODE_OBJECT &&
			    db->db_state != DB_NOFILL)
				arc_buf_thaw(db->db_buf);
		}
		mutex_exit(&db->db_mtx);
		return (dr);
	}

	/*
	 * Only valid if not already dirty.
	 */
	ASSERT(dn->dn_object == 0 ||
	    dn->dn_dirtyctx == DN_UNDIRTIED || dn->dn_dirtyctx ==
	    (dmu_tx_is_syncing(tx) ? DN_DIRTY_SYNC : DN_DIRTY_OPEN));

	ASSERT3U(dn->dn_nlevels, >, db->db_level);
	ASSERT((dn->dn_phys->dn_nlevels == 0 && db->db_level == 0) ||
	    dn->dn_phys->dn_nlevels > db->db_level ||
	    dn->dn_next_nlevels[txgoff] > db->db_level ||
	    dn->dn_next_nlevels[(tx->tx_txg-1) & TXG_MASK] > db->db_level ||
	    dn->dn_next_nlevels[(tx->tx_txg-2) & TXG_MASK] > db->db_level);

	/*
	 * We should only be dirtying in syncing context if it's the
	 * mos or we're initializing the os or it's a special object.
	 * However, we are allowed to dirty in syncing context provided
	 * we already dirtied it in open context.  Hence we must make
	 * this assertion only if we're not already dirty.
	 */
	os = dn->dn_objset;
	ASSERT(!dmu_tx_is_syncing(tx) || DMU_OBJECT_IS_SPECIAL(dn->dn_object) ||
	    os->os_dsl_dataset == NULL || BP_IS_HOLE(os->os_rootbp));
	ASSERT(db->db.db_size != 0);

	dprintf_dbuf(db, "size=%llx\n", (u_longlong_t)db->db.db_size);

	if (db->db_blkid != DMU_BONUS_BLKID) {
		/*
		 * Update the accounting.
		 * Note: we delay "free accounting" until after we drop
		 * the db_mtx.  This keeps us from grabbing other locks
		 * (and possibly deadlocking) in bp_get_dsize() while
		 * also holding the db_mtx.
		 */
		dnode_willuse_space(dn, db->db.db_size, tx);
		do_free_accounting = dbuf_block_freeable(db);
	}

	/*
	 * If this buffer is dirty in an old transaction group we need
	 * to make a copy of it so that the changes we make in this
	 * transaction group won't leak out when we sync the older txg.
	 */
	dr = kmem_zalloc(sizeof (dbuf_dirty_record_t), KM_SLEEP);
	list_link_init(&dr->dr_dirty_node);
	if (db->db_level == 0) {
		void *data_old = db->db_buf;

		if (db->db_state != DB_NOFILL) {
			if (db->db_blkid == DMU_BONUS_BLKID) {
				dbuf_fix_old_data(db, tx->tx_txg);
				data_old = db->db.db_data;
			} else if (db->db.db_object != DMU_META_DNODE_OBJECT) {
				/*
				 * Release the data buffer from the cache so
				 * that we can modify it without impacting
				 * possible other users of this cached data
				 * block.  Note that indirect blocks and
				 * private objects are not released until the
				 * syncing state (since they are only modified
				 * then).
				 */
				arc_release(db->db_buf, db);
				dbuf_fix_old_data(db, tx->tx_txg);
				data_old = db->db_buf;
			}
			ASSERT(data_old != NULL);
		}
		dr->dt.dl.dr_data = data_old;
	} else {
		mutex_init(&dr->dt.di.dr_mtx, NULL, MUTEX_DEFAULT, NULL);
		list_create(&dr->dt.di.dr_children,
		    sizeof (dbuf_dirty_record_t),
		    offsetof(dbuf_dirty_record_t, dr_dirty_node));
	}
	if (db->db_blkid != DMU_BONUS_BLKID && os->os_dsl_dataset != NULL)
		dr->dr_accounted = db->db.db_size;
	dr->dr_dbuf = db;
	dr->dr_txg = tx->tx_txg;
	dr->dr_next = *drp;
	*drp = dr;

	/*
	 * We could have been freed_in_flight between the dbuf_noread
	 * and dbuf_dirty.  We win, as though the dbuf_noread() had
	 * happened after the free.
	 */
	if (db->db_level == 0 && db->db_blkid != DMU_BONUS_BLKID &&
	    db->db_blkid != DMU_SPILL_BLKID) {
		mutex_enter(&dn->dn_mtx);
		if (dn->dn_free_ranges[txgoff] != NULL) {
			range_tree_clear(dn->dn_free_ranges[txgoff],
			    db->db_blkid, 1);
		}
		mutex_exit(&dn->dn_mtx);
		db->db_freed_in_flight = FALSE;
	}

	/*
	 * This buffer is now part of this txg
	 */
	dbuf_add_ref(db, (void *)(uintptr_t)tx->tx_txg);
	db->db_dirtycnt += 1;
	ASSERT3U(db->db_dirtycnt, <=, 3);

	mutex_exit(&db->db_mtx);

	if (db->db_blkid == DMU_BONUS_BLKID ||
	    db->db_blkid == DMU_SPILL_BLKID) {
		mutex_enter(&dn->dn_mtx);
		ASSERT(!list_link_active(&dr->dr_dirty_node));
		list_insert_tail(&dn->dn_dirty_records[txgoff], dr);
		mutex_exit(&dn->dn_mtx);
		dnode_setdirty(dn, tx);
		DB_DNODE_EXIT(db);
		return (dr);
	} else if (do_free_accounting) {
		blkptr_t *bp = db->db_blkptr;
		int64_t willfree = (bp && !BP_IS_HOLE(bp)) ?
		    bp_get_dsize(os->os_spa, bp) : db->db.db_size;
		/*
		 * This is only a guess -- if the dbuf is dirty
		 * in a previous txg, we don't know how much
		 * space it will use on disk yet.  We should
		 * really have the struct_rwlock to access
		 * db_blkptr, but since this is just a guess,
		 * it's OK if we get an odd answer.
		 */
		ddt_prefetch(os->os_spa, bp);
		dnode_willuse_space(dn, -willfree, tx);
	}

	if (!RW_WRITE_HELD(&dn->dn_struct_rwlock)) {
		rw_enter(&dn->dn_struct_rwlock, RW_READER);
		drop_struct_lock = TRUE;
	}

	if (db->db_level == 0) {
		dnode_new_blkid(dn, db->db_blkid, tx, drop_struct_lock);
		ASSERT(dn->dn_maxblkid >= db->db_blkid);
	}

	if (db->db_level+1 < dn->dn_nlevels) {
		dmu_buf_impl_t *parent = db->db_parent;
		dbuf_dirty_record_t *di;
		int parent_held = FALSE;

		if (db->db_parent == NULL || db->db_parent == dn->dn_dbuf) {
			int epbs = dn->dn_indblkshift - SPA_BLKPTRSHIFT;

			parent = dbuf_hold_level(dn, db->db_level+1,
			    db->db_blkid >> epbs, FTAG);
			ASSERT(parent != NULL);
			parent_held = TRUE;
		}
		if (drop_struct_lock)
			rw_exit(&dn->dn_struct_rwlock);
		ASSERT3U(db->db_level+1, ==, parent->db_level);
		di = dbuf_dirty(parent, tx);
		if (parent_held)
			dbuf_rele(parent, FTAG);

		mutex_enter(&db->db_mtx);
		/*
		 * Since we've dropped the mutex, it's possible that
		 * dbuf_undirty() might have changed this out from under us.
		 */
		if (db->db_last_dirty == dr ||
		    dn->dn_object == DMU_META_DNODE_OBJECT) {
			mutex_enter(&di->dt.di.dr_mtx);
			ASSERT3U(di->dr_txg, ==, tx->tx_txg);
			ASSERT(!list_link_active(&dr->dr_dirty_node));
			list_insert_tail(&di->dt.di.dr_children, dr);
			mutex_exit(&di->dt.di.dr_mtx);
			dr->dr_parent = di;
		}
		mutex_exit(&db->db_mtx);
	} else {
		ASSERT(db->db_level+1 == dn->dn_nlevels);
		ASSERT(db->db_blkid < dn->dn_nblkptr);
		ASSERT(db->db_parent == NULL || db->db_parent == dn->dn_dbuf);
		mutex_enter(&dn->dn_mtx);
		ASSERT(!list_link_active(&dr->dr_dirty_node));
		list_insert_tail(&dn->dn_dirty_records[txgoff], dr);
		mutex_exit(&dn->dn_mtx);
		if (drop_struct_lock)
			rw_exit(&dn->dn_struct_rwlock);
	}

	dnode_setdirty(dn, tx);
	DB_DNODE_EXIT(db);
	return (dr);
}

/*
 * Undirty a buffer in the transaction group referenced by the given
 * transaction.  Return whether this evicted the dbuf.
 */
static boolean_t
dbuf_undirty(dmu_buf_impl_t *db, dmu_tx_t *tx)
{
	dnode_t *dn;
	uint64_t txg = tx->tx_txg;
	dbuf_dirty_record_t *dr, **drp;

	ASSERT(txg != 0);

	/*
	 * Due to our use of dn_nlevels below, this can only be called
	 * in open context, unless we are operating on the MOS.
	 * From syncing context, dn_nlevels may be different from the
	 * dn_nlevels used when dbuf was dirtied.
	 */
	ASSERT(db->db_objset ==
	    dmu_objset_pool(db->db_objset)->dp_meta_objset ||
	    txg != spa_syncing_txg(dmu_objset_spa(db->db_objset)));
	ASSERT(db->db_blkid != DMU_BONUS_BLKID);
	ASSERT0(db->db_level);
	ASSERT(MUTEX_HELD(&db->db_mtx));

	/*
	 * If this buffer is not dirty, we're done.
	 */
	for (drp = &db->db_last_dirty; (dr = *drp) != NULL; drp = &dr->dr_next)
		if (dr->dr_txg <= txg)
			break;
	if (dr == NULL || dr->dr_txg < txg)
		return (B_FALSE);
	ASSERT(dr->dr_txg == txg);
	ASSERT(dr->dr_dbuf == db);

	DB_DNODE_ENTER(db);
	dn = DB_DNODE(db);

	dprintf_dbuf(db, "size=%llx\n", (u_longlong_t)db->db.db_size);

	ASSERT(db->db.db_size != 0);

	dsl_pool_undirty_space(dmu_objset_pool(dn->dn_objset),
	    dr->dr_accounted, txg);

	*drp = dr->dr_next;

	/*
	 * Note that there are three places in dbuf_dirty()
	 * where this dirty record may be put on a list.
	 * Make sure to do a list_remove corresponding to
	 * every one of those list_insert calls.
	 */
	if (dr->dr_parent) {
		mutex_enter(&dr->dr_parent->dt.di.dr_mtx);
		list_remove(&dr->dr_parent->dt.di.dr_children, dr);
		mutex_exit(&dr->dr_parent->dt.di.dr_mtx);
	} else if (db->db_blkid == DMU_SPILL_BLKID ||
	    db->db_level + 1 == dn->dn_nlevels) {
		ASSERT(db->db_blkptr == NULL || db->db_parent == dn->dn_dbuf);
		mutex_enter(&dn->dn_mtx);
		list_remove(&dn->dn_dirty_records[txg & TXG_MASK], dr);
		mutex_exit(&dn->dn_mtx);
	}
	DB_DNODE_EXIT(db);

	if (db->db_state != DB_NOFILL) {
		dbuf_unoverride(dr);

		ASSERT(db->db_buf != NULL);
		ASSERT(dr->dt.dl.dr_data != NULL);
		if (dr->dt.dl.dr_data != db->db_buf)
			VERIFY(arc_buf_remove_ref(dr->dt.dl.dr_data, db));
	}

	kmem_free(dr, sizeof (dbuf_dirty_record_t));

	ASSERT(db->db_dirtycnt > 0);
	db->db_dirtycnt -= 1;

	if (refcount_remove(&db->db_holds, (void *)(uintptr_t)txg) == 0) {
		arc_buf_t *buf = db->db_buf;

		ASSERT(db->db_state == DB_NOFILL || arc_released(buf));
		dbuf_clear_data(db);
		VERIFY(arc_buf_remove_ref(buf, db));
		dbuf_evict(db);
		return (B_TRUE);
	}

	return (B_FALSE);
}

void
dmu_buf_will_dirty(dmu_buf_t *db_fake, dmu_tx_t *tx)
{
	dmu_buf_impl_t *db = (dmu_buf_impl_t *)db_fake;
	int rf = DB_RF_MUST_SUCCEED | DB_RF_NOPREFETCH;

	ASSERT(tx->tx_txg != 0);
	ASSERT(!refcount_is_zero(&db->db_holds));

	DB_DNODE_ENTER(db);
	if (RW_WRITE_HELD(&DB_DNODE(db)->dn_struct_rwlock))
		rf |= DB_RF_HAVESTRUCT;
	DB_DNODE_EXIT(db);
	(void) dbuf_read(db, NULL, rf);
	(void) dbuf_dirty(db, tx);
}

void
dmu_buf_will_not_fill(dmu_buf_t *db_fake, dmu_tx_t *tx)
{
	dmu_buf_impl_t *db = (dmu_buf_impl_t *)db_fake;

	db->db_state = DB_NOFILL;

	dmu_buf_will_fill(db_fake, tx);
}

void
dmu_buf_will_fill(dmu_buf_t *db_fake, dmu_tx_t *tx)
{
	dmu_buf_impl_t *db = (dmu_buf_impl_t *)db_fake;

	ASSERT(db->db_blkid != DMU_BONUS_BLKID);
	ASSERT(tx->tx_txg != 0);
	ASSERT(db->db_level == 0);
	ASSERT(!refcount_is_zero(&db->db_holds));

	ASSERT(db->db.db_object != DMU_META_DNODE_OBJECT ||
	    dmu_tx_private_ok(tx));

	dbuf_noread(db);
	(void) dbuf_dirty(db, tx);
}

//#pragma weak dmu_buf_fill_done = dbuf_fill_done
/* ARGSUSED */
void
dbuf_fill_done(dmu_buf_impl_t *db, dmu_tx_t *tx)
{
	mutex_enter(&db->db_mtx);
	DBUF_VERIFY(db);

	if (db->db_state == DB_FILL) {
		if (db->db_level == 0 && db->db_freed_in_flight) {
			ASSERT(db->db_blkid != DMU_BONUS_BLKID);
			/* we were freed while filling */
			/* XXX dbuf_undirty? */
			bzero(db->db.db_data, db->db.db_size);
			db->db_freed_in_flight = FALSE;
		}
		db->db_state = DB_CACHED;
		cv_broadcast(&db->db_changed);
	}
	mutex_exit(&db->db_mtx);
}

void
dmu_buf_write_embedded(dmu_buf_t *dbuf, void *data,
    bp_embedded_type_t etype, enum zio_compress comp,
    int uncompressed_size, int compressed_size, int byteorder,
    dmu_tx_t *tx)
{
	dmu_buf_impl_t *db = (dmu_buf_impl_t *)dbuf;
	struct dirty_leaf *dl;
	dmu_object_type_t type;

	DB_DNODE_ENTER(db);
	type = DB_DNODE(db)->dn_type;
	DB_DNODE_EXIT(db);

	ASSERT0(db->db_level);
	ASSERT(db->db_blkid != DMU_BONUS_BLKID);

	dmu_buf_will_not_fill(dbuf, tx);

	ASSERT3U(db->db_last_dirty->dr_txg, ==, tx->tx_txg);
	dl = &db->db_last_dirty->dt.dl;
	encode_embedded_bp_compressed(&dl->dr_overridden_by,
	    data, comp, uncompressed_size, compressed_size);
	BPE_SET_ETYPE(&dl->dr_overridden_by, etype);
	BP_SET_TYPE(&dl->dr_overridden_by, type);
	BP_SET_LEVEL(&dl->dr_overridden_by, 0);
	BP_SET_BYTEORDER(&dl->dr_overridden_by, byteorder);

	dl->dr_override_state = DR_OVERRIDDEN;
	dl->dr_overridden_by.blk_birth = db->db_last_dirty->dr_txg;
}

/*
 * Directly assign a provided arc buf to a given dbuf if it's not referenced
 * by anybody except our caller. Otherwise copy arcbuf's contents to dbuf.
 */
void
dbuf_assign_arcbuf(dmu_buf_impl_t *db, arc_buf_t *buf, dmu_tx_t *tx)
{
	ASSERT(!refcount_is_zero(&db->db_holds));
	ASSERT(db->db_blkid != DMU_BONUS_BLKID);
	ASSERT(db->db_level == 0);
	ASSERT(DBUF_GET_BUFC_TYPE(db) == ARC_BUFC_DATA);
	ASSERT(buf != NULL);
	ASSERT(arc_buf_size(buf) == db->db.db_size);
	ASSERT(tx->tx_txg != 0);

	arc_return_buf(buf, db);
	ASSERT(arc_released(buf));

	mutex_enter(&db->db_mtx);

	while (db->db_state == DB_READ || db->db_state == DB_FILL)
		cv_wait(&db->db_changed, &db->db_mtx);

	ASSERT(db->db_state == DB_CACHED || db->db_state == DB_UNCACHED);

	if (db->db_state == DB_CACHED &&
	    refcount_count(&db->db_holds) - 1 > db->db_dirtycnt) {
		mutex_exit(&db->db_mtx);
		(void) dbuf_dirty(db, tx);
		bcopy(buf->b_data, db->db.db_data, db->db.db_size);
		VERIFY(arc_buf_remove_ref(buf, db));
		xuio_stat_wbuf_copied();
		return;
	}

	xuio_stat_wbuf_nocopy();
	if (db->db_state == DB_CACHED) {
		dbuf_dirty_record_t *dr = db->db_last_dirty;

		ASSERT(db->db_buf != NULL);
		if (dr != NULL && dr->dr_txg == tx->tx_txg) {
			ASSERT(dr->dt.dl.dr_data == db->db_buf);
			if (!arc_released(db->db_buf)) {
				ASSERT(dr->dt.dl.dr_override_state ==
				    DR_OVERRIDDEN);
				arc_release(db->db_buf, db);
			}
			dr->dt.dl.dr_data = buf;
			VERIFY(arc_buf_remove_ref(db->db_buf, db));
		} else if (dr == NULL || dr->dt.dl.dr_data != db->db_buf) {
			arc_release(db->db_buf, db);
			VERIFY(arc_buf_remove_ref(db->db_buf, db));
		}
		db->db_buf = NULL;
	}
	ASSERT(db->db_buf == NULL);
	dbuf_set_data(db, buf);
	db->db_state = DB_FILL;
	mutex_exit(&db->db_mtx);
	(void) dbuf_dirty(db, tx);
	dmu_buf_fill_done(&db->db, tx);
}

/*
 * "Clear" the contents of this dbuf.  This will mark the dbuf
 * EVICTING and clear *most* of its references.  Unfortunately,
 * when we are not holding the dn_dbufs_mtx, we can't clear the
 * entry in the dn_dbufs list.  We have to wait until dbuf_destroy()
 * in this case.  For callers from the DMU we will usually see:
 *	dbuf_clear()->arc_clear_callback()->dbuf_do_evict()->dbuf_destroy()
 * For the arc callback, we will usually see:
 *	dbuf_do_evict()->dbuf_clear();dbuf_destroy()
 * Sometimes, though, we will get a mix of these two:
 *	DMU: dbuf_clear()->arc_clear_callback()
 *	ARC: dbuf_do_evict()->dbuf_destroy()
 *
 * This routine will dissociate the dbuf from the arc, by calling
 * arc_clear_callback(), but will not evict the data from the ARC.
 */
void
dbuf_clear(dmu_buf_impl_t *db)
{
	dnode_t *dn;
	dmu_buf_impl_t *parent = db->db_parent;
	dmu_buf_impl_t *dndb;
	boolean_t dbuf_gone = B_FALSE;

	ASSERT(MUTEX_HELD(&db->db_mtx));
	ASSERT(refcount_is_zero(&db->db_holds));

	dbuf_evict_user(db);

	if (db->db_state == DB_CACHED) {
		ASSERT(db->db.db_data != NULL);
		if (db->db_blkid == DMU_BONUS_BLKID) {
			zio_buf_free(db->db.db_data, DN_MAX_BONUSLEN);
			arc_space_return(DN_MAX_BONUSLEN, ARC_SPACE_OTHER);
		}
		db->db.db_data = NULL;
		db->db_state = DB_UNCACHED;
	}

	ASSERT(db->db_state == DB_UNCACHED || db->db_state == DB_NOFILL);
	ASSERT(db->db_data_pending == NULL);

	db->db_state = DB_EVICTING;
	db->db_blkptr = NULL;

	DB_DNODE_ENTER(db);
	dn = DB_DNODE(db);
	dndb = dn->dn_dbuf;
	if (db->db_blkid != DMU_BONUS_BLKID && MUTEX_HELD(&dn->dn_dbufs_mtx)) {
		avl_remove(&dn->dn_dbufs, db);
		atomic_dec_32(&dn->dn_dbufs_count);
		membar_producer();
		DB_DNODE_EXIT(db);
		/*
		 * Decrementing the dbuf count means that the hold corresponding
		 * to the removed dbuf is no longer discounted in dnode_move(),
		 * so the dnode cannot be moved until after we release the hold.
		 * The membar_producer() ensures visibility of the decremented
		 * value in dnode_move(), since DB_DNODE_EXIT doesn't actually
		 * release any lock.
		 */
		dnode_rele(dn, db);
		db->db_dnode_handle = NULL;
	} else {
		DB_DNODE_EXIT(db);
	}

	if (db->db_buf)
		dbuf_gone = arc_clear_callback(db->db_buf);

	if (!dbuf_gone)
		mutex_exit(&db->db_mtx);

	/*
	 * If this dbuf is referenced from an indirect dbuf,
	 * decrement the ref count on the indirect dbuf.
	 */
	if (parent && parent != dndb)
		dbuf_rele(parent, db);
}

__attribute__((always_inline))
static inline int
dbuf_findbp(dnode_t *dn, int level, uint64_t blkid, int fail_sparse,
    dmu_buf_impl_t **parentp, blkptr_t **bpp, struct dbuf_hold_impl_data *dh)
{
	int nlevels, epbs;

	*parentp = NULL;
	*bpp = NULL;

	ASSERT(blkid != DMU_BONUS_BLKID);

	if (blkid == DMU_SPILL_BLKID) {
		mutex_enter(&dn->dn_mtx);
		if (dn->dn_have_spill &&
		    (dn->dn_phys->dn_flags & DNODE_FLAG_SPILL_BLKPTR))
			*bpp = &dn->dn_phys->dn_spill;
		else
			*bpp = NULL;
		dbuf_add_ref(dn->dn_dbuf, NULL);
		*parentp = dn->dn_dbuf;
		mutex_exit(&dn->dn_mtx);
		return (0);
	}

	if (dn->dn_phys->dn_nlevels == 0)
		nlevels = 1;
	else
		nlevels = dn->dn_phys->dn_nlevels;

	epbs = dn->dn_indblkshift - SPA_BLKPTRSHIFT;

	ASSERT3U(level * epbs, <, 64);
	ASSERT(RW_LOCK_HELD(&dn->dn_struct_rwlock));
	if (level >= nlevels ||
	    (blkid > (dn->dn_phys->dn_maxblkid >> (level * epbs)))) {
		/* the buffer has no parent yet */
		return (SET_ERROR(ENOENT));
	} else if (level < nlevels-1) {
		/* this block is referenced from an indirect block */
		int err;
		if (dh == NULL) {
			err = dbuf_hold_impl(dn, level+1, blkid >> epbs,
					fail_sparse, NULL, parentp);
		} else {
			__dbuf_hold_impl_init(dh + 1, dn, dh->dh_level + 1,
					blkid >> epbs, fail_sparse, NULL,
					parentp, dh->dh_depth + 1);
			err = __dbuf_hold_impl(dh + 1);
		}
		if (err)
			return (err);
		err = dbuf_read(*parentp, NULL,
		    (DB_RF_HAVESTRUCT | DB_RF_NOPREFETCH | DB_RF_CANFAIL));
		if (err) {
			dbuf_rele(*parentp, NULL);
			*parentp = NULL;
			return (err);
		}
		*bpp = ((blkptr_t *)(*parentp)->db.db_data) +
		    (blkid & ((1ULL << epbs) - 1));
		return (0);
	} else {
		/* the block is referenced from the dnode */
		ASSERT3U(level, ==, nlevels-1);
		ASSERT(dn->dn_phys->dn_nblkptr == 0 ||
		    blkid < dn->dn_phys->dn_nblkptr);
		if (dn->dn_dbuf) {
			dbuf_add_ref(dn->dn_dbuf, NULL);
			*parentp = dn->dn_dbuf;
		}
		*bpp = &dn->dn_phys->dn_blkptr[blkid];
		return (0);
	}
}

static dmu_buf_impl_t *
dbuf_create(dnode_t *dn, uint8_t level, uint64_t blkid,
    dmu_buf_impl_t *parent, blkptr_t *blkptr)
{
	objset_t *os = dn->dn_objset;
	dmu_buf_impl_t *db, *odb;

	ASSERT(RW_LOCK_HELD(&dn->dn_struct_rwlock));
	ASSERT(dn->dn_type != DMU_OT_NONE);

	db = kmem_cache_alloc(dbuf_cache, KM_SLEEP);

	db->db_objset = os;
	db->db.db_object = dn->dn_object;
	db->db_level = level;
	db->db_blkid = blkid;
	db->db_last_dirty = NULL;
	db->db_dirtycnt = 0;
	db->db_dnode_handle = dn->dn_handle;
	db->db_parent = parent;
	db->db_blkptr = blkptr;

	db->db_user = NULL;
	db->db_immediate_evict = 0;
	db->db_freed_in_flight = 0;

	if (blkid == DMU_BONUS_BLKID) {
		ASSERT3P(parent, ==, dn->dn_dbuf);
		db->db.db_size = DN_MAX_BONUSLEN -
		    (dn->dn_nblkptr-1) * sizeof (blkptr_t);
		ASSERT3U(db->db.db_size, >=, dn->dn_bonuslen);
		db->db.db_offset = DMU_BONUS_BLKID;
		db->db_state = DB_UNCACHED;
		/* the bonus dbuf is not placed in the hash table */
		arc_space_consume(sizeof (dmu_buf_impl_t), ARC_SPACE_OTHER);
		return (db);
	} else if (blkid == DMU_SPILL_BLKID) {
		db->db.db_size = (blkptr != NULL) ?
		    BP_GET_LSIZE(blkptr) : SPA_MINBLOCKSIZE;
		db->db.db_offset = 0;
	} else {
		int blocksize =
		    db->db_level ? 1 << dn->dn_indblkshift : dn->dn_datablksz;
		db->db.db_size = blocksize;
		db->db.db_offset = db->db_blkid * blocksize;
	}

	/*
	 * Hold the dn_dbufs_mtx while we get the new dbuf
	 * in the hash table *and* added to the dbufs list.
	 * This prevents a possible deadlock with someone
	 * trying to look up this dbuf before its added to the
	 * dn_dbufs list.
	 */
	mutex_enter(&dn->dn_dbufs_mtx);
	db->db_state = DB_EVICTING;
	if ((odb = dbuf_hash_insert(db)) != NULL) {
		/* someone else inserted it first */
		kmem_cache_free(dbuf_cache, db);
		mutex_exit(&dn->dn_dbufs_mtx);
		return (odb);
	}
	avl_add(&dn->dn_dbufs, db);
	if (db->db_level == 0 && db->db_blkid >=
	    dn->dn_unlisted_l0_blkid)
		dn->dn_unlisted_l0_blkid = db->db_blkid + 1;
	db->db_state = DB_UNCACHED;
	mutex_exit(&dn->dn_dbufs_mtx);
	arc_space_consume(sizeof (dmu_buf_impl_t), ARC_SPACE_OTHER);

	if (parent && parent != dn->dn_dbuf)
		dbuf_add_ref(parent, db);

	ASSERT(dn->dn_object == DMU_META_DNODE_OBJECT ||
	    refcount_count(&dn->dn_holds) > 0);
	(void) refcount_add(&dn->dn_holds, db);
	atomic_inc_32(&dn->dn_dbufs_count);

	dprintf_dbuf(db, "db=%p\n", db);

	return (db);
}

static int
dbuf_do_evict(void *private)
{
	dmu_buf_impl_t *db = private;

	if (!MUTEX_HELD(&db->db_mtx))
		mutex_enter(&db->db_mtx);

	ASSERT(refcount_is_zero(&db->db_holds));

	if (db->db_state != DB_EVICTING) {
		ASSERT(db->db_state == DB_CACHED);
		DBUF_VERIFY(db);
		db->db_buf = NULL;
		dbuf_evict(db);
	} else {
		mutex_exit(&db->db_mtx);
		dbuf_destroy(db);
	}
	return (0);
}

static void
dbuf_destroy(dmu_buf_impl_t *db)
{
	ASSERT(refcount_is_zero(&db->db_holds));

	if (db->db_blkid != DMU_BONUS_BLKID) {
		/*
		 * If this dbuf is still on the dn_dbufs list,
		 * remove it from that list.
		 */
		if (db->db_dnode_handle != NULL) {
			dnode_t *dn;

			DB_DNODE_ENTER(db);
			dn = DB_DNODE(db);
			mutex_enter(&dn->dn_dbufs_mtx);
			avl_remove(&dn->dn_dbufs, db);
			atomic_dec_32(&dn->dn_dbufs_count);
			mutex_exit(&dn->dn_dbufs_mtx);
			DB_DNODE_EXIT(db);
			/*
			 * Decrementing the dbuf count means that the hold
			 * corresponding to the removed dbuf is no longer
			 * discounted in dnode_move(), so the dnode cannot be
			 * moved until after we release the hold.
			 */
			dnode_rele(dn, db);
			db->db_dnode_handle = NULL;
		}
		dbuf_hash_remove(db);
	}
	db->db_parent = NULL;
	db->db_buf = NULL;

	ASSERT(db->db.db_data == NULL);
	ASSERT(db->db_hash_next == NULL);
	ASSERT(db->db_blkptr == NULL);
	ASSERT(db->db_data_pending == NULL);

	kmem_cache_free(dbuf_cache, db);
	arc_space_return(sizeof (dmu_buf_impl_t), ARC_SPACE_OTHER);
}

void
dbuf_prefetch(dnode_t *dn, uint64_t blkid, zio_priority_t prio)
{
	dmu_buf_impl_t *db = NULL;
	blkptr_t *bp = NULL;

	ASSERT(blkid != DMU_BONUS_BLKID);
	ASSERT(RW_LOCK_HELD(&dn->dn_struct_rwlock));

	if (dnode_block_freed(dn, blkid))
		return;

	/* dbuf_find() returns with db_mtx held */
	if ((db = dbuf_find(dn->dn_objset, dn->dn_object, 0, blkid))) {
		/*
		 * This dbuf is already in the cache.  We assume that
		 * it is already CACHED, or else about to be either
		 * read or filled.
		 */
		mutex_exit(&db->db_mtx);
		return;
	}

	if (dbuf_findbp(dn, 0, blkid, TRUE, &db, &bp, NULL) == 0) {
		if (bp && !BP_IS_HOLE(bp) && !BP_IS_EMBEDDED(bp)) {
			dsl_dataset_t *ds = dn->dn_objset->os_dsl_dataset;
			arc_flags_t aflags =
			    ARC_FLAG_NOWAIT | ARC_FLAG_PREFETCH;
			zbookmark_phys_t zb;

			SET_BOOKMARK(&zb, ds ? ds->ds_object : DMU_META_OBJSET,
			    dn->dn_object, 0, blkid);

			(void) arc_read(NULL, dn->dn_objset->os_spa,
                            bp, NULL, NULL, prio,
			    ZIO_FLAG_CANFAIL | ZIO_FLAG_SPECULATIVE,
			    &aflags, &zb);
		}
		if (db)
			dbuf_rele(db, NULL);
	}
}

#define	DBUF_HOLD_IMPL_MAX_DEPTH	20

/*
 * Returns with db_holds incremented, and db_mtx not held.
 * Note: dn_struct_rwlock must be held.
 */
static int
__dbuf_hold_impl(struct dbuf_hold_impl_data *dh)
{
	ASSERT3S(dh->dh_depth, <, DBUF_HOLD_IMPL_MAX_DEPTH);
	dh->dh_parent = NULL;

	ASSERT(dh->dh_blkid != DMU_BONUS_BLKID);
	ASSERT(RW_LOCK_HELD(&dh->dh_dn->dn_struct_rwlock));
	ASSERT3U(dh->dh_dn->dn_nlevels, >, dh->dh_level);

	*(dh->dh_dbp) = NULL;
top:
	/* dbuf_find() returns with db_mtx held */
	dh->dh_db = dbuf_find(dh->dh_dn->dn_objset, dh->dh_dn->dn_object,
	    dh->dh_level, dh->dh_blkid);

	if (dh->dh_db == NULL) {
		dh->dh_bp = NULL;

		ASSERT3P(dh->dh_parent, ==, NULL);
		dh->dh_err = dbuf_findbp(dh->dh_dn, dh->dh_level, dh->dh_blkid,
					dh->dh_fail_sparse, &dh->dh_parent,
					&dh->dh_bp, dh);
		if (dh->dh_fail_sparse) {
			if (dh->dh_err == 0 &&
			    dh->dh_bp && BP_IS_HOLE(dh->dh_bp))
				dh->dh_err = SET_ERROR(ENOENT);
			if (dh->dh_err) {
				if (dh->dh_parent)
					dbuf_rele(dh->dh_parent, NULL);
				return (dh->dh_err);
			}
		}
		if (dh->dh_err && dh->dh_err != ENOENT)
			return (dh->dh_err);
		dh->dh_db = dbuf_create(dh->dh_dn, dh->dh_level, dh->dh_blkid,
					dh->dh_parent, dh->dh_bp);
	}

	if (dh->dh_db->db_buf && refcount_is_zero(&dh->dh_db->db_holds)) {
		arc_buf_add_ref(dh->dh_db->db_buf, dh->dh_db);
		if (dh->dh_db->db_buf->b_data == NULL) {
			dbuf_clear(dh->dh_db);
			if (dh->dh_parent) {
				dbuf_rele(dh->dh_parent, NULL);
				dh->dh_parent = NULL;
			}
			goto top;
		}
		ASSERT3P(dh->dh_db->db.db_data, ==, dh->dh_db->db_buf->b_data);
	}

	ASSERT(dh->dh_db->db_buf == NULL || arc_referenced(dh->dh_db->db_buf));

	/*
	 * If this buffer is currently syncing out, and we are are
	 * still referencing it from db_data, we need to make a copy
	 * of it in case we decide we want to dirty it again in this txg.
	 */
	if (dh->dh_db->db_level == 0 &&
	    dh->dh_db->db_blkid != DMU_BONUS_BLKID &&
	    dh->dh_dn->dn_object != DMU_META_DNODE_OBJECT &&
	    dh->dh_db->db_state == DB_CACHED && dh->dh_db->db_data_pending) {
		dh->dh_dr = dh->dh_db->db_data_pending;

		if (dh->dh_dr->dt.dl.dr_data == dh->dh_db->db_buf) {
			dh->dh_type = DBUF_GET_BUFC_TYPE(dh->dh_db);

			dbuf_set_data(dh->dh_db,
			    arc_buf_alloc(dh->dh_dn->dn_objset->os_spa,
			    dh->dh_db->db.db_size, dh->dh_db, dh->dh_type));
			bcopy(dh->dh_dr->dt.dl.dr_data->b_data,
			    dh->dh_db->db.db_data, dh->dh_db->db.db_size);
		}
	}

	(void) refcount_add(&dh->dh_db->db_holds, dh->dh_tag);
	DBUF_VERIFY(dh->dh_db);
	mutex_exit(&dh->dh_db->db_mtx);

	/* NOTE: we can't rele the parent until after we drop the db_mtx */
	if (dh->dh_parent)
		dbuf_rele(dh->dh_parent, NULL);

	ASSERT3P(DB_DNODE(dh->dh_db), ==, dh->dh_dn);
	ASSERT3U(dh->dh_db->db_blkid, ==, dh->dh_blkid);
	ASSERT3U(dh->dh_db->db_level, ==, dh->dh_level);
	*(dh->dh_dbp) = dh->dh_db;

	return (0);
}

/*
 * The following code preserves the recursive function dbuf_hold_impl()
 * but moves the local variables AND function arguments to the heap to
 * minimize the stack frame size.  Enough space is initially allocated
 * on the stack for 20 levels of recursion.
 */
int
dbuf_hold_impl(dnode_t *dn, uint8_t level, uint64_t blkid, int fail_sparse,
    void *tag, dmu_buf_impl_t **dbp)
{
	struct dbuf_hold_impl_data *dh;
	int error;

	dh = kmem_zalloc(sizeof (struct dbuf_hold_impl_data) *
	    DBUF_HOLD_IMPL_MAX_DEPTH, KM_SLEEP);
	__dbuf_hold_impl_init(dh, dn, level, blkid, fail_sparse, tag, dbp, 0);

	error = __dbuf_hold_impl(dh);

	kmem_free(dh, sizeof (struct dbuf_hold_impl_data) *
	    DBUF_HOLD_IMPL_MAX_DEPTH);

	return (error);
}

static void
__dbuf_hold_impl_init(struct dbuf_hold_impl_data *dh,
    dnode_t *dn, uint8_t level, uint64_t blkid, int fail_sparse,
    void *tag, dmu_buf_impl_t **dbp, int depth)
{
	dh->dh_dn = dn;
	dh->dh_level = level;
	dh->dh_blkid = blkid;
	dh->dh_fail_sparse = fail_sparse;
	dh->dh_tag = tag;
	dh->dh_dbp = dbp;
	dh->dh_depth = depth;
}

dmu_buf_impl_t *
dbuf_hold(dnode_t *dn, uint64_t blkid, void *tag)
{
	dmu_buf_impl_t *db;
	int err = dbuf_hold_impl(dn, 0, blkid, FALSE, tag, &db);
	return (err ? NULL : db);
}

dmu_buf_impl_t *
dbuf_hold_level(dnode_t *dn, int level, uint64_t blkid, void *tag)
{
	dmu_buf_impl_t *db;
	int err = dbuf_hold_impl(dn, level, blkid, FALSE, tag, &db);
	return (err ? NULL : db);
}

void
dbuf_create_bonus(dnode_t *dn)
{
	ASSERT(RW_WRITE_HELD(&dn->dn_struct_rwlock));

	ASSERT(dn->dn_bonus == NULL);
	dn->dn_bonus = dbuf_create(dn, 0, DMU_BONUS_BLKID, dn->dn_dbuf, NULL);
}

int
dbuf_spill_set_blksz(dmu_buf_t *db_fake, uint64_t blksz, dmu_tx_t *tx)
{
	dmu_buf_impl_t *db = (dmu_buf_impl_t *)db_fake;
	dnode_t *dn;

	if (db->db_blkid != DMU_SPILL_BLKID)
		return (SET_ERROR(ENOTSUP));
	if (blksz == 0)
		blksz = SPA_MINBLOCKSIZE;
	ASSERT3U(blksz, <=, spa_maxblocksize(dmu_objset_spa(db->db_objset)));
	blksz = P2ROUNDUP(blksz, SPA_MINBLOCKSIZE);

	DB_DNODE_ENTER(db);
	dn = DB_DNODE(db);
	rw_enter(&dn->dn_struct_rwlock, RW_WRITER);
	dbuf_new_size(db, blksz, tx);
	rw_exit(&dn->dn_struct_rwlock);
	DB_DNODE_EXIT(db);

	return (0);
}

void
dbuf_rm_spill(dnode_t *dn, dmu_tx_t *tx)
{
	dbuf_free_range(dn, DMU_SPILL_BLKID, DMU_SPILL_BLKID, tx);
}

//#pragma weak dmu_buf_add_ref = dbuf_add_ref
void
dbuf_add_ref(dmu_buf_impl_t *db, void *tag)
{
	VERIFY(refcount_add(&db->db_holds, tag) > 1);
}

#pragma weak dmu_buf_try_add_ref = dbuf_try_add_ref
boolean_t
dbuf_try_add_ref(dmu_buf_t *db_fake, objset_t *os, uint64_t obj, uint64_t blkid,
    void *tag)
{
	dmu_buf_impl_t *db = (dmu_buf_impl_t *)db_fake;
	dmu_buf_impl_t *found_db;
	boolean_t result = B_FALSE;

	if (blkid == DMU_BONUS_BLKID)
		found_db = dbuf_find_bonus(os, obj);
	else
		found_db = dbuf_find(os, obj, 0, blkid);

	if (found_db != NULL) {
		if (db == found_db && dbuf_refcount(db) > db->db_dirtycnt) {
			(void) refcount_add(&db->db_holds, tag);
			result = B_TRUE;
		}
		mutex_exit(&found_db->db_mtx);
	}
	return (result);
}

/*
 * If you call dbuf_rele() you had better not be referencing the dnode handle
 * unless you have some other direct or indirect hold on the dnode. (An indirect
 * hold is a hold on one of the dnode's dbufs, including the bonus buffer.)
 * Without that, the dbuf_rele() could lead to a dnode_rele() followed by the
 * dnode's parent dbuf evicting its dnode handles.
 */
void
dbuf_rele(dmu_buf_impl_t *db, void *tag)
{
	mutex_enter(&db->db_mtx);
	dbuf_rele_and_unlock(db, tag);
}

void
dmu_buf_rele(dmu_buf_t *db, void *tag)
{
	dbuf_rele((dmu_buf_impl_t *)db, tag);
}

/*
 * dbuf_rele() for an already-locked dbuf.  This is necessary to allow
 * db_dirtycnt and db_holds to be updated atomically.
 */
void
dbuf_rele_and_unlock(dmu_buf_impl_t *db, void *tag)
{
	int64_t holds;

	ASSERT(MUTEX_HELD(&db->db_mtx));
	DBUF_VERIFY(db);

	/*
	 * Remove the reference to the dbuf before removing its hold on the
	 * dnode so we can guarantee in dnode_move() that a referenced bonus
	 * buffer has a corresponding dnode hold.
	 */
	holds = refcount_remove(&db->db_holds, tag);
	ASSERT(holds >= 0);

	/*
	 * We can't freeze indirects if there is a possibility that they
	 * may be modified in the current syncing context.
	 */
	if (db->db_buf && holds == (db->db_level == 0 ? db->db_dirtycnt : 0))
		arc_buf_freeze(db->db_buf);

	if (holds == db->db_dirtycnt &&
	    db->db_level == 0 && db->db_immediate_evict)
		dbuf_evict_user(db);

	if (holds == 0) {
		if (db->db_blkid == DMU_BONUS_BLKID) {
			dnode_t *dn;

			/*
			 * If the dnode moves here, we cannot cross this
			 * barrier until the move completes.
			 */
			DB_DNODE_ENTER(db);

			dn = DB_DNODE(db);
			atomic_dec_32(&dn->dn_dbufs_count);

			/*
			 * Decrementing the dbuf count means that the bonus
			 * buffer's dnode hold is no longer discounted in
			 * dnode_move(). The dnode cannot move until after
			 * the dnode_rele_and_unlock() below.
			 */
			DB_DNODE_EXIT(db);

			/*
			 * Do not reference db after its lock is dropped.
			 * Another thread may evict it.
			 */
			mutex_exit(&db->db_mtx);

			/*
			 * If the dnode has been freed, evict the bonus
			 * buffer immediately.	The data in the bonus
			 * buffer is no longer relevant and this prevents
			 * a stale bonus buffer from being associated
			 * with this dnode_t should the dnode_t be reused
			 * prior to being destroyed.
			 */
			mutex_enter(&dn->dn_mtx);
			if (dn->dn_type == DMU_OT_NONE ||
			    dn->dn_free_txg != 0) {
				/*
				 * Drop dn_mtx.  It is a leaf lock and
				 * cannot be held when dnode_evict_bonus()
				 * acquires other locks in order to
				 * perform the eviction.
				 *
				 * Freed dnodes cannot be reused until the
				 * last hold is released.  Since this bonus
				 * buffer has a hold, the dnode will remain
				 * in the free state, even without dn_mtx
				 * held, until the dnode_rele_and_unlock()
				 * below.
				 */
				mutex_exit(&dn->dn_mtx);
				dnode_evict_bonus(dn);
				mutex_enter(&dn->dn_mtx);
			}
			dnode_rele_and_unlock(dn, db);
		} else if (db->db_buf == NULL) {
			/*
			 * This is a special case: we never associated this
			 * dbuf with any data allocated from the ARC.
			 */
			ASSERT(db->db_state == DB_UNCACHED ||
			    db->db_state == DB_NOFILL);
			dbuf_evict(db);
		} else if (arc_released(db->db_buf)) {
			arc_buf_t *buf = db->db_buf;
			/*
			 * This dbuf has anonymous data associated with it.
			 */
			dbuf_clear_data(db);
			VERIFY(arc_buf_remove_ref(buf, db));
			dbuf_evict(db);
		} else {
			VERIFY(!arc_buf_remove_ref(db->db_buf, db));

			/*
			 * A dbuf will be eligible for eviction if either the
			 * 'primarycache' property is set or a duplicate
			 * copy of this buffer is already cached in the arc.
			 *
			 * In the case of the 'primarycache' a buffer
			 * is considered for eviction if it matches the
			 * criteria set in the property.
			 *
			 * To decide if our buffer is considered a
			 * duplicate, we must call into the arc to determine
			 * if multiple buffers are referencing the same
			 * block on-disk. If so, then we simply evict
			 * ourselves.
			 */
			if (!DBUF_IS_CACHEABLE(db)) {
				if (db->db_blkptr != NULL &&
				    !BP_IS_HOLE(db->db_blkptr) &&
				    !BP_IS_EMBEDDED(db->db_blkptr)) {
					spa_t *spa =
					    dmu_objset_spa(db->db_objset);
					blkptr_t bp = *db->db_blkptr;
					dbuf_clear(db);
					arc_freed(spa, &bp);
				} else {
					dbuf_clear(db);
				}
			} else if (db->db_objset->os_evicting ||
			    arc_buf_eviction_needed(db->db_buf)) {
				dbuf_clear(db);
			} else {
				mutex_exit(&db->db_mtx);
			}
		}
	} else {
		mutex_exit(&db->db_mtx);
	}
}

//#pragma weak dmu_buf_refcount = dbuf_refcount
uint64_t
dbuf_refcount(dmu_buf_impl_t *db)
{
	return (refcount_count(&db->db_holds));
}

void *
dmu_buf_replace_user(dmu_buf_t *db_fake, dmu_buf_user_t *old_user,
    dmu_buf_user_t *new_user)
{
	dmu_buf_impl_t *db = (dmu_buf_impl_t *)db_fake;

	mutex_enter(&db->db_mtx);
	dbuf_verify_user(db, DBVU_NOT_EVICTING);
	if (db->db_user == old_user)
		db->db_user = new_user;
	else
		old_user = db->db_user;
	dbuf_verify_user(db, DBVU_NOT_EVICTING);
	mutex_exit(&db->db_mtx);

	return (old_user);
}

void *
dmu_buf_set_user(dmu_buf_t *db_fake, dmu_buf_user_t *user)
{
	return (dmu_buf_replace_user(db_fake, NULL, user));
}

void *
dmu_buf_set_user_ie(dmu_buf_t *db_fake, dmu_buf_user_t *user)
{
	dmu_buf_impl_t *db = (dmu_buf_impl_t *)db_fake;

	db->db_immediate_evict = TRUE;
	return (dmu_buf_set_user(db_fake, user));
}

void *
dmu_buf_remove_user(dmu_buf_t *db_fake, dmu_buf_user_t *user)
{
	return (dmu_buf_replace_user(db_fake, user, NULL));
}

void *
dmu_buf_get_user(dmu_buf_t *db_fake)
{
	dmu_buf_impl_t *db = (dmu_buf_impl_t *)db_fake;

	dbuf_verify_user(db, DBVU_NOT_EVICTING);
	return (db->db_user);
}

void
dmu_buf_user_evict_wait()
{
	taskq_wait(dbu_evict_taskq);
}

boolean_t
dmu_buf_freeable(dmu_buf_t *dbuf)
{
	boolean_t res = B_FALSE;
	dmu_buf_impl_t *db = (dmu_buf_impl_t *)dbuf;

	if (db->db_blkptr)
		res = dsl_dataset_block_freeable(db->db_objset->os_dsl_dataset,
		    db->db_blkptr, db->db_blkptr->blk_birth);

	return (res);
}

blkptr_t *
dmu_buf_get_blkptr(dmu_buf_t *db)
{
	dmu_buf_impl_t *dbi = (dmu_buf_impl_t *)db;
	return (dbi->db_blkptr);
}

static void
dbuf_check_blkptr(dnode_t *dn, dmu_buf_impl_t *db)
{
	/* ASSERT(dmu_tx_is_syncing(tx) */
	ASSERT(MUTEX_HELD(&db->db_mtx));

	if (db->db_blkptr != NULL)
		return;

	if (db->db_blkid == DMU_SPILL_BLKID) {
		db->db_blkptr = &dn->dn_phys->dn_spill;
		BP_ZERO(db->db_blkptr);
		return;
	}
	if (db->db_level == dn->dn_phys->dn_nlevels-1) {
		/*
		 * This buffer was allocated at a time when there was
		 * no available blkptrs from the dnode, or it was
		 * inappropriate to hook it in (i.e., nlevels mis-match).
		 */
		ASSERT(db->db_blkid < dn->dn_phys->dn_nblkptr);
		ASSERT(db->db_parent == NULL);
		db->db_parent = dn->dn_dbuf;
		db->db_blkptr = &dn->dn_phys->dn_blkptr[db->db_blkid];
		DBUF_VERIFY(db);
	} else {
		dmu_buf_impl_t *parent = db->db_parent;
		int epbs = dn->dn_phys->dn_indblkshift - SPA_BLKPTRSHIFT;

		ASSERT(dn->dn_phys->dn_nlevels > 1);
		if (parent == NULL) {
			mutex_exit(&db->db_mtx);
			rw_enter(&dn->dn_struct_rwlock, RW_READER);
			(void) dbuf_hold_impl(dn, db->db_level+1,
			    db->db_blkid >> epbs, FALSE, db, &parent);
			rw_exit(&dn->dn_struct_rwlock);
			mutex_enter(&db->db_mtx);
			db->db_parent = parent;
		}
		db->db_blkptr = (blkptr_t *)parent->db.db_data +
		    (db->db_blkid & ((1ULL << epbs) - 1));
		DBUF_VERIFY(db);
	}
}

/*
 * dbuf_sync_indirect() is called recursively from dbuf_sync_list() so it
 * is critical the we not allow the compiler to inline this function in to
 * dbuf_sync_list() thereby drastically bloating the stack usage.
 */
noinline static void
dbuf_sync_indirect(dbuf_dirty_record_t *dr, dmu_tx_t *tx)
{
	dmu_buf_impl_t *db = dr->dr_dbuf;
	dnode_t *dn;
	zio_t *zio;

	ASSERT(dmu_tx_is_syncing(tx));

	dprintf_dbuf_bp(db, db->db_blkptr, "blkptr=%p", db->db_blkptr);

	mutex_enter(&db->db_mtx);

	ASSERT(db->db_level > 0);
	DBUF_VERIFY(db);

	/* Read the block if it hasn't been read yet. */
	if (db->db_buf == NULL) {
		mutex_exit(&db->db_mtx);
		(void) dbuf_read(db, NULL, DB_RF_MUST_SUCCEED);
		mutex_enter(&db->db_mtx);
	}
	ASSERT3U(db->db_state, ==, DB_CACHED);
	ASSERT(db->db_buf != NULL);

	DB_DNODE_ENTER(db);
	dn = DB_DNODE(db);
	/* Indirect block size must match what the dnode thinks it is. */
	ASSERT3U(db->db.db_size, ==, 1<<dn->dn_phys->dn_indblkshift);
	dbuf_check_blkptr(dn, db);
	DB_DNODE_EXIT(db);

	/* Provide the pending dirty record to child dbufs */
	db->db_data_pending = dr;

	mutex_exit(&db->db_mtx);
	dbuf_write(dr, db->db_buf, tx);

	zio = dr->dr_zio;
	mutex_enter(&dr->dt.di.dr_mtx);
	dbuf_sync_list(&dr->dt.di.dr_children, db->db_level - 1, tx);
	ASSERT(list_head(&dr->dt.di.dr_children) == NULL);
	mutex_exit(&dr->dt.di.dr_mtx);
	zio_nowait(zio);
}

/*
 * dbuf_sync_leaf() is called recursively from dbuf_sync_list() so it is
 * critical the we not allow the compiler to inline this function in to
 * dbuf_sync_list() thereby drastically bloating the stack usage.
 */
noinline static void
dbuf_sync_leaf(dbuf_dirty_record_t *dr, dmu_tx_t *tx)
{
	arc_buf_t **datap = &dr->dt.dl.dr_data;
	dmu_buf_impl_t *db = dr->dr_dbuf;
	dnode_t *dn;
	objset_t *os;
	uint64_t txg = tx->tx_txg;

	ASSERT(dmu_tx_is_syncing(tx));

	dprintf_dbuf_bp(db, db->db_blkptr, "blkptr=%p", db->db_blkptr);

	mutex_enter(&db->db_mtx);
	/*
	 * To be synced, we must be dirtied.  But we
	 * might have been freed after the dirty.
	 */
	if (db->db_state == DB_UNCACHED) {
		/* This buffer has been freed since it was dirtied */
		ASSERT(db->db.db_data == NULL);
	} else if (db->db_state == DB_FILL) {
		/* This buffer was freed and is now being re-filled */
		ASSERT(db->db.db_data != dr->dt.dl.dr_data);
	} else {
		ASSERT(db->db_state == DB_CACHED || db->db_state == DB_NOFILL);
	}
	DBUF_VERIFY(db);

	DB_DNODE_ENTER(db);
	dn = DB_DNODE(db);

	if (db->db_blkid == DMU_SPILL_BLKID) {
		mutex_enter(&dn->dn_mtx);
		dn->dn_phys->dn_flags |= DNODE_FLAG_SPILL_BLKPTR;
		mutex_exit(&dn->dn_mtx);
	}

	/*
	 * If this is a bonus buffer, simply copy the bonus data into the
	 * dnode.  It will be written out when the dnode is synced (and it
	 * will be synced, since it must have been dirty for dbuf_sync to
	 * be called).
	 */
	if (db->db_blkid == DMU_BONUS_BLKID) {
		dbuf_dirty_record_t **drp;

		ASSERT(*datap != NULL);
		ASSERT0(db->db_level);
		ASSERT3U(dn->dn_phys->dn_bonuslen, <=, DN_MAX_BONUSLEN);
		bcopy(*datap, DN_BONUS(dn->dn_phys), dn->dn_phys->dn_bonuslen);
		DB_DNODE_EXIT(db);

		if (*datap != db->db.db_data) {
			zio_buf_free(*datap, DN_MAX_BONUSLEN);
			arc_space_return(DN_MAX_BONUSLEN, ARC_SPACE_OTHER);
		}
		db->db_data_pending = NULL;
		drp = &db->db_last_dirty;
		while (*drp != dr)
			drp = &(*drp)->dr_next;
		ASSERT(dr->dr_next == NULL);
		ASSERT(dr->dr_dbuf == db);
		*drp = dr->dr_next;
		if (dr->dr_dbuf->db_level != 0) {
			mutex_destroy(&dr->dt.di.dr_mtx);
			list_destroy(&dr->dt.di.dr_children);
		}
		kmem_free(dr, sizeof (dbuf_dirty_record_t));
		ASSERT(db->db_dirtycnt > 0);
		db->db_dirtycnt -= 1;
		dbuf_rele_and_unlock(db, (void *)(uintptr_t)txg);
		return;
	}

	os = dn->dn_objset;

	/*
	 * This function may have dropped the db_mtx lock allowing a dmu_sync
	 * operation to sneak in. As a result, we need to ensure that we
	 * don't check the dr_override_state until we have returned from
	 * dbuf_check_blkptr.
	 */
	dbuf_check_blkptr(dn, db);

	/*
	 * If this buffer is in the middle of an immediate write,
	 * wait for the synchronous IO to complete.
	 */
	while (dr->dt.dl.dr_override_state == DR_IN_DMU_SYNC) {
		ASSERT(dn->dn_object != DMU_META_DNODE_OBJECT);
		cv_wait(&db->db_changed, &db->db_mtx);
		ASSERT(dr->dt.dl.dr_override_state != DR_NOT_OVERRIDDEN);
	}

	if (db->db_state != DB_NOFILL &&
	    dn->dn_object != DMU_META_DNODE_OBJECT &&
	    refcount_count(&db->db_holds) > 1 &&
	    dr->dt.dl.dr_override_state != DR_OVERRIDDEN &&
	    *datap == db->db_buf) {
		/*
		 * If this buffer is currently "in use" (i.e., there
		 * are active holds and db_data still references it),
		 * then make a copy before we start the write so that
		 * any modifications from the open txg will not leak
		 * into this write.
		 *
		 * NOTE: this copy does not need to be made for
		 * objects only modified in the syncing context (e.g.
		 * DNONE_DNODE blocks).
		 */
		int blksz = arc_buf_size(*datap);
		arc_buf_contents_t type = DBUF_GET_BUFC_TYPE(db);
		*datap = arc_buf_alloc(os->os_spa, blksz, db, type);
		bcopy(db->db.db_data, (*datap)->b_data, blksz);
	}
	db->db_data_pending = dr;

	mutex_exit(&db->db_mtx);

	dbuf_write(dr, *datap, tx);

	ASSERT(!list_link_active(&dr->dr_dirty_node));
	if (dn->dn_object == DMU_META_DNODE_OBJECT) {
		list_insert_tail(&dn->dn_dirty_records[txg&TXG_MASK], dr);
		DB_DNODE_EXIT(db);
	} else {
		/*
		 * Although zio_nowait() does not "wait for an IO", it does
		 * initiate the IO. If this is an empty write it seems plausible
		 * that the IO could actually be completed before the nowait
		 * returns. We need to DB_DNODE_EXIT() first in case
		 * zio_nowait() invalidates the dbuf.
		 */
		DB_DNODE_EXIT(db);
		zio_nowait(dr->dr_zio);
	}
}

void
dbuf_sync_list(list_t *list, int level, dmu_tx_t *tx)
{
	dbuf_dirty_record_t *dr;

	while ((dr = list_head(list))) {
		if (dr->dr_zio != NULL) {
			/*
			 * If we find an already initialized zio then we
			 * are processing the meta-dnode, and we have finished.
			 * The dbufs for all dnodes are put back on the list
			 * during processing, so that we can zio_wait()
			 * these IOs after initiating all child IOs.
			 */
			ASSERT3U(dr->dr_dbuf->db.db_object, ==,
			    DMU_META_DNODE_OBJECT);
			break;
		}
		if (dr->dr_dbuf->db_blkid != DMU_BONUS_BLKID &&
		    dr->dr_dbuf->db_blkid != DMU_SPILL_BLKID) {
			VERIFY3U(dr->dr_dbuf->db_level, ==, level);
		}
		list_remove(list, dr);
		if (dr->dr_dbuf->db_level > 0)
			dbuf_sync_indirect(dr, tx);
		else
			dbuf_sync_leaf(dr, tx);
	}
}

/* ARGSUSED */
static void
dbuf_write_ready(zio_t *zio, arc_buf_t *buf, void *vdb)
{
	dmu_buf_impl_t *db = vdb;
	dnode_t *dn;
	blkptr_t *bp = zio->io_bp;
	blkptr_t *bp_orig = &zio->io_bp_orig;
	spa_t *spa = zio->io_spa;
	int64_t delta;
	uint64_t fill = 0;
	int i;

	ASSERT3P(db->db_blkptr, ==, bp);

	DB_DNODE_ENTER(db);
	dn = DB_DNODE(db);
	delta = bp_get_dsize_sync(spa, bp) - bp_get_dsize_sync(spa, bp_orig);
	dnode_diduse_space(dn, delta - zio->io_prev_space_delta);
	zio->io_prev_space_delta = delta;

	if (bp->blk_birth != 0) {
		ASSERT((db->db_blkid != DMU_SPILL_BLKID &&
		    BP_GET_TYPE(bp) == dn->dn_type) ||
		    (db->db_blkid == DMU_SPILL_BLKID &&
		    BP_GET_TYPE(bp) == dn->dn_bonustype) ||
		    BP_IS_EMBEDDED(bp));
		ASSERT(BP_GET_LEVEL(bp) == db->db_level);
	}

	mutex_enter(&db->db_mtx);

#ifdef ZFS_DEBUG
	if (db->db_blkid == DMU_SPILL_BLKID) {
		ASSERT(dn->dn_phys->dn_flags & DNODE_FLAG_SPILL_BLKPTR);
		ASSERT(!(BP_IS_HOLE(db->db_blkptr)) &&
		    db->db_blkptr == &dn->dn_phys->dn_spill);
	}
#endif

	if (db->db_level == 0) {
		mutex_enter(&dn->dn_mtx);
		if (db->db_blkid > dn->dn_phys->dn_maxblkid &&
		    db->db_blkid != DMU_SPILL_BLKID)
			dn->dn_phys->dn_maxblkid = db->db_blkid;
		mutex_exit(&dn->dn_mtx);

		if (dn->dn_type == DMU_OT_DNODE) {
			dnode_phys_t *dnp = db->db.db_data;
			for (i = db->db.db_size >> DNODE_SHIFT; i > 0;
			    i--, dnp++) {
				if (dnp->dn_type != DMU_OT_NONE)
					fill++;
			}
		} else {
			if (BP_IS_HOLE(bp)) {
				fill = 0;
			} else {
				fill = 1;
			}
		}
	} else {
		blkptr_t *ibp = db->db.db_data;
		ASSERT3U(db->db.db_size, ==, 1<<dn->dn_phys->dn_indblkshift);
		for (i = db->db.db_size >> SPA_BLKPTRSHIFT; i > 0; i--, ibp++) {
			if (BP_IS_HOLE(ibp))
				continue;
			fill += BP_GET_FILL(ibp);
		}
	}
	DB_DNODE_EXIT(db);

	if (!BP_IS_EMBEDDED(bp))
		bp->blk_fill = fill;

	mutex_exit(&db->db_mtx);
}

/*
 * The SPA will call this callback several times for each zio - once
 * for every physical child i/o (zio->io_phys_children times).  This
 * allows the DMU to monitor the progress of each logical i/o.  For example,
 * there may be 2 copies of an indirect block, or many fragments of a RAID-Z
 * block.  There may be a long delay before all copies/fragments are completed,
 * so this callback allows us to retire dirty space gradually, as the physical
 * i/os complete.
 */
/* ARGSUSED */
static void
dbuf_write_physdone(zio_t *zio, arc_buf_t *buf, void *arg)
{
	dmu_buf_impl_t *db = arg;
	objset_t *os = db->db_objset;
	dsl_pool_t *dp = dmu_objset_pool(os);
	dbuf_dirty_record_t *dr;
	int delta = 0;

	dr = db->db_data_pending;
	ASSERT3U(dr->dr_txg, ==, zio->io_txg);

	/*
	 * The callback will be called io_phys_children times.  Retire one
	 * portion of our dirty space each time we are called.  Any rounding
	 * error will be cleaned up by dsl_pool_sync()'s call to
	 * dsl_pool_undirty_space().
	 */
	delta = dr->dr_accounted / zio->io_phys_children;
	dsl_pool_undirty_space(dp, delta, zio->io_txg);
}

/* ARGSUSED */
static void
dbuf_write_done(zio_t *zio, arc_buf_t *buf, void *vdb)
{
	dmu_buf_impl_t *db = vdb;
	blkptr_t *bp_orig = &zio->io_bp_orig;
	blkptr_t *bp = db->db_blkptr;
	objset_t *os = db->db_objset;
	dmu_tx_t *tx = os->os_synctx;
	dbuf_dirty_record_t **drp, *dr;

	ASSERT0(zio->io_error);
	ASSERT(db->db_blkptr == bp);

	/*
	 * For nopwrites and rewrites we ensure that the bp matches our
	 * original and bypass all the accounting.
	 */
	if (zio->io_flags & (ZIO_FLAG_IO_REWRITE | ZIO_FLAG_NOPWRITE)) {
		ASSERT(BP_EQUAL(bp, bp_orig));
	} else {
		dsl_dataset_t *ds = os->os_dsl_dataset;
		(void) dsl_dataset_block_kill(ds, bp_orig, tx, B_TRUE);
		dsl_dataset_block_born(ds, bp, tx);
	}

	mutex_enter(&db->db_mtx);

	DBUF_VERIFY(db);

	drp = &db->db_last_dirty;
	while ((dr = *drp) != db->db_data_pending)
		drp = &dr->dr_next;
	ASSERT(!list_link_active(&dr->dr_dirty_node));
	ASSERT(dr->dr_dbuf == db);
	ASSERT(dr->dr_next == NULL);
	*drp = dr->dr_next;

#ifdef ZFS_DEBUG
	if (db->db_blkid == DMU_SPILL_BLKID) {
		dnode_t *dn;

		DB_DNODE_ENTER(db);
		dn = DB_DNODE(db);
		ASSERT(dn->dn_phys->dn_flags & DNODE_FLAG_SPILL_BLKPTR);
		ASSERT(!(BP_IS_HOLE(db->db_blkptr)) &&
		    db->db_blkptr == &dn->dn_phys->dn_spill);
		DB_DNODE_EXIT(db);
	}
#endif

	if (db->db_level == 0) {
		ASSERT(db->db_blkid != DMU_BONUS_BLKID);
		ASSERT(dr->dt.dl.dr_override_state == DR_NOT_OVERRIDDEN);
		if (db->db_state != DB_NOFILL) {
			if (dr->dt.dl.dr_data != db->db_buf)
				VERIFY(arc_buf_remove_ref(dr->dt.dl.dr_data,
				    db));
			else if (!arc_released(db->db_buf))
				arc_set_callback(db->db_buf, dbuf_do_evict, db);
		}
	} else {
		dnode_t *dn;

		DB_DNODE_ENTER(db);
		dn = DB_DNODE(db);
		ASSERT(list_head(&dr->dt.di.dr_children) == NULL);
		ASSERT3U(db->db.db_size, ==, 1 << dn->dn_phys->dn_indblkshift);
		if (!BP_IS_HOLE(db->db_blkptr)) {
			ASSERTV(int epbs = dn->dn_phys->dn_indblkshift -
			    SPA_BLKPTRSHIFT);
			ASSERT3U(db->db_blkid, <=,
			    dn->dn_phys->dn_maxblkid >> (db->db_level * epbs));
			ASSERT3U(BP_GET_LSIZE(db->db_blkptr), ==,
			    db->db.db_size);
			if (!arc_released(db->db_buf))
				arc_set_callback(db->db_buf, dbuf_do_evict, db);
		}
		DB_DNODE_EXIT(db);
		mutex_destroy(&dr->dt.di.dr_mtx);
		list_destroy(&dr->dt.di.dr_children);
	}
	kmem_free(dr, sizeof (dbuf_dirty_record_t));

	cv_broadcast(&db->db_changed);
	ASSERT(db->db_dirtycnt > 0);
	db->db_dirtycnt -= 1;
	db->db_data_pending = NULL;
	dbuf_rele_and_unlock(db, (void *)(uintptr_t)tx->tx_txg);
}

static void
dbuf_write_nofill_ready(zio_t *zio)
{
	dbuf_write_ready(zio, NULL, zio->io_private);
}

static void
dbuf_write_nofill_done(zio_t *zio)
{
	dbuf_write_done(zio, NULL, zio->io_private);
}

static void
dbuf_write_override_ready(zio_t *zio)
{
	dbuf_dirty_record_t *dr = zio->io_private;
	dmu_buf_impl_t *db = dr->dr_dbuf;

	dbuf_write_ready(zio, NULL, db);
}

static void
dbuf_write_override_done(zio_t *zio)
{
	dbuf_dirty_record_t *dr = zio->io_private;
	dmu_buf_impl_t *db = dr->dr_dbuf;
	blkptr_t *obp = &dr->dt.dl.dr_overridden_by;

	mutex_enter(&db->db_mtx);
	if (!BP_EQUAL(zio->io_bp, obp)) {
		if (!BP_IS_HOLE(obp))
			dsl_free(spa_get_dsl(zio->io_spa), zio->io_txg, obp);
		arc_release(dr->dt.dl.dr_data, db);
	}
	mutex_exit(&db->db_mtx);

	dbuf_write_done(zio, NULL, db);
}

/* Issue I/O to commit a dirty buffer to disk. */
static void
dbuf_write(dbuf_dirty_record_t *dr, arc_buf_t *data, dmu_tx_t *tx)
{
	dmu_buf_impl_t *db = dr->dr_dbuf;
	dnode_t *dn;
	objset_t *os;
	dmu_buf_impl_t *parent = db->db_parent;
	uint64_t txg = tx->tx_txg;
	zbookmark_phys_t zb;
	zio_prop_t zp;
	zio_t *zio;
	int wp_flag = 0;

	DB_DNODE_ENTER(db);
	dn = DB_DNODE(db);
	os = dn->dn_objset;

	if (db->db_state != DB_NOFILL) {
		if (db->db_level > 0 || dn->dn_type == DMU_OT_DNODE) {
			/*
			 * Private object buffers are released here rather
			 * than in dbuf_dirty() since they are only modified
			 * in the syncing context and we don't want the
			 * overhead of making multiple copies of the data.
			 */
			if (BP_IS_HOLE(db->db_blkptr)) {
				arc_buf_thaw(data);
			} else {
				dbuf_release_bp(db);
			}
		}
	}

	if (parent != dn->dn_dbuf) {
		/* Our parent is an indirect block. */
		/* We have a dirty parent that has been scheduled for write. */
		ASSERT(parent && parent->db_data_pending);
		/* Our parent's buffer is one level closer to the dnode. */
		ASSERT(db->db_level == parent->db_level-1);
		/*
		 * We're about to modify our parent's db_data by modifying
		 * our block pointer, so the parent must be released.
		 */
		ASSERT(arc_released(parent->db_buf));
		zio = parent->db_data_pending->dr_zio;
	} else {
		/* Our parent is the dnode itself. */
		ASSERT((db->db_level == dn->dn_phys->dn_nlevels-1 &&
		    db->db_blkid != DMU_SPILL_BLKID) ||
		    (db->db_blkid == DMU_SPILL_BLKID && db->db_level == 0));
		if (db->db_blkid != DMU_SPILL_BLKID)
			ASSERT3P(db->db_blkptr, ==,
			    &dn->dn_phys->dn_blkptr[db->db_blkid]);
		zio = dn->dn_zio;
	}

	ASSERT(db->db_level == 0 || data == db->db_buf);
	ASSERT3U(db->db_blkptr->blk_birth, <=, txg);
	ASSERT(zio);

	SET_BOOKMARK(&zb, os->os_dsl_dataset ?
	    os->os_dsl_dataset->ds_object : DMU_META_OBJSET,
	    db->db.db_object, db->db_level, db->db_blkid);

	if (db->db_blkid == DMU_SPILL_BLKID)
		wp_flag = WP_SPILL;
	wp_flag |= (db->db_state == DB_NOFILL) ? WP_NOFILL : 0;

	dmu_write_policy(os, dn, db->db_level, wp_flag, &zp);
	DB_DNODE_EXIT(db);

	if (db->db_level == 0 &&
	    dr->dt.dl.dr_override_state == DR_OVERRIDDEN) {
		/*
		 * The BP for this block has been provided by open context
		 * (by dmu_sync() or dmu_buf_write_embedded()).
		 */
		void *contents = (data != NULL) ? data->b_data : NULL;

		dr->dr_zio = zio_write(zio, os->os_spa, txg,
		    db->db_blkptr, contents, db->db.db_size, &zp,
		    dbuf_write_override_ready, NULL, dbuf_write_override_done,
		    dr, ZIO_PRIORITY_ASYNC_WRITE, ZIO_FLAG_MUSTSUCCEED, &zb);
		mutex_enter(&db->db_mtx);
		dr->dt.dl.dr_override_state = DR_NOT_OVERRIDDEN;
		zio_write_override(dr->dr_zio, &dr->dt.dl.dr_overridden_by,
		    dr->dt.dl.dr_copies, dr->dt.dl.dr_nopwrite);
		mutex_exit(&db->db_mtx);
	} else if (db->db_state == DB_NOFILL) {
		ASSERT(zp.zp_checksum == ZIO_CHECKSUM_OFF);
		dr->dr_zio = zio_write(zio, os->os_spa, txg,
		    db->db_blkptr, NULL, db->db.db_size, &zp,
		    dbuf_write_nofill_ready, NULL, dbuf_write_nofill_done, db,
		    ZIO_PRIORITY_ASYNC_WRITE,
		    ZIO_FLAG_MUSTSUCCEED | ZIO_FLAG_NODATA, &zb);
	} else {
		ASSERT(arc_released(data));
		dr->dr_zio = arc_write(zio, os->os_spa, txg,
		    db->db_blkptr, data, DBUF_IS_L2CACHEABLE(db),
		    DBUF_IS_L2COMPRESSIBLE(db), &zp, dbuf_write_ready,
		    dbuf_write_physdone, dbuf_write_done, db,
		    ZIO_PRIORITY_ASYNC_WRITE, ZIO_FLAG_MUSTSUCCEED, &zb);
	}
}

#if defined(_KERNEL) && defined(HAVE_SPL)
EXPORT_SYMBOL(dbuf_find);
EXPORT_SYMBOL(dbuf_is_metadata);
EXPORT_SYMBOL(dbuf_evict);
EXPORT_SYMBOL(dbuf_loan_arcbuf);
EXPORT_SYMBOL(dbuf_whichblock);
EXPORT_SYMBOL(dbuf_read);
EXPORT_SYMBOL(dbuf_unoverride);
EXPORT_SYMBOL(dbuf_free_range);
EXPORT_SYMBOL(dbuf_new_size);
EXPORT_SYMBOL(dbuf_release_bp);
EXPORT_SYMBOL(dbuf_dirty);
EXPORT_SYMBOL(dmu_buf_will_dirty);
EXPORT_SYMBOL(dmu_buf_will_not_fill);
EXPORT_SYMBOL(dmu_buf_will_fill);
EXPORT_SYMBOL(dmu_buf_fill_done);
EXPORT_SYMBOL(dmu_buf_rele);
EXPORT_SYMBOL(dbuf_assign_arcbuf);
EXPORT_SYMBOL(dbuf_clear);
EXPORT_SYMBOL(dbuf_prefetch);
EXPORT_SYMBOL(dbuf_hold_impl);
EXPORT_SYMBOL(dbuf_hold);
EXPORT_SYMBOL(dbuf_hold_level);
EXPORT_SYMBOL(dbuf_create_bonus);
EXPORT_SYMBOL(dbuf_spill_set_blksz);
EXPORT_SYMBOL(dbuf_rm_spill);
EXPORT_SYMBOL(dbuf_add_ref);
EXPORT_SYMBOL(dbuf_rele);
EXPORT_SYMBOL(dbuf_rele_and_unlock);
EXPORT_SYMBOL(dbuf_refcount);
EXPORT_SYMBOL(dbuf_sync_list);
EXPORT_SYMBOL(dmu_buf_set_user);
EXPORT_SYMBOL(dmu_buf_set_user_ie);
EXPORT_SYMBOL(dmu_buf_get_user);
EXPORT_SYMBOL(dmu_buf_freeable);
EXPORT_SYMBOL(dmu_buf_get_blkptr);
#endif<|MERGE_RESOLUTION|>--- conflicted
+++ resolved
@@ -384,11 +384,7 @@
 	 * By default, the table will take up
 	 * totalmem * sizeof(void*) / 8K (1MB per GB with 8-byte pointers).
 	 */
-<<<<<<< HEAD
-	while (hsize * 4096 < (uint64_t)physmem * PAGESIZE)
-=======
-	while (hsize * zfs_arc_average_blocksize < physmem * PAGESIZE)
->>>>>>> 3b36f831
+		while (hsize * zfs_arc_average_blocksize <(uint64_t)physmem * PAGESIZE)
 		hsize <<= 1;
 
 retry:
@@ -422,7 +418,7 @@
 	 * All entries are queued via taskq_dispatch_ent(), so min/maxalloc
 	 * configuration is not required.
 	 */
-	dbu_evict_taskq = taskq_create("dbu_evict", 1, defclsyspri, 0, 0, 0);
+	dbu_evict_taskq = taskq_create("dbu_evict", 1, minclsyspri, 0, 0, 0);
 }
 
 void
