--- conflicted
+++ resolved
@@ -315,23 +315,11 @@
 
 retry:
 	h->hash_table_mask = hsize - 1;
-<<<<<<< HEAD
 
     //printf("[dbuf] init hsize is 0x%llx mask is 0x%llx\n", hsize, h->hash_table_mask);
 
-	h->hash_table = kmem_zalloc(hsize * sizeof (void *), KM_PUSHPAGE);
-
-=======
-#if defined(_KERNEL) && defined(HAVE_SPL)
-	/*
-	 * Large allocations which do not require contiguous pages
-	 * should be using vmem_alloc() in the linux kernel
-	 */
-	h->hash_table = vmem_zalloc(hsize * sizeof (void *), KM_SLEEP);
-#else
-	h->hash_table = kmem_zalloc(hsize * sizeof (void *), KM_NOSLEEP);
-#endif
->>>>>>> f42d7f41
+	h->hash_table = kmem_zalloc(hsize * sizeof (void *), KM_SLEEP);
+
 	if (h->hash_table == NULL) {
 		/* XXX - we should really return an error instead of assert */
 		ASSERT(hsize > (1ULL << 10));
@@ -922,22 +910,10 @@
 		db_next = AVL_NEXT(&dn->dn_dbufs, db);
 		ASSERT(db->db_blkid != DMU_BONUS_BLKID);
 
-<<<<<<< HEAD
 		if (db->db_level != 0 || db->db_blkid > end_blkid) {
 			break;
 		}
 		ASSERT3U(db->db_blkid, >=, start_blkid);
-=======
-		/* Skip indirect blocks. */
-		if (db->db_level != 0)
-			continue;
-		/* Skip direct blocks outside the range. */
-		if (!freespill && (db->db_blkid < start || db->db_blkid > end))
-			continue;
-		/* Skip all direct blocks, only free spill blocks. */
-		if (freespill && (db->db_blkid != DMU_SPILL_BLKID))
-			continue;
->>>>>>> f42d7f41
 
 		/* found a level 0 buffer in the range */
 		mutex_enter(&db->db_mtx);
@@ -1687,13 +1663,8 @@
 	dn = DB_DNODE(db);
 	dndb = dn->dn_dbuf;
 	if (db->db_blkid != DMU_BONUS_BLKID && MUTEX_HELD(&dn->dn_dbufs_mtx)) {
-<<<<<<< HEAD
 		avl_remove(&dn->dn_dbufs, db);
-		(void) atomic_dec_32_nv(&dn->dn_dbufs_count);
-=======
-		list_remove(&dn->dn_dbufs, db);
-		atomic_dec_32(&dn->dn_dbufs_count);
->>>>>>> f42d7f41
+		(void) atomic_dec_32(&dn->dn_dbufs_count);
 		membar_producer();
 		DB_DNODE_EXIT(db);
 		/*
@@ -1923,13 +1894,8 @@
 			DB_DNODE_ENTER(db);
 			dn = DB_DNODE(db);
 			mutex_enter(&dn->dn_dbufs_mtx);
-<<<<<<< HEAD
 			avl_remove(&dn->dn_dbufs, db);
-			(void) atomic_dec_32_nv(&dn->dn_dbufs_count);
-=======
-			list_remove(&dn->dn_dbufs, db);
-			atomic_dec_32(&dn->dn_dbufs_count);
->>>>>>> f42d7f41
+			(void) atomic_dec_32(&dn->dn_dbufs_count);
 			mutex_exit(&dn->dn_dbufs_mtx);
 			DB_DNODE_EXIT(db);
 			/*
