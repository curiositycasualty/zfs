--- conflicted
+++ resolved
@@ -19,18 +19,15 @@
  * CDDL HEADER END
  */
 /*
-<<<<<<< HEAD
  * Copyright 2007 Sun Microsystems, Inc.  All rights reserved.
  * Use is subject to license terms.
  * Portions Copyright 2007 Apple Inc. All rights reserved.
  * Use is subject to license terms.
-=======
  * Copyright (C) 2008-2010 Lawrence Livermore National Security, LLC.
  * Produced at Lawrence Livermore National Laboratory (cf, DISCLAIMER).
  * Rewritten for Linux by Brian Behlendorf <behlendorf1@llnl.gov>.
  * LLNL-CODE-403049.
  * Copyright (c) 2013 by Delphix. All rights reserved.
->>>>>>> 01b738f4
  */
 
 #include <sys/zfs_context.h>
@@ -49,55 +46,6 @@
 /*
  * Virtual device vector for disks.
  */
-<<<<<<< HEAD
-=======
-typedef struct dio_request {
-	struct completion	dr_comp;	/* Completion for sync IO */
-	atomic_t		dr_ref;		/* References */
-	zio_t			*dr_zio;	/* Parent ZIO */
-	int			dr_rw;		/* Read/Write */
-	int			dr_error;	/* Bio error */
-	int			dr_bio_count;	/* Count of bio's */
-	struct bio		*dr_bio[0];	/* Attached bio's */
-} dio_request_t;
-
-
-#ifdef HAVE_OPEN_BDEV_EXCLUSIVE
-static fmode_t
-vdev_bdev_mode(int smode)
-{
-	fmode_t mode = 0;
-
-	ASSERT3S(smode & (FREAD | FWRITE), !=, 0);
-
-	if (smode & FREAD)
-		mode |= FMODE_READ;
-
-	if (smode & FWRITE)
-		mode |= FMODE_WRITE;
-
-	return (mode);
-}
-#else
-static int
-vdev_bdev_mode(int smode)
-{
-	int mode = 0;
-
-	ASSERT3S(smode & (FREAD | FWRITE), !=, 0);
-
-	if ((smode & FREAD) && !(smode & FWRITE))
-		mode = MS_RDONLY;
-
-	return (mode);
-}
-#endif /* HAVE_OPEN_BDEV_EXCLUSIVE */
-
-static uint64_t
-bdev_capacity(struct block_device *bdev)
-{
-	struct hd_struct *part = bdev->bd_part;
->>>>>>> 01b738f4
 
 #ifndef __APPLE__
 extern ldi_ident_t zfs_li;
@@ -127,7 +75,6 @@
 		return (EINVAL);
 	}
 
-<<<<<<< HEAD
 	dvd = kmem_zalloc(sizeof (vdev_disk_t), KM_SLEEP);
     if (dvd == NULL)
         return ENOMEM;
@@ -149,95 +96,11 @@
 	 *    by the devid instead.
 	 *
 	 */
-=======
-	/* Leave existing scheduler when set to "none" */
-	if (strncmp(elevator, "none", 4) && (strlen(elevator) == 4) == 0)
-		return (0);
-
-#ifdef HAVE_ELEVATOR_CHANGE
-	error = elevator_change(q, elevator);
-#else
-	/*
-	 * For pre-2.6.36 kernels elevator_change() is not available.
-	 * Therefore we fall back to using a usermodehelper to echo the
-	 * elevator into sysfs;  This requires /bin/echo and sysfs to be
-	 * mounted which may not be true early in the boot process.
-	 */
-#define	SET_SCHEDULER_CMD \
-	"exec 0</dev/null " \
-	"     1>/sys/block/%s/queue/scheduler " \
-	"     2>/dev/null; " \
-	"echo %s"
-
-	{
-		char *argv[] = { "/bin/sh", "-c", NULL, NULL };
-		char *envp[] = { NULL };
-
-		argv[2] = kmem_asprintf(SET_SCHEDULER_CMD, device, elevator);
-		error = call_usermodehelper(argv[0], argv, envp, UMH_WAIT_PROC);
-		strfree(argv[2]);
-	}
-#endif /* HAVE_ELEVATOR_CHANGE */
-	if (error)
-		printk("ZFS: Unable to set \"%s\" scheduler for %s (%s): %d\n",
-		    elevator, v->vdev_path, device, error);
->>>>>>> 01b738f4
 
 	/* ### APPLE TODO ### */
 	/* ddi_devid_str_decode */
 
-<<<<<<< HEAD
 	context = vfs_context_create((vfs_context_t)0);
-=======
-/*
- * Expanding a whole disk vdev involves invoking BLKRRPART on the
- * whole disk device. This poses a problem, because BLKRRPART will
- * return EBUSY if one of the disk's partitions is open. That's why
- * we have to do it here, just before opening the data partition.
- * Unfortunately, BLKRRPART works by dropping all partitions and
- * recreating them, which means that for a short time window, all
- * /dev/sdxN device files disappear (until udev recreates them).
- * This means two things:
- *  - When we open the data partition just after a BLKRRPART, we
- *    can't do it using the normal device file path because of the
- *    obvious race condition with udev. Instead, we use reliable
- *    kernel APIs to get a handle to the new partition device from
- *    the whole disk device.
- *  - Because vdev_disk_open() initially needs to find the device
- *    using its path, multiple vdev_disk_open() invocations in
- *    short succession on the same disk with BLKRRPARTs in the
- *    middle have a high probability of failure (because of the
- *    race condition with udev). A typical situation where this
- *    might happen is when the zpool userspace tool does a
- *    TRYIMPORT immediately followed by an IMPORT. For this
- *    reason, we only invoke BLKRRPART in the module when strictly
- *    necessary (zpool online -e case), and rely on userspace to
- *    do it when possible.
- */
-static struct block_device *
-vdev_disk_rrpart(const char *path, int mode, vdev_disk_t *vd)
-{
-#if defined(HAVE_3ARG_BLKDEV_GET) && defined(HAVE_GET_GENDISK)
-	struct block_device *bdev, *result = ERR_PTR(-ENXIO);
-	struct gendisk *disk;
-	int error, partno;
-
-	bdev = vdev_bdev_open(path, vdev_bdev_mode(mode), zfs_vdev_holder);
-	if (IS_ERR(bdev))
-		return (bdev);
-
-	disk = get_gendisk(bdev->bd_dev, &partno);
-	vdev_bdev_close(bdev, vdev_bdev_mode(mode));
-
-	if (disk) {
-		bdev = bdget(disk_devt(disk));
-		if (bdev) {
-			error = blkdev_get(bdev, vdev_bdev_mode(mode), vd);
-			if (error == 0)
-				error = ioctl_by_bdev(bdev, BLKRRPART, 0);
-			vdev_bdev_close(bdev, vdev_bdev_mode(mode));
-		}
->>>>>>> 01b738f4
 
 	/* Obtain an opened/referenced vnode for the device. */
 	error = vnode_open(vd->vdev_path, spa_mode(vd->vdev_spa), 0, 0, &devvp, context);
@@ -245,54 +108,20 @@
 		goto out;
 	}
 
-<<<<<<< HEAD
 	if (!vnode_isblk(devvp)) {
 		error = ENOTBLK;
 		goto out;
-=======
-	return (result);
-#else
-	return (ERR_PTR(-EOPNOTSUPP));
-#endif /* defined(HAVE_3ARG_BLKDEV_GET) && defined(HAVE_GET_GENDISK) */
-}
-
-static int
-vdev_disk_open(vdev_t *v, uint64_t *psize, uint64_t *max_psize,
-    uint64_t *ashift)
-{
-	struct block_device *bdev = ERR_PTR(-ENXIO);
-	vdev_disk_t *vd;
-	int mode, block_size;
-
-	/* Must have a pathname and it must be absolute. */
-	if (v->vdev_path == NULL || v->vdev_path[0] != '/') {
-		v->vdev_stat.vs_aux = VDEV_AUX_BAD_LABEL;
-		return (EINVAL);
->>>>>>> 01b738f4
 	}
 
 	/* ### APPLE TODO ### */
 	/* vnode_authorize devvp for KAUTH_VNODE_READ_DATA and
 	 * KAUTH_VNODE_WRITE_DATA
 	 */
-<<<<<<< HEAD
-=======
-	if (v->vdev_tsd != NULL) {
-		ASSERT(v->vdev_reopening);
-		vd = v->vdev_tsd;
-		goto skip_open;
-	}
-
-	vd = kmem_zalloc(sizeof (vdev_disk_t), KM_PUSHPAGE);
-	if (vd == NULL)
-		return (ENOMEM);
->>>>>>> 01b738f4
 
 	/*
 	 * Disallow opening of a device that is currently in use.
 	 * Flush out any old buffers remaining from a previous use.
 	 */
-<<<<<<< HEAD
 	if ((error = vfs_mountedon(devvp))) {
 		goto out;
 	}
@@ -303,230 +132,19 @@
 	if ((error = buf_invalidateblks(devvp, BUF_WRITE_DATA, 0, 0))) {
 		goto out;
 	}
-=======
-	mode = spa_mode(v->vdev_spa);
-	if (v->vdev_wholedisk && v->vdev_expanding)
-		bdev = vdev_disk_rrpart(v->vdev_path, mode, vd);
-	if (IS_ERR(bdev))
-		bdev = vdev_bdev_open(v->vdev_path,
-		    vdev_bdev_mode(mode), zfs_vdev_holder);
-	if (IS_ERR(bdev)) {
-		kmem_free(vd, sizeof (vdev_disk_t));
-		return (-PTR_ERR(bdev));
-	}
-
-	v->vdev_tsd = vd;
-	vd->vd_bdev = bdev;
-
-skip_open:
-	/*  Determine the physical block size */
-	block_size = vdev_bdev_block_size(vd->vd_bdev);
-
-	/* Clear the nowritecache bit, causes vdev_reopen() to try again. */
-	v->vdev_nowritecache = B_FALSE;
-
-	/* Physical volume size in bytes */
-	*psize = bdev_capacity(vd->vd_bdev);
-
-	/* TODO: report possible expansion size */
-	*max_psize = *psize;
-
-	/* Based on the minimum sector size set the block size */
-	*ashift = highbit(MAX(block_size, SPA_MINBLOCKSIZE)) - 1;
-
-	/* Try to set the io scheduler elevator algorithm */
-	(void) vdev_elevator_switch(v, zfs_vdev_scheduler);
-
-	return (0);
-}
-
-static void
-vdev_disk_close(vdev_t *v)
-{
-	vdev_disk_t *vd = v->vdev_tsd;
-
-	if (v->vdev_reopening || vd == NULL)
-		return;
-
-	if (vd->vd_bdev != NULL)
-		vdev_bdev_close(vd->vd_bdev,
-		    vdev_bdev_mode(spa_mode(v->vdev_spa)));
-
-	kmem_free(vd, sizeof (vdev_disk_t));
-	v->vdev_tsd = NULL;
-}
-
-static dio_request_t *
-vdev_disk_dio_alloc(int bio_count)
-{
-	dio_request_t *dr;
-	int i;
-
-	dr = kmem_zalloc(sizeof (dio_request_t) +
-	    sizeof (struct bio *) * bio_count, KM_PUSHPAGE);
-	if (dr) {
-		init_completion(&dr->dr_comp);
-		atomic_set(&dr->dr_ref, 0);
-		dr->dr_bio_count = bio_count;
-		dr->dr_error = 0;
-
-		for (i = 0; i < dr->dr_bio_count; i++)
-			dr->dr_bio[i] = NULL;
-	}
-
-	return (dr);
-}
-
-static void
-vdev_disk_dio_free(dio_request_t *dr)
-{
-	int i;
-
-	for (i = 0; i < dr->dr_bio_count; i++)
-		if (dr->dr_bio[i])
-			bio_put(dr->dr_bio[i]);
-
-	kmem_free(dr, sizeof (dio_request_t) +
-	    sizeof (struct bio *) * dr->dr_bio_count);
-}
-
-static int
-vdev_disk_dio_is_sync(dio_request_t *dr)
-{
-#ifdef HAVE_BIO_RW_SYNC
-	/* BIO_RW_SYNC preferred interface from 2.6.12-2.6.29 */
-	return (dr->dr_rw & (1 << BIO_RW_SYNC));
-#else
-#ifdef HAVE_BIO_RW_SYNCIO
-	/* BIO_RW_SYNCIO preferred interface from 2.6.30-2.6.35 */
-	return (dr->dr_rw & (1 << BIO_RW_SYNCIO));
-#else
-#ifdef HAVE_REQ_SYNC
-	/* REQ_SYNC preferred interface from 2.6.36-2.6.xx */
-	return (dr->dr_rw & REQ_SYNC);
-#else
-#error "Unable to determine bio sync flag"
-#endif /* HAVE_REQ_SYNC */
-#endif /* HAVE_BIO_RW_SYNC */
-#endif /* HAVE_BIO_RW_SYNCIO */
-}
-
-static void
-vdev_disk_dio_get(dio_request_t *dr)
-{
-	atomic_inc(&dr->dr_ref);
-}
-
-static int
-vdev_disk_dio_put(dio_request_t *dr)
-{
-	int rc = atomic_dec_return(&dr->dr_ref);
->>>>>>> 01b738f4
 
 	/*
 	 * Determine the actual size of the device.
 	 */
-<<<<<<< HEAD
 	if (VNOP_IOCTL(devvp, DKIOCGETBLOCKSIZE, (caddr_t)&blksize, 0, context)
 	       	!= 0 || VNOP_IOCTL(devvp, DKIOCGETBLOCKCOUNT, (caddr_t)&blkcnt,
 		0, context) != 0) {
 
 		error = EINVAL;
 		goto out;
-=======
-	if (rc == 0) {
-		zio_t *zio = dr->dr_zio;
-		int error = dr->dr_error;
-
-		vdev_disk_dio_free(dr);
-
-		if (zio) {
-			zio->io_delay = jiffies_64 - zio->io_delay;
-			zio->io_error = error;
-			ASSERT3S(zio->io_error, >=, 0);
-			if (zio->io_error)
-				vdev_disk_error(zio);
-			zio_interrupt(zio);
-		}
-	}
-
-	return (rc);
-}
-
-BIO_END_IO_PROTO(vdev_disk_physio_completion, bio, size, error)
-{
-	dio_request_t *dr = bio->bi_private;
-	int rc;
-
-	/* Fatal error but print some useful debugging before asserting */
-	if (dr == NULL)
-		PANIC("dr == NULL, bio->bi_private == NULL\n"
-		    "bi_next: %p, bi_flags: %lx, bi_rw: %lu, bi_vcnt: %d\n"
-		    "bi_idx: %d, bi_size: %d, bi_end_io: %p, bi_cnt: %d\n",
-		    bio->bi_next, bio->bi_flags, bio->bi_rw, bio->bi_vcnt,
-		    bio->bi_idx, bio->bi_size, bio->bi_end_io,
-		    atomic_read(&bio->bi_cnt));
-
-#ifndef HAVE_2ARGS_BIO_END_IO_T
-	if (bio->bi_size)
-		return (1);
-#endif /* HAVE_2ARGS_BIO_END_IO_T */
-
-	if (error == 0 && !test_bit(BIO_UPTODATE, &bio->bi_flags))
-		error = (-EIO);
-
-	if (dr->dr_error == 0)
-		dr->dr_error = -error;
-
-	/* Drop reference aquired by __vdev_disk_physio */
-	rc = vdev_disk_dio_put(dr);
-
-	/* Wake up synchronous waiter this is the last outstanding bio */
-	if ((rc == 1) && vdev_disk_dio_is_sync(dr))
-		complete(&dr->dr_comp);
-
-	BIO_END_IO_RETURN(0);
-}
-
-static inline unsigned long
-bio_nr_pages(void *bio_ptr, unsigned int bio_size)
-{
-	return ((((unsigned long)bio_ptr + bio_size + PAGE_SIZE - 1) >>
-	    PAGE_SHIFT) - ((unsigned long)bio_ptr >> PAGE_SHIFT));
-}
-
-static unsigned int
-bio_map(struct bio *bio, void *bio_ptr, unsigned int bio_size)
-{
-	unsigned int offset, size, i;
-	struct page *page;
-
-	offset = offset_in_page(bio_ptr);
-	for (i = 0; i < bio->bi_max_vecs; i++) {
-		size = PAGE_SIZE - offset;
-
-		if (bio_size <= 0)
-			break;
-
-		if (size > bio_size)
-			size = bio_size;
-
-		if (kmem_virt(bio_ptr))
-			page = vmalloc_to_page(bio_ptr);
-		else
-			page = virt_to_page(bio_ptr);
-
-		if (bio_add_page(bio, page, size, offset) != size)
-			break;
-
-		bio_ptr  += size;
-		bio_size -= size;
-		offset = 0;
->>>>>>> 01b738f4
 	}
 	*size = blkcnt * (uint64_t)blksize;
 
-<<<<<<< HEAD
 	/*
 	 *  ### APPLE TODO ###
 	 * If we own the whole disk, try to enable disk write caching.
@@ -536,27 +154,6 @@
 	 * Take the device's minimum transfer size into account.
 	 */
 	*ashift = highbit(MAX(blksize, SPA_MINBLOCKSIZE)) - 1;
-=======
-	return (bio_size);
-}
-
-static int
-__vdev_disk_physio(struct block_device *bdev, zio_t *zio, caddr_t kbuf_ptr,
-    size_t kbuf_size, uint64_t kbuf_offset, int flags)
-{
-	dio_request_t *dr;
-	caddr_t bio_ptr;
-	uint64_t bio_offset;
-	int bio_size, bio_count = 16;
-	int i = 0, error = 0;
-
-	ASSERT3U(kbuf_offset + kbuf_size, <=, bdev->bd_inode->i_size);
-
-retry:
-	dr = vdev_disk_dio_alloc(bio_count);
-	if (dr == NULL)
-		return (ENOMEM);
->>>>>>> 01b738f4
 
     /*
      * Setting the vdev_ashift did in fact break the pool for import
@@ -586,38 +183,7 @@
 		 * be NULL when we get here, signaling to the
 		 * rest of the spa not to try and reopen or close this device
 		 */
-<<<<<<< HEAD
 		vd->vdev_stat.vs_aux = VDEV_AUX_OPEN_FAILED;
-=======
-		if (dr->dr_bio_count == i) {
-			vdev_disk_dio_free(dr);
-			bio_count *= 2;
-			goto retry;
-		}
-
-		dr->dr_bio[i] = bio_alloc(GFP_NOIO,
-		    bio_nr_pages(bio_ptr, bio_size));
-		if (dr->dr_bio[i] == NULL) {
-			vdev_disk_dio_free(dr);
-			return (ENOMEM);
-		}
-
-		/* Matching put called by vdev_disk_physio_completion */
-		vdev_disk_dio_get(dr);
-
-		dr->dr_bio[i]->bi_bdev = bdev;
-		dr->dr_bio[i]->bi_sector = bio_offset >> 9;
-		dr->dr_bio[i]->bi_rw = dr->dr_rw;
-		dr->dr_bio[i]->bi_end_io = vdev_disk_physio_completion;
-		dr->dr_bio[i]->bi_private = dr;
-
-		/* Remaining size is returned to become the new size */
-		bio_size = bio_map(dr->dr_bio[i], bio_ptr, bio_size);
-
-		/* Advance in buffer and construct another bio if needed */
-		bio_ptr    += dr->dr_bio[i]->bi_size;
-		bio_offset += dr->dr_bio[i]->bi_size;
->>>>>>> 01b738f4
 	}
 	if (context) {
 		(void) vfs_context_rele(context);
@@ -636,7 +202,6 @@
 	if (dvd->vd_devvp != NULL) {
 		vfs_context_t context;
 
-<<<<<<< HEAD
 		context = vfs_context_create((vfs_context_t)0);
 
 		(void) vnode_close(dvd->vd_devvp, spa_mode(vd->vdev_spa), context);
@@ -645,19 +210,6 @@
 
 	kmem_free(dvd, sizeof (vdev_disk_t));
 	vd->vdev_tsd = NULL;
-=======
-	(void) vdev_disk_dio_put(dr);
-
-	return (error);
-}
-
-int
-vdev_disk_physio(struct block_device *bdev, caddr_t kbuf,
-    size_t size, uint64_t offset, int flags)
-{
-	bio_set_flags_failfast(bdev, &flags);
-	return (__vdev_disk_physio(bdev, NULL, kbuf, size, offset, flags));
->>>>>>> 01b738f4
 }
 
 static void
@@ -678,33 +230,12 @@
 static void
 vdev_disk_ioctl_done(void *zio_arg, int error)
 {
-<<<<<<< HEAD
 	zio_t *zio = zio_arg;
 
 	zio->io_error = error;
 
 	//zio_next_stage_async(zio);
     zio_interrupt(zio);
-=======
-	struct request_queue *q;
-	struct bio *bio;
-
-	q = bdev_get_queue(bdev);
-	if (!q)
-		return (ENXIO);
-
-	bio = bio_alloc(GFP_NOIO, 0);
-	if (!bio)
-		return (ENOMEM);
-
-	bio->bi_end_io = vdev_disk_io_flush_completion;
-	bio->bi_private = zio;
-	bio->bi_bdev = bdev;
-	zio->io_delay = jiffies_64;
-	submit_bio(VDEV_WRITE_FLUSH_FUA, bio);
-
-	return (0);
->>>>>>> 01b738f4
 }
 
 static int
@@ -719,18 +250,12 @@
 	if (zio->io_type == ZIO_TYPE_IOCTL) {
 		zio_vdev_io_bypass(zio);
 
-<<<<<<< HEAD
 		/* XXPOLICY */
 		if (vdev_is_dead(vd)) {
 			zio->io_error = ENXIO;
 			//zio_next_stage_async(zio);
 			return (ZIO_PIPELINE_CONTINUE);
             //return;
-=======
-		if (!vdev_readable(v)) {
-			zio->io_error = SET_ERROR(ENXIO);
-			return (ZIO_PIPELINE_CONTINUE);
->>>>>>> 01b738f4
 		}
 
 		switch (zio->io_cmd) {
@@ -740,13 +265,8 @@
 			if (zfs_nocacheflush)
 				break;
 
-<<<<<<< HEAD
 			if (vd->vdev_nowritecache) {
-				zio->io_error = ENOTSUP;
-=======
-			if (v->vdev_nowritecache) {
 				zio->io_error = SET_ERROR(ENOTSUP);
->>>>>>> 01b738f4
 				break;
 			}
 
@@ -755,7 +275,6 @@
 			(void) vfs_context_rele(context);
 
 			if (error == 0)
-<<<<<<< HEAD
 				vdev_disk_ioctl_done(zio, error);
 			else
 				error = ENOTSUP;
@@ -777,10 +296,6 @@
 				 */
 				vd->vdev_nowritecache = B_TRUE;
 			}
-=======
-				return (ZIO_PIPELINE_STOP);
-
->>>>>>> 01b738f4
 			zio->io_error = error;
 
 			break;
@@ -789,13 +304,9 @@
 			zio->io_error = SET_ERROR(ENOTSUP);
 		}
 
-<<<<<<< HEAD
 		//zio_next_stage_async(zio);
         return (ZIO_PIPELINE_CONTINUE);
 	}
-=======
-		return (ZIO_PIPELINE_CONTINUE);
->>>>>>> 01b738f4
 
 	if (zio->io_type == ZIO_TYPE_READ && vdev_cache_read(zio) == 0)
         return (ZIO_PIPELINE_STOP);
@@ -805,7 +316,6 @@
         return (ZIO_PIPELINE_CONTINUE);
     //		return;
 
-<<<<<<< HEAD
 	flags = (zio->io_type == ZIO_TYPE_READ ? B_READ : B_WRITE);
 	//flags |= B_NOCACHE;
 
@@ -850,27 +360,11 @@
 
 	if (zio->io_type == ZIO_TYPE_WRITE) {
 		vnode_startwrite(dvd->vd_devvp);
-=======
-	default:
-		zio->io_error = SET_ERROR(ENOTSUP);
-		return (ZIO_PIPELINE_CONTINUE);
-	}
-
-	error = __vdev_disk_physio(vd->vd_bdev, zio, zio->io_data,
-	    zio->io_size, zio->io_offset, flags);
-	if (error) {
-		zio->io_error = error;
-		return (ZIO_PIPELINE_CONTINUE);
->>>>>>> 01b738f4
 	}
 	error = VNOP_STRATEGY(bp);
 	ASSERT(error == 0);
 
-<<<<<<< HEAD
     return (ZIO_PIPELINE_STOP);
-=======
-	return (ZIO_PIPELINE_STOP);
->>>>>>> 01b738f4
 }
 
 static void
@@ -885,20 +379,11 @@
 	 * asynchronous removal of the device.
 	 */
 	if (zio->io_error == EIO) {
-<<<<<<< HEAD
 		state = DKIO_NONE;
 		if (ldi_ioctl(dvd->vd_lh, DKIOCSTATE, (intptr_t)&state,
 		    FKIOCTL, kcred, NULL) == 0 &&
 		    state != DKIO_INSERTED) {
 			vd->vdev_remove_wanted = B_TRUE;
-=======
-		vdev_t *v = zio->io_vd;
-		vdev_disk_t *vd = v->vdev_tsd;
-
-		if (check_disk_change(vd->vd_bdev)) {
-			vdev_bdev_invalidate(vd->vd_bdev);
-			v->vdev_remove_wanted = B_TRUE;
->>>>>>> 01b738f4
 			spa_async_request(zio->io_spa, SPA_ASYNC_REMOVE);
 		}
 	}
@@ -918,74 +403,4 @@
 	NULL /* vdev_op_rele */,
 	VDEV_TYPE_DISK,	/* name of this vdev type */
 	B_TRUE			/* leaf vdev */
-<<<<<<< HEAD
-};
-=======
-};
-
-/*
- * Given the root disk device devid or pathname, read the label from
- * the device, and construct a configuration nvlist.
- */
-int
-vdev_disk_read_rootlabel(char *devpath, char *devid, nvlist_t **config)
-{
-	struct block_device *bdev;
-	vdev_label_t *label;
-	uint64_t s, size;
-	int i;
-
-	bdev = vdev_bdev_open(devpath, vdev_bdev_mode(FREAD), zfs_vdev_holder);
-	if (IS_ERR(bdev))
-		return (-PTR_ERR(bdev));
-
-	s = bdev_capacity(bdev);
-	if (s == 0) {
-		vdev_bdev_close(bdev, vdev_bdev_mode(FREAD));
-		return (EIO);
-	}
-
-	size = P2ALIGN_TYPED(s, sizeof (vdev_label_t), uint64_t);
-	label = vmem_alloc(sizeof (vdev_label_t), KM_PUSHPAGE);
-
-	for (i = 0; i < VDEV_LABELS; i++) {
-		uint64_t offset, state, txg = 0;
-
-		/* read vdev label */
-		offset = vdev_label_offset(size, i, 0);
-		if (vdev_disk_physio(bdev, (caddr_t)label,
-		    VDEV_SKIP_SIZE + VDEV_PHYS_SIZE, offset, READ_SYNC) != 0)
-			continue;
-
-		if (nvlist_unpack(label->vl_vdev_phys.vp_nvlist,
-		    sizeof (label->vl_vdev_phys.vp_nvlist), config, 0) != 0) {
-			*config = NULL;
-			continue;
-		}
-
-		if (nvlist_lookup_uint64(*config, ZPOOL_CONFIG_POOL_STATE,
-		    &state) != 0 || state >= POOL_STATE_DESTROYED) {
-			nvlist_free(*config);
-			*config = NULL;
-			continue;
-		}
-
-		if (nvlist_lookup_uint64(*config, ZPOOL_CONFIG_POOL_TXG,
-		    &txg) != 0 || txg == 0) {
-			nvlist_free(*config);
-			*config = NULL;
-			continue;
-		}
-
-		break;
-	}
-
-	vmem_free(label, sizeof (vdev_label_t));
-	vdev_bdev_close(bdev, vdev_bdev_mode(FREAD));
-
-	return (0);
-}
-
-module_param(zfs_vdev_scheduler, charp, 0644);
-MODULE_PARM_DESC(zfs_vdev_scheduler, "I/O scheduler");
->>>>>>> 01b738f4
+};