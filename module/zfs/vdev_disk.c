/*
 * CDDL HEADER START
 *
 * The contents of this file are subject to the terms of the
 * Common Development and Distribution License (the "License").
 * You may not use this file except in compliance with the License.
 *
 * You can obtain a copy of the license at usr/src/OPENSOLARIS.LICENSE
 * or http://www.opensolaris.org/os/licensing.
 * See the License for the specific language governing permissions
 * and limitations under the License.
 *
 * When distributing Covered Code, include this CDDL HEADER in each
 * file and include the License file at usr/src/OPENSOLARIS.LICENSE.
 * If applicable, add the following below this CDDL HEADER, with the
 * fields enclosed by brackets "[]" replaced with your own identifying
 * information: Portions Copyright [yyyy] [name of copyright owner]
 *
 * CDDL HEADER END
 */
/*
 * Based on Apple MacZFS source code
 * Copyright (c) 2014,2016 by Jorgen Lundman. All rights reserved.
 */

#include <sys/zfs_context.h>
#include <sys/spa.h>
#include <sys/vdev_disk.h>
#include <sys/vdev_impl.h>
#include <sys/fs/zfs.h>
#include <sys/zio.h>
#ifdef __APPLE__
/* XXX If renamed to sunldi.h, no ifdef required */
#include <sys/ldi_osx.h>
#else
#include <sys/sunldi.h>
#endif

/*
 * Virtual device vector for disks.
 */

#ifdef illumos
extern ldi_ident_t zfs_li;
#else
/* XXX leave extern if declared elsewhere - originally was in zfs_ioctl.c */
ldi_ident_t zfs_li;
#endif

static void vdev_disk_close(vdev_t *);

typedef struct vdev_disk_ldi_cb {
	list_node_t		lcb_next;
	ldi_callback_id_t	lcb_id;
} vdev_disk_ldi_cb_t;

static void
vdev_disk_alloc(vdev_t *vd)
{
	vdev_disk_t *dvd;

	dvd = vd->vdev_tsd = kmem_zalloc(sizeof (vdev_disk_t), KM_SLEEP);
#ifdef __APPLE__
/* XXX Only alloc that needs zeroed, all others are properly initialized */
	bzero(dvd, sizeof (vdev_disk_t));
#endif

	/*
	 * Create the LDI event callback list.
	 */
	list_create(&dvd->vd_ldi_cbs, sizeof (vdev_disk_ldi_cb_t),
	    offsetof(vdev_disk_ldi_cb_t, lcb_next));
}

static void
vdev_disk_free(vdev_t *vd)
{
	vdev_disk_t *dvd = vd->vdev_tsd;
	vdev_disk_ldi_cb_t *lcb;

	if (dvd == NULL)
		return;

	/*
	 * We have already closed the LDI handle. Clean up the LDI event
	 * callbacks and free vd->vdev_tsd.
	 */
	while ((lcb = list_head(&dvd->vd_ldi_cbs)) != NULL) {
		list_remove(&dvd->vd_ldi_cbs, lcb);
		(void) ldi_ev_remove_callbacks(lcb->lcb_id);
		kmem_free(lcb, sizeof (vdev_disk_ldi_cb_t));
	}
	list_destroy(&dvd->vd_ldi_cbs);
	kmem_free(dvd, sizeof (vdev_disk_t));
	vd->vdev_tsd = NULL;
}

/* ARGSUSED */
static int
vdev_disk_off_notify(ldi_handle_t lh, ldi_ev_cookie_t ecookie, void *arg,
    void *ev_data)
{
	vdev_t *vd = (vdev_t *)arg;
	vdev_disk_t *dvd = vd->vdev_tsd;

	/*
	 * Ignore events other than offline.
	 */
	if (strcmp(ldi_ev_get_type(ecookie), LDI_EV_OFFLINE) != 0)
		return (LDI_EV_SUCCESS);

	/*
	 * All LDI handles must be closed for the state change to succeed, so
	 * call on vdev_disk_close() to do this.
	 *
	 * We inform vdev_disk_close that it is being called from offline
	 * notify context so it will defer cleanup of LDI event callbacks and
	 * freeing of vd->vdev_tsd to the offline finalize or a reopen.
	 */
	dvd->vd_ldi_offline = B_TRUE;
	vdev_disk_close(vd);

	/*
	 * Now that the device is closed, request that the spa_async_thread
	 * mark the device as REMOVED and notify FMA of the removal.
	 */
	zfs_post_remove(vd->vdev_spa, vd);
	vd->vdev_remove_wanted = B_TRUE;
	spa_async_request(vd->vdev_spa, SPA_ASYNC_REMOVE);

	return (LDI_EV_SUCCESS);
}

/* ARGSUSED */
static void
vdev_disk_off_finalize(ldi_handle_t lh, ldi_ev_cookie_t ecookie,
    int ldi_result, void *arg, void *ev_data)
{
	vdev_t *vd = (vdev_t *)arg;

	/*
	 * Ignore events other than offline.
	 */
	if (strcmp(ldi_ev_get_type(ecookie), LDI_EV_OFFLINE) != 0)
		return;

	/*
	 * We have already closed the LDI handle in notify.
	 * Clean up the LDI event callbacks and free vd->vdev_tsd.
	 */
	vdev_disk_free(vd);

	/*
	 * Request that the vdev be reopened if the offline state change was
	 * unsuccessful.
	 */
	if (ldi_result != LDI_EV_SUCCESS) {
		vd->vdev_probe_wanted = B_TRUE;
		spa_async_request(vd->vdev_spa, SPA_ASYNC_PROBE);
	}
}

static ldi_ev_callback_t vdev_disk_off_callb = {
	.cb_vers = LDI_EV_CB_VERS,
	.cb_notify = vdev_disk_off_notify,
	.cb_finalize = vdev_disk_off_finalize
};

/*
 * We want to be loud in DEBUG kernels when DKIOCGMEDIAINFOEXT fails, or when
 * even a fallback to DKIOCGMEDIAINFO fails.
 */
#ifdef DEBUG
#define	VDEV_DEBUG(...)	cmn_err(CE_NOTE, __VA_ARGS__)
#else
#define	VDEV_DEBUG(...)	/* Nothing... */
#endif

static int
vdev_disk_open(vdev_t *vd, uint64_t *psize, uint64_t *max_psize,
    uint64_t *ashift)
{
	spa_t *spa = vd->vdev_spa;
	vdev_disk_t *dvd = vd->vdev_tsd;
<<<<<<< HEAD
	ldi_ev_cookie_t ecookie;
	vdev_disk_ldi_cb_t *lcb;
	union {
		struct dk_minfo_ext ude;
		struct dk_minfo ud;
	} dks;
	struct dk_minfo_ext *dkmext = &dks.ude;
	struct dk_minfo *dkm = &dks.ud;
	int error;
/* XXX Apple - must leave devid unchanged */
#ifdef illumos
	dev_t dev;
	int otyp;
	boolean_t validate_devid = B_FALSE;
	ddi_devid_t devid;
#endif
	uint64_t capacity = 0, blksz = 0, pbsize;
=======
	vnode_t *devvp = NULLVP;
	vfs_context_t context = NULL;
	uint64_t blkcnt;
	uint32_t blksize;
	int fmode = 0;
	int error = 0;
	int isssd;
>>>>>>> 890ef86e

	/*
	 * We must have a pathname, and it must be absolute.
	 */
	if (vd->vdev_path == NULL || vd->vdev_path[0] != '/') {
		vd->vdev_stat.vs_aux = VDEV_AUX_BAD_LABEL;
		return (SET_ERROR(EINVAL));
	}

	/*
	 * Reopen the device if it's not currently open. Otherwise,
	 * just update the physical size of the device.
	 */
	if (dvd != NULL) {
		if (dvd->vd_ldi_offline && dvd->vd_lh == NULL) {
			/*
			 * If we are opening a device in its offline notify
			 * context, the LDI handle was just closed. Clean
			 * up the LDI event callbacks and free vd->vdev_tsd.
			 */
			vdev_disk_free(vd);
		} else {
			ASSERT(vd->vdev_reopening);
			goto skip_open;
		}
	}

	/*
	 * Create vd->vdev_tsd.
	 */
	vdev_disk_alloc(vd);
	dvd = vd->vdev_tsd;

	/*
	 * When opening a disk device, we want to preserve the user's original
	 * intent.  We always want to open the device by the path the user gave
	 * us, even if it is one of multiple paths to the same device.  But we
	 * also want to be able to survive disks being removed/recabled.
	 * Therefore the sequence of opening devices is:
	 *
	 * 1. Try opening the device by path.  For legacy pools without the
	 *    'whole_disk' property, attempt to fix the path by appending 's0'.
	 *
	 * 2. If the devid of the device matches the stored value, return
	 *    success.
	 *
	 * 3. Otherwise, the device may have moved.  Try opening the device
	 *    by the devid instead.
	 */
/*
 * XXX We must not set or modify the devid as this check would prevent
 * import on Solaris/illumos.
 */
#ifdef illumos
	if (vd->vdev_devid != NULL) {
		if (ddi_devid_str_decode(vd->vdev_devid, &dvd->vd_devid,
		    &dvd->vd_minor) != 0) {
			vd->vdev_stat.vs_aux = VDEV_AUX_BAD_LABEL;
			return (SET_ERROR(EINVAL));
		}
	}
#endif

	error = EINVAL;		/* presume failure */

	if (vd->vdev_path != NULL) {

/*
 * XXX This assumes that if vdev_path refers to a device path /dev/dsk/cNtNdN,
 * then the whole disk can be found by slice 0 at path /dev/dsk/cNtNdNs0.
 */
#ifdef illumos
		if (vd->vdev_wholedisk == -1ULL) {
			size_t len = strlen(vd->vdev_path) + 3;
			char *buf = kmem_alloc(len, KM_SLEEP);

			(void) snprintf(buf, len, "%ss0", vd->vdev_path);

			error = ldi_open_by_name(buf, spa_mode(spa), kcred,
			    &dvd->vd_lh, zfs_li);
			if (error == 0) {
				spa_strfree(vd->vdev_path);
				vd->vdev_path = buf;
				vd->vdev_wholedisk = 1ULL;
			} else {
				kmem_free(buf, len);
			}
		}
#endif

		/*
		 * If we have not yet opened the device, try to open it by the
		 * specified path.
		 */
		if (error != 0) {
			error = ldi_open_by_name(vd->vdev_path, spa_mode(spa),
			    kcred, &dvd->vd_lh, zfs_li);
		}

/* XXX Apple - must leave devid unchanged */
#ifdef illumos
		/*
		 * Compare the devid to the stored value.
		 */
		if (error == 0 && vd->vdev_devid != NULL &&
		    ldi_get_devid(dvd->vd_lh, &devid) == 0) {
			if (ddi_devid_compare(devid, dvd->vd_devid) != 0) {
				error = SET_ERROR(EINVAL);
				(void) ldi_close(dvd->vd_lh, spa_mode(spa),
				    kcred);
				dvd->vd_lh = NULL;
			}
			ddi_devid_free(devid);
		}
#endif

		/*
		 * If we succeeded in opening the device, but 'vdev_wholedisk'
		 * is not yet set, then this must be a slice.
		 */
		if (error == 0 && vd->vdev_wholedisk == -1ULL)
			vd->vdev_wholedisk = 0;
	}

/* XXX Apple - must leave devid unchanged */
#ifdef illumos
	/*
	 * If we were unable to open by path, or the devid check fails, open by
	 * devid instead.
	 */
	if (error != 0 && vd->vdev_devid != NULL) {
		error = ldi_open_by_devid(dvd->vd_devid, dvd->vd_minor,
		    spa_mode(spa), kcred, &dvd->vd_lh, zfs_li);
	}
#endif

	/*
	 * If all else fails, then try opening by physical path (if available)
	 * or the logical path (if we failed due to the devid check).  While not
	 * as reliable as the devid, this will give us something, and the higher
	 * level vdev validation will prevent us from opening the wrong device.
	 */
	if (error) {
/* XXX Apple - must leave devid unchanged */
#ifdef illumos
		if (vd->vdev_devid != NULL)
			validate_devid = B_TRUE;
#endif

/* XXX Apple to do - make ddi_ interface for this, using IORegistry path */
#ifdef illumos
		if (vd->vdev_physpath != NULL &&
		    (dev = ddi_pathname_to_dev_t(vd->vdev_physpath)) != NODEV)
			error = ldi_open_by_dev(&dev, OTYP_BLK, spa_mode(spa),
			    kcred, &dvd->vd_lh, zfs_li);
#endif

		/*
		 * Note that we don't support the legacy auto-wholedisk support
		 * as above.  This hasn't been used in a very long time and we
		 * don't need to propagate its oddities to this edge condition.
		 */
		if (error && vd->vdev_path != NULL)
			error = ldi_open_by_name(vd->vdev_path, spa_mode(spa),
			    kcred, &dvd->vd_lh, zfs_li);
	}

	if (error) {
		vd->vdev_stat.vs_aux = VDEV_AUX_OPEN_FAILED;
		return (error);
	}

/*
 * XXX Apple - We must not set or modify the devid. Import on Solaris/illumos
 * expects a valid devid and fails if it cannot be decoded.
 */
#ifdef illumos
	/*
	 * Now that the device has been successfully opened, update the devid
	 * if necessary.
	 */
	if (validate_devid && spa_writeable(spa) &&
	    ldi_get_devid(dvd->vd_lh, &devid) == 0) {
		if (ddi_devid_compare(devid, dvd->vd_devid) != 0) {
			char *vd_devid;

			vd_devid = ddi_devid_str_encode(devid, dvd->vd_minor);
			zfs_dbgmsg("vdev %s: update devid from %s, "
			    "to %s", vd->vdev_path, vd->vdev_devid, vd_devid);
			spa_strfree(vd->vdev_devid);
			vd->vdev_devid = spa_strdup(vd_devid);
			ddi_devid_str_free(vd_devid);
		}
		ddi_devid_free(devid);
	}
#endif

/* XXX Apple to do, needs IORegistry physpath interface */
#ifdef illumos
	/*
	 * Once a device is opened, verify that the physical device path (if
	 * available) is up to date.
	 */
	if (ldi_get_dev(dvd->vd_lh, &dev) == 0 &&
	    ldi_get_otyp(dvd->vd_lh, &otyp) == 0) {
		char *physpath, *minorname;

		physpath = kmem_alloc(MAXPATHLEN, KM_SLEEP);
		minorname = NULL;
		if (ddi_dev_pathname(dev, otyp, physpath) == 0 &&
		    ldi_get_minor_name(dvd->vd_lh, &minorname) == 0 &&
		    (vd->vdev_physpath == NULL ||
		    strcmp(vd->vdev_physpath, physpath) != 0)) {
			if (vd->vdev_physpath)
				spa_strfree(vd->vdev_physpath);
			(void) strlcat(physpath, ":", MAXPATHLEN);
			(void) strlcat(physpath, minorname, MAXPATHLEN);
			vd->vdev_physpath = spa_strdup(physpath);
		}
		if (minorname)
			kmem_free(minorname, strlen(minorname) + 1);
		kmem_free(physpath, MAXPATHLEN);
	}
#endif

	/*
	 * Register callbacks for the LDI offline event.
	 */
	if (ldi_ev_get_cookie(dvd->vd_lh, LDI_EV_OFFLINE, &ecookie) ==
	    LDI_EV_SUCCESS) {
		lcb = kmem_zalloc(sizeof (vdev_disk_ldi_cb_t), KM_SLEEP);
		list_insert_tail(&dvd->vd_ldi_cbs, lcb);
		(void) ldi_ev_register_callbacks(dvd->vd_lh, ecookie,
		    &vdev_disk_off_callb, (void *) vd, &lcb->lcb_id);
	}

<<<<<<< HEAD
/* XXX Apple to do - we could support the degrade event, or just no-op */
#ifdef illumos
	/*
	 * Register callbacks for the LDI degrade event.
	 */
	if (ldi_ev_get_cookie(dvd->vd_lh, LDI_EV_DEGRADE, &ecookie) ==
	    LDI_EV_SUCCESS) {
		lcb = kmem_zalloc(sizeof (vdev_disk_ldi_cb_t), KM_SLEEP);
		list_insert_tail(&dvd->vd_ldi_cbs, lcb);
		(void) ldi_ev_register_callbacks(dvd->vd_lh, ecookie,
		    &vdev_disk_dgrd_callb, (void *) vd, &lcb->lcb_id);
	}
#endif
=======

	int len = MAXPATHLEN;
	if (vn_getpath(devvp, dvd->vd_readlinkname, &len) == 0) {
		dprintf("ZFS: '%s' resolved name is '%s'\n",
			   vd->vdev_path, dvd->vd_readlinkname);
	} else {
		dvd->vd_readlinkname[0] = 0;
	}


>>>>>>> 890ef86e

skip_open:
	/*
	 * Determine the actual size of the device.
	 */
	if (ldi_get_size(dvd->vd_lh, psize) != 0) {
		vd->vdev_stat.vs_aux = VDEV_AUX_OPEN_FAILED;
		return (SET_ERROR(EINVAL));
	}

	*max_psize = *psize;

	/*
	 * Determine the device's minimum transfer size.
	 * If the ioctl isn't supported, assume DEV_BSIZE.
	 */
	if ((error = ldi_ioctl(dvd->vd_lh, DKIOCGMEDIAINFOEXT,
	    (intptr_t)dkmext, FKIOCTL, kcred, NULL)) == 0) {
		capacity = dkmext->dki_capacity - 1;
		blksz = dkmext->dki_lbsize;
		pbsize = dkmext->dki_pbsize;
	} else if ((error = ldi_ioctl(dvd->vd_lh, DKIOCGMEDIAINFO,
	    (intptr_t)dkm, FKIOCTL, kcred, NULL)) == 0) {
		VDEV_DEBUG(
		    "vdev_disk_open(\"%s\"): fallback to DKIOCGMEDIAINFO\n",
		    vd->vdev_path);
		capacity = dkm->dki_capacity - 1;
		blksz = dkm->dki_lbsize;
		pbsize = blksz;
	} else {
		VDEV_DEBUG("vdev_disk_open(\"%s\"): "
		    "both DKIOCGMEDIAINFO{,EXT} calls failed, %d\n",
		    vd->vdev_path, error);
		pbsize = DEV_BSIZE;
	}

	*ashift = highbit64(MAX(pbsize, SPA_MINBLOCKSIZE)) - 1;

/* XXX Now that we opened the device, determine if it is a whole disk. */
#ifdef __APPLE__
	/*
	 * XXX Apple to do - provide an ldi_ mechanism
	 * to report whether this is a whole disk or a
	 * partition.
	 * Return 0 (no), 1 (yes), or -1 (error).
	 */
//	vd->vdev_wholedisk = ldi_is_wholedisk(vd->vd_lh);
#endif

	if (vd->vdev_wholedisk == 1) {
		int wce = 1;

/* Gets information about the disk if it has GPT partitions */
#ifdef illumos
		if (error == 0) {
			/*
			 * If we have the capability to expand, we'd have
			 * found out via success from DKIOCGMEDIAINFO{,EXT}.
			 * Adjust max_psize upward accordingly since we know
			 * we own the whole disk now.
			 */
			*max_psize += vdev_disk_get_space(vd, capacity, blksz);
			zfs_dbgmsg("capacity change: vdev %s, psize %llu, "
			    "max_psize %llu", vd->vdev_path, *psize,
			    *max_psize);
		}
#endif

		/*
		 * Since we own the whole disk, try to enable disk write
		 * caching.  We ignore errors because it's OK if we can't do it.
		 */
		(void) ldi_ioctl(dvd->vd_lh, DKIOCSETWCE, (intptr_t)&wce,
		    FKIOCTL, kcred, NULL);
	}

	/*
	 * Clear the nowritecache bit, so that on a vdev_reopen() we will
	 * try again.
	 */
	vd->vdev_nowritecache = B_FALSE;

<<<<<<< HEAD
	return (0);
}

static void
=======
	/* Inform the ZIO pipeline that we are non-rotational */
	vd->vdev_nonrot = B_FALSE;
	if (VNOP_IOCTL(devvp, DKIOCISSOLIDSTATE, (caddr_t)&isssd, 0,
				   context) == 0) {
		if (isssd)
			vd->vdev_nonrot = B_TRUE;
	}
	dprintf("ZFS: vdev_disk(%s) isSSD %d\n", vd->vdev_path ? vd->vdev_path : "",
			isssd);

	dvd->vd_devvp = devvp;
out:
	if (error) {
	  if (devvp) {
			vnode_close(devvp, fmode, context);
			dvd->vd_devvp = NULL;
	  }
		vd->vdev_stat.vs_aux = VDEV_AUX_OPEN_FAILED;
	}
	if (context)
		(void) vfs_context_rele(context);

	if (error) printf("ZFS: vdev_disk_open('%s') failed error %d\n",
					  vd->vdev_path ? vd->vdev_path : "", error);
	return (error);
}



/*
 * It appears on export/reboot, iokit can hold a lock, then call our
 * termination handler, and we end up locking-against-ourselves inside
 * IOKit. We are then forced to make the vnode_close() call be async.
 */
static void vdev_disk_close_thread(void *arg)
{
	struct vnode *vp = arg;

	(void) vnode_close(vp, 0,
					   spl_vfs_context_kernel());
	thread_exit();
}

/* Not static so zfs_osx.cpp can call it on device removal */
void
>>>>>>> 890ef86e
vdev_disk_close(vdev_t *vd)
{
	vdev_disk_t *dvd = vd->vdev_tsd;

	if (vd->vdev_reopening || dvd == NULL)
		return;

/* XXX Apple - must leave devid unchanged */
#ifdef illumos
	if (dvd->vd_minor != NULL) {
		ddi_devid_str_free(dvd->vd_minor);
		dvd->vd_minor = NULL;
	}

	if (dvd->vd_devid != NULL) {
		ddi_devid_free(dvd->vd_devid);
		dvd->vd_devid = NULL;
	}
#endif

	if (dvd->vd_lh != NULL) {
		(void) ldi_close(dvd->vd_lh, spa_mode(vd->vdev_spa), kcred);
		dvd->vd_lh = NULL;
	}
<<<<<<< HEAD
=======
#endif

#ifdef __APPLE__
	if (dvd->vd_devvp != NULL) {
		/* vnode_close() can stall during removal, so clear vd_devvp now */
		struct vnode *vp = dvd->vd_devvp;
		dvd->vd_devvp = NULL;
		(void) thread_create(NULL, 0, vdev_disk_close_thread,
							 vp, 0, &p0,
							 TS_RUN, minclsyspri);
	}
#endif
>>>>>>> 890ef86e

	vd->vdev_delayed_close = B_FALSE;
	/*
	 * If we closed the LDI handle due to an offline notify from LDI,
	 * don't free vd->vdev_tsd or unregister the callbacks here;
	 * the offline finalize callback or a reopen will take care of it.
	 */
	if (dvd->vd_ldi_offline)
		return;

	vdev_disk_free(vd);
}

int
vdev_disk_physio(vdev_t *vd, caddr_t data,
    size_t size, uint64_t offset, int flags, boolean_t isdump)
{
	vdev_disk_t *dvd = vd->vdev_tsd;

	/*
	 * If the vdev is closed, it's likely in the REMOVED or FAULTED state.
	 * Nothing to be done here but return failure.
	 */
	if (dvd == NULL || (dvd->vd_ldi_offline && dvd->vd_lh == NULL))
		return (EIO);

	ASSERT(vd->vdev_ops == &vdev_disk_ops);

/* XXX Apple - no equivalent crash dump mechanism on OS X */
#ifdef illumos
	/*
	 * If in the context of an active crash dump, use the ldi_dump(9F)
	 * call instead of ldi_strategy(9F) as usual.
	 */
	if (isdump) {
		ASSERT3P(dvd, !=, NULL);
		return (ldi_dump(dvd->vd_lh, data, lbtodb(offset),
		    lbtodb(size)));
	}
#endif

	return (vdev_disk_ldi_physio(dvd->vd_lh, data, size, offset, flags));
}

int
vdev_disk_ldi_physio(ldi_handle_t vd_lh, caddr_t data,
    size_t size, uint64_t offset, int flags)
{
#ifdef illumos
	buf_t *bp;
#else
	ldi_buf_t *bp;
#endif
	int error = 0;

	if (vd_lh == NULL)
		return (SET_ERROR(EINVAL));

	ASSERT(flags & B_READ || flags & B_WRITE);

	bp = getrbuf(KM_SLEEP);
	bp->b_flags = flags | B_BUSY | B_NOCACHE | B_FAILFAST;
	bp->b_bcount = size;
	bp->b_un.b_addr = (void *)data;
	bp->b_lblkno = lbtodb(offset);
	bp->b_bufsize = size;

	error = ldi_strategy(vd_lh, bp);
	ASSERT(error == 0);

	if ((error = biowait(bp)) == 0 && bp->b_resid != 0)
		error = SET_ERROR(EIO);
	freerbuf(bp);

	return (error);
}

#ifdef illumos
static void
vdev_disk_io_intr(buf_t *bp)
#else
static void
vdev_disk_io_intr(ldi_buf_t *bp)
#endif
{
	vdev_buf_t *vb = (vdev_buf_t *)bp;
	zio_t *zio = vb->vb_io;

	/*
	 * The rest of the zio stack only deals with EIO, ECKSUM, and ENXIO.
	 * Rather than teach the rest of the stack about other error
	 * possibilities (EFAULT, etc), we normalize the error value here.
	 */
	zio->io_error = (geterror(bp) != 0 ? EIO : 0);

	if (zio->io_error == 0 && bp->b_resid != 0)
		zio->io_error = SET_ERROR(EIO);

	kmem_free(vb, sizeof (vdev_buf_t));

	zio_delay_interrupt(zio);
}

static void
vdev_disk_ioctl_free(zio_t *zio)
{
	kmem_free(zio->io_vsd, sizeof (struct dk_callback));
}

static const zio_vsd_ops_t vdev_disk_vsd_ops = {
	vdev_disk_ioctl_free,
	zio_vsd_default_cksum_report
};

static void
vdev_disk_ioctl_done(void *zio_arg, int error)
{
	zio_t *zio = zio_arg;

	zio->io_error = error;

	zio_interrupt(zio);
}

static void
vdev_disk_io_start(zio_t *zio)
{
	vdev_t *vd = zio->io_vd;
	vdev_disk_t *dvd = vd->vdev_tsd;
	vdev_buf_t *vb;
	struct dk_callback *dkc;
#ifdef illumos
	buf_t *bp;
#else
	ldi_buf_t *bp = 0;
#endif
	int flags, error = 0;

	/*
	 * If the vdev is closed, it's likely in the REMOVED or FAULTED state.
	 * Nothing to be done here but return failure.
	 */
	if (dvd == NULL || (dvd->vd_ldi_offline && dvd->vd_lh == NULL)) {
		zio->io_error = ENXIO;
		zio_interrupt(zio);
		return;
	}

	switch (zio->io_type) {
	case ZIO_TYPE_IOCTL:

		if (!vdev_readable(vd)) {
			zio->io_error = SET_ERROR(ENXIO);
			zio_interrupt(zio);
			return;
		}

		switch (zio->io_cmd) {
		case DKIOCFLUSHWRITECACHE:

			if (zfs_nocacheflush)
				break;

			if (vd->vdev_nowritecache) {
				zio->io_error = SET_ERROR(ENOTSUP);
				break;
			}

			zio->io_vsd = dkc = kmem_alloc(sizeof (*dkc), KM_SLEEP);
			zio->io_vsd_ops = &vdev_disk_vsd_ops;

			dkc->dkc_callback = vdev_disk_ioctl_done;
			dkc->dkc_flag = FLUSH_VOLATILE;
			dkc->dkc_cookie = zio;

			error = ldi_ioctl(dvd->vd_lh, zio->io_cmd,
			    (uintptr_t)dkc, FKIOCTL, kcred, NULL);

			if (error == 0) {
				/*
				 * The ioctl will be done asychronously,
				 * and will call vdev_disk_ioctl_done()
				 * upon completion.
				 */
				return;
			}

			if (error == ENOTSUP || error == ENOTTY) {
				/*
				 * If we get ENOTSUP or ENOTTY, we know that
				 * no future attempts will ever succeed.
				 * In this case we set a persistent bit so
				 * that we don't bother with the ioctl in the
				 * future.
				 */
				vd->vdev_nowritecache = B_TRUE;
			}
			zio->io_error = error;

			break;

		default:
			zio->io_error = SET_ERROR(ENOTSUP);
		} /* io_cmd */

		zio_execute(zio);
		return;

	case ZIO_TYPE_WRITE:
		if (zio->io_priority == ZIO_PRIORITY_SYNC_WRITE)
			flags = B_WRITE;
		else
			flags = B_WRITE | B_ASYNC;
		break;

	case ZIO_TYPE_READ:
		if (zio->io_priority == ZIO_PRIORITY_SYNC_READ)
			flags = B_READ;
		else
			flags = B_READ | B_ASYNC;
		break;

	default:
		zio->io_error = SET_ERROR(ENOTSUP);
		zio_execute(zio);
		return;
	} /* io_type */

<<<<<<< HEAD
	vb = kmem_alloc(sizeof (vdev_buf_t), KM_SLEEP);
=======
	ASSERT(zio->io_type == ZIO_TYPE_READ || zio->io_type == ZIO_TYPE_WRITE);

	/* Stop OSX from also caching our data */
	flags |= B_NOCACHE;

	if (zio->io_flags & ZIO_FLAG_FAILFAST)
		flags |= B_FAILFAST;

	zio->io_target_timestamp = zio_handle_io_delay(zio);

	bp = buf_alloc(dvd->vd_devvp);

	ASSERT(bp != NULL);
	ASSERT(zio->io_data != NULL);
	ASSERT(zio->io_size != 0);
>>>>>>> 890ef86e

	vb->vb_io = zio;
	bp = &vb->vb_buf;

	bioinit(bp);
	bp->b_flags = B_BUSY | B_NOCACHE | flags;
	if (!(zio->io_flags & (ZIO_FLAG_IO_RETRY | ZIO_FLAG_TRYHARD)))
		bp->b_flags |= B_FAILFAST;
	bp->b_bcount = zio->io_size;
	bp->b_un.b_addr = zio->io_data;
	bp->b_lblkno = lbtodb(zio->io_offset);
	bp->b_bufsize = zio->io_size;
	bp->b_iodone = (int (*)())vdev_disk_io_intr;

#ifdef illumos
	/* ldi_strategy() will return non-zero only on programming errors */
	VERIFY(ldi_strategy(dvd->vd_lh, bp) == 0);
#else /* !illumos */

	error = ldi_strategy(dvd->vd_lh, bp);
	if (error != 0) {
		dprintf("%s error from ldi_strategy %d\n", __func__, error);
		zio->io_error = EIO;
		kmem_free(vb, sizeof (vdev_buf_t));
		zio_execute(zio);
		// zio_interrupt(zio);
	}
#endif /* !illumos */

}

static void
vdev_disk_io_done(zio_t *zio)
{
	vdev_t *vd = zio->io_vd;

	/*
	 * If the device returned EIO, then attempt a DKIOCSTATE ioctl to see if
	 * the device has been removed.  If this is the case, then we trigger an
	 * asynchronous removal of the device. Otherwise, probe the device and
	 * make sure it's still accessible.
	 */
	if (zio->io_error == EIO && !vd->vdev_remove_wanted) {
		vdev_disk_t *dvd = vd->vdev_tsd;
		int state = DKIO_NONE;

		if (ldi_ioctl(dvd->vd_lh, DKIOCSTATE, (intptr_t)&state,
		    FKIOCTL, kcred, NULL) == 0 && state != DKIO_INSERTED) {
			/*
			 * We post the resource as soon as possible, instead of
			 * when the async removal actually happens, because the
			 * DE is using this information to discard previous I/O
			 * errors.
			 */
			zfs_post_remove(zio->io_spa, vd);
			vd->vdev_remove_wanted = B_TRUE;
			spa_async_request(zio->io_spa, SPA_ASYNC_REMOVE);
		} else if (!vd->vdev_delayed_close) {
			vd->vdev_delayed_close = B_TRUE;
		}
	}
}

vdev_ops_t vdev_disk_ops = {
	vdev_disk_open,
	vdev_disk_close,
	vdev_default_asize,
	vdev_disk_io_start,
	vdev_disk_io_done,
	NULL			/* vdev_op_state_change */,
	NULL			/* vdev_op_hold */,
	NULL			/* vdev_op_rele */,
	VDEV_TYPE_DISK,		/* name of this vdev type */
	B_TRUE			/* leaf vdev */
};

/*
 * Given the root disk device devid or pathname, read the label from
 * the device, and construct a configuration nvlist.
 */
int
vdev_disk_read_rootlabel(char *devpath, char *devid, nvlist_t **config)
{
	ldi_handle_t vd_lh;
	vdev_label_t *label;
	uint64_t s, size;
	int l;
#ifdef illumos
	ddi_devid_t tmpdevid;
#endif
	int error = -1;
#ifdef illumos
	char *minor_name;
#endif

	/*
	 * Read the device label and build the nvlist.
	 */
/* XXX Apple - no devid */
#ifdef illumos
	if (devid != NULL && ddi_devid_str_decode(devid, &tmpdevid,
	    &minor_name) == 0) {
		error = ldi_open_by_devid(tmpdevid, minor_name,
		    FREAD, kcred, &vd_lh, zfs_li);
		ddi_devid_free(tmpdevid);
		ddi_devid_str_free(minor_name);
	}
#endif

#ifdef __APPLE__
	/* Apple: Error will be -1 at this point, allowing open_by_name */
	error = -1;
	vd_lh = 0;	/* Dismiss compiler warning */
#endif
	if (error && (error = ldi_open_by_name(devpath, FREAD, kcred, &vd_lh,
	    zfs_li)))
		return (error);

	if (ldi_get_size(vd_lh, &s)) {
		(void) ldi_close(vd_lh, FREAD, kcred);
		return (SET_ERROR(EIO));
	}

	size = P2ALIGN_TYPED(s, sizeof (vdev_label_t), uint64_t);
	label = kmem_alloc(sizeof (vdev_label_t), KM_SLEEP);

	*config = NULL;
	for (l = 0; l < VDEV_LABELS; l++) {
		uint64_t offset, state, txg = 0;

		/* read vdev label */
		offset = vdev_label_offset(size, l, 0);
		if (vdev_disk_ldi_physio(vd_lh, (caddr_t)label,
		    VDEV_SKIP_SIZE + VDEV_PHYS_SIZE, offset, B_READ) != 0)
			continue;

		if (nvlist_unpack(label->vl_vdev_phys.vp_nvlist,
		    sizeof (label->vl_vdev_phys.vp_nvlist), config, 0) != 0) {
			*config = NULL;
			continue;
		}

		if (nvlist_lookup_uint64(*config, ZPOOL_CONFIG_POOL_STATE,
		    &state) != 0 || state >= POOL_STATE_DESTROYED) {
			nvlist_free(*config);
			*config = NULL;
			continue;
		}

		if (nvlist_lookup_uint64(*config, ZPOOL_CONFIG_POOL_TXG,
		    &txg) != 0 || txg == 0) {
			nvlist_free(*config);
			*config = NULL;
			continue;
		}

		break;
	}

	kmem_free(label, sizeof (vdev_label_t));
	(void) ldi_close(vd_lh, FREAD, kcred);
	if (*config == NULL)
		error = SET_ERROR(EIDRM);

	return (error);
}<|MERGE_RESOLUTION|>--- conflicted
+++ resolved
@@ -182,7 +182,6 @@
 {
 	spa_t *spa = vd->vdev_spa;
 	vdev_disk_t *dvd = vd->vdev_tsd;
-<<<<<<< HEAD
 	ldi_ev_cookie_t ecookie;
 	vdev_disk_ldi_cb_t *lcb;
 	union {
@@ -200,15 +199,7 @@
 	ddi_devid_t devid;
 #endif
 	uint64_t capacity = 0, blksz = 0, pbsize;
-=======
-	vnode_t *devvp = NULLVP;
-	vfs_context_t context = NULL;
-	uint64_t blkcnt;
-	uint32_t blksize;
-	int fmode = 0;
-	int error = 0;
 	int isssd;
->>>>>>> 890ef86e
 
 	/*
 	 * We must have a pathname, and it must be absolute.
@@ -445,7 +436,6 @@
 		    &vdev_disk_off_callb, (void *) vd, &lcb->lcb_id);
 	}
 
-<<<<<<< HEAD
 /* XXX Apple to do - we could support the degrade event, or just no-op */
 #ifdef illumos
 	/*
@@ -459,8 +449,8 @@
 		    &vdev_disk_dgrd_callb, (void *) vd, &lcb->lcb_id);
 	}
 #endif
-=======
-
+
+#if 0
 	int len = MAXPATHLEN;
 	if (vn_getpath(devvp, dvd->vd_readlinkname, &len) == 0) {
 		dprintf("ZFS: '%s' resolved name is '%s'\n",
@@ -468,9 +458,7 @@
 	} else {
 		dvd->vd_readlinkname[0] = 0;
 	}
-
-
->>>>>>> 890ef86e
+#endif
 
 skip_open:
 	/*
@@ -553,41 +541,24 @@
 	 */
 	vd->vdev_nowritecache = B_FALSE;
 
-<<<<<<< HEAD
-	return (0);
-}
-
-static void
-=======
 	/* Inform the ZIO pipeline that we are non-rotational */
 	vd->vdev_nonrot = B_FALSE;
+#if 0
 	if (VNOP_IOCTL(devvp, DKIOCISSOLIDSTATE, (caddr_t)&isssd, 0,
 				   context) == 0) {
-		if (isssd)
-			vd->vdev_nonrot = B_TRUE;
-	}
-	dprintf("ZFS: vdev_disk(%s) isSSD %d\n", vd->vdev_path ? vd->vdev_path : "",
-			isssd);
-
-	dvd->vd_devvp = devvp;
-out:
-	if (error) {
-	  if (devvp) {
-			vnode_close(devvp, fmode, context);
-			dvd->vd_devvp = NULL;
-	  }
-		vd->vdev_stat.vs_aux = VDEV_AUX_OPEN_FAILED;
-	}
-	if (context)
-		(void) vfs_context_rele(context);
-
-	if (error) printf("ZFS: vdev_disk_open('%s') failed error %d\n",
-					  vd->vdev_path ? vd->vdev_path : "", error);
-	return (error);
-}
-
-
-
+#else
+	if (ldi_ioctl(dvd->vd_lh, DKIOCISSOLIDSTATE, (intptr_t)&isssd,
+	    FKIOCTL, kcred, NULL) == 0) {
+#endif
+		vd->vdev_nonrot = (isssd ? B_TRUE : B_FALSE);
+	}
+	dprintf("ZFS: vdev_disk(%s) isSSD %d\n",
+	    (vd->vdev_path ? vd->vdev_path : ""), isssd);
+
+	return (0);
+}
+
+#if 0
 /*
  * It appears on export/reboot, iokit can hold a lock, then call our
  * termination handler, and we end up locking-against-ourselves inside
@@ -604,7 +575,9 @@
 
 /* Not static so zfs_osx.cpp can call it on device removal */
 void
->>>>>>> 890ef86e
+#endif
+
+static void
 vdev_disk_close(vdev_t *vd)
 {
 	vdev_disk_t *dvd = vd->vdev_tsd;
@@ -627,23 +600,7 @@
 
 	if (dvd->vd_lh != NULL) {
 		(void) ldi_close(dvd->vd_lh, spa_mode(vd->vdev_spa), kcred);
-		dvd->vd_lh = NULL;
-	}
-<<<<<<< HEAD
-=======
-#endif
-
-#ifdef __APPLE__
-	if (dvd->vd_devvp != NULL) {
-		/* vnode_close() can stall during removal, so clear vd_devvp now */
-		struct vnode *vp = dvd->vd_devvp;
-		dvd->vd_devvp = NULL;
-		(void) thread_create(NULL, 0, vdev_disk_close_thread,
-							 vp, 0, &p0,
-							 TS_RUN, minclsyspri);
-	}
-#endif
->>>>>>> 890ef86e
+	}
 
 	vd->vdev_delayed_close = B_FALSE;
 	/*
@@ -872,31 +829,24 @@
 		return;
 	} /* io_type */
 
-<<<<<<< HEAD
-	vb = kmem_alloc(sizeof (vdev_buf_t), KM_SLEEP);
-=======
 	ASSERT(zio->io_type == ZIO_TYPE_READ || zio->io_type == ZIO_TYPE_WRITE);
 
 	/* Stop OSX from also caching our data */
 	flags |= B_NOCACHE;
 
-	if (zio->io_flags & ZIO_FLAG_FAILFAST)
-		flags |= B_FAILFAST;
-
 	zio->io_target_timestamp = zio_handle_io_delay(zio);
 
-	bp = buf_alloc(dvd->vd_devvp);
+	vb = kmem_alloc(sizeof (vdev_buf_t), KM_SLEEP);
+
+	vb->vb_io = zio;
+	bp = &vb->vb_buf;
 
 	ASSERT(bp != NULL);
 	ASSERT(zio->io_data != NULL);
 	ASSERT(zio->io_size != 0);
->>>>>>> 890ef86e
-
-	vb->vb_io = zio;
-	bp = &vb->vb_buf;
 
 	bioinit(bp);
-	bp->b_flags = B_BUSY | B_NOCACHE | flags;
+	bp->b_flags = B_BUSY | flags;
 	if (!(zio->io_flags & (ZIO_FLAG_IO_RETRY | ZIO_FLAG_TRYHARD)))
 		bp->b_flags |= B_FAILFAST;
 	bp->b_bcount = zio->io_size;
@@ -904,6 +854,22 @@
 	bp->b_lblkno = lbtodb(zio->io_offset);
 	bp->b_bufsize = zio->io_size;
 	bp->b_iodone = (int (*)())vdev_disk_io_intr;
+
+#if 0
+	bp = buf_alloc(dvd->vd_devvp);
+
+	buf_setflags(bp, flags);
+	buf_setcount(bp, zio->io_size);
+	buf_setdataptr(bp, (uintptr_t)zio->io_data);
+
+	/*
+	 * Map offset to blcknumber, based on physical block number.
+	 * (512, 4096, ..). If we fail to map, default back to
+	 * standard 512. lbtodb() is fixed at 512.
+	 */
+	buf_setblkno(bp, zio->io_offset >> dvd->vd_ashift);
+	buf_setlblkno(bp, zio->io_offset >> dvd->vd_ashift);
+#endif
 
 #ifdef illumos
 	/* ldi_strategy() will return non-zero only on programming errors */
