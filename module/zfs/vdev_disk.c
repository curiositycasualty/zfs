/*
 * CDDL HEADER START
 *
 * The contents of this file are subject to the terms of the
 * Common Development and Distribution License (the "License").
 * You may not use this file except in compliance with the License.
 *
 * You can obtain a copy of the license at usr/src/OPENSOLARIS.LICENSE
 * or http://www.opensolaris.org/os/licensing.
 * See the License for the specific language governing permissions
 * and limitations under the License.
 *
 * When distributing Covered Code, include this CDDL HEADER in each
 * file and include the License file at usr/src/OPENSOLARIS.LICENSE.
 * If applicable, add the following below this CDDL HEADER, with the
 * fields enclosed by brackets "[]" replaced with your own identifying
 * information: Portions Copyright [yyyy] [name of copyright owner]
 *
 * CDDL HEADER END
 */
/*
 * Copyright 2007 Sun Microsystems, Inc.  All rights reserved.
 * Use is subject to license terms.
 * Portions Copyright 2007 Apple Inc. All rights reserved.
 * Use is subject to license terms.
 */

#include <sys/zfs_context.h>
#include <sys/spa.h>
#include <sys/vdev_disk.h>
#include <sys/vdev_impl.h>
#include <sys/fs/zfs.h>
#include <sys/zio.h>
#ifdef __APPLE__
#include <sys/mount.h>
#else
#include <sys/sunldi.h>
#endif /*__APPLE__*/

/*
 * Virtual device vector for disks.
 */

#ifndef __APPLE__
extern ldi_ident_t zfs_li;

typedef struct vdev_disk_buf {
	buf_t	vdb_buf;
	zio_t	*vdb_io;
} vdev_disk_buf_t;
#endif /*!__APPLE__*/

static int
vdev_disk_open(vdev_t *vd, uint64_t *size, uint64_t *max_size, uint64_t *ashift)
{
	vdev_disk_t *dvd = NULL;
	vnode_t *devvp = NULLVP;
	vfs_context_t context = NULL;
	uint64_t blkcnt;
	uint32_t blksize;
	int fmode = 0;
	int error = 0;

	/*
	 * We must have a pathname, and it must be absolute.
	 */
	if (vd->vdev_path == NULL || vd->vdev_path[0] != '/') {
		vd->vdev_stat.vs_aux = VDEV_AUX_BAD_LABEL;
		return (EINVAL);
	}

	dvd = kmem_zalloc(sizeof (vdev_disk_t), KM_SLEEP);
    if (dvd == NULL)
        return ENOMEM;

	/*
	 * When opening a disk device, we want to preserve the user's original
	 * intent.  We always want to open the device by the path the user gave
	 * us, even if it is one of multiple paths to the save device.  But we
	 * also want to be able to survive disks being removed/recabled.
	 * Therefore the sequence of opening devices is:
	 *
	 * 1. Try opening the device by path.  For legacy pools without the
	 *    'whole_disk' property, attempt to fix the path by appending 's0'.
	 *
	 * 2. If the devid of the device matches the stored value, return
	 *    success.
	 *
	 * 3. Otherwise, the device may have moved.  Try opening the device
	 *    by the devid instead.
	 *
	 */

	/* ### APPLE TODO ### */
	/* ddi_devid_str_decode */

	context = vfs_context_create((vfs_context_t)0);

	/* Obtain an opened/referenced vnode for the device. */
	error = vnode_open(vd->vdev_path, spa_mode(vd->vdev_spa), 0, 0, &devvp, context);
	if (error) {
		goto out;
	}
	if (!vnode_isblk(devvp)) {
		error = ENOTBLK;
		goto out;
	}
	/* ### APPLE TODO ### */
	/* vnode_authorize devvp for KAUTH_VNODE_READ_DATA and
	 * KAUTH_VNODE_WRITE_DATA
	 */

	/*
	 * Disallow opening of a device that is currently in use.
	 * Flush out any old buffers remaining from a previous use.
	 */
	if ((error = vfs_mountedon(devvp))) {
		goto out;
	}
	if (VNOP_FSYNC(devvp, MNT_WAIT, context) != 0) {
		error = ENOTBLK;
		goto out;
	}
	if ((error = buf_invalidateblks(devvp, BUF_WRITE_DATA, 0, 0))) {
		goto out;
	}

	/*
	 * Determine the actual size of the device.
	 */
	if (VNOP_IOCTL(devvp, DKIOCGETBLOCKSIZE, (caddr_t)&blksize, 0, context)
	       	!= 0 || VNOP_IOCTL(devvp, DKIOCGETBLOCKCOUNT, (caddr_t)&blkcnt,
		0, context) != 0) {

		error = EINVAL;
		goto out;
	}
	*size = blkcnt * (uint64_t)blksize;

	/*
	 *  ### APPLE TODO ###
	 * If we own the whole disk, try to enable disk write caching.
	 */

	/*
	 * Take the device's minimum transfer size into account.
	 */
	*ashift = highbit(MAX(blksize, SPA_MINBLOCKSIZE)) - 1;

    printf("vdev_disk open ashift %d size %lld\n", *ashift, *size);

	/*
	 * Clear the nowritecache bit, so that on a vdev_reopen() we will
	 * try again.
	 */
	vd->vdev_nowritecache = B_FALSE;
	vd->vdev_tsd = dvd;
	dvd->vd_devvp = devvp;
out:
	if (error) {
		if (devvp)
			vnode_close(devvp, fmode, context);
		if (dvd)
			kmem_free(dvd, sizeof (vdev_disk_t));

		/*
		 * Since the open has failed, vd->vdev_tsd should
		 * be NULL when we get here, signaling to the
		 * rest of the spa not to try and reopen or close this device
		 */
		vd->vdev_stat.vs_aux = VDEV_AUX_OPEN_FAILED;
	}
	if (context) {
		(void) vfs_context_rele(context);
	}
	return (error);
}

static void
vdev_disk_close(vdev_t *vd)
{
	vdev_disk_t *dvd = vd->vdev_tsd;

	if (dvd == NULL)
		return;

	if (dvd->vd_devvp != NULL) {
		vfs_context_t context;

		context = vfs_context_create((vfs_context_t)0);

		(void) vnode_close(dvd->vd_devvp, spa_mode(vd->vdev_spa), context);
		(void) vfs_context_rele(context);
	}

	kmem_free(dvd, sizeof (vdev_disk_t));
	vd->vdev_tsd = NULL;
}

static void
vdev_disk_io_intr(struct buf *bp, void *arg)
{
    printf("vdev_disk_io_intr: IO done: %p\n", arg);

	zio_t *zio = (zio_t *)arg;

	if ((zio->io_error = buf_error(bp)) == 0 && buf_resid(bp) != 0) {
		zio->io_error = EIO;
	}
	buf_free(bp);
	//zio_next_stage_async(zio);
    zio_interrupt(zio);
}

static void
vdev_disk_ioctl_done(void *zio_arg, int error)
{
	zio_t *zio = zio_arg;

	zio->io_error = error;

	//zio_next_stage_async(zio);
    zio_interrupt(zio);
}

static int
vdev_disk_io_start(zio_t *zio)
{
	vdev_t *vd = zio->io_vd;
	vdev_disk_t *dvd = vd->vdev_tsd;
	struct buf *bp;
	vfs_context_t context;
<<<<<<< HEAD
=======
#else
	vdev_disk_buf_t *vdb;
	buf_t *bp;
#endif
>>>>>>> c47f2a64
	int flags, error = 0;

    printf("vdev_disk_io_start\n");

	if (zio->io_type == ZIO_TYPE_IOCTL) {
		zio_vdev_io_bypass(zio);

		/* XXPOLICY */
		if (vdev_is_dead(vd)) {
			zio->io_error = ENXIO;
			//zio_next_stage_async(zio);
			return (ZIO_PIPELINE_CONTINUE);
            //return;
		}

		switch (zio->io_cmd) {

		case DKIOCFLUSHWRITECACHE:

			if (zfs_nocacheflush)
				break;

			if (vd->vdev_nowritecache) {
				zio->io_error = ENOTSUP;
				break;
			}

			context = vfs_context_create((vfs_context_t)0);
			error = VNOP_IOCTL(dvd->vd_devvp, DKIOCSYNCHRONIZECACHE, NULL, FWRITE, context);
			(void) vfs_context_rele(context);

			if (error == 0)
				vdev_disk_ioctl_done(zio, error);
			else
				error = ENOTSUP;

			if (error == 0) {
				/*
				 * The ioctl will be done asychronously,
				 * and will call vdev_disk_ioctl_done()
				 * upon completion.
				 */
				return ZIO_PIPELINE_STOP;
			} else if (error == ENOTSUP || error == ENOTTY) {
				/*
				 * If we get ENOTSUP or ENOTTY, we know that
				 * no future attempts will ever succeed.
				 * In this case we set a persistent bit so
				 * that we don't bother with the ioctl in the
				 * future.
				 */
				vd->vdev_nowritecache = B_TRUE;
			}
			zio->io_error = error;

			break;

		default:
			zio->io_error = ENOTSUP;
		}

		//zio_next_stage_async(zio);
        return (ZIO_PIPELINE_CONTINUE);
	}

	if (zio->io_type == ZIO_TYPE_READ && vdev_cache_read(zio) == 0)
        return (ZIO_PIPELINE_STOP);
    //		return;

	if ((zio = vdev_queue_io(zio)) == NULL)
        return (ZIO_PIPELINE_CONTINUE);
    //		return;

	flags = (zio->io_type == ZIO_TYPE_READ ? B_READ : B_WRITE);
	flags |= B_NOCACHE;

	if (zio->io_flags & ZIO_FLAG_FAILFAST)
		flags |= B_FAILFAST;

	/*
	 * Check the state of this device to see if it has been offlined or
	 * is in an error state.  If the device was offlined or closed,
	 * dvd will be NULL and buf_alloc below will fail
	 */
	//error = vdev_is_dead(vd) ? ENXIO : vdev_error_inject(vd, zio);
	if (vdev_is_dead(vd)) {
        error = ENXIO;
    }

	if (error) {
		zio->io_error = error;
		//zio_next_stage_async(zio);
		return (ZIO_PIPELINE_CONTINUE);
	}

	bp = buf_alloc(dvd->vd_devvp);

	ASSERT(bp != NULL);
	ASSERT(zio->io_data != NULL);
	ASSERT(zio->io_size != 0);

	buf_setflags(bp, flags);
	buf_setcount(bp, zio->io_size);
	buf_setdataptr(bp, (uintptr_t)zio->io_data);
	buf_setlblkno(bp, lbtodb(zio->io_offset));
	buf_setblkno(bp, lbtodb(zio->io_offset));
	buf_setsize(bp, zio->io_size);
	if (buf_setcallback(bp, vdev_disk_io_intr, zio) != 0)
		panic("vdev_disk_io_start: buf_setcallback failed\n");

	if (zio->io_type == ZIO_TYPE_WRITE) {
		vnode_startwrite(dvd->vd_devvp);
	}
	error = VNOP_STRATEGY(bp);
	ASSERT(error == 0);

    return (ZIO_PIPELINE_STOP);
}

static void
vdev_disk_io_done(zio_t *zio)
{
<<<<<<< HEAD
	// vdev_t *vd = zio->io_vd;
	// vdev_disk_t *dvd = vd->vdev_tsd;
=======
>>>>>>> c47f2a64

#ifndef __APPLE__
	/*
	 * XXX- NOEL TODO
	 * If the device returned EIO, then attempt a DKIOCSTATE ioctl to see if
	 * the device has been removed.  If this is the case, then we trigger an
	 * asynchronous removal of the device.
	 */
	if (zio->io_error == EIO) {
		state = DKIO_NONE;
		if (ldi_ioctl(dvd->vd_lh, DKIOCSTATE, (intptr_t)&state,
		    FKIOCTL, kcred, NULL) == 0 &&
		    state != DKIO_INSERTED) {
			vd->vdev_remove_wanted = B_TRUE;
			spa_async_request(zio->io_spa, SPA_ASYNC_REMOVE);
		}
	}
#endif /* !__APPLE__ */

	//zio_next_stage(zio);
}

vdev_ops_t vdev_disk_ops = {
	vdev_disk_open,
	vdev_disk_close,
	vdev_default_asize,
	vdev_disk_io_start,
	vdev_disk_io_done,
	NULL /* vdev_op_state_change */,
	NULL /* vdev_op_hold */,
	NULL /* vdev_op_rele */,
	VDEV_TYPE_DISK,	/* name of this vdev type */
	B_TRUE			/* leaf vdev */
};<|MERGE_RESOLUTION|>--- conflicted
+++ resolved
@@ -230,13 +230,6 @@
 	vdev_disk_t *dvd = vd->vdev_tsd;
 	struct buf *bp;
 	vfs_context_t context;
-<<<<<<< HEAD
-=======
-#else
-	vdev_disk_buf_t *vdb;
-	buf_t *bp;
-#endif
->>>>>>> c47f2a64
 	int flags, error = 0;
 
     printf("vdev_disk_io_start\n");
@@ -359,11 +352,6 @@
 static void
 vdev_disk_io_done(zio_t *zio)
 {
-<<<<<<< HEAD
-	// vdev_t *vd = zio->io_vd;
-	// vdev_disk_t *dvd = vd->vdev_tsd;
-=======
->>>>>>> c47f2a64
 
 #ifndef __APPLE__
 	/*
