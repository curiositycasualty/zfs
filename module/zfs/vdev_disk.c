--- conflicted
+++ resolved
@@ -143,128 +143,8 @@
 	/*
 	 * Create vd->vdev_tsd.
 	 */
-<<<<<<< HEAD
 	vdev_disk_alloc(vd);
 	dvd = vd->vdev_tsd;
-=======
-	mode = spa_mode(v->vdev_spa);
-	if (v->vdev_wholedisk && v->vdev_expanding)
-		bdev = vdev_disk_rrpart(v->vdev_path, mode, vd);
-	if (IS_ERR(bdev))
-		bdev = vdev_bdev_open(v->vdev_path,
-		    vdev_bdev_mode(mode), zfs_vdev_holder);
-	if (IS_ERR(bdev)) {
-		kmem_free(vd, sizeof (vdev_disk_t));
-		return (-PTR_ERR(bdev));
-	}
-
-	v->vdev_tsd = vd;
-	vd->vd_bdev = bdev;
-
-skip_open:
-	/*  Determine the physical block size */
-	block_size = vdev_bdev_block_size(vd->vd_bdev);
-
-	/* Clear the nowritecache bit, causes vdev_reopen() to try again. */
-	v->vdev_nowritecache = B_FALSE;
-
-	/* Physical volume size in bytes */
-	*psize = bdev_capacity(vd->vd_bdev);
-
-	/* TODO: report possible expansion size */
-	*max_psize = *psize;
-
-	/* Based on the minimum sector size set the block size */
-	*ashift = highbit64(MAX(block_size, SPA_MINBLOCKSIZE)) - 1;
-
-	/* Try to set the io scheduler elevator algorithm */
-	(void) vdev_elevator_switch(v, zfs_vdev_scheduler);
-
-	return (0);
-}
-
-static void
-vdev_disk_close(vdev_t *v)
-{
-	vdev_disk_t *vd = v->vdev_tsd;
-
-	if (v->vdev_reopening || vd == NULL)
-		return;
-
-	if (vd->vd_bdev != NULL)
-		vdev_bdev_close(vd->vd_bdev,
-		    vdev_bdev_mode(spa_mode(v->vdev_spa)));
-
-	kmem_free(vd, sizeof (vdev_disk_t));
-	v->vdev_tsd = NULL;
-}
-
-static dio_request_t *
-vdev_disk_dio_alloc(int bio_count)
-{
-	dio_request_t *dr;
-	int i;
-
-	dr = kmem_zalloc(sizeof (dio_request_t) +
-	    sizeof (struct bio *) * bio_count, KM_PUSHPAGE);
-	if (dr) {
-		init_completion(&dr->dr_comp);
-		atomic_set(&dr->dr_ref, 0);
-		dr->dr_bio_count = bio_count;
-		dr->dr_error = 0;
-
-		for (i = 0; i < dr->dr_bio_count; i++)
-			dr->dr_bio[i] = NULL;
-	}
-
-	return (dr);
-}
-
-static void
-vdev_disk_dio_free(dio_request_t *dr)
-{
-	int i;
-
-	for (i = 0; i < dr->dr_bio_count; i++)
-		if (dr->dr_bio[i])
-			bio_put(dr->dr_bio[i]);
-
-	kmem_free(dr, sizeof (dio_request_t) +
-	    sizeof (struct bio *) * dr->dr_bio_count);
-}
-
-static int
-vdev_disk_dio_is_sync(dio_request_t *dr)
-{
-#ifdef HAVE_BIO_RW_SYNC
-	/* BIO_RW_SYNC preferred interface from 2.6.12-2.6.29 */
-	return (dr->dr_rw & (1 << BIO_RW_SYNC));
-#else
-#ifdef HAVE_BIO_RW_SYNCIO
-	/* BIO_RW_SYNCIO preferred interface from 2.6.30-2.6.35 */
-	return (dr->dr_rw & (1 << BIO_RW_SYNCIO));
-#else
-#ifdef HAVE_REQ_SYNC
-	/* REQ_SYNC preferred interface from 2.6.36-2.6.xx */
-	return (dr->dr_rw & REQ_SYNC);
-#else
-#error "Unable to determine bio sync flag"
-#endif /* HAVE_REQ_SYNC */
-#endif /* HAVE_BIO_RW_SYNC */
-#endif /* HAVE_BIO_RW_SYNCIO */
-}
-
-static void
-vdev_disk_dio_get(dio_request_t *dr)
-{
-	atomic_inc(&dr->dr_ref);
-}
-
-static int
-vdev_disk_dio_put(dio_request_t *dr)
-{
-	int rc = atomic_dec_return(&dr->dr_ref);
->>>>>>> fbeddd60
 
 	/*
 	 * When opening a disk device, we want to preserve the user's original
@@ -344,11 +224,11 @@
 	*psize = blkcnt * (uint64_t)blksize;
 	*max_psize = *psize;
 
-	dvd->vd_ashift = highbit(blksize) - 1;
+	dvd->vd_ashift = highbit64(blksize) - 1;
 	dprintf("vdev_disk: Device %p ashift set to %d\n", devvp,
 	    dvd->vd_ashift);
 
-	*ashift = highbit(MAX(blksize, SPA_MINBLOCKSIZE)) - 1;
+	*ashift = highbit64(MAX(blksize, SPA_MINBLOCKSIZE)) - 1;
 
 	/*
 	 *  ### APPLE TODO ###
