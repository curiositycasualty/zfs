--- conflicted
+++ resolved
@@ -233,12 +233,7 @@
 	//dprintf("vdev_disk: Device %p ashift set to %d\n", devvp,
 	    //dvd->vd_ashift);
 
-<<<<<<< HEAD
 	*ashift = highbit64(MAX(blksize, SPA_MINBLOCKSIZE)) - 1;
-=======
-
-	*ashift = highbit(MAX(blksize, SPA_MINBLOCKSIZE)) - 1;
->>>>>>> eddd73e2
 
 	/*
 	 *  ### APPLE TODO ###
@@ -429,13 +424,8 @@
 		return (ZIO_PIPELINE_CONTINUE);
 	}
 
-<<<<<<< HEAD
-	flags = (zio->io_type == ZIO_TYPE_READ ? B_READ : B_WRITE) | B_NOCACHE;
-	/* flags |= B_NOCACHE; */
-=======
 	flags = (zio->io_type == ZIO_TYPE_READ ? B_READ : B_WRITE);
 	flags |= B_NOCACHE;
->>>>>>> eddd73e2
 
 	if (zio->io_flags & ZIO_FLAG_FAILFAST)
 		flags |= B_FAILFAST;
