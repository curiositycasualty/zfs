/*
 * CDDL HEADER START
 *
 * The contents of this file are subject to the terms of the
 * Common Development and Distribution License (the "License").
 * You may not use this file except in compliance with the License.
 *
 * You can obtain a copy of the license at usr/src/OPENSOLARIS.LICENSE
 * or http://www.opensolaris.org/os/licensing.
 * See the License for the specific language governing permissions
 * and limitations under the License.
 *
 * When distributing Covered Code, include this CDDL HEADER in each
 * file and include the License file at usr/src/OPENSOLARIS.LICENSE.
 * If applicable, add the following below this CDDL HEADER, with the
 * fields enclosed by brackets "[]" replaced with your own identifying
 * information: Portions Copyright [yyyy] [name of copyright owner]
 *
 * CDDL HEADER END
 */
/*
 * Copyright 2007 Sun Microsystems, Inc.  All rights reserved.
 * Use is subject to license terms.
 * Portions Copyright 2007 Apple Inc. All rights reserved.
 * Use is subject to license terms.
 * Copyright (C) 2008-2010 Lawrence Livermore National Security, LLC.
 * Produced at Lawrence Livermore National Laboratory (cf, DISCLAIMER).
 * Rewritten for Linux by Brian Behlendorf <behlendorf1@llnl.gov>.
 * LLNL-CODE-403049.
 * Copyright (c) 2012, 2014 by Delphix. All rights reserved.
 */

#include <sys/zfs_context.h>
#include <sys/spa.h>
#include <sys/vdev_disk.h>
#include <sys/vdev_impl.h>
#include <sys/fs/zfs.h>
#include <sys/zio.h>
#ifdef __APPLE__
#include <sys/mount.h>
#else
#include <sys/sunldi.h>
#endif /* __APPLE__ */

#ifdef illumos
/*
 * Virtual device vector for disks.
 */

extern ldi_ident_t zfs_li;

static void vdev_disk_close(vdev_t *);

typedef struct vdev_disk_ldi_cb {
	list_node_t		lcb_next;
	ldi_callback_id_t	lcb_id;
} vdev_disk_ldi_cb_t;
#endif

static void
vdev_disk_alloc(vdev_t *vd)
{
	vdev_disk_t *dvd;

	dvd = vd->vdev_tsd = kmem_zalloc(sizeof (vdev_disk_t), KM_SLEEP);
#ifdef illumos
	/*
	 * Create the LDI event callback list.
	 */
	list_create(&dvd->vd_ldi_cbs, sizeof (vdev_disk_ldi_cb_t),
	    offsetof(vdev_disk_ldi_cb_t, lcb_next));
#endif
}

static void
vdev_disk_free(vdev_t *vd)
{
	vdev_disk_t *dvd = vd->vdev_tsd;
#ifdef illumos
	vdev_disk_ldi_cb_t *lcb;
#endif

	if (dvd == NULL)
		return;

#ifdef illumos
	/*
	 * We have already closed the LDI handle. Clean up the LDI event
	 * callbacks and free vd->vdev_tsd.
	 */
	while ((lcb = list_head(&dvd->vd_ldi_cbs)) != NULL) {
		list_remove(&dvd->vd_ldi_cbs, lcb);
		(void) ldi_ev_remove_callbacks(lcb->lcb_id);
		kmem_free(lcb, sizeof (vdev_disk_ldi_cb_t));
	}
	list_destroy(&dvd->vd_ldi_cbs);
#endif
	kmem_free(dvd, sizeof (vdev_disk_t));
	vd->vdev_tsd = NULL;
}

static int
vdev_disk_open(vdev_t *vd, uint64_t *psize, uint64_t *max_psize,
    uint64_t *ashift)
{
	spa_t *spa = vd->vdev_spa;
	vdev_disk_t *dvd = vd->vdev_tsd;
	vnode_t *devvp = NULLVP;
	vfs_context_t context = NULL;
	uint64_t blkcnt;
	uint32_t blksize;
	int fmode = 0;
	int error = 0;

	/*
	 * We must have a pathname, and it must be absolute.
	 */
	if (vd->vdev_path == NULL || vd->vdev_path[0] != '/') {
		vd->vdev_stat.vs_aux = VDEV_AUX_BAD_LABEL;
		return (SET_ERROR(EINVAL));
	}

#ifdef illumos
	/*
	 * Reopen the device if it's not currently open. Otherwise,
	 * just update the physical size of the device.
	 */
	if (dvd != NULL) {
		if (dvd->vd_ldi_offline && dvd->vd_lh == NULL) {
			/*
			 * If we are opening a device in its offline notify
			 * context, the LDI handle was just closed. Clean
			 * up the LDI event callbacks and free vd->vdev_tsd.
			 */
			vdev_disk_free(vd);
		} else {
			ASSERT(vd->vdev_reopening);
			goto skip_open;
		}
	}
#endif

	/*
	 * Create vd->vdev_tsd.
	 */
	vdev_disk_alloc(vd);
	dvd = vd->vdev_tsd;

	/*
	 * When opening a disk device, we want to preserve the user's original
	 * intent.  We always want to open the device by the path the user gave
	 * us, even if it is one of multiple paths to the same device.  But we
	 * also want to be able to survive disks being removed/recabled.
	 * Therefore the sequence of opening devices is:
	 *
	 * 1. Try opening the device by path.  For legacy pools without the
	 *    'whole_disk' property, attempt to fix the path by appending 's0'.
	 *
	 * 2. If the devid of the device matches the stored value, return
	 *    success.
	 *
	 * 3. Otherwise, the device may have moved.  Try opening the device
	 *    by the devid instead.
	 */
	/* ### APPLE TODO ### */
#ifdef illumos
	if (vd->vdev_devid != NULL) {
		if (ddi_devid_str_decode(vd->vdev_devid, &dvd->vd_devid,
		    &dvd->vd_minor) != 0) {
			vd->vdev_stat.vs_aux = VDEV_AUX_BAD_LABEL;
			return (SET_ERROR(EINVAL));
		}
	}
#endif

	error = EINVAL;		/* presume failure */

	if (vd->vdev_path != NULL) {

		context = vfs_context_create( spl_vfs_context_kernel() );

		/* Obtain an opened/referenced vnode for the device. */
		if ((error = vnode_open(vd->vdev_path, spa_mode(spa), 0, 0,
								&devvp, context))) {
			goto out;
		}
		if (!vnode_isblk(devvp)) {
			error = ENOTBLK;
			goto out;
		}
		/*
		 * ### APPLE TODO ###
		 * vnode_authorize devvp for KAUTH_VNODE_READ_DATA and
		 * KAUTH_VNODE_WRITE_DATA
		 */

		/*
		 * Disallow opening of a device that is currently in use.
		 * Flush out any old buffers remaining from a previous use.
		 */
		if ((error = vfs_mountedon(devvp))) {
			goto out;
		}
		if (VNOP_FSYNC(devvp, MNT_WAIT, context) != 0) {
			error = ENOTBLK;
			goto out;
		}
		if ((error = buf_invalidateblks(devvp, BUF_WRITE_DATA, 0, 0))) {
			goto out;
		}

	} else {
		goto out;
	}
#ifdef illumos
skip_open:
#endif
	/*
	 * Determine the actual size of the device.
	 */
	if (VNOP_IOCTL(devvp, DKIOCGETBLOCKSIZE, (caddr_t)&blksize, 0,
	    context) != 0 ||
	    VNOP_IOCTL(devvp, DKIOCGETBLOCKCOUNT, (caddr_t)&blkcnt, 0,
	    context) != 0) {
		error = EINVAL;
		goto out;
	}

	*psize = blkcnt * (uint64_t)blksize;
	*max_psize = *psize;

<<<<<<< HEAD
	dvd->vd_ashift = highbit(blksize) - 1;
	dprintf("vdev_disk: Device %p ashift set to %d\n", devvp,
	    dvd->vd_ashift);
=======
	if (zio && !(zio->io_flags & (ZIO_FLAG_IO_RETRY | ZIO_FLAG_TRYHARD)))
		bio_set_flags_failfast(bdev, &flags);
>>>>>>> 80c50365

	*ashift = highbit(MAX(blksize, SPA_MINBLOCKSIZE)) - 1;

	/*
	 *  ### APPLE TODO ###
	 */
#ifdef illumos
	if (vd->vdev_wholedisk == 1) {
		int wce = 1;
		if (error == 0) {
			/*
			 * If we have the capability to expand, we'd have
			 * found out via success from DKIOCGMEDIAINFO{,EXT}.
			 * Adjust max_psize upward accordingly since we know
			 * we own the whole disk now.
			 */
			*max_psize += vdev_disk_get_space(vd, capacity, blksz);
			zfs_dbgmsg("capacity change: vdev %s, psize %llu, "
			    "max_psize %llu", vd->vdev_path, *psize,
			    *max_psize);
		}

		/*
		 * Since we own the whole disk, try to enable disk write
		 * caching.  We ignore errors because it's OK if we can't do it.
		 */
		(void) ldi_ioctl(dvd->vd_lh, DKIOCSETWCE, (intptr_t)&wce,
		    FKIOCTL, kcred, NULL);
#endif

<<<<<<< HEAD
	/*
	 * Clear the nowritecache bit, so that on a vdev_reopen() we will
	 * try again.
	 */
	vd->vdev_nowritecache = B_FALSE;

	dvd->vd_devvp = devvp;
out:
	if (error) {
		if (devvp)
			vnode_close(devvp, fmode, context);
		vd->vdev_stat.vs_aux = VDEV_AUX_OPEN_FAILED;
	}
	if (context)
		(void) vfs_context_rele(context);
=======
		dr->dr_bio[i] = bio_alloc(GFP_NOIO,
		    bio_nr_pages(bio_ptr, bio_size));
		/* bio_alloc() with __GFP_WAIT never returns NULL */
		if (unlikely(dr->dr_bio[i] == NULL)) {
			vdev_disk_dio_free(dr);
			return (ENOMEM);
		}
>>>>>>> 80c50365

	if (error) printf("ZFS: vdev_disk_open('%s') failed error %d\n",
					  vd->vdev_path ? vd->vdev_path : "", error);

	return (error);
}

static void
vdev_disk_close(vdev_t *vd)
{
	vdev_disk_t *dvd = vd->vdev_tsd;

	if (vd->vdev_reopening || dvd == NULL)
		return;

#ifdef illumos
	if (dvd->vd_minor != NULL) {
		ddi_devid_str_free(dvd->vd_minor);
		dvd->vd_minor = NULL;
	}

	if (dvd->vd_devid != NULL) {
		ddi_devid_free(dvd->vd_devid);
		dvd->vd_devid = NULL;
	}

	if (dvd->vd_lh != NULL) {
		(void) ldi_close(dvd->vd_lh, spa_mode(vd->vdev_spa), kcred);
		dvd->vd_lh = NULL;
	}
#endif

	vd->vdev_delayed_close = B_FALSE;
#ifdef illumos
	/*
	 * If we closed the LDI handle due to an offline notify from LDI,
	 * don't free vd->vdev_tsd or unregister the callbacks here;
	 * the offline finalize callback or a reopen will take care of it.
	 */
	if (dvd->vd_ldi_offline)
		return;
#endif

#ifdef __APPLE__
	if (dvd->vd_devvp != NULL) {
		vfs_context_t context;
		context = vfs_context_create(spl_vfs_context_kernel());
		(void) vnode_close(dvd->vd_devvp, spa_mode(vd->vdev_spa),
		    context);
		(void) vfs_context_rele(context);
	}
#endif

	vdev_disk_free(vd);
}

static void
vdev_disk_io_intr(struct buf *bp, void *arg)
{
	zio_t *zio = (zio_t *)arg;

	zio->io_error = buf_error(bp);

	if (zio->io_error == 0 && buf_resid(bp) != 0) {
		zio->io_error = EIO;
	}
	buf_free(bp);

	zio_interrupt(zio);
}

static void
vdev_disk_ioctl_done(void *zio_arg, int error)
{
<<<<<<< HEAD
	zio_t *zio = zio_arg;
=======
	struct request_queue *q;
	struct bio *bio;

	q = bdev_get_queue(bdev);
	if (!q)
		return (ENXIO);

	bio = bio_alloc(GFP_NOIO, 0);
	/* bio_alloc() with __GFP_WAIT never returns NULL */
	if (unlikely(bio == NULL))
		return (ENOMEM);
>>>>>>> 80c50365

	zio->io_error = error;

	zio_interrupt(zio);
}

static int
vdev_disk_io_start(zio_t *zio)
{
	vdev_t *vd = zio->io_vd;
	vdev_disk_t *dvd = vd->vdev_tsd;
	struct buf *bp;
	vfs_context_t context;
	int flags, error = 0;

	if (zio->io_type == ZIO_TYPE_IOCTL) {

		if (!vdev_readable(vd)) {
			zio->io_error = SET_ERROR(ENXIO);
			return (ZIO_PIPELINE_CONTINUE);
		}

		switch (zio->io_cmd) {

		case DKIOCFLUSHWRITECACHE:

			if (zfs_nocacheflush)
				break;

			if (vd->vdev_nowritecache) {
				zio->io_error = SET_ERROR(ENOTSUP);
				break;
			}

			context = vfs_context_create(spl_vfs_context_kernel());
			error = VNOP_IOCTL(dvd->vd_devvp, DKIOCSYNCHRONIZECACHE,
			    NULL, FWRITE, context);
			(void) vfs_context_rele(context);

			if (error == 0)
				vdev_disk_ioctl_done(zio, error);
			else
				error = ENOTSUP;

			if (error == 0) {
				/*
				 * The ioctl will be done asychronously,
				 * and will call vdev_disk_ioctl_done()
				 * upon completion.
				 */
				return (ZIO_PIPELINE_STOP);
			} else if (error == ENOTSUP || error == ENOTTY) {
				/*
				 * If we get ENOTSUP or ENOTTY, we know that
				 * no future attempts will ever succeed.
				 * In this case we set a persistent bit so
				 * that we don't bother with the ioctl in the
				 * future.
				 */
				vd->vdev_nowritecache = B_TRUE;
			}
			zio->io_error = error;

			break;

		default:
			zio->io_error = SET_ERROR(ENOTSUP);
		}

		return (ZIO_PIPELINE_CONTINUE);
	}

	flags = (zio->io_type == ZIO_TYPE_READ ? B_READ : B_WRITE);
	/* flags |= B_NOCACHE; */

	if (zio->io_flags & ZIO_FLAG_FAILFAST)
		flags |= B_FAILFAST;

	bp = buf_alloc(dvd->vd_devvp);

	ASSERT(bp != NULL);
	ASSERT(zio->io_data != NULL);
	ASSERT(zio->io_size != 0);

	buf_setflags(bp, flags);
	buf_setcount(bp, zio->io_size);
	buf_setdataptr(bp, (uintptr_t)zio->io_data);

	/*
	 * Map offset to blcknumber, based on physical block number.
	 * (512, 4096, ..). If we fail to map, default back to
	 * standard 512. lbtodb() is fixed at 512.
	 */
	buf_setblkno(bp, zio->io_offset >> dvd->vd_ashift);
	buf_setlblkno(bp, zio->io_offset >> dvd->vd_ashift);

	buf_setsize(bp, zio->io_size);
	if (buf_setcallback(bp, vdev_disk_io_intr, zio) != 0)
		panic("vdev_disk_io_start: buf_setcallback failed\n");

	if (zio->io_type == ZIO_TYPE_WRITE) {
		vnode_startwrite(dvd->vd_devvp);
	}
	error = VNOP_STRATEGY(bp);
	ASSERT(error == 0);

	return (ZIO_PIPELINE_STOP);
}

static void
vdev_disk_io_done(zio_t *zio)
{

#ifndef __APPLE__
	/*
	 * XXX- NOEL TODO
	 * If the device returned EIO, then attempt a DKIOCSTATE ioctl to see if
	 * the device has been removed.  If this is the case, then we trigger an
	 * asynchronous removal of the device.
	 */
	if (zio->io_error == EIO) {
		state = DKIO_NONE;
		if (ldi_ioctl(dvd->vd_lh, DKIOCSTATE, (intptr_t)&state,
		    FKIOCTL, kcred, NULL) == 0 &&
		    state != DKIO_INSERTED) {
			vd->vdev_remove_wanted = B_TRUE;
			spa_async_request(zio->io_spa, SPA_ASYNC_REMOVE);
		}
	}
#endif /* !__APPLE__ */

}

vdev_ops_t vdev_disk_ops = {
	vdev_disk_open,
	vdev_disk_close,
	vdev_default_asize,
	vdev_disk_io_start,
	vdev_disk_io_done,
	NULL	/* vdev_op_state_change */,
	NULL	/* vdev_op_hold */,
	NULL	/* vdev_op_rele */,
	VDEV_TYPE_DISK,	/* name of this vdev type */
	B_TRUE	/* leaf vdev */
};<|MERGE_RESOLUTION|>--- conflicted
+++ resolved
@@ -229,14 +229,10 @@
 	*psize = blkcnt * (uint64_t)blksize;
 	*max_psize = *psize;
 
-<<<<<<< HEAD
 	dvd->vd_ashift = highbit(blksize) - 1;
 	dprintf("vdev_disk: Device %p ashift set to %d\n", devvp,
 	    dvd->vd_ashift);
-=======
-	if (zio && !(zio->io_flags & (ZIO_FLAG_IO_RETRY | ZIO_FLAG_TRYHARD)))
-		bio_set_flags_failfast(bdev, &flags);
->>>>>>> 80c50365
+
 
 	*ashift = highbit(MAX(blksize, SPA_MINBLOCKSIZE)) - 1;
 
@@ -267,7 +263,6 @@
 		    FKIOCTL, kcred, NULL);
 #endif
 
-<<<<<<< HEAD
 	/*
 	 * Clear the nowritecache bit, so that on a vdev_reopen() we will
 	 * try again.
@@ -283,15 +278,6 @@
 	}
 	if (context)
 		(void) vfs_context_rele(context);
-=======
-		dr->dr_bio[i] = bio_alloc(GFP_NOIO,
-		    bio_nr_pages(bio_ptr, bio_size));
-		/* bio_alloc() with __GFP_WAIT never returns NULL */
-		if (unlikely(dr->dr_bio[i] == NULL)) {
-			vdev_disk_dio_free(dr);
-			return (ENOMEM);
-		}
->>>>>>> 80c50365
 
 	if (error) printf("ZFS: vdev_disk_open('%s') failed error %d\n",
 					  vd->vdev_path ? vd->vdev_path : "", error);
@@ -366,21 +352,7 @@
 static void
 vdev_disk_ioctl_done(void *zio_arg, int error)
 {
-<<<<<<< HEAD
 	zio_t *zio = zio_arg;
-=======
-	struct request_queue *q;
-	struct bio *bio;
-
-	q = bdev_get_queue(bdev);
-	if (!q)
-		return (ENXIO);
-
-	bio = bio_alloc(GFP_NOIO, 0);
-	/* bio_alloc() with __GFP_WAIT never returns NULL */
-	if (unlikely(bio == NULL))
-		return (ENOMEM);
->>>>>>> 80c50365
 
 	zio->io_error = error;
 
