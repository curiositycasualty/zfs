--- conflicted
+++ resolved
@@ -19,11 +19,7 @@
  */
 
 #define info_delay 0 //50
-<<<<<<< HEAD
 #define error_delay 0 //250
-=======
-#define error_delay 0 //1000
->>>>>>> 65620204
 
 extern void vdev_iokit_log(const char * logString)
 {
@@ -46,11 +42,7 @@
 extern void vdev_iokit_log_num(const char * logString, const uint64_t logNum)
 {
     IOLog( "ZFS: vdev: %s (%llu)\n", logString, logNum );
-<<<<<<< HEAD
 //    IOSleep(info_delay);
-=======
-//    IOSleep(error_delay);
->>>>>>> 65620204
 }
 
 #if 0
@@ -114,11 +106,7 @@
 static inline void vdev_iokit_context_free(vdev_iokit_context_t * io_context)
 {
     if (!io_context) {
-<<<<<<< HEAD
         vdev_iokit_log("ZFS: vdev_iokit_context_free: invalid io_context");
-=======
-//        vdev_iokit_log("ZFS: vdev_iokit_context_free: invalid io_context");
->>>>>>> 65620204
         return;
     }
     
@@ -330,11 +318,7 @@
     return 0;
     
 error:
-<<<<<<< HEAD
     vdev_iokit_log("ZFS: vdev_iokit_context_pool_alloc: error");
-=======
-//    vdev_iokit_log("ZFS: vdev_iokit_context_pool_alloc: error");
->>>>>>> 65620204
     
     vdev_iokit_context_pool_free(dvd);
     
@@ -598,11 +582,7 @@
                                                        kIORegistryIterateRecursively );
     
     if(!registryIterator) {
-<<<<<<< HEAD
         vdev_iokit_log( "ZFS: vdev_iokit_get_disks: could not get ioregistry iterator from IOKit\n");
-=======
-//        vdev_iokit_log( "ZFS: vdev_iokit_get_disks: could not get ioregistry iterator from IOKit\n");
->>>>>>> 65620204
         registryIterator = 0;
         return 0;
     }
@@ -691,11 +671,7 @@
 /* Returned object will have a reference count and should be released */
 int vdev_iokit_find_by_path(vdev_iokit_t * dvd, char * diskPath)
 {
-<<<<<<< HEAD
     OSOrderedSet * allDisks =       0;
-=======
-    OSSet * allDisks =       0;
->>>>>>> 65620204
     OSObject * currentEntry =       0;
     IORegistryEntry * currentDisk = 0;
     IORegistryEntry * matchedDisk = 0;
@@ -711,11 +687,7 @@
     allDisks = vdev_iokit_get_disks();
     
     if (!allDisks) {
-<<<<<<< HEAD
         vdev_iokit_log( "ZFS: vdev_iokit_find_by_path: failed to browse disks\n" );
-=======
-//        vdev_iokit_log( "ZFS: vdev_iokit_find_by_path: failed to browse disks\n" );
->>>>>>> 65620204
         return EINVAL;
     }
     
@@ -737,31 +709,21 @@
     while ( allDisks->getCount() > 0 ) {
         
         /* Get next object */
-<<<<<<< HEAD
         currentEntry =          allDisks->getFirstObject();
-=======
-        currentEntry =          allDisks->getAnyObject();
->>>>>>> 65620204
         
         if (!currentEntry) {
             break;
         }
-<<<<<<< HEAD
         /* Pop from list */
         currentEntry->retain();
         allDisks->removeObject(currentEntry);
         
         currentDisk =   OSDynamicCast( IOMedia, currentEntry );
-=======
-        
-        currentDisk =           OSDynamicCast( IOMedia, currentEntry );
->>>>>>> 65620204
         
         /* Couldn't cast? */
         if (!currentDisk) {
 //            vdev_iokit_log("ZFS: vdev_iokit_find_by_path: Couldn't cast currentEntry as an IOMedia handle");
             
-<<<<<<< HEAD
             currentEntry->release();
             currentEntry =  0;
             
@@ -790,34 +752,6 @@
             continue;
         }
 //            vdev_iokit_log_str("ZFS: vdev_iokit_find_by_path: bsd name is:", bsdnameosstr->getCStringNoCopy());
-=======
-            /* Pop from list */
-            allDisks->removeObject(currentEntry);
-            currentEntry =      0;
-            continue;
-        }
-        
-//        vdev_iokit_log( "ZFS: vdev_iokit_find_by_path: Getting bsd name" );
-        bsdnameosobj =          currentDisk->getProperty(kIOBSDNameKey,
-                                                         gIOServicePlane,
-                                                         kIORegistryIterateRecursively);
-        if(bsdnameosobj) {
-            bsdnameosstr =      OSDynamicCast(OSString, bsdnameosobj);
-            bsdnameosobj =      0;
-        }
-        
-        if(!bsdnameosstr) {
-//            vdev_iokit_log("ZFS: vdev_iokit_find_by_path: Couldn't get bsd name");
-
-            /* Pop from list */
-            allDisks->removeObject(currentEntry);
-            currentEntry =      0;
-            currentDisk =       0;
-            continue;
-        }
-
-//        vdev_iokit_log_str("ZFS: vdev_iokit_find_by_path: bsd name is:", bsdnameosstr->getCStringNoCopy());
->>>>>>> 65620204
         
         /* Check if the name matches */
         if ( bsdnameosstr->isEqualTo(diskName) ) {
@@ -832,14 +766,7 @@
             matchedDisk->retain();
         }
         
-<<<<<<< HEAD
         currentDisk =   0;
-=======
-        /* Pop from list */
-        allDisks->removeObject(currentEntry);
-        currentEntry =          0;
-        currentDisk =           0;
->>>>>>> 65620204
         
         /* Find by path breaks on the first match */
         if (matchedDisk) {
@@ -854,14 +781,8 @@
     }
     
     if (matchedDisk) {
-<<<<<<< HEAD
         dvd->vd_iokit_hl =      (void*)matchedDisk;
         matchedDisk =   0;
-=======
-        /* Already retained */
-        dvd->vd_iokit_hl =      (void*)matchedDisk;
-        matchedDisk =           0;
->>>>>>> 65620204
     }
 
     if (dvd->vd_iokit_hl != 0) {
@@ -879,16 +800,11 @@
  */
 int vdev_iokit_find_by_guid(vdev_iokit_t * dvd, uint64_t guid)
 {
-<<<<<<< HEAD
     OSOrderedSet * allDisks =   0;
-=======
-    OSSet * allDisks =   0;
->>>>>>> 65620204
     OSObject * currentEntry =   0;
     IOMedia * currentDisk =     0;
     IOMedia * matchedDisk =     0;
     nvlist_t * config =         0;
-<<<<<<< HEAD
     
     uint64_t min_size =         100<<20; /* 100 Mb */
     uint64_t txg = 0, besttxg = 0;
@@ -901,20 +817,6 @@
         return EINVAL;
     
     allDisks =      vdev_iokit_get_disks();
-=======
-    
-    uint64_t min_size =         100<<20; /* 100 Mb */
-    uint64_t txg = 0, besttxg = 0;
-    uint64_t current_guid = 0;
-    
-//vdev_iokit_log_ptr("ZFS: vdev_iokit_find_by_guid: dvd->vd_iokit_hl:  ",dvd->vd_iokit_hl);
-//vdev_iokit_log_num("ZFS: vdev_iokit_find_by_guid: guid:     ",guid);
-    
-    if ( !dvd || guid == 0 )
-        return EINVAL;
-    
-    allDisks =                  vdev_iokit_get_disks();
->>>>>>> 65620204
     
     if (!allDisks || allDisks->getCount() == 0) {
         return ENOENT;
@@ -922,11 +824,7 @@
     
     while ( allDisks->getCount() > 0 ) {
         /* Get next object */
-<<<<<<< HEAD
         currentEntry =          allDisks->getFirstObject();
-=======
-        currentEntry =          allDisks->getAnyObject();
->>>>>>> 65620204
         
         if (!currentEntry) {
             break;
@@ -935,16 +833,11 @@
         currentEntry->retain();
         allDisks->removeObject(currentEntry);
         
-<<<<<<< HEAD
         currentDisk =   OSDynamicCast( IOMedia, currentEntry );
-=======
-        currentDisk =           OSDynamicCast( IOMedia, currentEntry );
->>>>>>> 65620204
         
         /* Couldn't cast? */
         if (!currentDisk) {
 //            vdev_iokit_log("ZFS: vdev_iokit_find_by_guid: Couldn't cast currentEntry as an IOMedia handle");
-<<<<<<< HEAD
             
             currentEntry->release();
             currentEntry =      0;
@@ -959,19 +852,6 @@
         
         if (currentDisk->getSize() < min_size) {
             currentDisk->release();
-=======
-
-            /* Pop from list */
-            allDisks->removeObject(currentEntry);
-            currentEntry =      0;
-            continue;
-        }
-        
-        if (currentDisk->getSize() < min_size) {
-            /* Pop from list */
-            allDisks->removeObject(currentEntry);
-            currentEntry =      0;
->>>>>>> 65620204
             currentDisk =       0;
             continue;
         }
@@ -985,7 +865,6 @@
             
             if (config)
                 nvlist_free(config);
-<<<<<<< HEAD
             
             /* No config found - clear the vd_iokit_hl */
             dvd->vd_iokit_hl =  0;
@@ -1159,42 +1038,6 @@
         }
         
 //        vdev_iokit_log_ptr("ZFS: vdev_iokit_find_pool: Found matching pool on disk:", currentDisk);
-=======
-            
-            /* No config found - clear the vd_iokit_hl */
-            dvd->vd_iokit_hl =  0;
-            
-            /* Pop from list */
-            allDisks->removeObject(currentEntry);
-            currentEntry =      0;
-            currentDisk =       0;
-            continue;
-        }
-        
-        /* Checking config - clear the vd_iokit_hl meanwhile */
-        dvd->vd_iokit_hl =      0;
-        
-        /* Get and check txg and guid */
-        if (nvlist_lookup_uint64(config, ZPOOL_CONFIG_POOL_TXG, &txg) != 0 ||
-            nvlist_lookup_uint64(config, ZPOOL_CONFIG_GUID, &current_guid) != 0 ||
-            txg < besttxg || current_guid != guid) {
-            
-            txg =               0;
-            current_guid =      0;
-            
-            nvlist_free(config);
-            config =            0;
-            
-            /* Pop from list */
-            allDisks->removeObject(currentEntry);
-            currentEntry =      0;
-            currentDisk =       0;
-            continue;
-        }
-        
-        /* Non-match will have looped by now */
-//        vdev_iokit_log_ptr("ZFS: vdev_iokit_find_by_guid: Found matching disk", currentDisk);
->>>>>>> 65620204
         
         besttxg = txg;
         
@@ -1204,7 +1047,6 @@
             matchedDisk =       0;
         }
         
-<<<<<<< HEAD
         matchedDisk = currentDisk;
         matchedDisk->retain();
         
@@ -1222,66 +1064,24 @@
         matchedDisk =           0;
     }
     
-=======
-        /* Save it and up the retain count */
-        matchedDisk = currentDisk;
-        matchedDisk->retain();
-
-        /* Pop from list */
-        allDisks->removeObject(currentEntry);
-        currentEntry =          0;
-        currentDisk =           0;
-        
-        /* Loop in case there is a better match */
-    }
-    
-    if(config) {
-        nvlist_free(config);
-        config =                0;
-    }
-
->>>>>>> 65620204
     if (allDisks) {
         allDisks->flushCollection();
         allDisks->release();
         allDisks =              0;
     }
     
-<<<<<<< HEAD
     if (dvd->vd_iokit_hl != 0) {
         return 0;
     } else {
         return ENOENT;
     }
-=======
-    /* Found a match? Save it in dvd as vd_iokit_hl */
-    if (matchedDisk) {
-        dvd->vd_iokit_hl =      (void *)matchedDisk;
-        matchedDisk =           0;
-    }
-    
-    if (dvd->vd_iokit_hl != 0) {
-        return 0;
-    } else {
-        return ENOENT;
-    }
->>>>>>> 65620204
 }
 
 /* Returned nvlist should be freed */
 extern int vdev_iokit_find_pool(vdev_iokit_t * dvd, char * pool_name)
 {
-<<<<<<< HEAD
     vdev_iokit_t * dvd = 0;
 //    IOMedia * vdev_hl = 0;
-=======
-    OSSet * allDisks =   0;
-    OSObject * currentEntry =   0;
-    IOMedia * currentDisk =     0;
-    IOMedia * matchedDisk =     0;
-    nvlist_t * config =         0;
-    char * cur_pool_name =      0;
->>>>>>> 65620204
     
     uint64_t min_size =         100<<20; /* 100 Mb */
     uint64_t txg = 0, besttxg = 0;
@@ -1289,7 +1089,6 @@
 //    vdev_iokit_log_ptr("ZFS: vdev_iokit_find_pool: dvd:", dvd );
 //    vdev_iokit_log_str("ZFS: vdev_iokit_find_pool: pool_name:", pool_name);
     
-<<<<<<< HEAD
     if (!dvd || !dvd->vd_iokit_hl)
         return EINVAL;
 
@@ -1297,10 +1096,6 @@
 //
 //    if (!vdev_hl)
 //        return EINVAL;
-=======
-    if ( !pool_name )
-        return EINVAL;
->>>>>>> 65620204
     
     allDisks =      vdev_iokit_get_disks();
     
@@ -1493,7 +1288,6 @@
         return EINVAL;
     
     vdev_hl = (IOMedia *)dvd->vd_iokit_hl;
-<<<<<<< HEAD
     
     if (!vdev_hl) {
 //        vdev_iokit_log("ZFS: vdev_iokit_handle_open: Invalid vdev_hl");
@@ -1542,35 +1336,6 @@
         goto error;
     }
 
-=======
-    
-    if (!vdev_hl) {
-//        vdev_iokit_log("ZFS: vdev_iokit_handle_open: Invalid vdev_hl");
-        error = EINVAL;
-        goto error;
-    }
-    
-//    vdev_iokit_log_ptr( "vdev_iokit_handle_open: handle:", dvd->vd_iokit_hl );
-    
-    /* Check if device is already open (by any clients, including ZFS) */
-    if (vdev_hl->isOpen(0) == true) {
-//        vdev_iokit_log_ptr("ZFS: vdev_iokit_handle_open: Disk is in use:", dvd);
-//        vdev_iokit_log_ptr("ZFS: vdev_iokit_handle_open: handle:", vdev_hl);
-        error = EBUSY;
-        goto error;
-    }
-    
-    /* If read/write mode is requested, check that device is actually writeable */
-    if (fmode > FREAD &&
-        vdev_hl->isWritable() == false) {
-        
-        vdev_iokit_log_ptr("ZFS: vdev_iokit_handle_open: Disk is not writeable:", dvd);
-//        vdev_iokit_log_ptr("ZFS: vdev_iokit_handle_open: handle:", vdev_hl);
-        error = ENODEV;
-        goto error;
-    }
-    
->>>>>>> 65620204
     if (vdev_hl->IOMedia::open((IOService *)dvd->vd_zfs_hl,
                                0, (fmode == FREAD ?
                                    kIOStorageAccessReader :
@@ -1582,22 +1347,15 @@
 
 //    vdev_iokit_log("ZFS: vdev_iokit_handle_open: success");
     
-<<<<<<< HEAD
     /* Now that the handle is open, drop the ref */
     vdev_hl->release();
     
-=======
->>>>>>> 65620204
 #if 0
     if (!dvd->in_command_pool || !dvd->out_command_pool) {
     
         /* Allocate several io_context objects */
         if( vdev_iokit_context_pool_alloc(dvd) != 0 ) {
-<<<<<<< HEAD
             vdev_iokit_log_ptr("ZFS: vdev_iokit_handle_open: couldn't allocate context pools:", dvd);
-=======
-//            vdev_iokit_log_ptr("ZFS: vdev_iokit_handle_open: couldn't allocate context pools:", dvd);
->>>>>>> 65620204
             goto error;
         }
     }
@@ -1628,17 +1386,10 @@
 {
 //    vdev_iokit_log_ptr( "vdev_iokit_handle_close: dvd:  ", dvd );
 //    vdev_iokit_log_num( "vdev_iokit_handle_close: fmode:", fmode );
-<<<<<<< HEAD
     
     if (!dvd || !dvd->vd_zfs_hl || !dvd->vd_iokit_hl)
         return EINVAL;
         
-=======
-    
-    if (!dvd || !dvd->vd_zfs_hl || !dvd->vd_iokit_hl)
-        return EINVAL;
-    
->>>>>>> 65620204
     ((IOMedia *)dvd->vd_iokit_hl)->close(((IOService *)dvd->vd_zfs_hl), (fmode == FREAD ?
                                          kIOStorageAccessReader : kIOStorageAccessReaderWriter));
     
@@ -1652,7 +1403,6 @@
 {
 //    vdev_iokit_log_ptr("ZFS: vdev_iokit_open_by_path: dvd: ", dvd);
 //    vdev_iokit_log_str("ZFS: vdev_iokit_open_by_path: path:", path);
-<<<<<<< HEAD
     
     if (!dvd || !path)
         return EINVAL;
@@ -1662,15 +1412,9 @@
         
 //        vdev_iokit_log_str("vdev_iokit_open_by_path: Couldn't find disk by path", path);
         return ENOENT;
-=======
-    
-    if (!dvd || !path) {
-        return EINVAL;
->>>>>>> 65620204
     }
 //vdev_iokit_log_num("ZFS: vdev_iokit_open_by_path: hl refs:", ((OSObject*)dvd->vd_iokit_hl)->getRetainCount() );
     
-<<<<<<< HEAD
     /* Open the device handle */
     if (vdev_iokit_handle_open(dvd) == 0) {
 //        vdev_iokit_log_ptr("vdev_iokit_open_by_path: found disk and opened handle:", dvd->vd_iokit_hl);
@@ -1683,56 +1427,30 @@
     } else {
 //        vdev_iokit_log_ptr("vdev_iokit_open_by_path: found disk but couldn't open handle:", dvd->vd_iokit_hl);
         return EIO;
-=======
-    if (vdev_iokit_find_by_path(dvd, path) != 0 ||
+    }
+}
+    
+extern int
+vdev_iokit_open_by_guid(vdev_iokit_t * dvd, uint64_t guid)
+{
+//    vdev_iokit_log_ptr("ZFS: vdev_iokit_open_by_guid: dvd: ", dvd);
+//    vdev_iokit_log_num("ZFS: vdev_iokit_open_by_guid: guid:", guid);
+
+    if (!dvd || guid == 0) {
+//        vdev_iokit_log("vdev_iokit_open_by_guid: couldn't get dvd");
+        return EINVAL;
+    }
+    
+    if (vdev_iokit_find_by_guid(dvd, guid) != 0 ||
         !dvd->vd_iokit_hl) {
         
+//        vdev_iokit_log_num("vdev_iokit_open_by_guid: Couldn't find disk by guid", guid);
         return ENOENT;
     }
+//vdev_iokit_log_num("ZFS: vdev_iokit_open_by_guid: hl refs:", ((OSObject*)dvd->vd_iokit_hl)->getRetainCount() );
     
     /* Open the device handle */
     if (vdev_iokit_handle_open(dvd) == 0) {
-        
-//        vdev_iokit_log_ptr("vdev_iokit_open_by_path: found disk and opened handle:", dvd->vd_iokit_hl);
-        return 0;
-        
-    } else {
-        
-//        vdev_iokit_log_ptr("vdev_iokit_open_by_path: found disk but couldn't open handle:", dvd->vd_iokit_hl);
-        return EIO;
-        
->>>>>>> 65620204
-    }
-}
-    
-extern int
-vdev_iokit_open_by_guid(vdev_iokit_t * dvd, uint64_t guid)
-{
-//    vdev_iokit_log_ptr("ZFS: vdev_iokit_open_by_guid: dvd: ", dvd);
-//    vdev_iokit_log_num("ZFS: vdev_iokit_open_by_guid: guid:", guid);
-
-    if (!dvd || guid == 0) {
-<<<<<<< HEAD
-//        vdev_iokit_log("vdev_iokit_open_by_guid: couldn't get dvd");
-=======
->>>>>>> 65620204
-        return EINVAL;
-    }
-    
-    if (vdev_iokit_find_by_guid(dvd, guid) != 0 ||
-        !dvd->vd_iokit_hl) {
-        
-<<<<<<< HEAD
-//        vdev_iokit_log_num("vdev_iokit_open_by_guid: Couldn't find disk by guid", guid);
-=======
->>>>>>> 65620204
-        return ENOENT;
-    }
-//vdev_iokit_log_num("ZFS: vdev_iokit_open_by_guid: hl refs:", ((OSObject*)dvd->vd_iokit_hl)->getRetainCount() );
-    
-    /* Open the device handle */
-    if (vdev_iokit_handle_open(dvd) == 0) {
-<<<<<<< HEAD
 //        vdev_iokit_log_ptr("vdev_iokit_open_by_guid: found disk and opened handle:", dvd->vd_iokit_hl);
         
 //vdev_iokit_log_num("ZFS: vdev_iokit_open_by_guid: hl refs:", ((OSObject*)dvd->vd_iokit_hl)->getRetainCount() );
@@ -1741,14 +1459,6 @@
         
         return 0;
     } else {
-=======
-        
-//        vdev_iokit_log_ptr("vdev_iokit_open_by_guid: found disk and opened handle:", dvd->vd_iokit_hl);
-        return 0;
-        
-    } else {
-        
->>>>>>> 65620204
 //        vdev_iokit_log_ptr("vdev_iokit_open_by_guid: found disk but couldn't open handle:", dvd->vd_iokit_hl);
         return EIO;
         
@@ -1775,10 +1485,7 @@
     if (ashift != 0) {
         blksize =           ((IOMedia *)dvd->vd_iokit_hl)->getPreferredBlockSize();
         if (blksize <= 0) {
-<<<<<<< HEAD
 //            vdev_iokit_log_ptr("ZFS: vdev_iokit_get_size: Couldn't get blocksize. handle:", dvd->vd_iokit_hl);
-=======
->>>>>>> 65620204
             blksize = SPA_MINBLOCKSIZE;
         }
         
@@ -1848,17 +1555,10 @@
     IOBufferMemoryDescriptor * buffer = 0;
     IOReturn result =           kIOReturnError;
     uint64_t actualByteCount =  0;
-<<<<<<< HEAD
     
 //vdev_iokit_log_ptr( "ZFS: vdev_iokit_physio: dvd: ", dvd );
 //vdev_iokit_log_ptr( "ZFS: vdev_iokit_physio: data:", data );
     
-=======
-    
-//vdev_iokit_log_ptr( "ZFS: vdev_iokit_physio: dvd: ", dvd );
-//vdev_iokit_log_ptr( "ZFS: vdev_iokit_physio: data:", data );
-    
->>>>>>> 65620204
     if (!dvd || !dvd->vd_iokit_hl || !dvd->vd_zfs_hl ||
         !data || size == 0)
         return EINVAL;
@@ -1897,21 +1597,12 @@
     
     buffer->release();
     buffer =    0;
-<<<<<<< HEAD
     
 //vdev_iokit_log_num("ZFS: vdev_iokit_physio result:", result);
 //    vdev_iokit_log_num("ZFS: vdev_iokit_physio bytes: ", actualByteCount);
 //    vdev_iokit_log_num("ZFS: vdev_iokit_physio data: ", sizeof(data));
 //    vdev_iokit_log_num("ZFS: vdev_iokit_physio *data: ", sizeof(*(vdev_label_t*)data));
     
-=======
-    
-//vdev_iokit_log_num("ZFS: vdev_iokit_physio result:", result);
-//    vdev_iokit_log_num("ZFS: vdev_iokit_physio bytes: ", actualByteCount);
-//    vdev_iokit_log_num("ZFS: vdev_iokit_physio data: ", sizeof(data));
-//    vdev_iokit_log_num("ZFS: vdev_iokit_physio *data: ", sizeof(*(vdev_label_t*)data));
-    
->>>>>>> 65620204
 error:
     /* Verify the correct number of bytes were transferred */
     return (result == kIOReturnSuccess && actualByteCount == size ? 0 : EIO);
@@ -1974,23 +1665,14 @@
     io_context =        (net_lundman_vdev_io_context*)parameter;
     
     if (!io_context) {
-<<<<<<< HEAD
         vdev_iokit_log("ZFS: vdev_iokit_io_intr: Invalid IO context");
-=======
-//        vdev_iokit_log("ZFS: vdev_iokit_io_intr: Invalid IO context");
-        return;
->>>>>>> 65620204
     }
     
     zio =               io_context->zio;
 //vdev_iokit_log_ptr( "ZFS: vdev_iokit_io_intr: zio:", zio );
     
     if (!zio) {
-<<<<<<< HEAD
         vdev_iokit_log("ZFS: vdev_iokit_io_intr: Invalid zio");
-=======
-//        vdev_iokit_log("ZFS: vdev_iokit_io_intr: Invalid zio");
->>>>>>> 65620204
         return;
     }
     
