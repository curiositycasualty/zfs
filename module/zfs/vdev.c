--- conflicted
+++ resolved
@@ -1081,17 +1081,13 @@
 		return (B_TRUE);
 #endif
 
+#if 0
 	for (c = 0; c < vd->vdev_children; c++)
 		if (vdev_uses_zvols(vd->vdev_child[c]))
 			return (B_TRUE);
-<<<<<<< HEAD
 #endif
 	//return (B_FALSE);
 	return (B_TRUE);
-=======
-
-	return (B_FALSE);
->>>>>>> 76351672
 }
 
 void
@@ -1351,12 +1347,8 @@
 	if (vd->vdev_ops->vdev_op_leaf && vdev_readable(vd)) {
 		uint64_t aux_guid = 0;
 		nvlist_t *nvl;
-<<<<<<< HEAD
-		uint64_t txg = strict ? spa->spa_config_txg : -1ULL;
-=======
 		uint64_t txg = spa_last_synced_txg(spa) != 0 ?
 		    spa_last_synced_txg(spa) : -1ULL;
->>>>>>> 76351672
 
 		if ((label = vdev_label_read_config(vd, txg)) == NULL) {
 			vdev_set_state(vd, B_TRUE, VDEV_STATE_CANT_OPEN,
