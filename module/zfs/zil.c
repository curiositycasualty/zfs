/*
 * CDDL HEADER START
 *
 * The contents of this file are subject to the terms of the
 * Common Development and Distribution License (the "License").
 * You may not use this file except in compliance with the License.
 *
 * You can obtain a copy of the license at usr/src/OPENSOLARIS.LICENSE
 * or http://www.opensolaris.org/os/licensing.
 * See the License for the specific language governing permissions
 * and limitations under the License.
 *
 * When distributing Covered Code, include this CDDL HEADER in each
 * file and include the License file at usr/src/OPENSOLARIS.LICENSE.
 * If applicable, add the following below this CDDL HEADER, with the
 * fields enclosed by brackets "[]" replaced with your own identifying
 * information: Portions Copyright [yyyy] [name of copyright owner]
 *
 * CDDL HEADER END
 */
/*
 * Copyright (c) 2005, 2010, Oracle and/or its affiliates. All rights reserved.
 * Copyright (c) 2011, 2014 by Delphix. All rights reserved.
 */

/* Portions Copyright 2010 Robert Milkowski */

#include <sys/zfs_context.h>
#include <sys/spa.h>
#include <sys/dmu.h>
#include <sys/zap.h>
#include <sys/arc.h>
#include <sys/stat.h>
#include <sys/resource.h>
#include <sys/zil.h>
#include <sys/zil_impl.h>
#include <sys/dsl_dataset.h>
#include <sys/vdev_impl.h>
#include <sys/dmu_tx.h>
#include <sys/dsl_pool.h>
#include <sys/metaslab.h>
#include <sys/trace_zil.h>

/*
 * The zfs intent log (ZIL) saves transaction records of system calls
 * that change the file system in memory with enough information
 * to be able to replay them. These are stored in memory until
 * either the DMU transaction group (txg) commits them to the stable pool
 * and they can be discarded, or they are flushed to the stable log
 * (also in the pool) due to a fsync, O_DSYNC or other synchronous
 * requirement. In the event of a panic or power fail then those log
 * records (transactions) are replayed.
 *
 * There is one ZIL per file system. Its on-disk (pool) format consists
 * of 3 parts:
 *
 * 	- ZIL header
 * 	- ZIL blocks
 * 	- ZIL records
 *
 * A log record holds a system call transaction. Log blocks can
 * hold many log records and the blocks are chained together.
 * Each ZIL block contains a block pointer (blkptr_t) to the next
 * ZIL block in the chain. The ZIL header points to the first
 * block in the chain. Note there is not a fixed place in the pool
 * to hold blocks. They are dynamically allocated and freed as
 * needed from the blocks available. Figure X shows the ZIL structure:
 */

/*
 * See zil.h for more information about these fields.
 */
zil_stats_t zil_stats = {
	{ "zil_commit_count",			KSTAT_DATA_UINT64 },
	{ "zil_commit_writer_count",		KSTAT_DATA_UINT64 },
	{ "zil_itx_count",			KSTAT_DATA_UINT64 },
	{ "zil_itx_indirect_count",		KSTAT_DATA_UINT64 },
	{ "zil_itx_indirect_bytes",		KSTAT_DATA_UINT64 },
	{ "zil_itx_copied_count",		KSTAT_DATA_UINT64 },
	{ "zil_itx_copied_bytes",		KSTAT_DATA_UINT64 },
	{ "zil_itx_needcopy_count",		KSTAT_DATA_UINT64 },
	{ "zil_itx_needcopy_bytes",		KSTAT_DATA_UINT64 },
	{ "zil_itx_metaslab_normal_count",	KSTAT_DATA_UINT64 },
	{ "zil_itx_metaslab_normal_bytes",	KSTAT_DATA_UINT64 },
	{ "zil_itx_metaslab_slog_count",	KSTAT_DATA_UINT64 },
	{ "zil_itx_metaslab_slog_bytes",	KSTAT_DATA_UINT64 },
};

static kstat_t *zil_ksp;

/*
 * Disable intent logging replay.  This global ZIL switch affects all pools.
 */
int zil_replay_disable = 0;

/*
 * Tunable parameter for debugging or performance analysis.  Setting
 * zfs_nocacheflush will cause corruption on power loss if a volatile
 * out-of-order write cache is enabled.
 */
int zfs_nocacheflush = 0;

static kmem_cache_t *zil_lwb_cache;

static void zil_async_to_sync(zilog_t *zilog, uint64_t foid);

#define	LWB_EMPTY(lwb) ((BP_GET_LSIZE(&lwb->lwb_blk) - \
    sizeof (zil_chain_t)) == (lwb->lwb_sz - lwb->lwb_nused))


/*
 * ziltest is by and large an ugly hack, but very useful in
 * checking replay without tedious work.
 * When running ziltest we want to keep all itx's and so maintain
 * a single list in the zl_itxg[] that uses a high txg: ZILTEST_TXG
 * We subtract TXG_CONCURRENT_STATES to allow for common code.
 */
#define	ZILTEST_TXG (UINT64_MAX - TXG_CONCURRENT_STATES)

static int
zil_bp_compare(const void *x1, const void *x2)
{
	const dva_t *dva1 = &((zil_bp_node_t *)x1)->zn_dva;
	const dva_t *dva2 = &((zil_bp_node_t *)x2)->zn_dva;

	if (DVA_GET_VDEV(dva1) < DVA_GET_VDEV(dva2))
		return (-1);
	if (DVA_GET_VDEV(dva1) > DVA_GET_VDEV(dva2))
		return (1);

	if (DVA_GET_OFFSET(dva1) < DVA_GET_OFFSET(dva2))
		return (-1);
	if (DVA_GET_OFFSET(dva1) > DVA_GET_OFFSET(dva2))
		return (1);

	return (0);
}

static void
zil_bp_tree_init(zilog_t *zilog)
{
	avl_create(&zilog->zl_bp_tree, zil_bp_compare,
	    sizeof (zil_bp_node_t), offsetof(zil_bp_node_t, zn_node));
}

static void
zil_bp_tree_fini(zilog_t *zilog)
{
	avl_tree_t *t = &zilog->zl_bp_tree;
	zil_bp_node_t *zn;
	void *cookie = NULL;

	while ((zn = avl_destroy_nodes(t, &cookie)) != NULL)
		kmem_free(zn, sizeof (zil_bp_node_t));

	avl_destroy(t);
}

int
zil_bp_tree_add(zilog_t *zilog, const blkptr_t *bp)
{
	avl_tree_t *t = &zilog->zl_bp_tree;
	const dva_t *dva;
	zil_bp_node_t *zn;
	avl_index_t where;

	if (BP_IS_EMBEDDED(bp))
		return (0);

	dva = BP_IDENTITY(bp);

	if (avl_find(t, dva, &where) != NULL)
		return (SET_ERROR(EEXIST));

	zn = kmem_alloc(sizeof (zil_bp_node_t), KM_SLEEP);
	zn->zn_dva = *dva;
	avl_insert(t, zn, where);

	return (0);
}

static zil_header_t *
zil_header_in_syncing_context(zilog_t *zilog)
{
	return ((zil_header_t *)zilog->zl_header);
}

static void
zil_init_log_chain(zilog_t *zilog, blkptr_t *bp)
{
	zio_cksum_t *zc = &bp->blk_cksum;

	zc->zc_word[ZIL_ZC_GUID_0] = spa_get_random(-1ULL);
	zc->zc_word[ZIL_ZC_GUID_1] = spa_get_random(-1ULL);
	zc->zc_word[ZIL_ZC_OBJSET] = dmu_objset_id(zilog->zl_os);
	zc->zc_word[ZIL_ZC_SEQ] = 1ULL;
}

/*
 * Read a log block and make sure it's valid.
 */
static int
zil_read_log_block(zilog_t *zilog, const blkptr_t *bp, blkptr_t *nbp, void *dst,
    char **end)
{
	enum zio_flag zio_flags = ZIO_FLAG_CANFAIL;
	uint32_t aflags = ARC_WAIT;
	arc_buf_t *abuf = NULL;
	zbookmark_phys_t zb;
	int error;

	if (zilog->zl_header->zh_claim_txg == 0)
		zio_flags |= ZIO_FLAG_SPECULATIVE | ZIO_FLAG_SCRUB;

	if (!(zilog->zl_header->zh_flags & ZIL_CLAIM_LR_SEQ_VALID))
		zio_flags |= ZIO_FLAG_SPECULATIVE;

	SET_BOOKMARK(&zb, bp->blk_cksum.zc_word[ZIL_ZC_OBJSET],
	    ZB_ZIL_OBJECT, ZB_ZIL_LEVEL, bp->blk_cksum.zc_word[ZIL_ZC_SEQ]);

	error = arc_read(NULL, zilog->zl_spa, bp, arc_getbuf_func, &abuf,
	    ZIO_PRIORITY_SYNC_READ, zio_flags, &aflags, &zb);

	if (error == 0) {
		zio_cksum_t cksum = bp->blk_cksum;

		/*
		 * Validate the checksummed log block.
		 *
		 * Sequence numbers should be... sequential.  The checksum
		 * verifier for the next block should be bp's checksum plus 1.
		 *
		 * Also check the log chain linkage and size used.
		 */
		cksum.zc_word[ZIL_ZC_SEQ]++;

		if (BP_GET_CHECKSUM(bp) == ZIO_CHECKSUM_ZILOG2) {
			zil_chain_t *zilc = abuf->b_data;
			char *lr = (char *)(zilc + 1);
			uint64_t len = zilc->zc_nused - sizeof (zil_chain_t);

			if (bcmp(&cksum, &zilc->zc_next_blk.blk_cksum,
			    sizeof (cksum)) || BP_IS_HOLE(&zilc->zc_next_blk)) {
				error = SET_ERROR(ECKSUM);
			} else {
				bcopy(lr, dst, len);
				*end = (char *)dst + len;
				*nbp = zilc->zc_next_blk;
			}
		} else {
			char *lr = abuf->b_data;
			uint64_t size = BP_GET_LSIZE(bp);
			zil_chain_t *zilc = (zil_chain_t *)(lr + size) - 1;

			if (bcmp(&cksum, &zilc->zc_next_blk.blk_cksum,
			    sizeof (cksum)) || BP_IS_HOLE(&zilc->zc_next_blk) ||
			    (zilc->zc_nused > (size - sizeof (*zilc)))) {
				error = SET_ERROR(ECKSUM);
			} else {
				bcopy(lr, dst, zilc->zc_nused);
				*end = (char *)dst + zilc->zc_nused;
				*nbp = zilc->zc_next_blk;
			}
		}

		VERIFY(arc_buf_remove_ref(abuf, &abuf));
	}

	return (error);
}

/*
 * Read a TX_WRITE log data block.
 */
static int
zil_read_log_data(zilog_t *zilog, const lr_write_t *lr, void *wbuf)
{
	enum zio_flag zio_flags = ZIO_FLAG_CANFAIL;
	const blkptr_t *bp = &lr->lr_blkptr;
	uint32_t aflags = ARC_WAIT;
	arc_buf_t *abuf = NULL;
	zbookmark_phys_t zb;
	int error;

	if (BP_IS_HOLE(bp)) {
		if (wbuf != NULL)
			bzero(wbuf, MAX(BP_GET_LSIZE(bp), lr->lr_length));
		return (0);
	}

	if (zilog->zl_header->zh_claim_txg == 0)
		zio_flags |= ZIO_FLAG_SPECULATIVE | ZIO_FLAG_SCRUB;

	SET_BOOKMARK(&zb, dmu_objset_id(zilog->zl_os), lr->lr_foid,
	    ZB_ZIL_LEVEL, lr->lr_offset / BP_GET_LSIZE(bp));

	error = arc_read(NULL, zilog->zl_spa, bp, arc_getbuf_func, &abuf,
	    ZIO_PRIORITY_SYNC_READ, zio_flags, &aflags, &zb);

	if (error == 0) {
		if (wbuf != NULL)
			bcopy(abuf->b_data, wbuf, arc_buf_size(abuf));
		(void) arc_buf_remove_ref(abuf, &abuf);
	}

	return (error);
}

/*
 * Parse the intent log, and call parse_func for each valid record within.
 */
int
zil_parse(zilog_t *zilog, zil_parse_blk_func_t *parse_blk_func,
    zil_parse_lr_func_t *parse_lr_func, void *arg, uint64_t txg)
{
	const zil_header_t *zh = zilog->zl_header;
	boolean_t claimed = !!zh->zh_claim_txg;
	uint64_t claim_blk_seq = claimed ? zh->zh_claim_blk_seq : UINT64_MAX;
	uint64_t claim_lr_seq = claimed ? zh->zh_claim_lr_seq : UINT64_MAX;
	uint64_t max_blk_seq = 0;
	uint64_t max_lr_seq = 0;
	uint64_t blk_count = 0;
	uint64_t lr_count = 0;
	blkptr_t blk, next_blk;
	char *lrbuf, *lrp;
	int error = 0;

	bzero(&next_blk, sizeof (blkptr_t));

	/*
	 * Old logs didn't record the maximum zh_claim_lr_seq.
	 */
	if (!(zh->zh_flags & ZIL_CLAIM_LR_SEQ_VALID))
		claim_lr_seq = UINT64_MAX;

	/*
	 * Starting at the block pointed to by zh_log we read the log chain.
	 * For each block in the chain we strongly check that block to
	 * ensure its validity.  We stop when an invalid block is found.
	 * For each block pointer in the chain we call parse_blk_func().
	 * For each record in each valid block we call parse_lr_func().
	 * If the log has been claimed, stop if we encounter a sequence
	 * number greater than the highest claimed sequence number.
	 */
	lrbuf = zio_buf_alloc(SPA_MAXBLOCKSIZE);
	zil_bp_tree_init(zilog);

	for (blk = zh->zh_log; !BP_IS_HOLE(&blk); blk = next_blk) {
		uint64_t blk_seq = blk.blk_cksum.zc_word[ZIL_ZC_SEQ];
		int reclen;
		char *end = NULL;

		if (blk_seq > claim_blk_seq)
			break;
		if ((error = parse_blk_func(zilog, &blk, arg, txg)) != 0)
			break;
		ASSERT3U(max_blk_seq, <, blk_seq);
		max_blk_seq = blk_seq;
		blk_count++;

		if (max_lr_seq == claim_lr_seq && max_blk_seq == claim_blk_seq)
			break;

		error = zil_read_log_block(zilog, &blk, &next_blk, lrbuf, &end);
		if (error != 0)
			break;

		for (lrp = lrbuf; lrp < end; lrp += reclen) {
			lr_t *lr = (lr_t *)lrp;
			reclen = lr->lrc_reclen;
			ASSERT3U(reclen, >=, sizeof (lr_t));
			if (lr->lrc_seq > claim_lr_seq)
				goto done;
			if ((error = parse_lr_func(zilog, lr, arg, txg)) != 0)
				goto done;
			ASSERT3U(max_lr_seq, <, lr->lrc_seq);
			max_lr_seq = lr->lrc_seq;
			lr_count++;
		}
	}
done:
	zilog->zl_parse_error = error;
	zilog->zl_parse_blk_seq = max_blk_seq;
	zilog->zl_parse_lr_seq = max_lr_seq;
	zilog->zl_parse_blk_count = blk_count;
	zilog->zl_parse_lr_count = lr_count;

	ASSERT(!claimed || !(zh->zh_flags & ZIL_CLAIM_LR_SEQ_VALID) ||
	    (max_blk_seq == claim_blk_seq && max_lr_seq == claim_lr_seq));

	zil_bp_tree_fini(zilog);
	zio_buf_free(lrbuf, SPA_MAXBLOCKSIZE);

	return (error);
}

static int
zil_claim_log_block(zilog_t *zilog, blkptr_t *bp, void *tx, uint64_t first_txg)
{
	/*
	 * Claim log block if not already committed and not already claimed.
	 * If tx == NULL, just verify that the block is claimable.
	 */
	if (BP_IS_HOLE(bp) || bp->blk_birth < first_txg ||
	    zil_bp_tree_add(zilog, bp) != 0)
		return (0);

	return (zio_wait(zio_claim(NULL, zilog->zl_spa,
	    tx == NULL ? 0 : first_txg, bp, spa_claim_notify, NULL,
	    ZIO_FLAG_CANFAIL | ZIO_FLAG_SPECULATIVE | ZIO_FLAG_SCRUB)));
}

static int
zil_claim_log_record(zilog_t *zilog, lr_t *lrc, void *tx, uint64_t first_txg)
{
	lr_write_t *lr = (lr_write_t *)lrc;
	int error;

	if (lrc->lrc_txtype != TX_WRITE)
		return (0);

	/*
	 * If the block is not readable, don't claim it.  This can happen
	 * in normal operation when a log block is written to disk before
	 * some of the dmu_sync() blocks it points to.  In this case, the
	 * transaction cannot have been committed to anyone (we would have
	 * waited for all writes to be stable first), so it is semantically
	 * correct to declare this the end of the log.
	 */
	if (lr->lr_blkptr.blk_birth >= first_txg &&
	    (error = zil_read_log_data(zilog, lr, NULL)) != 0)
		return (error);
	return (zil_claim_log_block(zilog, &lr->lr_blkptr, tx, first_txg));
}

/* ARGSUSED */
static int
zil_free_log_block(zilog_t *zilog, blkptr_t *bp, void *tx, uint64_t claim_txg)
{
	zio_free_zil(zilog->zl_spa, dmu_tx_get_txg(tx), bp);

	return (0);
}

static int
zil_free_log_record(zilog_t *zilog, lr_t *lrc, void *tx, uint64_t claim_txg)
{
	lr_write_t *lr = (lr_write_t *)lrc;
	blkptr_t *bp = &lr->lr_blkptr;

	/*
	 * If we previously claimed it, we need to free it.
	 */
	if (claim_txg != 0 && lrc->lrc_txtype == TX_WRITE &&
	    bp->blk_birth >= claim_txg && zil_bp_tree_add(zilog, bp) == 0 &&
	    !BP_IS_HOLE(bp))
		zio_free(zilog->zl_spa, dmu_tx_get_txg(tx), bp);

	return (0);
}

static lwb_t *
zil_alloc_lwb(zilog_t *zilog, blkptr_t *bp, uint64_t txg, boolean_t fastwrite)
{
	lwb_t *lwb;

	lwb = kmem_cache_alloc(zil_lwb_cache, KM_SLEEP);
	lwb->lwb_zilog = zilog;
	lwb->lwb_blk = *bp;
	lwb->lwb_fastwrite = fastwrite;
	lwb->lwb_buf = zio_buf_alloc(BP_GET_LSIZE(bp));
	lwb->lwb_max_txg = txg;
	lwb->lwb_zio = NULL;
	lwb->lwb_tx = NULL;
	if (BP_GET_CHECKSUM(bp) == ZIO_CHECKSUM_ZILOG2) {
		lwb->lwb_nused = sizeof (zil_chain_t);
		lwb->lwb_sz = BP_GET_LSIZE(bp);
	} else {
		lwb->lwb_nused = 0;
		lwb->lwb_sz = BP_GET_LSIZE(bp) - sizeof (zil_chain_t);
	}

	mutex_enter(&zilog->zl_lock);
	list_insert_tail(&zilog->zl_lwb_list, lwb);
	mutex_exit(&zilog->zl_lock);

	return (lwb);
}

/*
 * Called when we create in-memory log transactions so that we know
 * to cleanup the itxs at the end of spa_sync().
 */
void
zilog_dirty(zilog_t *zilog, uint64_t txg)
{
	dsl_pool_t *dp = zilog->zl_dmu_pool;
	dsl_dataset_t *ds = dmu_objset_ds(zilog->zl_os);

	if (dsl_dataset_is_snapshot(ds))
		panic("dirtying snapshot!");

	if (txg_list_add(&dp->dp_dirty_zilogs, zilog, txg)) {
		/* up the hold count until we can be written out */
		dmu_buf_add_ref(ds->ds_dbuf, zilog);
	}
}

boolean_t
zilog_is_dirty(zilog_t *zilog)
{
	dsl_pool_t *dp = zilog->zl_dmu_pool;
	int t;

	for (t = 0; t < TXG_SIZE; t++) {
		if (txg_list_member(&dp->dp_dirty_zilogs, zilog, t))
			return (B_TRUE);
	}
	return (B_FALSE);
}

/*
 * Create an on-disk intent log.
 */
static lwb_t *
zil_create(zilog_t *zilog)
{
	const zil_header_t *zh = zilog->zl_header;
	lwb_t *lwb = NULL;
	uint64_t txg = 0;
	dmu_tx_t *tx = NULL;
	blkptr_t blk;
	int error = 0;
	boolean_t fastwrite = FALSE;

	/*
	 * Wait for any previous destroy to complete.
	 */
	txg_wait_synced(zilog->zl_dmu_pool, zilog->zl_destroy_txg);

	ASSERT(zh->zh_claim_txg == 0);
	ASSERT(zh->zh_replay_seq == 0);

	blk = zh->zh_log;

	/*
	 * Allocate an initial log block if:
	 *    - there isn't one already
	 *    - the existing block is the wrong endianess
	 */
	if (BP_IS_HOLE(&blk) || BP_SHOULD_BYTESWAP(&blk)) {
		tx = dmu_tx_create(zilog->zl_os);
		VERIFY(dmu_tx_assign(tx, TXG_WAIT) == 0);
		dsl_dataset_dirty(dmu_objset_ds(zilog->zl_os), tx);
		txg = dmu_tx_get_txg(tx);

		if (!BP_IS_HOLE(&blk)) {
			zio_free_zil(zilog->zl_spa, txg, &blk);
			BP_ZERO(&blk);
		}

		error = zio_alloc_zil(zilog->zl_spa, txg, &blk,
		    ZIL_MIN_BLKSZ, B_TRUE);
		fastwrite = TRUE;

		if (error == 0)
			zil_init_log_chain(zilog, &blk);
	}

	/*
	 * Allocate a log write buffer (lwb) for the first log block.
	 */
	if (error == 0)
		lwb = zil_alloc_lwb(zilog, &blk, txg, fastwrite);

	/*
	 * If we just allocated the first log block, commit our transaction
	 * and wait for zil_sync() to stuff the block poiner into zh_log.
	 * (zh is part of the MOS, so we cannot modify it in open context.)
	 */
	if (tx != NULL) {
		dmu_tx_commit(tx);
		txg_wait_synced(zilog->zl_dmu_pool, txg);
	}

	ASSERT(bcmp(&blk, &zh->zh_log, sizeof (blk)) == 0);

	return (lwb);
}

/*
 * In one tx, free all log blocks and clear the log header.
 * If keep_first is set, then we're replaying a log with no content.
 * We want to keep the first block, however, so that the first
 * synchronous transaction doesn't require a txg_wait_synced()
 * in zil_create().  We don't need to txg_wait_synced() here either
 * when keep_first is set, because both zil_create() and zil_destroy()
 * will wait for any in-progress destroys to complete.
 */
void
zil_destroy(zilog_t *zilog, boolean_t keep_first)
{
	const zil_header_t *zh = zilog->zl_header;
	lwb_t *lwb;
	dmu_tx_t *tx;
	uint64_t txg;

	/*
	 * Wait for any previous destroy to complete.
	 */
	txg_wait_synced(zilog->zl_dmu_pool, zilog->zl_destroy_txg);

	zilog->zl_old_header = *zh;		/* debugging aid */

	if (BP_IS_HOLE(&zh->zh_log))
		return;

	tx = dmu_tx_create(zilog->zl_os);
	VERIFY(dmu_tx_assign(tx, TXG_WAIT) == 0);
	dsl_dataset_dirty(dmu_objset_ds(zilog->zl_os), tx);
	txg = dmu_tx_get_txg(tx);

	mutex_enter(&zilog->zl_lock);

	ASSERT3U(zilog->zl_destroy_txg, <, txg);
	zilog->zl_destroy_txg = txg;
	zilog->zl_keep_first = keep_first;

	if (!list_is_empty(&zilog->zl_lwb_list)) {
		ASSERT(zh->zh_claim_txg == 0);
		VERIFY(!keep_first);
		while ((lwb = list_head(&zilog->zl_lwb_list)) != NULL) {
			ASSERT(lwb->lwb_zio == NULL);
			if (lwb->lwb_fastwrite)
				metaslab_fastwrite_unmark(zilog->zl_spa,
				    &lwb->lwb_blk);
			list_remove(&zilog->zl_lwb_list, lwb);
			if (lwb->lwb_buf != NULL)
				zio_buf_free(lwb->lwb_buf, lwb->lwb_sz);
			zio_free_zil(zilog->zl_spa, txg, &lwb->lwb_blk);
			kmem_cache_free(zil_lwb_cache, lwb);
		}
	} else if (!keep_first) {
		zil_destroy_sync(zilog, tx);
	}
	mutex_exit(&zilog->zl_lock);

	dmu_tx_commit(tx);
}

void
zil_destroy_sync(zilog_t *zilog, dmu_tx_t *tx)
{
	ASSERT(list_is_empty(&zilog->zl_lwb_list));
	(void) zil_parse(zilog, zil_free_log_block,
	    zil_free_log_record, tx, zilog->zl_header->zh_claim_txg);
}

int
zil_claim(const char *osname, void *txarg)
{
	dmu_tx_t *tx = txarg;
	uint64_t first_txg = dmu_tx_get_txg(tx);
	zilog_t *zilog;
	zil_header_t *zh;
	objset_t *os;
	int error;

	error = dmu_objset_own(osname, DMU_OST_ANY, B_FALSE, FTAG, &os);
	if (error != 0) {
		/*
		 * EBUSY indicates that the objset is inconsistent, in which
		 * case it can not have a ZIL.
		 */
		if (error != EBUSY) {
			cmn_err(CE_WARN, "can't open objset for %s, error %u",
				osname, error);
		}

		return (0);
	}

	zilog = dmu_objset_zil(os);
	zh = zil_header_in_syncing_context(zilog);

	if (spa_get_log_state(zilog->zl_spa) == SPA_LOG_CLEAR) {
		if (!BP_IS_HOLE(&zh->zh_log))
			zio_free_zil(zilog->zl_spa, first_txg, &zh->zh_log);
		BP_ZERO(&zh->zh_log);
		dsl_dataset_dirty(dmu_objset_ds(os), tx);
		dmu_objset_disown(os, FTAG);
		return (0);
	}

	/*
	 * Claim all log blocks if we haven't already done so, and remember
	 * the highest claimed sequence number.  This ensures that if we can
	 * read only part of the log now (e.g. due to a missing device),
	 * but we can read the entire log later, we will not try to replay
	 * or destroy beyond the last block we successfully claimed.
	 */
	ASSERT3U(zh->zh_claim_txg, <=, first_txg);
	if (zh->zh_claim_txg == 0 && !BP_IS_HOLE(&zh->zh_log)) {
		(void) zil_parse(zilog, zil_claim_log_block,
		    zil_claim_log_record, tx, first_txg);
		zh->zh_claim_txg = first_txg;
		zh->zh_claim_blk_seq = zilog->zl_parse_blk_seq;
		zh->zh_claim_lr_seq = zilog->zl_parse_lr_seq;
		if (zilog->zl_parse_lr_count || zilog->zl_parse_blk_count > 1)
			zh->zh_flags |= ZIL_REPLAY_NEEDED;
		zh->zh_flags |= ZIL_CLAIM_LR_SEQ_VALID;
		dsl_dataset_dirty(dmu_objset_ds(os), tx);
	}

	ASSERT3U(first_txg, ==, (spa_last_synced_txg(zilog->zl_spa) + 1));
	dmu_objset_disown(os, FTAG);
	return (0);
}

/*
 * Check the log by walking the log chain.
 * Checksum errors are ok as they indicate the end of the chain.
 * Any other error (no device or read failure) returns an error.
 */
int
zil_check_log_chain(const char *osname, void *tx)
{
	zilog_t *zilog;
	objset_t *os;
	blkptr_t *bp;
	int error;

	ASSERT(tx == NULL);

	error = dmu_objset_hold(osname, FTAG, &os);
	if (error != 0) {
		cmn_err(CE_WARN, "can't open objset for %s", osname);
		return (0);
	}

	zilog = dmu_objset_zil(os);
	bp = (blkptr_t *)&zilog->zl_header->zh_log;

	/*
	 * Check the first block and determine if it's on a log device
	 * which may have been removed or faulted prior to loading this
	 * pool.  If so, there's no point in checking the rest of the log
	 * as its content should have already been synced to the pool.
	 */
	if (!BP_IS_HOLE(bp)) {
		vdev_t *vd;
		boolean_t valid = B_TRUE;

		spa_config_enter(os->os_spa, SCL_STATE, FTAG, RW_READER);
		vd = vdev_lookup_top(os->os_spa, DVA_GET_VDEV(&bp->blk_dva[0]));
		if (vd->vdev_islog && vdev_is_dead(vd))
			valid = vdev_log_state_valid(vd);
		spa_config_exit(os->os_spa, SCL_STATE, FTAG);

		if (!valid) {
			dmu_objset_rele(os, FTAG);
			return (0);
		}
	}

	/*
	 * Because tx == NULL, zil_claim_log_block() will not actually claim
	 * any blocks, but just determine whether it is possible to do so.
	 * In addition to checking the log chain, zil_claim_log_block()
	 * will invoke zio_claim() with a done func of spa_claim_notify(),
	 * which will update spa_max_claim_txg.  See spa_load() for details.
	 */
	error = zil_parse(zilog, zil_claim_log_block, zil_claim_log_record, tx,
	    zilog->zl_header->zh_claim_txg ? -1ULL : spa_first_txg(os->os_spa));

	dmu_objset_rele(os, FTAG);

	return ((error == ECKSUM || error == ENOENT) ? 0 : error);
}

static int
zil_vdev_compare(const void *x1, const void *x2)
{
	const uint64_t v1 = ((zil_vdev_node_t *)x1)->zv_vdev;
	const uint64_t v2 = ((zil_vdev_node_t *)x2)->zv_vdev;

	if (v1 < v2)
		return (-1);
	if (v1 > v2)
		return (1);

	return (0);
}

void
zil_add_block(zilog_t *zilog, const blkptr_t *bp)
{
	avl_tree_t *t = &zilog->zl_vdev_tree;
	avl_index_t where;
	zil_vdev_node_t *zv, zvsearch;
	int ndvas = BP_GET_NDVAS(bp);
	int i;

	if (zfs_nocacheflush)
		return;

	ASSERT(zilog->zl_writer);

	/*
	 * Even though we're zl_writer, we still need a lock because the
	 * zl_get_data() callbacks may have dmu_sync() done callbacks
	 * that will run concurrently.
	 */
	mutex_enter(&zilog->zl_vdev_lock);
	for (i = 0; i < ndvas; i++) {
		zvsearch.zv_vdev = DVA_GET_VDEV(&bp->blk_dva[i]);
		if (avl_find(t, &zvsearch, &where) == NULL) {
			zv = kmem_alloc(sizeof (*zv), KM_SLEEP);
			zv->zv_vdev = zvsearch.zv_vdev;
			avl_insert(t, zv, where);
		}
	}
	mutex_exit(&zilog->zl_vdev_lock);
}

static void
zil_flush_vdevs(zilog_t *zilog)
{
	spa_t *spa = zilog->zl_spa;
	avl_tree_t *t = &zilog->zl_vdev_tree;
	void *cookie = NULL;
	zil_vdev_node_t *zv;
	zio_t *zio;

	ASSERT(zilog->zl_writer);

	/*
	 * We don't need zl_vdev_lock here because we're the zl_writer,
	 * and all zl_get_data() callbacks are done.
	 */
	if (avl_numnodes(t) == 0)
		return;

	spa_config_enter(spa, SCL_STATE, FTAG, RW_READER);

	zio = zio_root(spa, NULL, NULL, ZIO_FLAG_CANFAIL);

	while ((zv = avl_destroy_nodes(t, &cookie)) != NULL) {
		vdev_t *vd = vdev_lookup_top(spa, zv->zv_vdev);
		if (vd != NULL)
			zio_flush(zio, vd);
		kmem_free(zv, sizeof (*zv));
	}

	/*
	 * Wait for all the flushes to complete.  Not all devices actually
	 * support the DKIOCFLUSHWRITECACHE ioctl, so it's OK if it fails.
	 */
	(void) zio_wait(zio);

	spa_config_exit(spa, SCL_STATE, FTAG);
}

/*
 * Function called when a log block write completes
 */
static void
zil_lwb_write_done(zio_t *zio)
{
	lwb_t *lwb = zio->io_private;
	zilog_t *zilog = lwb->lwb_zilog;
	dmu_tx_t *tx = lwb->lwb_tx;

	ASSERT(BP_GET_COMPRESS(zio->io_bp) == ZIO_COMPRESS_OFF);
	ASSERT(BP_GET_TYPE(zio->io_bp) == DMU_OT_INTENT_LOG);
	ASSERT(BP_GET_LEVEL(zio->io_bp) == 0);
	ASSERT(BP_GET_BYTEORDER(zio->io_bp) == ZFS_HOST_BYTEORDER);
	ASSERT(!BP_IS_GANG(zio->io_bp));
	ASSERT(!BP_IS_HOLE(zio->io_bp));
	ASSERT(BP_GET_FILL(zio->io_bp) == 0);

	/*
	 * Ensure the lwb buffer pointer is cleared before releasing
	 * the txg. If we have had an allocation failure and
	 * the txg is waiting to sync then we want want zil_sync()
	 * to remove the lwb so that it's not picked up as the next new
	 * one in zil_commit_writer(). zil_sync() will only remove
	 * the lwb if lwb_buf is null.
	 */
	zio_buf_free(lwb->lwb_buf, lwb->lwb_sz);
	mutex_enter(&zilog->zl_lock);
	lwb->lwb_zio = NULL;
	lwb->lwb_fastwrite = FALSE;
	lwb->lwb_buf = NULL;
	lwb->lwb_tx = NULL;
	mutex_exit(&zilog->zl_lock);

	/*
	 * Now that we've written this log block, we have a stable pointer
	 * to the next block in the chain, so it's OK to let the txg in
	 * which we allocated the next block sync.
	 */
	dmu_tx_commit(tx);
}

/*
 * Initialize the io for a log block.
 */
static void
zil_lwb_write_init(zilog_t *zilog, lwb_t *lwb)
{
	zbookmark_phys_t zb;

	SET_BOOKMARK(&zb, lwb->lwb_blk.blk_cksum.zc_word[ZIL_ZC_OBJSET],
	    ZB_ZIL_OBJECT, ZB_ZIL_LEVEL,
	    lwb->lwb_blk.blk_cksum.zc_word[ZIL_ZC_SEQ]);

	if (zilog->zl_root_zio == NULL) {
		zilog->zl_root_zio = zio_root(zilog->zl_spa, NULL, NULL,
		    ZIO_FLAG_CANFAIL);
	}

	/* Lock so zil_sync() doesn't fastwrite_unmark after zio is created */
	mutex_enter(&zilog->zl_lock);
	if (lwb->lwb_zio == NULL) {
		if (!lwb->lwb_fastwrite) {
			metaslab_fastwrite_mark(zilog->zl_spa, &lwb->lwb_blk);
			lwb->lwb_fastwrite = 1;
		}
		lwb->lwb_zio = zio_rewrite(zilog->zl_root_zio, zilog->zl_spa,
		    0, &lwb->lwb_blk, lwb->lwb_buf, BP_GET_LSIZE(&lwb->lwb_blk),
		    zil_lwb_write_done, lwb, ZIO_PRIORITY_SYNC_WRITE,
		    ZIO_FLAG_CANFAIL | ZIO_FLAG_DONT_PROPAGATE |
		    ZIO_FLAG_FASTWRITE, &zb);
	}
	mutex_exit(&zilog->zl_lock);
}

/*
 * Define a limited set of intent log block sizes.
 *
 * These must be a multiple of 4KB. Note only the amount used (again
 * aligned to 4KB) actually gets written. However, we can't always just
 * allocate SPA_MAXBLOCKSIZE as the slog space could be exhausted.
 */
uint64_t zil_block_buckets[] = {
    4096,		/* non TX_WRITE */
    8192+4096,		/* data base */
    32*1024 + 4096, 	/* NFS writes */
    UINT64_MAX
};

/*
 * Use the slog as long as the current commit size is less than the
 * limit or the total list size is less than 2X the limit.  Limit
 * checking is disabled by setting zil_slog_limit to UINT64_MAX.
 */
unsigned long zil_slog_limit = 1024 * 1024;
#define	USE_SLOG(zilog) (((zilog)->zl_cur_used < zil_slog_limit) || \
	((zilog)->zl_itx_list_sz < (zil_slog_limit << 1)))

/*
 * Start a log block write and advance to the next log block.
 * Calls are serialized.
 */
static lwb_t *
zil_lwb_write_start(zilog_t *zilog, lwb_t *lwb)
{
	lwb_t *nlwb = NULL;
	zil_chain_t *zilc;
	spa_t *spa = zilog->zl_spa;
	blkptr_t *bp;
	dmu_tx_t *tx;
	uint64_t txg;
	uint64_t zil_blksz, wsz;
	int i, error;
	boolean_t use_slog;

	if (BP_GET_CHECKSUM(&lwb->lwb_blk) == ZIO_CHECKSUM_ZILOG2) {
		zilc = (zil_chain_t *)lwb->lwb_buf;
		bp = &zilc->zc_next_blk;
	} else {
		zilc = (zil_chain_t *)(lwb->lwb_buf + lwb->lwb_sz);
		bp = &zilc->zc_next_blk;
	}

	ASSERT(lwb->lwb_nused <= lwb->lwb_sz);

	/*
	 * Allocate the next block and save its address in this block
	 * before writing it in order to establish the log chain.
	 * Note that if the allocation of nlwb synced before we wrote
	 * the block that points at it (lwb), we'd leak it if we crashed.
	 * Therefore, we don't do dmu_tx_commit() until zil_lwb_write_done().
	 * We dirty the dataset to ensure that zil_sync() will be called
	 * to clean up in the event of allocation failure or I/O failure.
	 */
	tx = dmu_tx_create(zilog->zl_os);
	VERIFY(dmu_tx_assign(tx, TXG_WAIT) == 0);
	dsl_dataset_dirty(dmu_objset_ds(zilog->zl_os), tx);
	txg = dmu_tx_get_txg(tx);

	lwb->lwb_tx = tx;

	/*
	 * Log blocks are pre-allocated. Here we select the size of the next
	 * block, based on size used in the last block.
	 * - first find the smallest bucket that will fit the block from a
	 *   limited set of block sizes. This is because it's faster to write
	 *   blocks allocated from the same metaslab as they are adjacent or
	 *   close.
	 * - next find the maximum from the new suggested size and an array of
	 *   previous sizes. This lessens a picket fence effect of wrongly
	 *   guesssing the size if we have a stream of say 2k, 64k, 2k, 64k
	 *   requests.
	 *
	 * Note we only write what is used, but we can't just allocate
	 * the maximum block size because we can exhaust the available
	 * pool log space.
	 */
	zil_blksz = zilog->zl_cur_used + sizeof (zil_chain_t);
	for (i = 0; zil_blksz > zil_block_buckets[i]; i++)
		continue;
	zil_blksz = zil_block_buckets[i];
	if (zil_blksz == UINT64_MAX)
		zil_blksz = SPA_MAXBLOCKSIZE;
	zilog->zl_prev_blks[zilog->zl_prev_rotor] = zil_blksz;
	for (i = 0; i < ZIL_PREV_BLKS; i++)
		zil_blksz = MAX(zil_blksz, zilog->zl_prev_blks[i]);
	zilog->zl_prev_rotor = (zilog->zl_prev_rotor + 1) & (ZIL_PREV_BLKS - 1);

	BP_ZERO(bp);
	use_slog = USE_SLOG(zilog);
	error = zio_alloc_zil(spa, txg, bp, zil_blksz,
	    USE_SLOG(zilog));
	if (use_slog) {
		ZIL_STAT_BUMP(zil_itx_metaslab_slog_count);
		ZIL_STAT_INCR(zil_itx_metaslab_slog_bytes, lwb->lwb_nused);
	} else {
		ZIL_STAT_BUMP(zil_itx_metaslab_normal_count);
		ZIL_STAT_INCR(zil_itx_metaslab_normal_bytes, lwb->lwb_nused);
	}
	if (error == 0) {
		ASSERT3U(bp->blk_birth, ==, txg);
		bp->blk_cksum = lwb->lwb_blk.blk_cksum;
		bp->blk_cksum.zc_word[ZIL_ZC_SEQ]++;

		/*
		 * Allocate a new log write buffer (lwb).
		 */
		nlwb = zil_alloc_lwb(zilog, bp, txg, TRUE);

		/* Record the block for later vdev flushing */
		zil_add_block(zilog, &lwb->lwb_blk);
	}

	if (BP_GET_CHECKSUM(&lwb->lwb_blk) == ZIO_CHECKSUM_ZILOG2) {
		/* For Slim ZIL only write what is used. */
		wsz = P2ROUNDUP_TYPED(lwb->lwb_nused, ZIL_MIN_BLKSZ, uint64_t);
		ASSERT3U(wsz, <=, lwb->lwb_sz);
		zio_shrink(lwb->lwb_zio, wsz);

	} else {
		wsz = lwb->lwb_sz;
	}

	zilc->zc_pad = 0;
	zilc->zc_nused = lwb->lwb_nused;
	zilc->zc_eck.zec_cksum = lwb->lwb_blk.blk_cksum;

	/*
	 * clear unused data for security
	 */
	bzero(lwb->lwb_buf + lwb->lwb_nused, wsz - lwb->lwb_nused);

	zio_nowait(lwb->lwb_zio); /* Kick off the write for the old log block */

	/*
	 * If there was an allocation failure then nlwb will be null which
	 * forces a txg_wait_synced().
	 */
	return (nlwb);
}

static lwb_t *
zil_lwb_commit(zilog_t *zilog, itx_t *itx, lwb_t *lwb)
{
	lr_t *lrc = &itx->itx_lr; /* common log record */
	lr_write_t *lrw = (lr_write_t *)lrc;
	char *lr_buf;
	uint64_t txg = lrc->lrc_txg;
	uint64_t reclen = lrc->lrc_reclen;
	uint64_t dlen = 0;

	if (lwb == NULL)
		return (NULL);

	ASSERT(lwb->lwb_buf != NULL);
	ASSERT(zilog_is_dirty(zilog) ||
	    spa_freeze_txg(zilog->zl_spa) != UINT64_MAX);

	if (lrc->lrc_txtype == TX_WRITE && itx->itx_wr_state == WR_NEED_COPY)
		dlen = P2ROUNDUP_TYPED(
		    lrw->lr_length, sizeof (uint64_t), uint64_t);

	zilog->zl_cur_used += (reclen + dlen);

	zil_lwb_write_init(zilog, lwb);

	/*
	 * If this record won't fit in the current log block, start a new one.
	 */
	if (lwb->lwb_nused + reclen + dlen > lwb->lwb_sz) {
		lwb = zil_lwb_write_start(zilog, lwb);
		if (lwb == NULL)
			return (NULL);
		zil_lwb_write_init(zilog, lwb);
		ASSERT(LWB_EMPTY(lwb));
		if (lwb->lwb_nused + reclen + dlen > lwb->lwb_sz) {
			txg_wait_synced(zilog->zl_dmu_pool, txg);
			return (lwb);
		}
	}

	lr_buf = lwb->lwb_buf + lwb->lwb_nused;
	bcopy(lrc, lr_buf, reclen);
	lrc = (lr_t *)lr_buf;
	lrw = (lr_write_t *)lrc;

	ZIL_STAT_BUMP(zil_itx_count);

	/*
	 * If it's a write, fetch the data or get its blkptr as appropriate.
	 */
	if (lrc->lrc_txtype == TX_WRITE) {
		if (txg > spa_freeze_txg(zilog->zl_spa))
			txg_wait_synced(zilog->zl_dmu_pool, txg);
		if (itx->itx_wr_state == WR_COPIED) {
			ZIL_STAT_BUMP(zil_itx_copied_count);
			ZIL_STAT_INCR(zil_itx_copied_bytes, lrw->lr_length);
		} else {
			char *dbuf;
			int error;

			if (dlen) {
				ASSERT(itx->itx_wr_state == WR_NEED_COPY);
				dbuf = lr_buf + reclen;
				lrw->lr_common.lrc_reclen += dlen;
				ZIL_STAT_BUMP(zil_itx_needcopy_count);
				ZIL_STAT_INCR(zil_itx_needcopy_bytes,
				    lrw->lr_length);
			} else {
				ASSERT(itx->itx_wr_state == WR_INDIRECT);
				dbuf = NULL;
				ZIL_STAT_BUMP(zil_itx_indirect_count);
				ZIL_STAT_INCR(zil_itx_indirect_bytes,
				    lrw->lr_length);
			}
			error = zilog->zl_get_data(
			    itx->itx_private, lrw, dbuf, lwb->lwb_zio);
			if (error == EIO) {
				txg_wait_synced(zilog->zl_dmu_pool, txg);
				return (lwb);
			}
			if (error != 0) {
				ASSERT(error == ENOENT || error == EEXIST ||
				    error == EALREADY);
				return (lwb);
			}
		}
	}

	/*
	 * We're actually making an entry, so update lrc_seq to be the
	 * log record sequence number.  Note that this is generally not
	 * equal to the itx sequence number because not all transactions
	 * are synchronous, and sometimes spa_sync() gets there first.
	 */
	lrc->lrc_seq = ++zilog->zl_lr_seq; /* we are single threaded */
	lwb->lwb_nused += reclen + dlen;
	lwb->lwb_max_txg = MAX(lwb->lwb_max_txg, txg);
	ASSERT3U(lwb->lwb_nused, <=, lwb->lwb_sz);
	ASSERT0(P2PHASE(lwb->lwb_nused, sizeof (uint64_t)));

	return (lwb);
}

itx_t *
zil_itx_create(uint64_t txtype, size_t lrsize)
{
	itx_t *itx;

	lrsize = P2ROUNDUP_TYPED(lrsize, sizeof (uint64_t), size_t);

	itx = zio_data_buf_alloc(offsetof(itx_t, itx_lr) + lrsize);
	itx->itx_lr.lrc_txtype = txtype;
	itx->itx_lr.lrc_reclen = lrsize;
	itx->itx_sod = lrsize; /* if write & WR_NEED_COPY will be increased */
	itx->itx_lr.lrc_seq = 0;	/* defensive */
	itx->itx_sync = B_TRUE;		/* default is synchronous */
	itx->itx_callback = NULL;
	itx->itx_callback_data = NULL;

	return (itx);
}

void
zil_itx_destroy(itx_t *itx)
{
	zio_data_buf_free(itx, offsetof(itx_t, itx_lr)+itx->itx_lr.lrc_reclen);
}

/*
 * Free up the sync and async itxs. The itxs_t has already been detached
 * so no locks are needed.
 */
static void
zil_itxg_clean(itxs_t *itxs)
{
	itx_t *itx;
	list_t *list;
	avl_tree_t *t;
	void *cookie;
	itx_async_node_t *ian;

	list = &itxs->i_sync_list;
	while ((itx = list_head(list)) != NULL) {
		if (itx->itx_callback != NULL)
			itx->itx_callback(itx->itx_callback_data);
		list_remove(list, itx);
		zil_itx_destroy(itx);
	}

	cookie = NULL;
	t = &itxs->i_async_tree;
	while ((ian = avl_destroy_nodes(t, &cookie)) != NULL) {
		list = &ian->ia_list;
		while ((itx = list_head(list)) != NULL) {
			if (itx->itx_callback != NULL)
				itx->itx_callback(itx->itx_callback_data);
			list_remove(list, itx);
			zil_itx_destroy(itx);
		}
		list_destroy(list);
		kmem_free(ian, sizeof (itx_async_node_t));
	}
	avl_destroy(t);

	kmem_free(itxs, sizeof (itxs_t));
}

static int
zil_aitx_compare(const void *x1, const void *x2)
{
	const uint64_t o1 = ((itx_async_node_t *)x1)->ia_foid;
	const uint64_t o2 = ((itx_async_node_t *)x2)->ia_foid;

	if (o1 < o2)
		return (-1);
	if (o1 > o2)
		return (1);

	return (0);
}

/*
 * Remove all async itx with the given oid.
 */
static void
zil_remove_async(zilog_t *zilog, uint64_t oid)
{
	uint64_t otxg, txg;
	itx_async_node_t *ian;
	avl_tree_t *t;
	avl_index_t where;
	list_t clean_list;
	itx_t *itx;

	ASSERT(oid != 0);
	list_create(&clean_list, sizeof (itx_t), offsetof(itx_t, itx_node));

	if (spa_freeze_txg(zilog->zl_spa) != UINT64_MAX) /* ziltest support */
		otxg = ZILTEST_TXG;
	else
		otxg = spa_last_synced_txg(zilog->zl_spa) + 1;

	for (txg = otxg; txg < (otxg + TXG_CONCURRENT_STATES); txg++) {
		itxg_t *itxg = &zilog->zl_itxg[txg & TXG_MASK];

		mutex_enter(&itxg->itxg_lock);
		if (itxg->itxg_txg != txg) {
			mutex_exit(&itxg->itxg_lock);
			continue;
		}

		/*
		 * Locate the object node and append its list.
		 */
		t = &itxg->itxg_itxs->i_async_tree;
		ian = avl_find(t, &oid, &where);
		if (ian != NULL)
			list_move_tail(&clean_list, &ian->ia_list);
		mutex_exit(&itxg->itxg_lock);
	}
	while ((itx = list_head(&clean_list)) != NULL) {
		if (itx->itx_callback != NULL)
			itx->itx_callback(itx->itx_callback_data);
		list_remove(&clean_list, itx);
		zil_itx_destroy(itx);
	}
	list_destroy(&clean_list);
}

void
zil_itx_assign(zilog_t *zilog, itx_t *itx, dmu_tx_t *tx)
{
	uint64_t txg;
	itxg_t *itxg;
	itxs_t *itxs, *clean = NULL;

	/*
	 * Object ids can be re-instantiated in the next txg so
	 * remove any async transactions to avoid future leaks.
	 * This can happen if a fsync occurs on the re-instantiated
	 * object for a WR_INDIRECT or WR_NEED_COPY write, which gets
	 * the new file data and flushes a write record for the old object.
	 */
	if ((itx->itx_lr.lrc_txtype & ~TX_CI) == TX_REMOVE)
		zil_remove_async(zilog, itx->itx_oid);

	/*
	 * Ensure the data of a renamed file is committed before the rename.
	 */
	if ((itx->itx_lr.lrc_txtype & ~TX_CI) == TX_RENAME)
		zil_async_to_sync(zilog, itx->itx_oid);

	if (spa_freeze_txg(zilog->zl_spa) != UINT64_MAX)
		txg = ZILTEST_TXG;
	else
		txg = dmu_tx_get_txg(tx);

	itxg = &zilog->zl_itxg[txg & TXG_MASK];
	mutex_enter(&itxg->itxg_lock);
	itxs = itxg->itxg_itxs;
	if (itxg->itxg_txg != txg) {
		if (itxs != NULL) {
			/*
			 * The zil_clean callback hasn't got around to cleaning
			 * this itxg. Save the itxs for release below.
			 * This should be rare.
			 */
			atomic_add_64(&zilog->zl_itx_list_sz, -itxg->itxg_sod);
			itxg->itxg_sod = 0;
			clean = itxg->itxg_itxs;
		}
		ASSERT(itxg->itxg_sod == 0);
		itxg->itxg_txg = txg;
		itxs = itxg->itxg_itxs = kmem_zalloc(sizeof (itxs_t),
		    KM_SLEEP);

		list_create(&itxs->i_sync_list, sizeof (itx_t),
		    offsetof(itx_t, itx_node));
		avl_create(&itxs->i_async_tree, zil_aitx_compare,
		    sizeof (itx_async_node_t),
		    offsetof(itx_async_node_t, ia_node));
	}
	if (itx->itx_sync) {
		list_insert_tail(&itxs->i_sync_list, itx);
		atomic_add_64(&zilog->zl_itx_list_sz, itx->itx_sod);
		itxg->itxg_sod += itx->itx_sod;
	} else {
		avl_tree_t *t = &itxs->i_async_tree;
		uint64_t foid = ((lr_ooo_t *)&itx->itx_lr)->lr_foid;
		itx_async_node_t *ian;
		avl_index_t where;

		ian = avl_find(t, &foid, &where);
		if (ian == NULL) {
			ian = kmem_alloc(sizeof (itx_async_node_t),
			    KM_SLEEP);
			list_create(&ian->ia_list, sizeof (itx_t),
			    offsetof(itx_t, itx_node));
			ian->ia_foid = foid;
			avl_insert(t, ian, where);
		}
		list_insert_tail(&ian->ia_list, itx);
	}

	itx->itx_lr.lrc_txg = dmu_tx_get_txg(tx);
	zilog_dirty(zilog, txg);
	mutex_exit(&itxg->itxg_lock);

	/* Release the old itxs now we've dropped the lock */
	if (clean != NULL)
		zil_itxg_clean(clean);
}

/*
 * If there are any in-memory intent log transactions which have now been
 * synced then start up a taskq to free them. We should only do this after we
 * have written out the uberblocks (i.e. txg has been comitted) so that
 * don't inadvertently clean out in-memory log records that would be required
 * by zil_commit().
 */
void
zil_clean(zilog_t *zilog, uint64_t synced_txg)
{
	itxg_t *itxg = &zilog->zl_itxg[synced_txg & TXG_MASK];
	itxs_t *clean_me;

	mutex_enter(&itxg->itxg_lock);
	if (itxg->itxg_itxs == NULL || itxg->itxg_txg == ZILTEST_TXG) {
		mutex_exit(&itxg->itxg_lock);
		return;
	}
	ASSERT3U(itxg->itxg_txg, <=, synced_txg);
	ASSERT(itxg->itxg_txg != 0);
	ASSERT(zilog->zl_clean_taskq != NULL);
	atomic_add_64(&zilog->zl_itx_list_sz, -itxg->itxg_sod);
	itxg->itxg_sod = 0;
	clean_me = itxg->itxg_itxs;
	itxg->itxg_itxs = NULL;
	itxg->itxg_txg = 0;
	mutex_exit(&itxg->itxg_lock);
	/*
	 * Preferably start a task queue to free up the old itxs but
	 * if taskq_dispatch can't allocate resources to do that then
	 * free it in-line. This should be rare. Note, using TQ_SLEEP
	 * created a bad performance problem.
	 */
	if (taskq_dispatch(zilog->zl_clean_taskq,
	    (void (*)(void *))zil_itxg_clean, clean_me, TQ_NOSLEEP) == 0)
		zil_itxg_clean(clean_me);
}

/*
 * Get the list of itxs to commit into zl_itx_commit_list.
 */
static void
zil_get_commit_list(zilog_t *zilog)
{
	uint64_t otxg, txg;
	list_t *commit_list = &zilog->zl_itx_commit_list;
	uint64_t push_sod = 0;

	if (spa_freeze_txg(zilog->zl_spa) != UINT64_MAX) /* ziltest support */
		otxg = ZILTEST_TXG;
	else
		otxg = spa_last_synced_txg(zilog->zl_spa) + 1;

	for (txg = otxg; txg < (otxg + TXG_CONCURRENT_STATES); txg++) {
		itxg_t *itxg = &zilog->zl_itxg[txg & TXG_MASK];

		mutex_enter(&itxg->itxg_lock);
		if (itxg->itxg_txg != txg) {
			mutex_exit(&itxg->itxg_lock);
			continue;
		}

		list_move_tail(commit_list, &itxg->itxg_itxs->i_sync_list);
		push_sod += itxg->itxg_sod;
		itxg->itxg_sod = 0;

		mutex_exit(&itxg->itxg_lock);
	}
	atomic_add_64(&zilog->zl_itx_list_sz, -push_sod);
}

/*
 * Move the async itxs for a specified object to commit into sync lists.
 */
static void
zil_async_to_sync(zilog_t *zilog, uint64_t foid)
{
	uint64_t otxg, txg;
	itx_async_node_t *ian;
	avl_tree_t *t;
	avl_index_t where;

	if (spa_freeze_txg(zilog->zl_spa) != UINT64_MAX) /* ziltest support */
		otxg = ZILTEST_TXG;
	else
		otxg = spa_last_synced_txg(zilog->zl_spa) + 1;

	for (txg = otxg; txg < (otxg + TXG_CONCURRENT_STATES); txg++) {
		itxg_t *itxg = &zilog->zl_itxg[txg & TXG_MASK];

		mutex_enter(&itxg->itxg_lock);
		if (itxg->itxg_txg != txg) {
			mutex_exit(&itxg->itxg_lock);
			continue;
		}

		/*
		 * If a foid is specified then find that node and append its
		 * list. Otherwise walk the tree appending all the lists
		 * to the sync list. We add to the end rather than the
		 * beginning to ensure the create has happened.
		 */
		t = &itxg->itxg_itxs->i_async_tree;
		if (foid != 0) {
			ian = avl_find(t, &foid, &where);
			if (ian != NULL) {
				list_move_tail(&itxg->itxg_itxs->i_sync_list,
				    &ian->ia_list);
			}
		} else {
			void *cookie = NULL;

			while ((ian = avl_destroy_nodes(t, &cookie)) != NULL) {
				list_move_tail(&itxg->itxg_itxs->i_sync_list,
				    &ian->ia_list);
				list_destroy(&ian->ia_list);
				kmem_free(ian, sizeof (itx_async_node_t));
			}
		}
		mutex_exit(&itxg->itxg_lock);
	}
}

static void
zil_commit_writer(zilog_t *zilog)
{
	uint64_t txg;
	itx_t *itx;
	lwb_t *lwb;
	spa_t *spa = zilog->zl_spa;
	int error = 0;

	ASSERT(zilog->zl_root_zio == NULL);

	mutex_exit(&zilog->zl_lock);

	zil_get_commit_list(zilog);

	/*
	 * Return if there's nothing to commit before we dirty the fs by
	 * calling zil_create().
	 */
	if (list_head(&zilog->zl_itx_commit_list) == NULL) {
		mutex_enter(&zilog->zl_lock);
		return;
	}

	if (zilog->zl_suspend) {
		lwb = NULL;
	} else {
		lwb = list_tail(&zilog->zl_lwb_list);
		if (lwb == NULL)
			lwb = zil_create(zilog);
	}

	DTRACE_PROBE1(zil__cw1, zilog_t *, zilog);
	for (itx = list_head(&zilog->zl_itx_commit_list); itx != NULL;
	    itx = list_next(&zilog->zl_itx_commit_list, itx)) {
		txg = itx->itx_lr.lrc_txg;
		ASSERT(txg);

		if (txg > spa_last_synced_txg(spa) || txg > spa_freeze_txg(spa))
			lwb = zil_lwb_commit(zilog, itx, lwb);
	}
	DTRACE_PROBE1(zil__cw2, zilog_t *, zilog);

	/* write the last block out */
	if (lwb != NULL && lwb->lwb_zio != NULL)
		lwb = zil_lwb_write_start(zilog, lwb);

	zilog->zl_cur_used = 0;

	/*
	 * Wait if necessary for the log blocks to be on stable storage.
	 */
	if (zilog->zl_root_zio) {
		error = zio_wait(zilog->zl_root_zio);
		zilog->zl_root_zio = NULL;
		zil_flush_vdevs(zilog);
	}

	if (error || lwb == NULL)
		txg_wait_synced(zilog->zl_dmu_pool, 0);

	while ((itx = list_head(&zilog->zl_itx_commit_list))) {
		txg = itx->itx_lr.lrc_txg;
		ASSERT(txg);

		if (itx->itx_callback != NULL)
			itx->itx_callback(itx->itx_callback_data);
		list_remove(&zilog->zl_itx_commit_list, itx);
		zil_itx_destroy(itx);
	}

	mutex_enter(&zilog->zl_lock);

	/*
	 * Remember the highest committed log sequence number for ztest.
	 * We only update this value when all the log writes succeeded,
	 * because ztest wants to ASSERT that it got the whole log chain.
	 */
	if (error == 0 && lwb != NULL)
		zilog->zl_commit_lr_seq = zilog->zl_lr_seq;
}

/*
 * Commit zfs transactions to stable storage.
 * If foid is 0 push out all transactions, otherwise push only those
 * for that object or might reference that object.
 *
 * itxs are committed in batches. In a heavily stressed zil there will be
 * a commit writer thread who is writing out a bunch of itxs to the log
 * for a set of committing threads (cthreads) in the same batch as the writer.
 * Those cthreads are all waiting on the same cv for that batch.
 *
 * There will also be a different and growing batch of threads that are
 * waiting to commit (qthreads). When the committing batch completes
 * a transition occurs such that the cthreads exit and the qthreads become
 * cthreads. One of the new cthreads becomes the writer thread for the
 * batch. Any new threads arriving become new qthreads.
 *
 * Only 2 condition variables are needed and there's no transition
 * between the two cvs needed. They just flip-flop between qthreads
 * and cthreads.
 *
 * Using this scheme we can efficiently wakeup up only those threads
 * that have been committed.
 */
void
zil_commit(zilog_t *zilog, uint64_t foid)
{
	uint64_t mybatch;

    // OSX often has NULL zil for some reason
    if (!zilog) return;

	if (zilog->zl_sync == ZFS_SYNC_DISABLED)
		return;

	ZIL_STAT_BUMP(zil_commit_count);

	/* move the async itxs for the foid to the sync queues */
	zil_async_to_sync(zilog, foid);

	mutex_enter(&zilog->zl_lock);
	mybatch = zilog->zl_next_batch;
	while (zilog->zl_writer) {
		cv_wait(&zilog->zl_cv_batch[mybatch & 1], &zilog->zl_lock);
		if (mybatch <= zilog->zl_com_batch) {
			mutex_exit(&zilog->zl_lock);
			return;
		}
	}

	zilog->zl_next_batch++;
	zilog->zl_writer = B_TRUE;
	ZIL_STAT_BUMP(zil_commit_writer_count);
	zil_commit_writer(zilog);
	zilog->zl_com_batch = mybatch;
	zilog->zl_writer = B_FALSE;

	/* wake up one thread to become the next writer */
	cv_signal(&zilog->zl_cv_batch[(mybatch+1) & 1]);

	/* wake up all threads waiting for this batch to be committed */
	cv_broadcast(&zilog->zl_cv_batch[mybatch & 1]);

	mutex_exit(&zilog->zl_lock);
}

/*
 * Called in syncing context to free committed log blocks and update log header.
 */
void
zil_sync(zilog_t *zilog, dmu_tx_t *tx)
{
	zil_header_t *zh = zil_header_in_syncing_context(zilog);
	uint64_t txg = dmu_tx_get_txg(tx);
	spa_t *spa = zilog->zl_spa;
	uint64_t *replayed_seq = &zilog->zl_replayed_seq[txg & TXG_MASK];
	lwb_t *lwb;

	/*
	 * We don't zero out zl_destroy_txg, so make sure we don't try
	 * to destroy it twice.
	 */
	if (spa_sync_pass(spa) != 1)
		return;

	mutex_enter(&zilog->zl_lock);

	ASSERT(zilog->zl_stop_sync == 0);

	if (*replayed_seq != 0) {
		ASSERT(zh->zh_replay_seq < *replayed_seq);
		zh->zh_replay_seq = *replayed_seq;
		*replayed_seq = 0;
	}

	if (zilog->zl_destroy_txg == txg) {
		blkptr_t blk = zh->zh_log;

		ASSERT(list_head(&zilog->zl_lwb_list) == NULL);

		bzero(zh, sizeof (zil_header_t));
		bzero(zilog->zl_replayed_seq, sizeof (zilog->zl_replayed_seq));

		if (zilog->zl_keep_first) {
			/*
			 * If this block was part of log chain that couldn't
			 * be claimed because a device was missing during
			 * zil_claim(), but that device later returns,
			 * then this block could erroneously appear valid.
			 * To guard against this, assign a new GUID to the new
			 * log chain so it doesn't matter what blk points to.
			 */
			zil_init_log_chain(zilog, &blk);
			zh->zh_log = blk;
		}
	}

	while ((lwb = list_head(&zilog->zl_lwb_list)) != NULL) {
		zh->zh_log = lwb->lwb_blk;
		if (lwb->lwb_buf != NULL || lwb->lwb_max_txg > txg)
			break;

		ASSERT(lwb->lwb_zio == NULL);

		list_remove(&zilog->zl_lwb_list, lwb);
		zio_free_zil(spa, txg, &lwb->lwb_blk);
		kmem_cache_free(zil_lwb_cache, lwb);

		/*
		 * If we don't have anything left in the lwb list then
		 * we've had an allocation failure and we need to zero
		 * out the zil_header blkptr so that we don't end
		 * up freeing the same block twice.
		 */
		if (list_head(&zilog->zl_lwb_list) == NULL)
			BP_ZERO(&zh->zh_log);
	}

	/*
	 * Remove fastwrite on any blocks that have been pre-allocated for
	 * the next commit. This prevents fastwrite counter pollution by
	 * unused, long-lived LWBs.
	 */
	for (; lwb != NULL; lwb = list_next(&zilog->zl_lwb_list, lwb)) {
		if (lwb->lwb_fastwrite && !lwb->lwb_zio) {
			metaslab_fastwrite_unmark(zilog->zl_spa, &lwb->lwb_blk);
			lwb->lwb_fastwrite = 0;
		}
	}

	mutex_exit(&zilog->zl_lock);
}

void
zil_init(void)
{
	zil_lwb_cache = kmem_cache_create("zil_lwb_cache",
	    sizeof (struct lwb), 0, NULL, NULL, NULL, NULL, NULL, 0);

	zil_ksp = kstat_create("zfs", 0, "zil", "misc",
	    KSTAT_TYPE_NAMED, sizeof (zil_stats) / sizeof (kstat_named_t),
	    KSTAT_FLAG_VIRTUAL);

	if (zil_ksp != NULL) {
		zil_ksp->ks_data = &zil_stats;
		kstat_install(zil_ksp);
	}
}

void
zil_fini(void)
{
	kmem_cache_destroy(zil_lwb_cache);

	if (zil_ksp != NULL) {
		kstat_delete(zil_ksp);
		zil_ksp = NULL;
	}
}

void
zil_set_sync(zilog_t *zilog, uint64_t sync)
{
	zilog->zl_sync = sync;
}

void
zil_set_logbias(zilog_t *zilog, uint64_t logbias)
{
	zilog->zl_logbias = logbias;
}

zilog_t *
zil_alloc(objset_t *os, zil_header_t *zh_phys)
{
	zilog_t *zilog;
	int i;

	zilog = kmem_zalloc(sizeof (zilog_t), KM_SLEEP);

	zilog->zl_header = zh_phys;
	zilog->zl_os = os;
	zilog->zl_spa = dmu_objset_spa(os);
	zilog->zl_dmu_pool = dmu_objset_pool(os);
	zilog->zl_destroy_txg = TXG_INITIAL - 1;
	zilog->zl_logbias = dmu_objset_logbias(os);
	zilog->zl_sync = dmu_objset_syncprop(os);
	zilog->zl_next_batch = 1;

	mutex_init(&zilog->zl_lock, NULL, MUTEX_DEFAULT, NULL);

	for (i = 0; i < TXG_SIZE; i++) {
		mutex_init(&zilog->zl_itxg[i].itxg_lock, NULL,
		    MUTEX_DEFAULT, NULL);
	}

	list_create(&zilog->zl_lwb_list, sizeof (lwb_t),
	    offsetof(lwb_t, lwb_node));

	list_create(&zilog->zl_itx_commit_list, sizeof (itx_t),
	    offsetof(itx_t, itx_node));

	mutex_init(&zilog->zl_vdev_lock, NULL, MUTEX_DEFAULT, NULL);

	avl_create(&zilog->zl_vdev_tree, zil_vdev_compare,
	    sizeof (zil_vdev_node_t), offsetof(zil_vdev_node_t, zv_node));

	cv_init(&zilog->zl_cv_writer, NULL, CV_DEFAULT, NULL);
	cv_init(&zilog->zl_cv_suspend, NULL, CV_DEFAULT, NULL);
	cv_init(&zilog->zl_cv_batch[0], NULL, CV_DEFAULT, NULL);
	cv_init(&zilog->zl_cv_batch[1], NULL, CV_DEFAULT, NULL);

	return (zilog);
}

void
zil_free(zilog_t *zilog)
{
	int i;

	zilog->zl_stop_sync = 1;

	ASSERT0(zilog->zl_suspend);
	ASSERT0(zilog->zl_suspending);

	ASSERT(list_is_empty(&zilog->zl_lwb_list));
	list_destroy(&zilog->zl_lwb_list);

	avl_destroy(&zilog->zl_vdev_tree);
	mutex_destroy(&zilog->zl_vdev_lock);

	ASSERT(list_is_empty(&zilog->zl_itx_commit_list));
	list_destroy(&zilog->zl_itx_commit_list);

	for (i = 0; i < TXG_SIZE; i++) {
		/*
		 * It's possible for an itx to be generated that doesn't dirty
		 * a txg (e.g. ztest TX_TRUNCATE). So there's no zil_clean()
		 * callback to remove the entry. We remove those here.
		 *
		 * Also free up the ziltest itxs.
		 */
		if (zilog->zl_itxg[i].itxg_itxs)
			zil_itxg_clean(zilog->zl_itxg[i].itxg_itxs);
		mutex_destroy(&zilog->zl_itxg[i].itxg_lock);
	}

	mutex_destroy(&zilog->zl_lock);

	cv_destroy(&zilog->zl_cv_writer);
	cv_destroy(&zilog->zl_cv_suspend);
	cv_destroy(&zilog->zl_cv_batch[0]);
	cv_destroy(&zilog->zl_cv_batch[1]);

	kmem_free(zilog, sizeof (zilog_t));
}

/*
 * Open an intent log.
 */
zilog_t *
zil_open(objset_t *os, zil_get_data_t *get_data)
{
	zilog_t *zilog = dmu_objset_zil(os);

	ASSERT(zilog->zl_clean_taskq == NULL);
	ASSERT(zilog->zl_get_data == NULL);
	ASSERT(list_is_empty(&zilog->zl_lwb_list));

	zilog->zl_get_data = get_data;
	zilog->zl_clean_taskq = taskq_create("zil_clean", 1, minclsyspri,
	    2, 2, TASKQ_PREPOPULATE);

	return (zilog);
}

/*
 * Close an intent log.
 */
void
zil_close(zilog_t *zilog)
{
	lwb_t *lwb;
	uint64_t txg = 0;

	zil_commit(zilog, 0); /* commit all itx */

	/*
	 * The lwb_max_txg for the stubby lwb will reflect the last activity
	 * for the zil.  After a txg_wait_synced() on the txg we know all the
	 * callbacks have occurred that may clean the zil.  Only then can we
	 * destroy the zl_clean_taskq.
	 */
	mutex_enter(&zilog->zl_lock);
	lwb = list_tail(&zilog->zl_lwb_list);
	if (lwb != NULL)
		txg = lwb->lwb_max_txg;
	mutex_exit(&zilog->zl_lock);
	if (txg)
		txg_wait_synced(zilog->zl_dmu_pool, txg);
	ASSERT(!zilog_is_dirty(zilog));

	taskq_destroy(zilog->zl_clean_taskq);
	zilog->zl_clean_taskq = NULL;
	zilog->zl_get_data = NULL;

	/*
	 * We should have only one LWB left on the list; remove it now.
	 */
	mutex_enter(&zilog->zl_lock);
	lwb = list_head(&zilog->zl_lwb_list);
	if (lwb != NULL) {
		ASSERT(lwb == list_tail(&zilog->zl_lwb_list));
		ASSERT(lwb->lwb_zio == NULL);
		if (lwb->lwb_fastwrite)
			metaslab_fastwrite_unmark(zilog->zl_spa, &lwb->lwb_blk);
		list_remove(&zilog->zl_lwb_list, lwb);
		zio_buf_free(lwb->lwb_buf, lwb->lwb_sz);
		kmem_cache_free(zil_lwb_cache, lwb);
	}
	mutex_exit(&zilog->zl_lock);
}

static char *suspend_tag = "zil suspending";

/*
 * Suspend an intent log.  While in suspended mode, we still honor
 * synchronous semantics, but we rely on txg_wait_synced() to do it.
 * On old version pools, we suspend the log briefly when taking a
 * snapshot so that it will have an empty intent log.
 *
 * Long holds are not really intended to be used the way we do here --
 * held for such a short time.  A concurrent caller of dsl_dataset_long_held()
 * could fail.  Therefore we take pains to only put a long hold if it is
 * actually necessary.  Fortunately, it will only be necessary if the
 * objset is currently mounted (or the ZVOL equivalent).  In that case it
 * will already have a long hold, so we are not really making things any worse.
 *
 * Ideally, we would locate the existing long-holder (i.e. the zfsvfs_t or
 * zvol_state_t), and use their mechanism to prevent their hold from being
 * dropped (e.g. VFS_HOLD()).  However, that would be even more pain for
 * very little gain.
 *
 * if cookiep == NULL, this does both the suspend & resume.
 * Otherwise, it returns with the dataset "long held", and the cookie
 * should be passed into zil_resume().
 */
int
zil_suspend(const char *osname, void **cookiep)
{
	objset_t *os;
	zilog_t *zilog;
	const zil_header_t *zh;
	int error;

	error = dmu_objset_hold(osname, suspend_tag, &os);
	if (error != 0)
		return (error);
	zilog = dmu_objset_zil(os);

	mutex_enter(&zilog->zl_lock);
	zh = zilog->zl_header;

	if (zh->zh_flags & ZIL_REPLAY_NEEDED) {		/* unplayed log */
		mutex_exit(&zilog->zl_lock);
		dmu_objset_rele(os, suspend_tag);
		return (SET_ERROR(EBUSY));
	}

	/*
	 * Don't put a long hold in the cases where we can avoid it.  This
	 * is when there is no cookie so we are doing a suspend & resume
	 * (i.e. called from zil_vdev_offline()), and there's nothing to do
	 * for the suspend because it's already suspended, or there's no ZIL.
	 */
	if (cookiep == NULL && !zilog->zl_suspending &&
	    (zilog->zl_suspend > 0 || BP_IS_HOLE(&zh->zh_log))) {
		mutex_exit(&zilog->zl_lock);
		dmu_objset_rele(os, suspend_tag);
		return (0);
	}

	dsl_dataset_long_hold(dmu_objset_ds(os), suspend_tag);
	dsl_pool_rele(dmu_objset_pool(os), suspend_tag);

	zilog->zl_suspend++;

	if (zilog->zl_suspend > 1) {
		/*
		 * Someone else is already suspending it.
		 * Just wait for them to finish.
		 */

		while (zilog->zl_suspending)
			cv_wait(&zilog->zl_cv_suspend, &zilog->zl_lock);
		mutex_exit(&zilog->zl_lock);

		if (cookiep == NULL)
			zil_resume(os);
		else
			*cookiep = os;
		return (0);
	}

	/*
	 * If there is no pointer to an on-disk block, this ZIL must not
	 * be active (e.g. filesystem not mounted), so there's nothing
	 * to clean up.
	 */
	if (BP_IS_HOLE(&zh->zh_log)) {
		ASSERT(cookiep != NULL); /* fast path already handled */

		*cookiep = os;
		mutex_exit(&zilog->zl_lock);
		return (0);
	}

	zilog->zl_suspending = B_TRUE;
	mutex_exit(&zilog->zl_lock);

	zil_commit(zilog, 0);

	zil_destroy(zilog, B_FALSE);

	mutex_enter(&zilog->zl_lock);
	zilog->zl_suspending = B_FALSE;
	cv_broadcast(&zilog->zl_cv_suspend);
	mutex_exit(&zilog->zl_lock);

	if (cookiep == NULL)
		zil_resume(os);
	else
		*cookiep = os;
	return (0);
}

void
zil_resume(void *cookie)
{
	objset_t *os = cookie;
	zilog_t *zilog = dmu_objset_zil(os);

	mutex_enter(&zilog->zl_lock);
	ASSERT(zilog->zl_suspend != 0);
	zilog->zl_suspend--;
	mutex_exit(&zilog->zl_lock);
	dsl_dataset_long_rele(dmu_objset_ds(os), suspend_tag);
	dsl_dataset_rele(dmu_objset_ds(os), suspend_tag);
}

typedef struct zil_replay_arg {
	zil_replay_func_t *zr_replay;
	void		*zr_arg;
	boolean_t	zr_byteswap;
	char		*zr_lr;
} zil_replay_arg_t;

static int
zil_replay_error(zilog_t *zilog, lr_t *lr, int error)
{
	char name[MAXNAMELEN];

	zilog->zl_replaying_seq--;	/* didn't actually replay this one */

	dmu_objset_name(zilog->zl_os, name);

	cmn_err(CE_WARN, "ZFS replay transaction error %d, "
	    "dataset %s, seq 0x%llx, txtype %llu %s\n", error, name,
	    (u_longlong_t)lr->lrc_seq,
	    (u_longlong_t)(lr->lrc_txtype & ~TX_CI),
	    (lr->lrc_txtype & TX_CI) ? "CI" : "");

	return (error);
}

static int
zil_replay_log_record(zilog_t *zilog, lr_t *lr, void *zra, uint64_t claim_txg)
{
	zil_replay_arg_t *zr = zra;
	const zil_header_t *zh = zilog->zl_header;
	uint64_t reclen = lr->lrc_reclen;
	uint64_t txtype = lr->lrc_txtype;
	int error = 0;

	zilog->zl_replaying_seq = lr->lrc_seq;

	if (lr->lrc_seq <= zh->zh_replay_seq)	/* already replayed */
		return (0);

	if (lr->lrc_txg < claim_txg)		/* already committed */
		return (0);

	/* Strip case-insensitive bit, still present in log record */
	txtype &= ~TX_CI;

	if (txtype == 0 || txtype >= TX_MAX_TYPE)
		return (zil_replay_error(zilog, lr, EINVAL));

	/*
	 * If this record type can be logged out of order, the object
	 * (lr_foid) may no longer exist.  That's legitimate, not an error.
	 */
	if (TX_OOO(txtype)) {
		error = dmu_object_info(zilog->zl_os,
		    ((lr_ooo_t *)lr)->lr_foid, NULL);
		if (error == ENOENT || error == EEXIST)
			return (0);
	}

	/*
	 * Make a copy of the data so we can revise and extend it.
	 */
	bcopy(lr, zr->zr_lr, reclen);

	/*
	 * If this is a TX_WRITE with a blkptr, suck in the data.
	 */
	if (txtype == TX_WRITE && reclen == sizeof (lr_write_t)) {
		error = zil_read_log_data(zilog, (lr_write_t *)lr,
		    zr->zr_lr + reclen);
		if (error != 0)
			return (zil_replay_error(zilog, lr, error));
	}

	/*
	 * The log block containing this lr may have been byteswapped
	 * so that we can easily examine common fields like lrc_txtype.
	 * However, the log is a mix of different record types, and only the
	 * replay vectors know how to byteswap their records.  Therefore, if
	 * the lr was byteswapped, undo it before invoking the replay vector.
	 */
	if (zr->zr_byteswap)
		byteswap_uint64_array(zr->zr_lr, reclen);

	/*
	 * We must now do two things atomically: replay this log record,
	 * and update the log header sequence number to reflect the fact that
	 * we did so. At the end of each replay function the sequence number
	 * is updated if we are in replay mode.
	 */
	error = zr->zr_replay[txtype](zr->zr_arg, zr->zr_lr, zr->zr_byteswap);
	if (error != 0) {
		/*
		 * The DMU's dnode layer doesn't see removes until the txg
		 * commits, so a subsequent claim can spuriously fail with
		 * EEXIST. So if we receive any error we try syncing out
		 * any removes then retry the transaction.  Note that we
		 * specify B_FALSE for byteswap now, so we don't do it twice.
		 */
		txg_wait_synced(spa_get_dsl(zilog->zl_spa), 0);
		error = zr->zr_replay[txtype](zr->zr_arg, zr->zr_lr, B_FALSE);
		if (error != 0)
			return (zil_replay_error(zilog, lr, error));
	}
	return (0);
}

/* ARGSUSED */
static int
zil_incr_blks(zilog_t *zilog, blkptr_t *bp, void *arg, uint64_t claim_txg)
{
	zilog->zl_replay_blks++;

	return (0);
}

/*
 * If this dataset has a non-empty intent log, replay it and destroy it.
 */
void
zil_replay(objset_t *os, void *arg, zil_replay_func_t replay_func[TX_MAX_TYPE])
{
	zilog_t *zilog = dmu_objset_zil(os);
	const zil_header_t *zh = zilog->zl_header;
	zil_replay_arg_t zr;

	if ((zh->zh_flags & ZIL_REPLAY_NEEDED) == 0) {
		zil_destroy(zilog, B_TRUE);
		return;
	}

	zr.zr_replay = replay_func;
	zr.zr_arg = arg;
	zr.zr_byteswap = BP_SHOULD_BYTESWAP(&zh->zh_log);
<<<<<<< HEAD
	zr.zr_lr = kmem_alloc(2 * SPA_MAXBLOCKSIZE, KM_PUSHPAGE);
=======
	zr.zr_lr = vmem_alloc(2 * SPA_MAXBLOCKSIZE, KM_SLEEP);
>>>>>>> f42d7f41

	/*
	 * Wait for in-progress removes to sync before starting replay.
	 */
	txg_wait_synced(zilog->zl_dmu_pool, 0);

	zilog->zl_replay = B_TRUE;
	zilog->zl_replay_time = ddi_get_lbolt();
	ASSERT(zilog->zl_replay_blks == 0);
	(void) zil_parse(zilog, zil_incr_blks, zil_replay_log_record, &zr,
	    zh->zh_claim_txg);
	kmem_free(zr.zr_lr, 2 * SPA_MAXBLOCKSIZE);

	zil_destroy(zilog, B_FALSE);
	txg_wait_synced(zilog->zl_dmu_pool, zilog->zl_destroy_txg);
	zilog->zl_replay = B_FALSE;
}

boolean_t
zil_replaying(zilog_t *zilog, dmu_tx_t *tx)
{
	if (zilog->zl_sync == ZFS_SYNC_DISABLED)
		return (B_TRUE);

	if (zilog->zl_replay) {
		dsl_dataset_dirty(dmu_objset_ds(zilog->zl_os), tx);
		zilog->zl_replayed_seq[dmu_tx_get_txg(tx) & TXG_MASK] =
		    zilog->zl_replaying_seq;
		return (B_TRUE);
	}

	return (B_FALSE);
}

/* ARGSUSED */
int
zil_vdev_offline(const char *osname, void *arg)
{
	int error;

	error = zil_suspend(osname, NULL);
	if (error != 0)
		return (SET_ERROR(EEXIST));
	return (0);
}

#if defined(_KERNEL) && defined(HAVE_SPL)
EXPORT_SYMBOL(zil_alloc);
EXPORT_SYMBOL(zil_free);
EXPORT_SYMBOL(zil_open);
EXPORT_SYMBOL(zil_close);
EXPORT_SYMBOL(zil_replay);
EXPORT_SYMBOL(zil_replaying);
EXPORT_SYMBOL(zil_destroy);
EXPORT_SYMBOL(zil_destroy_sync);
EXPORT_SYMBOL(zil_itx_create);
EXPORT_SYMBOL(zil_itx_destroy);
EXPORT_SYMBOL(zil_itx_assign);
EXPORT_SYMBOL(zil_commit);
EXPORT_SYMBOL(zil_vdev_offline);
EXPORT_SYMBOL(zil_claim);
EXPORT_SYMBOL(zil_check_log_chain);
EXPORT_SYMBOL(zil_sync);
EXPORT_SYMBOL(zil_clean);
EXPORT_SYMBOL(zil_suspend);
EXPORT_SYMBOL(zil_resume);
EXPORT_SYMBOL(zil_add_block);
EXPORT_SYMBOL(zil_bp_tree_add);
EXPORT_SYMBOL(zil_set_sync);
EXPORT_SYMBOL(zil_set_logbias);

module_param(zil_replay_disable, int, 0644);
MODULE_PARM_DESC(zil_replay_disable, "Disable intent logging replay");

module_param(zfs_nocacheflush, int, 0644);
MODULE_PARM_DESC(zfs_nocacheflush, "Disable cache flushes");

module_param(zil_slog_limit, ulong, 0644);
MODULE_PARM_DESC(zil_slog_limit, "Max commit bytes to separate log device");
#endif<|MERGE_RESOLUTION|>--- conflicted
+++ resolved
@@ -2203,11 +2203,7 @@
 	zr.zr_replay = replay_func;
 	zr.zr_arg = arg;
 	zr.zr_byteswap = BP_SHOULD_BYTESWAP(&zh->zh_log);
-<<<<<<< HEAD
-	zr.zr_lr = kmem_alloc(2 * SPA_MAXBLOCKSIZE, KM_PUSHPAGE);
-=======
-	zr.zr_lr = vmem_alloc(2 * SPA_MAXBLOCKSIZE, KM_SLEEP);
->>>>>>> f42d7f41
+	zr.zr_lr = kmem_alloc(2 * SPA_MAXBLOCKSIZE, KM_SLEEP);
 
 	/*
 	 * Wait for in-progress removes to sync before starting replay.
