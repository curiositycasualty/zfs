--- conflicted
+++ resolved
@@ -112,11 +112,7 @@
  *	pushing cached pages (which acquires range locks) and syncing out
  *	cached atime changes.  Third, zfs_zinactive() may require a new tx,
  *	which could deadlock the system if you were already holding one.
-<<<<<<< HEAD
  *	If you must call VN_RELE() within a tx then use VN_RELE_ASYNC().
-=======
- *	If you must call iput() within a tx then use zfs_iput_async().
->>>>>>> 0426c168
  *
  *  (3)	All range locks must be grabbed before calling dmu_tx_assign(),
  *	as they can span dmu_tx_assign() calls.
@@ -1206,36 +1202,15 @@
 	ZFS_EXIT(zfsvfs);
 	return (0);
 }
-<<<<<<< HEAD
-=======
-EXPORT_SYMBOL(zfs_write);
-
-void
-zfs_iput_async(struct inode *ip)
-{
-	objset_t *os = ITOZSB(ip)->z_os;
-
-	ASSERT(atomic_read(&ip->i_count) > 0);
-	ASSERT(os != NULL);
-
-	if (atomic_read(&ip->i_count) == 1)
-		taskq_dispatch(dsl_pool_iput_taskq(dmu_objset_pool(os)),
-		    (task_func_t *)iput, ip, TQ_PUSHPAGE);
-	else
-		iput(ip);
-}
->>>>>>> 0426c168
 
 void
 zfs_get_done(zgd_t *zgd, int error)
 {
 	znode_t *zp = zgd->zgd_private;
-<<<<<<< HEAD
+
 #ifndef __APPLE__
 	objset_t *os = zp->z_zfsvfs->z_os;
 #endif
-=======
->>>>>>> 0426c168
 
 	if (zgd->zgd_db)
 		dmu_buf_rele(zgd->zgd_db, zgd);
@@ -1246,11 +1221,7 @@
 	 * Release the vnode asynchronously as we currently have the
 	 * txg stopped from syncing.
 	 */
-<<<<<<< HEAD
 	VN_RELE_ASYNC(ZTOV(zp), dsl_pool_vnrele_taskq(dmu_objset_pool(os)));
-=======
-	zfs_iput_async(ZTOI(zp));
->>>>>>> 0426c168
 
 	if (error == 0 && zgd->zgd_bp)
 		zil_add_block(zgd->zgd_zilog, zgd->zgd_bp);
@@ -1292,12 +1263,8 @@
 		 * Release the vnode asynchronously as we currently have the
 		 * txg stopped from syncing.
 		 */
-<<<<<<< HEAD
 		VN_RELE_ASYNC(ZTOV(zp),
 		    dsl_pool_vnrele_taskq(dmu_objset_pool(os)));
-=======
-		zfs_iput_async(ZTOI(zp));
->>>>>>> 0426c168
 		return (SET_ERROR(ENOENT));
 	}
 
