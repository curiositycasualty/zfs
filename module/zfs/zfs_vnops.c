--- conflicted
+++ resolved
@@ -4877,26 +4877,19 @@
 	}
 	dmu_tx_commit(tx);
 
-<<<<<<< HEAD
-out:
-	pvn_write_done(pp, (err ? B_ERROR : 0) | flags);
-	if (offp)
-		*offp = off;
-	if (lenp)
-		*lenp = len;
-=======
 	zfs_range_unlock(rl);
 
+#ifdef LINUX
 	if (wbc->sync_mode != WB_SYNC_NONE) {
 		/*
 		 * Note that this is rarely called under writepages(), because
 		 * writepages() normally handles the entire commit for
 		 * performance reasons.
 		 */
-		if (zsb->z_log != NULL)
-			zil_commit(zsb->z_log, zp->z_id);
-	}
->>>>>>> fbeddd60
+		if (zfsvfs->z_log != NULL)
+			zil_commit(zfsvfs->z_log, zp->z_id);
+	}
+#endif
 
 	return (err);
 }
