--- conflicted
+++ resolved
@@ -2472,11 +2472,7 @@
  */
 /* ARGSUSED */
 int
-<<<<<<< HEAD
 zfs_readdir(vnode_t *vp, uio_t *uio, cred_t *cr, int *eofp, int flags, int *a_numdirent)
-=======
-zfs_readdir(struct inode *ip, struct dir_context *ctx, cred_t *cr)
->>>>>>> 0f37d0c8
 {
 	znode_t		*zp = VTOZ(vp);
 #ifndef __APPLE__
@@ -2497,18 +2493,12 @@
 	int		outcount;
 	int		error;
 	uint8_t		prefetch;
-<<<<<<< HEAD
 	boolean_t	check_sysattrs;
 	uint8_t		type;
     boolean_t	extended = (flags & VNODE_READDIR_EXTENDED);
     int		numdirent = 0;
     char		*bufptr;
     boolean_t	isdotdir = B_TRUE;
-=======
-	int		done = 0;
-	uint64_t	parent;
-	loff_t		*pos = &(ctx->pos);
->>>>>>> 0f37d0c8
 
 
 	ZFS_ENTER(zfsvfs);
@@ -2789,19 +2779,12 @@
 			odp->d_namlen = namelen;
 			odp->d_reclen = reclen = DIRENT_RECLEN(namelen, extended);
 		}
-<<<<<<< HEAD
+
 		outcount += reclen;
 		bufptr += reclen;
 		numdirent++;
 
 		ASSERT(outcount <= bufsize);
-=======
-
-		done = !dir_emit(ctx, zap.za_name, strlen(zap.za_name),
-		    objnum, ZFS_DIRENT_TYPE(zap.za_first_integer));
-		if (done)
-			break;
->>>>>>> 0f37d0c8
 
 		/* Prefetch znode */
 		if (prefetch)
