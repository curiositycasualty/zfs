/*
 * CDDL HEADER START
 *
 * The contents of this file are subject to the terms of the
 * Common Development and Distribution License (the "License").
 * You may not use this file except in compliance with the License.
 *
 * You can obtain a copy of the license at usr/src/OPENSOLARIS.LICENSE
 * or http://www.opensolaris.org/os/licensing.
 * See the License for the specific language governing permissions
 * and limitations under the License.
 *
 * When distributing Covered Code, include this CDDL HEADER in each
 * file and include the License file at usr/src/OPENSOLARIS.LICENSE.
 * If applicable, add the following below this CDDL HEADER, with the
 * fields enclosed by brackets "[]" replaced with your own identifying
 * information: Portions Copyright [yyyy] [name of copyright owner]
 *
 * CDDL HEADER END
 */
/*
 * Copyright (c) 2005, 2010, Oracle and/or its affiliates. All rights reserved.
 * Copyright (c) 2013 by Delphix. All rights reserved.
 * Copyright (c) 2015 by Chunwei Chen. All rights reserved.
 */

/* Portions Copyright 2007 Jeremy Teo */
/* Portions Copyright 2010 Robert Milkowski */
/* Portions Copyright 2013 Jorgen Lundman */

#include <sys/types.h>
#include <sys/param.h>
#include <sys/time.h>
#include <sys/systm.h>
#include <sys/sysmacros.h>
#include <sys/resource.h>
#include <sys/vfs.h>
#include <sys/vm.h>
#include <sys/vnode.h>
#include <sys/file.h>
#include <sys/stat.h>
#include <sys/kmem.h>
#include <sys/taskq.h>
#include <sys/uio.h>
#include <sys/atomic.h>
#include <sys/namei.h>
#include <sys/mman.h>
#include <sys/cmn_err.h>
#include <sys/errno.h>
#include <sys/unistd.h>
#include <sys/zfs_dir.h>
#include <sys/zfs_ioctl.h>
#include <sys/fs/zfs.h>
#include <sys/dmu.h>
#include <sys/dmu_objset.h>
#include <sys/spa.h>
#include <sys/txg.h>
#include <sys/dbuf.h>
#include <sys/zap.h>
#include <sys/sa.h>
#include <sys/dirent.h>
#include <sys/policy.h>
#include <sys/sunddi.h>
#include <sys/filio.h>
#include <sys/sid.h>
#include <sys/zfs_ctldir.h>
#include <sys/zfs_fuid.h>
#include <sys/zfs_sa.h>
#include <sys/dnlc.h>
#include <sys/zfs_rlock.h>
#include <sys/extdirent.h>
#include <sys/kidmap.h>
//#include <sys/bio.h>
#include <sys/buf.h>
//#include <sys/sf_buf.h>
//#include <sys/sched.h>
#include <sys/acl.h>
//#include <vm/vm_param.h>
#include <vm/vm_pageout.h>
#include <sys/utfconv.h>
#include <sys/ubc.h>
#include <sys/zfs_vnops.h>
#include <sys/zfs_vfsops.h>
#include <sys/vnode.h>

//#define dprintf printf

int zfs_vnop_force_formd_normalized_output = 0; /* disabled by default */


/*
 * Programming rules.
 *
 * Each vnode op performs some logical unit of work.  To do this, the ZPL must
 * properly lock its in-core state, create a DMU transaction, do the work,
 * record this work in the intent log (ZIL), commit the DMU transaction,
 * and wait for the intent log to commit if it is a synchronous operation.
 * Moreover, the vnode ops must work in both normal and log replay context.
 * The ordering of events is important to avoid deadlocks and references
 * to freed memory.  The example below illustrates the following Big Rules:
 *
 *  (1) A check must be made in each zfs thread for a mounted file system.
 *	This is done avoiding races using ZFS_ENTER(zfsvfs).
 *      A ZFS_EXIT(zfsvfs) is needed before all returns.  Any znodes
 *      must be checked with ZFS_VERIFY_ZP(zp).  Both of these macros
 *      can return EIO from the calling function.
 *
 *  (2)	VN_RELE() should always be the last thing except for zil_commit()
 *	(if necessary) and ZFS_EXIT(). This is for 3 reasons:
 *	First, if it's the last reference, the vnode/znode
 *	can be freed, so the zp may point to freed memory.  Second, the last
 *	reference will call zfs_zinactive(), which may induce a lot of work --
 *	pushing cached pages (which acquires range locks) and syncing out
 *	cached atime changes.  Third, zfs_zinactive() may require a new tx,
 *	which could deadlock the system if you were already holding one.
 *	If you must call VN_RELE() within a tx then use VN_RELE_ASYNC().
 *
 *  (3)	All range locks must be grabbed before calling dmu_tx_assign(),
 *	as they can span dmu_tx_assign() calls.
 *
 *  (4) If ZPL locks are held, pass TXG_NOWAIT as the second argument to
 *      dmu_tx_assign().  This is critical because we don't want to block
 *      while holding locks.
 *
 *	If no ZPL locks are held (aside from ZFS_ENTER()), use TXG_WAIT.  This
 *	reduces lock contention and CPU usage when we must wait (note that if
 *	throughput is constrained by the storage, nearly every transaction
 *	must wait).
 *
 *      Note, in particular, that if a lock is sometimes acquired before
 *      the tx assigns, and sometimes after (e.g. z_lock), then failing
 *      to use a non-blocking assign can deadlock the system.  The scenario:
 *
 *	Thread A has grabbed a lock before calling dmu_tx_assign().
 *	Thread B is in an already-assigned tx, and blocks for this lock.
 *	Thread A calls dmu_tx_assign(TXG_WAIT) and blocks in txg_wait_open()
 *	forever, because the previous txg can't quiesce until B's tx commits.
 *
 *	If dmu_tx_assign() returns ERESTART and zsb->z_assign is TXG_NOWAIT,
 *	then drop all locks, call dmu_tx_wait(), and try again.  On subsequent
 *	calls to dmu_tx_assign(), pass TXG_WAITED rather than TXG_NOWAIT,
 *	to indicate that this operation has already called dmu_tx_wait().
 *	This will ensure that we don't retry forever, waiting a short bit
 *	each time.
 *
 *  (5)	If the operation succeeded, generate the intent log entry for it
 *	before dropping locks.  This ensures that the ordering of events
 *	in the intent log matches the order in which they actually occurred.
 *	During ZIL replay the zfs_log_* functions will update the sequence
 *	number to indicate the zil transaction has replayed.
 *
 *  (6)	At the end of each vnode op, the DMU tx must always commit,
 *	regardless of whether there were any errors.
 *
 *  (7)	After dropping all locks, invoke zil_commit(zilog, foid)
 *	to ensure that synchronous semantics are provided when necessary.
 *
 * In general, this is how things should be ordered in each vnode op:
 *
 *	ZFS_ENTER(zfsvfs);		// exit if unmounted
 * top:
 *	zfs_dirent_lock(&dl, ...)	// lock directory entry (may VN_HOLD())
 *	rw_enter(...);			// grab any other locks you need
 *	tx = dmu_tx_create(...);	// get DMU tx
 *	dmu_tx_hold_*();		// hold each object you might modify
 *	error = dmu_tx_assign(tx, waited ? TXG_WAITED : TXG_NOWAIT);
 *	if (error) {
 *		rw_exit(...);		// drop locks
 *		zfs_dirent_unlock(dl);	// unlock directory entry
 *		VN_RELE(...);		// release held vnodes
 *		if (error == ERESTART) {
 *			waited = B_TRUE;
 *			dmu_tx_wait(tx);
 *			dmu_tx_abort(tx);
 *			goto top;
 *		}
 *		dmu_tx_abort(tx);	// abort DMU tx
 *		ZFS_EXIT(zfsvfs);	// finished in zfs
 *		return (error);		// really out of space
 *	}
 *	error = do_real_work();		// do whatever this VOP does
 *	if (error == 0)
 *		zfs_log_*(...);		// on success, make ZIL entry
 *	dmu_tx_commit(tx);		// commit DMU tx -- error or not
 *	rw_exit(...);			// drop locks
 *	zfs_dirent_unlock(dl);		// unlock directory entry
 *	VN_RELE(...);			// release held vnodes
 *	zil_commit(zilog, foid);	// synchronous when necessary
 *	ZFS_EXIT(zfsvfs);		// finished in zfs
 *	return (error);			// done, report error
 */


/* ARGSUSED */
int
zfs_open(vnode_t **vpp, int flag, cred_t *cr, caller_context_t *ct)
{
	znode_t	*zp = VTOZ(*vpp);
	zfsvfs_t *zfsvfs = zp->z_zfsvfs;

	ZFS_ENTER(zfsvfs);
	ZFS_VERIFY_ZP(zp);

	/* Honor ZFS_APPENDONLY file attribute */
	if ((flag & FWRITE) && (zp->z_pflags & ZFS_APPENDONLY) &&
	    ((flag & FAPPEND) == 0)) {
		ZFS_EXIT(zfsvfs);
		return (SET_ERROR(EPERM));
	}

#if 0
	if (!zfs_has_ctldir(zp) && zp->z_zfsvfs->z_vscan &&
	    ZTOV(zp)->v_type == VREG &&
	    !(zp->z_pflags & ZFS_AV_QUARANTINED) && zp->z_size > 0) {
		if (fs_vscan(*vpp, cr, 0) != 0) {
			ZFS_EXIT(zfsvfs);
			return ((EACCES));
		}
	}
#endif

	/* Keep a count of the synchronous opens in the znode */
	if (flag & (FSYNC | FDSYNC))
		atomic_inc_32(&zp->z_sync_cnt);

	ZFS_EXIT(zfsvfs);
	return (0);
}

/* ARGSUSED */
int
zfs_close(vnode_t *vp, int flag, int count, offset_t offset, cred_t *cr,
    caller_context_t *ct)
{
	znode_t	*zp = VTOZ(vp);
	zfsvfs_t *zfsvfs = zp->z_zfsvfs;

	/*
	 * Clean up any locks held by this process on the vp.
	 */
#ifndef __APPLE__
	cleanlocks(vp, ddi_get_pid(), 0);
	cleanshares(vp, ddi_get_pid());
#endif

	ZFS_ENTER(zfsvfs);
	ZFS_VERIFY_ZP(zp);

	/* Decrement the synchronous opens in the znode */
	if ((flag & (FSYNC | FDSYNC)) && (count == 1))
		atomic_dec_32(&zp->z_sync_cnt);

#if 0
	if (!zfs_has_ctldir(zp) && zp->z_zfsvfs->z_vscan &&
	    ZTOV(zp)->v_type == VREG &&
	    !(zp->z_pflags & ZFS_AV_QUARANTINED) && zp->z_size > 0)
		VERIFY(fs_vscan(vp, cr, 1) == 0);
#endif

	ZFS_EXIT(zfsvfs);
	return (0);
}

#if defined(SEEK_HOLE) && defined(SEEK_DATA)
/*
 * Lseek support for finding holes (cmd == SEEK_HOLE) and
 * data (cmd == SEEK_DATA). "off" is an in/out parameter.
 */
static int
zfs_holey_common(struct inode *ip, int cmd, loff_t *off)
{
	znode_t	*zp = ITOZ(ip);
	uint64_t noff = (uint64_t)*off; /* new offset */
	uint64_t file_sz;
	int error;
	boolean_t hole;

	file_sz = zp->z_size;
	if (noff >= file_sz)  {
		return (SET_ERROR(ENXIO));
	}

	if (cmd == SEEK_HOLE)
		hole = B_TRUE;
	else
		hole = B_FALSE;

	error = dmu_offset_next(ZTOZSB(zp)->z_os, zp->z_id, hole, &noff);

	if (error == ESRCH)
		return (SET_ERROR(ENXIO));

	/*
	 * We could find a hole that begins after the logical end-of-file,
	 * because dmu_offset_next() only works on whole blocks.  If the
	 * EOF falls mid-block, then indicate that the "virtual hole"
	 * at the end of the file begins at the logical EOF, rather than
	 * at the end of the last block.
	 */
	if (noff > file_sz) {
		ASSERT(hole);
		noff = file_sz;
	}

	if (noff < *off)
		return (error);
	*off = noff;
	return (error);
}

int
zfs_holey(struct inode *ip, int cmd, loff_t *off)
{
	znode_t	*zp = ITOZ(ip);
	zfs_sb_t *zsb = ITOZSB(ip);
	int error;

	ZFS_ENTER(zsb);
	ZFS_VERIFY_ZP(zp);

	error = zfs_holey_common(ip, cmd, off);

	ZFS_EXIT(zsb);
	return (error);
}

#endif /* SEEK_HOLE && SEEK_DATA */

#if defined(_KERNEL)
/*
 * When a file is memory mapped, we must keep the IO data synchronized
 * between the DMU cache and the memory mapped pages.  What this means:
 *
 * On Write:    If we find a memory mapped page, we write to *both*
 *              the page and the dmu buffer.
 */
static void
update_pages(vnode_t *vp, int64_t nbytes, struct uio *uio,
             dmu_tx_t *tx)
{
    znode_t *zp = VTOZ(vp);
    //zfsvfs_t *zfsvfs = zp->z_zfsvfs;
    int len = nbytes;
    int error = 0;
    vm_offset_t vaddr = 0;
    upl_t upl;
    upl_page_info_t *pl = NULL;
    off_t upl_start;
    int upl_size;
    int upl_page;
    off_t off;

    upl_start = uio_offset(uio);
    off = upl_start & (PAGE_SIZE - 1);
    upl_start &= ~PAGE_MASK;
    upl_size = (off + nbytes + (PAGE_SIZE - 1)) & ~PAGE_MASK;

    dprintf("update_pages %llu - %llu (adjusted %llu - %llu): off %llu\n",
           uio_offset(uio), nbytes, upl_start, upl_size, off);
    /*
     * Create a UPL for the current range and map its
     * page list into the kernel virtual address space.
     */
    error = ubc_create_upl(vp, upl_start, upl_size, &upl, &pl,
						   UPL_FILE_IO | UPL_SET_LITE);
	if ((error != KERN_SUCCESS) || !upl) {
		printf("ZFS: update_pages failed to ubc_create_upl: %d\n", error);
		return;
	}

	if (ubc_upl_map(upl, &vaddr) != KERN_SUCCESS) {
		printf("ZFS: update_pages failed to ubc_upl_map: %d\n", error);
		(void) ubc_upl_abort(upl, UPL_ABORT_FREE_ON_EMPTY);
		return;
	}

    for (upl_page = 0; len > 0; ++upl_page) {
        uint64_t bytes = MIN(PAGESIZE - off, len);
        //uint64_t woff = uio_offset(uio);
        /*
         * We don't want a new page to "appear" in the middle of
         * the file update (because it may not get the write
         * update data), so we grab a lock to block
         * zfs_getpage().
         */
        rw_enter(&zp->z_map_lock, RW_WRITER);
        if (pl && upl_valid_page(pl, upl_page)) {
            rw_exit(&zp->z_map_lock);
            uio_setrw(uio, UIO_WRITE);
           error = uiomove((caddr_t)vaddr + off, bytes, UIO_WRITE, uio);
            if (error == 0) {

				/*
				  dmu_write(zfsvfs->z_os, zp->z_id,
				  woff, bytes, (caddr_t)vaddr + off, tx);
				*/
                /*
                 * We don't need a ubc_upl_commit_range()
                 * here since the dmu_write() effectively
                 * pushed this page to disk.
                 */
            } else {
                /*
                 * page is now in an unknown state so dump it.
                 */
                ubc_upl_abort_range(upl, upl_start, PAGESIZE,
                                    UPL_ABORT_DUMP_PAGES);
            }
        } else { // !upl_valid_page
			/*
			  error = dmu_write_uio(zfsvfs->z_os, zp->z_id,
			  uio, bytes, tx);
			*/
            rw_exit(&zp->z_map_lock);
        }

        vaddr += PAGE_SIZE;
        upl_start += PAGE_SIZE;
        len -= bytes;
        off = 0;
        if (error)
            break;
    }

    /*
     * Unmap the page list and free the UPL.
     */
	(void) ubc_upl_unmap(upl);
	/*
	 * We want to abort here since due to dmu_write()
	 * we effectively didn't dirty any pages.
	 */
	(void) ubc_upl_abort(upl, UPL_ABORT_FREE_ON_EMPTY);

}
#endif

/*
 * Read with UIO_NOCOPY flag means that sendfile(2) requests
 * ZFS to populate a range of page cache pages with data.
 *
 * NOTE: this function could be optimized to pre-allocate
 * all pages in advance, drain VPO_BUSY on all of them,
 * map them into contiguous KVA region and populate them
 * in one single dmu_read() call.
 */
#ifndef __APPLE__
static int
mappedread_sf(vnode_t *vp, int nbytes, uio_t *uio)
{
	znode_t *zp = VTOZ(vp);
	objset_t *os = zp->z_zfsvfs->z_os;
	struct sf_buf *sf;
	vm_object_t obj;
	page_t *pp;
	int64_t start;
	caddr_t va;
	int len = nbytes;
	int off;
	int error = 0;

	ASSERT(uio->uio_segflg == UIO_NOCOPY);
	ASSERT(vp->v_mount != NULL);
	obj = vp->v_object;
	ASSERT(obj != NULL);
	ASSERT((uio->uio_loffset & PAGEOFFSET) == 0);

	zfs_vmobject_wlock(obj);
	for (start = uio->uio_loffset; len > 0; start += PAGESIZE) {
		int bytes = MIN(PAGESIZE, len);

		pp = vm_page_grab(obj, OFF_TO_IDX(start), VM_ALLOC_NOBUSY |
		    VM_ALLOC_NORMAL | VM_ALLOC_RETRY | VM_ALLOC_IGN_SBUSY);
		if (pp->valid == 0) {
			vm_page_io_start(pp);
			zfs_vmobject_wunlock(obj);
			va = zfs_map_page(pp, &sf);
			error = dmu_read(os, zp->z_id, start, bytes, va,
			    DMU_READ_PREFETCH);
			if (bytes != PAGESIZE && error == 0)
				bzero(va + bytes, PAGESIZE - bytes);
			zfs_unmap_page(sf);
			zfs_vmobject_wlock(obj);
			vm_page_io_finish(pp);
			vm_page_lock(pp);
			if (error) {
				vm_page_free(pp);
			} else {
				pp->valid = VM_PAGE_BITS_ALL;
				vm_page_activate(pp);
			}
			vm_page_unlock(pp);
		}
		if (error)
			break;
		uio->uio_resid -= bytes;
		uio->uio_offset += bytes;
		len -= bytes;
	}
	zfs_vmobject_wunlock(obj);
	return (error);
}
#endif


static int
mappedread(vnode_t *vp, int nbytes, struct uio *uio)
{
    znode_t *zp = VTOZ(vp);
    objset_t *os = zp->z_zfsvfs->z_os;
    int len = nbytes;
    int error = 0;
    vm_offset_t vaddr = 0;
    upl_t upl;
    upl_page_info_t *pl = NULL;
    off_t upl_start;
    int upl_size;
    int upl_page;
    off_t off;


    upl_start = uio_offset(uio);
    off = upl_start & PAGE_MASK;
    upl_start &= ~PAGE_MASK;
    upl_size = (off + nbytes + (PAGE_SIZE - 1)) & ~PAGE_MASK;

    dprintf("zfs_mappedread: %llu - %d (adj %llu - %llu)\n",
            uio_offset(uio), nbytes,
            upl_start, upl_size);

    /*
     * Create a UPL for the current range and map its
     * page list into the kernel virtual address space.
     */
    error = ubc_create_upl(vp, upl_start, upl_size, &upl, &pl,
						   UPL_FILE_IO | UPL_SET_LITE);
	if ((error != KERN_SUCCESS) || !upl) {
		printf("ZFS: mappedread failed to ubc_create_upl: %d\n", error);
		return EIO;
	}

	if (ubc_upl_map(upl, &vaddr) != KERN_SUCCESS) {
		printf("ZFS: mappedread failed to ubc_upl_map: %d\n", error);
		(void) ubc_upl_abort(upl, UPL_ABORT_FREE_ON_EMPTY);
		return ENOMEM;
	}

    for (upl_page = 0; len > 0; ++upl_page) {
        uint64_t bytes = MIN(PAGE_SIZE - off, len);
        if (pl && upl_valid_page(pl, upl_page)) {
            uio_setrw(uio, UIO_READ);

            dprintf("uiomove to addy %p (%llu) for %llu bytes\n", vaddr+off,
                   off, bytes);

            error = uiomove((caddr_t)vaddr + off, bytes, UIO_READ, uio);
        } else {
            dprintf("dmu_read to addy %llu for %llu bytes\n",
                   uio_offset(uio), bytes);
            error = dmu_read_uio(os, zp->z_id, uio, bytes);
        }

        vaddr += PAGE_SIZE;
        len -= bytes;
        off = 0;
        if (error)
            break;
    }

    /*
     * Unmap the page list and free the UPL.
     */
	(void) ubc_upl_unmap(upl);
	(void) ubc_upl_abort(upl, UPL_ABORT_FREE_ON_EMPTY);

    return (error);
}

offset_t zfs_read_chunk_size = MAX_UPL_TRANSFER * PAGE_SIZE; /* Tunable */

/*
 * Read bytes from specified file into supplied buffer.
 *
 *	IN:	vp	- vnode of file to be read from.
 *		uio	- structure supplying read location, range info,
 *			  and return buffer.
 *		ioflag	- SYNC flags; used to provide FRSYNC semantics.
 *		cr	- credentials of caller.
 *		ct	- caller context
 *
 *	OUT:	uio	- updated offset and range, buffer filled.
 *
 *	RETURN:	0 on success, error code on failure.
 *
 * Side Effects:
 *	vp - atime updated if byte count > 0
 */
/* ARGSUSED */
int
zfs_read(vnode_t *vp, uio_t *uio, int ioflag, cred_t *cr, caller_context_t *ct)
{
	znode_t		*zp = VTOZ(vp);
	zfsvfs_t	*zfsvfs = zp->z_zfsvfs;
	objset_t	*os;
	ssize_t		n, nbytes;
	int		error = 0;
	rl_t		*rl;
#ifndef __APPLE__
	xuio_t		*xuio = NULL;
#endif

	ZFS_ENTER(zfsvfs);
	ZFS_VERIFY_ZP(zp);

	os = zfsvfs->z_os;

	if (zp->z_pflags & ZFS_AV_QUARANTINED) {
		ZFS_EXIT(zfsvfs);
		return (SET_ERROR(EACCES));
	}

	/*
	 * Validate file offset
	 */
	if (uio_offset(uio) < (offset_t)0) {
		ZFS_EXIT(zfsvfs);
		return (SET_ERROR(EINVAL));
	}

	/*
	 * Fasttrack empty reads
	 */
	if (uio_resid(uio) == 0) {
		ZFS_EXIT(zfsvfs);
		return (0);
	}

	/*
	 * Note: In Mac OS X, mandatory lock checking occurs up in VFS layer.
	 * Check for mandatory locks
	 */
#ifndef __APPLE__
	if (MANDMODE(zp->z_mode)) {
		if (error = chklock(vp, FREAD,
                            uio_offset(uio), uio_resid(uio),
                            uio->uio_fmode, ct)) {
			ZFS_EXIT(zfsvfs);
            return (SET_ERROR(EAGAIN));
		}
	}
#endif

	/*
	 * If we're in FRSYNC mode, sync out this znode before reading it.
	 */
	if (zfsvfs->z_log &&
	    (ioflag & FRSYNC || zfsvfs->z_os->os_sync == ZFS_SYNC_ALWAYS))
		zil_commit(zfsvfs->z_log, zp->z_id);

	/*
	 * Lock the range against changes.
	 */
	rl = zfs_range_lock(zp, uio_offset(uio), uio_resid(uio), RL_READER);

	/*
	 * If we are reading past end-of-file we can skip
	 * to the end; but we might still need to set atime.
	 */
	if (uio_offset(uio) >= zp->z_size) {
		error = 0;
		goto out;
	}

	ASSERT(uio_offset(uio) < zp->z_size);
	n = MIN(uio_resid(uio), zp->z_size - uio_offset(uio));

#ifdef sun
	if ((uio->uio_extflg == UIO_XUIO) &&
	    (((xuio_t *)uio)->xu_type == UIOTYPE_ZEROCOPY)) {
		int nblk;
		int blksz = zp->z_blksz;
		uint64_t offset = uio_offset(uio);

		xuio = (xuio_t *)uio;
		if ((ISP2(blksz))) {
			nblk = (P2ROUNDUP(offset + n, blksz) - P2ALIGN(offset,
			    blksz)) / blksz;
		} else {
			ASSERT(offset + n <= blksz);
			nblk = 1;
		}
		(void) dmu_xuio_init(xuio, nblk);

		if (vn_has_cached_data(vp)) {
			/*
			 * For simplicity, we always allocate a full buffer
			 * even if we only expect to read a portion of a block.
			 */
			while (--nblk >= 0) {
				(void) dmu_xuio_add(xuio,
				    dmu_request_arcbuf(sa_get_db(zp->z_sa_hdl),
				    blksz), 0, blksz);
			}
		}
	}
#endif	/* sun */

	while (n > 0) {
		nbytes = MIN(n, zfs_read_chunk_size -
                     P2PHASE(uio_offset(uio), zfs_read_chunk_size));

#ifdef __FreeBSD__
		if (uio->uio_segflg == UIO_NOCOPY)
			error = mappedread_sf(vp, nbytes, uio);
		else
#endif /* __FreeBSD__ */
		if (vn_has_cached_data(vp))
			error = mappedread(vp, nbytes, uio);
		else
			error = dmu_read_uio_dbuf(sa_get_db(zp->z_sa_hdl),
			    uio, nbytes);
		if (error) {
			/* convert checksum errors into IO errors */
			if (error == ECKSUM)
				error = SET_ERROR(EIO);
			break;
		}

		n -= nbytes;
	}
out:
	zfs_range_unlock(rl);

	ZFS_ACCESSTIME_STAMP(zfsvfs, zp);
	ZFS_EXIT(zfsvfs);
    if (error) dprintf("zfs_read returning error %d\n", error);
	return (error);
}

/*
 * Write the bytes to a file.
 *
 *	IN:	vp	- vnode of file to be written to.
 *		uio	- structure supplying write location, range info,
 *			  and data buffer.
 *		ioflag	- FAPPEND flag set if in append mode.
 *		cr	- credentials of caller.
 *		ct	- caller context (NFS/CIFS fem monitor only)
 *
 *	OUT:	uio	- updated offset and range.
 *
 *	RETURN:	0 if success
 *		error code if failure
 *
 * Timestamps:
 *	vp - ctime|mtime updated if byte count > 0
 */

/* ARGSUSED */
int
zfs_write(vnode_t *vp, uio_t *uio, int ioflag, cred_t *cr, caller_context_t *ct)
{
	znode_t		*zp = VTOZ(vp);
	rlim64_t	limit = MAXOFFSET_T;
	ssize_t		start_resid = uio_resid(uio);
	ssize_t		tx_bytes;
	uint64_t	end_size;
	dmu_tx_t	*tx;
	zfsvfs_t	*zfsvfs = zp->z_zfsvfs;
	zilog_t		*zilog;
	offset_t	woff;
	ssize_t		n, nbytes;
	rl_t		*rl;
	int		max_blksz = zfsvfs->z_max_blksz;
	int		error = 0;
	arc_buf_t	*abuf;
	const iovec_t	*aiov = NULL;
	xuio_t		*xuio = NULL;
	int		i_iov = 0;
<<<<<<< HEAD
	//int		iovcnt = uio_iovcnt(uio);
	iovec_t		*iovp =  (iovec_t *)uio_curriovbase(uio);
=======
	const iovec_t	*iovp = uio->uio_iov;
>>>>>>> 3b36f831
	int		write_eof;
	int		count = 0;
	sa_bulk_attr_t	bulk[4];
	uint64_t	mtime[2], ctime[2];
    struct uio *uio_copy = NULL;
	/*
	 * Fasttrack empty write
	 */
	n = start_resid;
	if (n == 0)
		return (0);

	if (limit == RLIM64_INFINITY || limit > MAXOFFSET_T)
		limit = MAXOFFSET_T;

	ZFS_ENTER(zfsvfs);
	ZFS_VERIFY_ZP(zp);

	SA_ADD_BULK_ATTR(bulk, count, SA_ZPL_MTIME(zfsvfs), NULL, &mtime, 16);
	SA_ADD_BULK_ATTR(bulk, count, SA_ZPL_CTIME(zfsvfs), NULL, &ctime, 16);
	SA_ADD_BULK_ATTR(bulk, count, SA_ZPL_SIZE(zfsvfs), NULL,
	    &zp->z_size, 8);
	SA_ADD_BULK_ATTR(bulk, count, SA_ZPL_FLAGS(zfsvfs), NULL,
	    &zp->z_pflags, 8);

	/*
	 * If immutable or not appending then return EPERM
	 */
	if ((zp->z_pflags & (ZFS_IMMUTABLE | ZFS_READONLY)) ||
	    ((zp->z_pflags & ZFS_APPENDONLY) && !(ioflag & FAPPEND) &&
         (uio_offset(uio) < zp->z_size))) {
		ZFS_EXIT(zfsvfs);
		return (SET_ERROR(EPERM));
	}

	zilog = zfsvfs->z_log;

	/*
	 * Validate file offset
	 */
	woff = ioflag & FAPPEND ? zp->z_size : uio_offset(uio);
	if (woff < 0) {
		ZFS_EXIT(zfsvfs);
		return (SET_ERROR(EINVAL));
	}

#ifndef __APPLE__
	/*
	 * Check for mandatory locks before calling zfs_range_lock()
	 * in order to prevent a deadlock with locks set via fcntl().
	 */
	if (MANDMODE((mode_t)zp->z_mode) &&
	    (error = chklock(vp, FWRITE, woff, n, uio->uio_fmode, ct)) != 0) {
		ZFS_EXIT(zfsvfs);
		return (SET_ERROR(EAGAIN));
	}
#endif

#ifdef sun
	/*
	 * Pre-fault the pages to ensure slow (eg NFS) pages
	 * don't hold up txg.
	 * Skip this if uio contains loaned arc_buf.
	 */
#ifdef HAVE_UIO_ZEROCOPY
	if ((uio->uio_extflg == UIO_XUIO) &&
	    (((xuio_t *)uio)->xu_type == UIOTYPE_ZEROCOPY))
		xuio = (xuio_t *)uio;
	else
#endif
		zfs_prefault_write(MIN(n, max_blksz), uio);
#endif	/* sun */

	/*
	 * If in append mode, set the io offset pointer to eof.
	 */
	if (ioflag & FAPPEND) {
		/*
		 * Obtain an appending range lock to guarantee file append
		 * semantics.  We reset the write offset once we have the lock.
		 */
		rl = zfs_range_lock(zp, 0, n, RL_APPEND);
		woff = rl->r_off;
		if (rl->r_len == UINT64_MAX) {
			/*
			 * We overlocked the file because this write will cause
			 * the file block size to increase.
			 * Note that zp_size cannot change with this lock held.
			 */
			woff = zp->z_size;
		}
		uio_setoffset(uio, woff);
	} else {
		/*
		 * Note that if the file block size will change as a result of
		 * this write, then this range lock will lock the entire file
		 * so that we can re-write the block safely.
		 */
		rl = zfs_range_lock(zp, woff, n, RL_WRITER);
	}

#ifndef __APPLE__
	if (vn_rlimit_fsize(vp, uio, uio->uio_td)) {
		zfs_range_unlock(rl);
		ZFS_EXIT(zfsvfs);
		return (SET_ERROR(EFBIG));
	}
#endif

	if (woff >= limit) {
		zfs_range_unlock(rl);
		ZFS_EXIT(zfsvfs);
		return ((EFBIG));
	}

	if ((woff + n) > limit || woff > (limit - n))
		n = limit - woff;

	/* Will this write extend the file length? */
	write_eof = (woff + n > zp->z_size);

	end_size = MAX(zp->z_size, woff + n);

	/*
	 * Write the file in reasonable size chunks.  Each chunk is written
	 * in a separate transaction; this keeps the intent log records small
	 * and allows us to do more fine-grained space accounting.
	 */
    dprintf("zfs_write: resid/n %llu : offset %llu (rl_len %llu) blksz %llu\n",
           n,uio_offset(uio), rl->r_len, zp->z_blksz );

	while (n > 0) {
		abuf = NULL;
		woff = uio_offset(uio);

		if (zfs_owner_overquota(zfsvfs, zp, B_FALSE) ||
		    zfs_owner_overquota(zfsvfs, zp, B_TRUE)) {
			if (abuf != NULL)
				dmu_return_arcbuf(abuf);
			error = SET_ERROR(EDQUOT);
			break;
		}

		if (xuio && abuf == NULL) {
            dprintf("  xuio  \n");
#if 0 //fixme
			ASSERT(i_iov < iovcnt);
<<<<<<< HEAD
#endif
=======
			ASSERT3U(uio->uio_segflg, !=, UIO_BVEC);
>>>>>>> 3b36f831
			aiov = &iovp[i_iov];
			abuf = dmu_xuio_arcbuf(xuio, i_iov);
			dmu_xuio_clear(xuio, i_iov);
			DTRACE_PROBE3(zfs_cp_write, int, i_iov,
			    iovec_t *, aiov, arc_buf_t *, abuf);
			ASSERT((aiov->iov_base == abuf->b_data) ||
			    ((char *)aiov->iov_base - (char *)abuf->b_data +
			    aiov->iov_len == arc_buf_size(abuf)));
			i_iov++;
		} else if (abuf == NULL && n >= max_blksz &&
		    woff >= zp->z_size &&
		    P2PHASE(woff, max_blksz) == 0 &&
		    zp->z_blksz == max_blksz) {
			/*
			 * This write covers a full block.  "Borrow" a buffer
			 * from the dmu so that we can fill it before we enter
			 * a transaction.  This avoids the possibility of
			 * holding up the transaction if the data copy hangs
			 * up on a pagefault (e.g., from an NFS server mapping).
			 */
			size_t cbytes;

			abuf = dmu_request_arcbuf(sa_get_db(zp->z_sa_hdl),
			    max_blksz);
			ASSERT(abuf != NULL);
			ASSERT(arc_buf_size(abuf) == max_blksz);
            dprintf("  uiocopy  before %llu\n", uio_offset(uio));
			if ((error = uiocopy(abuf->b_data, max_blksz,
                                 UIO_WRITE, uio, &cbytes))) {
				dmu_return_arcbuf(abuf);
				break;
			}
            dprintf("  uiocopy  after %llu cbytes %llu\n",
                   uio_offset(uio), cbytes);
			ASSERT(cbytes == max_blksz);
		}

		/*
		 * Start a transaction.
		 */
		tx = dmu_tx_create(zfsvfs->z_os);
		dmu_tx_hold_sa(tx, zp->z_sa_hdl, B_FALSE);
		dmu_tx_hold_write(tx, zp->z_id, woff, MIN(n, max_blksz));
		zfs_sa_upgrade_txholds(tx, zp);
		error = dmu_tx_assign(tx, TXG_WAIT);
		if (error) {
			dmu_tx_abort(tx);
			if (abuf != NULL)
				dmu_return_arcbuf(abuf);
			break;
		}

		/*
		 * If zfs_range_lock() over-locked we grow the blocksize
		 * and then reduce the lock range.  This will only happen
		 * on the first iteration since zfs_range_reduce() will
		 * shrink down r_len to the appropriate size.
		 */
		if (rl->r_len == UINT64_MAX) {
			uint64_t new_blksz;
			if (zp->z_blksz > max_blksz) {
				/*
				 * File's blocksize is already larger than the
				 * "recordsize" property.  Only let it grow to
				 * the next power of 2.
				 */
				ASSERT(!ISP2(zp->z_blksz));
				new_blksz = MIN(end_size,
				    1 << highbit64(zp->z_blksz));
			} else {
				new_blksz = MIN(end_size, max_blksz);
			}

            dprintf("growing buffer to %llu\n", new_blksz);
			zfs_grow_blocksize(zp, new_blksz, tx);
			zfs_range_reduce(rl, woff, n);
		}

		/*
		 * XXX - should we really limit each write to z_max_blksz?
		 * Perhaps we should use SPA_MAXBLOCKSIZE chunks?
		 */
		nbytes = MIN(n, max_blksz - P2PHASE(woff, max_blksz));

		if (woff + nbytes > zp->z_size)
			vnode_pager_setsize(vp, woff + nbytes);

		if (abuf == NULL) {

            if ( vn_has_cached_data(vp) )
                uio_copy = uio_duplicate(uio);

			tx_bytes = uio_resid(uio);

			error = dmu_write_uio_dbuf(sa_get_db(zp->z_sa_hdl),
									   uio, nbytes, tx);
			tx_bytes -= uio_resid(uio);

		} else {
			tx_bytes = nbytes;
			ASSERT(xuio == NULL || tx_bytes == aiov->iov_len);
			/*
			 * If this is not a full block write, but we are
			 * extending the file past EOF and this data starts
			 * block-aligned, use assign_arcbuf().  Otherwise,
			 * write via dmu_write().
			 */
			if (tx_bytes < max_blksz && (!write_eof ||
			    aiov->iov_base != abuf->b_data)) {
				ASSERT(xuio);
				dmu_write(zfsvfs->z_os, zp->z_id, woff,
				    aiov->iov_len, aiov->iov_base, tx);
				dmu_return_arcbuf(abuf);
				xuio_stat_wbuf_copied();
			} else {
				ASSERT(xuio || tx_bytes == max_blksz);
				dmu_assign_arcbuf(sa_get_db(zp->z_sa_hdl),
				    woff, abuf, tx);
			}
			ASSERT(tx_bytes <= uio_resid(uio));
			uioskip(uio, tx_bytes);
		}

		if (tx_bytes && vn_has_cached_data(vp)) {
#ifdef __APPLE__
            if (uio_copy) {
                dprintf("Updatepage copy call %llu vs %llu (tx_bytes %llu) numvecs %d\n",
                       woff, uio_offset(uio_copy), tx_bytes, uio_iovcnt(uio_copy));
                update_pages(vp, tx_bytes, uio_copy, tx);
                uio_free(uio_copy);
                uio_copy = NULL;
            } else {
                dprintf("XXXXUpdatepage call %llu vs %llu (tx_bytes %llu) numvecs %d\n",
                       woff, uio_offset(uio), tx_bytes, uio_iovcnt(uio));
                update_pages(vp, tx_bytes, uio, tx);
            }
#else
			update_pages(vp, woff, tx_bytes, zfsvfs->z_os,
                         zp->z_id, 0, tx);
#endif
		}

		/*
		 * If we made no progress, we're done.  If we made even
		 * partial progress, update the znode and ZIL accordingly.
		 */
		if (tx_bytes == 0) {
			(void) sa_update(zp->z_sa_hdl, SA_ZPL_SIZE(zfsvfs),
			    (void *)&zp->z_size, sizeof (uint64_t), tx);
			dmu_tx_commit(tx);
			ASSERT(error != 0);
			break;
		}

		/*
		 * Clear Set-UID/Set-GID bits on successful write if not
		 * privileged and at least one of the excute bits is set.
		 *
		 * It would be nice to to this after all writes have
		 * been done, but that would still expose the ISUID/ISGID
		 * to another app after the partial write is committed.
		 *
		 * Note: we don't call zfs_fuid_map_id() here because
		 * user 0 is not an ephemeral uid.
		 */
		mutex_enter(&zp->z_acl_lock);
		if ((zp->z_mode & (S_IXUSR | (S_IXUSR >> 3) |
		    (S_IXUSR >> 6))) != 0 &&
		    (zp->z_mode & (S_ISUID | S_ISGID)) != 0 &&
		    secpolicy_vnode_setid_retain(vp, cr,
		    (zp->z_mode & S_ISUID) != 0 && zp->z_uid == 0) != 0) {
			uint64_t newmode;
			zp->z_mode &= ~(S_ISUID | S_ISGID);
			newmode = zp->z_mode;
			(void) sa_update(zp->z_sa_hdl, SA_ZPL_MODE(zfsvfs),
			    (void *)&newmode, sizeof (uint64_t), tx);
		}
		mutex_exit(&zp->z_acl_lock);

		zfs_tstamp_update_setup(zp, CONTENT_MODIFIED, mtime, ctime,
		    B_TRUE);

		/*
		 * Update the file size (zp_size) if it has changed;
		 * account for possible concurrent updates.
		 */
		while ((end_size = zp->z_size) < uio_offset(uio)) {
			(void) atomic_cas_64(&zp->z_size, end_size,
                                 uio_offset(uio));
			ASSERT(error == 0);
		}

		/*
		 * If we are replaying and eof is non zero then force
		 * the file size to the specified eof. Note, there's no
		 * concurrency during replay.
		 */
		if (zfsvfs->z_replay && zfsvfs->z_replay_eof != 0)
			zp->z_size = zfsvfs->z_replay_eof;

		error = sa_bulk_update(zp->z_sa_hdl, bulk, count, tx);

		zfs_log_write(zilog, tx, TX_WRITE, zp, woff, tx_bytes, ioflag,
		    NULL, NULL);
		dmu_tx_commit(tx);

		if (error != 0)
			break;
		ASSERT(tx_bytes == nbytes);
		n -= nbytes;

#ifdef sun
		if (!xuio && n > 0)
			uio_prefaultpages(MIN(n, max_blksz), uio);
#endif	/* sun */
#ifdef __APPLE__
		if (!xuio && n > 0)
			zfs_prefault_write(MIN(n, max_blksz), uio);

		atomic_inc_64(&zp->z_write_gencount);

#endif	/* sun */


	}

<<<<<<< HEAD
    dprintf("zfs_write done remainder %llu\n", n);


=======
	zfs_inode_update(zp);
>>>>>>> 3b36f831
	zfs_range_unlock(rl);

	/*
	 * If we're in replay mode, or we made no progress, return error.
	 * Otherwise, it's at least a partial write, so it's successful.
	 */
	if (zfsvfs->z_replay || uio_resid(uio) == start_resid) {
		ZFS_EXIT(zfsvfs);
		return (error);
	}

	if (ioflag & (FSYNC | FDSYNC) ||
	    zfsvfs->z_os->os_sync == ZFS_SYNC_ALWAYS)
		zil_commit(zilog, zp->z_id);

<<<<<<< HEAD
	ZFS_EXIT(zfsvfs);
=======
	ZFS_EXIT(zsb);
>>>>>>> 3b36f831
	return (0);
}

void
zfs_get_done(zgd_t *zgd, int error)
{
	znode_t *zp = zgd->zgd_private;
	objset_t *os = zp->z_zfsvfs->z_os;

	if (zgd->zgd_db)
		dmu_buf_rele(zgd->zgd_db, zgd);

	zfs_range_unlock(zgd->zgd_rl);

	/*
	 * Release the vnode asynchronously as we currently have the
	 * txg stopped from syncing.
	 */
	VN_RELE_ASYNC(ZTOV(zp), dsl_pool_vnrele_taskq(dmu_objset_pool(os)));

	if (error == 0 && zgd->zgd_bp)
		zil_add_block(zgd->zgd_zilog, zgd->zgd_bp);

	kmem_free(zgd, sizeof (zgd_t));
}

#ifdef DEBUG
static int zil_fault_io = 0;
#endif

/*
 * Get data to generate a TX_WRITE intent log record.
 */
int
zfs_get_data(void *arg, lr_write_t *lr, char *buf, zio_t *zio)
{
	zfsvfs_t *zfsvfs = arg;
	objset_t *os = zfsvfs->z_os;
	znode_t *zp;
	uint64_t object = lr->lr_foid;
	uint64_t offset = lr->lr_offset;
	uint64_t size = lr->lr_length;
	blkptr_t *bp = &lr->lr_blkptr;
	dmu_buf_t *db;
	zgd_t *zgd;
	int error = 0;

	ASSERT(zio != NULL);
	ASSERT(size != 0);

	/*
	 * Nothing to do if the file has been removed
	 */
	if (zfs_zget(zfsvfs, object, &zp) != 0)
		return (SET_ERROR(ENOENT));
	if (zp->z_unlinked) {
		/*
		 * Release the vnode asynchronously as we currently have the
		 * txg stopped from syncing.
		 */
		VN_RELE_ASYNC(ZTOV(zp),
		    dsl_pool_vnrele_taskq(dmu_objset_pool(os)));
		return (SET_ERROR(ENOENT));
	}

	zgd = (zgd_t *)kmem_zalloc(sizeof (zgd_t), KM_SLEEP);
	zgd->zgd_zilog = zfsvfs->z_log;
	zgd->zgd_private = zp;

	/*
	 * Write records come in two flavors: immediate and indirect.
	 * For small writes it's cheaper to store the data with the
	 * log record (immediate); for large writes it's cheaper to
	 * sync the data and get a pointer to it (indirect) so that
	 * we don't have to write the data twice.
	 */
	if (buf != NULL) { /* immediate write */
		zgd->zgd_rl = zfs_range_lock(zp, offset, size, RL_READER);
		/* test for truncation needs to be done while range locked */
		if (offset >= zp->z_size) {
			error = SET_ERROR(ENOENT);
		} else {
			error = dmu_read(os, object, offset, size, buf,
			    DMU_READ_NO_PREFETCH);
		}
		ASSERT(error == 0 || error == ENOENT);
	} else { /* indirect write */
		/*
		 * Have to lock the whole block to ensure when it's
		 * written out and it's checksum is being calculated
		 * that no one can change the data. We need to re-check
		 * blocksize after we get the lock in case it's changed!
		 */
		for (;;) {
			uint64_t blkoff;
			size = zp->z_blksz;
			blkoff = ISP2(size) ? P2PHASE(offset, size) : offset;
			offset -= blkoff;
			zgd->zgd_rl = zfs_range_lock(zp, offset, size,
			    RL_READER);
			if (zp->z_blksz == size)
				break;
			offset += blkoff;
			zfs_range_unlock(zgd->zgd_rl);
		}
		/* test for truncation needs to be done while range locked */
		if (lr->lr_offset >= zp->z_size)
			error = SET_ERROR(ENOENT);
#ifdef DEBUG
		if (zil_fault_io) {
			error = SET_ERROR(EIO);
			zil_fault_io = 0;
		}
#endif
		if (error == 0)
			error = dmu_buf_hold(os, object, offset, zgd, &db,
			    DMU_READ_NO_PREFETCH);

		if (error == 0) {
			blkptr_t *obp = dmu_buf_get_blkptr(db);
			if (obp) {
				ASSERT(BP_IS_HOLE(bp));
				*bp = *obp;
			}

			zgd->zgd_db = db;
			zgd->zgd_bp = bp;

			ASSERT(db->db_offset == offset);
			ASSERT(db->db_size == size);

			error = dmu_sync(zio, lr->lr_common.lrc_txg,
			    zfs_get_done, zgd);
			ASSERT(error || lr->lr_length <= zp->z_blksz);

			/*
			 * On success, we need to wait for the write I/O
			 * initiated by dmu_sync() to complete before we can
			 * release this dbuf.  We will finish everything up
			 * in the zfs_get_done() callback.
			 */
			if (error == 0)
				return (0);

			if (error == EALREADY) {
				lr->lr_common.lrc_txtype = TX_WRITE2;
				error = 0;
			}
		}
	}

	zfs_get_done(zgd, error);

	return (error);
}

/*ARGSUSED*/
int
zfs_access(vnode_t *vp, int mode, int flag, cred_t *cr,
    caller_context_t *ct)
{
	znode_t *zp = VTOZ(vp);
	zfsvfs_t *zfsvfs = zp->z_zfsvfs;
	int error;

	ZFS_ENTER(zfsvfs);
	ZFS_VERIFY_ZP(zp);

	if (flag & V_ACE_MASK)
		error = zfs_zaccess(zp, mode, flag, B_FALSE, cr);
	else
		error = zfs_zaccess_rwx(zp, mode, flag, cr);

	ZFS_EXIT(zfsvfs);
	return (error);
}

/*
 * If vnode is for a device return a specfs vnode instead.
 */
static int
specvp_check(vnode_t **vpp, cred_t *cr)
{
	int error = 0;

	if (IS_DEVVP(*vpp)) {
#ifndef __APPLE__
		struct vnode *svp;
		svp = specvp(*vpp, (*vpp)->v_rdev, (*vpp)->v_type, cr);
		VN_RELE(*vpp);
		if (svp == NULL)
			error = (ENOSYS);
		*vpp = svp;
#endif
	}
	return (error);
}


/*
 * Lookup an entry in a directory, or an extended attribute directory.
 * If it exists, return a held vnode reference for it.
 *
 *	IN:	dvp	- vnode of directory to search.
 *		nm	- name of entry to lookup.
 *		pnp	- full pathname to lookup [UNUSED].
 *		flags	- LOOKUP_XATTR set if looking for an attribute.
 *		rdir	- root directory vnode [UNUSED].
 *		cr	- credentials of caller.
 *		ct	- caller context
 *		direntflags - directory lookup flags
 *		realpnp - returned pathname.
 *
 *	OUT:	vpp	- vnode of located entry, NULL if not found.
 *
 *	RETURN:	0 on success, error code on failure.
 *
 * Timestamps:
 *	NA
 */
/* ARGSUSED */
int
zfs_lookup(vnode_t *dvp, char *nm, vnode_t **vpp, struct componentname *cnp,
    int nameiop, cred_t *cr, int flags)
{
	znode_t *zdp = VTOZ(dvp);
	zfsvfs_t *zfsvfs = zdp->z_zfsvfs;
	int	error = 0;
	int *direntflags = NULL;
	void *realpnp = NULL;

#ifndef __APPLE__
	/* fast path */
	if (!(flags & (LOOKUP_XATTR | FIGNORECASE))) {

		if (dvp->v_type != VDIR) {
			return (SET_ERROR(ENOTDIR));
		} else if (zdp->z_sa_hdl == NULL) {
			return (SET_ERROR(EIO));
		}

		if (nm[0] == 0 || (nm[0] == '.' && nm[1] == '\0')) {
			error = zfs_fastaccesschk_execute(zdp, cr);
			if (!error) {
				*vpp = dvp;
				VN_HOLD(*vpp);
				return (0);
			}
			return (error);
		} else {
			vnode_t *tvp = dnlc_lookup(dvp, nm);

			if (tvp) {
				error = zfs_fastaccesschk_execute(zdp, cr);
				if (error) {
					VN_RELE(tvp);
					return (error);
				}
				if (tvp == DNLC_NO_VNODE) {
					VN_RELE(tvp);
					return (SET_ERROR(ENOENT));
				} else {
					*vpp = tvp;
					return (specvp_check(vpp, cr));
				}
			}
		}
	}
#endif
	DTRACE_PROBE2(zfs__fastpath__lookup__miss, vnode_t *, dvp, char *, nm);

	ZFS_ENTER(zfsvfs);
	ZFS_VERIFY_ZP(zdp);

	*vpp = NULL;


#ifndef __APPLE__
	if (flags & LOOKUP_XATTR) {
#ifdef TODO
		/*
		 * If the xattr property is off, refuse the lookup request.
		 */
		if (!(zfsvfs->z_vfs->vfs_flag & VFS_XATTR)) {
			ZFS_EXIT(zfsvfs);
			return ((EINVAL));
		}
#endif

		/*
		 * We don't allow recursive attributes..
		 * Maybe someday we will.
		 */
		if (zdp->z_pflags & ZFS_XATTR) {
			ZFS_EXIT(zfsvfs);
			return (SET_ERROR(EINVAL));
		}

		if (error = zfs_get_xattrdir(VTOZ(dvp), vpp, cr, flags)) {
			ZFS_EXIT(zfsvfs);
			return (error);
		}

		/*
		 * Do we have permission to get into attribute directory?
		 */

		if (error = zfs_zaccess(VTOZ(*vpp), ACE_EXECUTE, 0,
		    B_FALSE, cr)) {
			VN_RELE(*vpp);
			*vpp = NULL;
		}

		ZFS_EXIT(zfsvfs);
		return (error);
	}
#endif


	if (!vnode_isdir(dvp)) {
		ZFS_EXIT(zfsvfs);
		return (SET_ERROR(ENOTDIR));
	}

	/*
	 * Check accessibility of directory.
	 */

	if ((error = zfs_zaccess(zdp, ACE_EXECUTE, 0, B_FALSE, cr))) {
		ZFS_EXIT(zfsvfs);
		return (error);
	}

	if (zfsvfs->z_utf8 && u8_validate(nm, strlen(nm),
	    NULL, U8_VALIDATE_ENTIRE, &error) < 0) {
		ZFS_EXIT(zfsvfs);
		return (SET_ERROR(EILSEQ));
	}

	error = zfs_dirlook(zdp, nm, vpp, flags, direntflags, realpnp);
	if (error == 0)
		error = specvp_check(vpp, cr);

	/* Translate errors and add SAVENAME when needed. */
	if (cnp->cn_flags & ISLASTCN) {
		switch (nameiop) {
		case CREATE:
		case RENAME:
			if (error == ENOENT) {
				error = EJUSTRETURN;
				//cnp->cn_flags |= SAVENAME;
				break;
			}
			/* FALLTHROUGH */
		case DELETE:
			if (error == 0)
				;//cnp->cn_flags |= SAVENAME;
			break;
		}
	}
	if (error == 0 && (nm[0] != '.' || nm[1] != '\0')) {
		int ltype = 0;

#ifndef __APPLE__
		if (cnp->cn_flags & ISDOTDOT) {
			ltype = VOP_ISLOCKED(dvp);
			VOP_UNLOCK(dvp, 0);
		}
#endif
		ZFS_EXIT(zfsvfs);
		error = zfs_vnode_lock(*vpp, 0/*cnp->cn_lkflags*/);
		if (cnp->cn_flags & ISDOTDOT)
			vn_lock(dvp, ltype | LK_RETRY);
		if (error != 0) {
			VN_RELE(*vpp);
			*vpp = NULL;
			return (error);
		}
	} else {
		ZFS_EXIT(zfsvfs);
	}

#if defined (FREEBSD_NAMECACHE)
	/*
	 * Insert name into cache (as non-existent) if appropriate.
	 */
	if (error == ENOENT && (cnp->cn_flags & MAKEENTRY) && nameiop != CREATE)
		cache_enter(dvp, *vpp, cnp);
	/*
	 * Insert name into cache if appropriate.
	 */
	if (error == 0 && (cnp->cn_flags & MAKEENTRY)) {
		if (!(cnp->cn_flags & ISLASTCN) ||
		    (nameiop != DELETE && nameiop != RENAME)) {
			cache_enter(dvp, *vpp, cnp);
		}
	}
#endif

	return (error);
}

/*
 * Attempt to create a new entry in a directory.  If the entry
 * already exists, truncate the file if permissible, else return
 * an error.  Return the vp of the created or trunc'd file.
 *
 *	IN:	dvp	- vnode of directory to put new file entry in.
 *		name	- name of new file entry.
 *		vap	- attributes of new file.
 *		excl	- flag indicating exclusive or non-exclusive mode.
 *		mode	- mode to open file with.
 *		cr	- credentials of caller.
 *		flag	- large file flag [UNUSED].
 *		ct	- caller context
 *		vsecp 	- ACL to be set
 *
 *	OUT:	vpp	- vnode of created or trunc'd entry.
 *
 *	RETURN:	0 on success, error code on failure.
 *
 * Timestamps:
 *	dvp - ctime|mtime updated if new entry created
 *	 vp - ctime|mtime always, atime if new
 */

/* ARGSUSED */
int
zfs_create(vnode_t *dvp, char *name, vattr_t *vap, int excl, int mode,
    vnode_t **vpp, cred_t *cr)
{
	znode_t		*zp, *dzp = VTOZ(dvp);
	zfsvfs_t	*zfsvfs = dzp->z_zfsvfs;
	zilog_t		*zilog;
	objset_t	*os;
	zfs_dirlock_t	*dl;
	dmu_tx_t	*tx;
	int		error;
	ksid_t		*ksid;
	uid_t		uid;
	gid_t		gid = crgetgid(cr);
	zfs_acl_ids_t   acl_ids;
	boolean_t	fuid_dirtied;
	boolean_t	have_acl = B_FALSE;
	void		*vsecp = NULL;
	int		flag = 0;
	boolean_t	waited = B_FALSE;

	/*
	 * If we have an ephemeral id, ACL, or XVATTR then
	 * make sure file system is at proper version
	 */

	ksid = crgetsid(cr, KSID_OWNER);
	if (ksid)
		uid = ksid_getid(ksid);
	else
		uid = crgetuid(cr);

	if (zfsvfs->z_use_fuids == B_FALSE &&
	    (vsecp || (vap->va_mask & AT_XVATTR) ||
	    IS_EPHEMERAL(uid) || IS_EPHEMERAL(gid)))
		return (SET_ERROR(EINVAL));

	ZFS_ENTER(zfsvfs);
	ZFS_VERIFY_ZP(dzp);
	os = zfsvfs->z_os;
	zilog = zfsvfs->z_log;

	if (zfsvfs->z_utf8 && u8_validate(name, strlen(name),
	    NULL, U8_VALIDATE_ENTIRE, &error) < 0) {
		ZFS_EXIT(zfsvfs);
		return (SET_ERROR(EILSEQ));
	}

	if (vap->va_mask & AT_XVATTR) {
		if ((error = secpolicy_xvattr(dvp, (vattr_t *)vap,
		    crgetuid(cr), cr, vap->va_type)) != 0) {
			ZFS_EXIT(zfsvfs);
			return (error);
		}
	}
top:
	*vpp = NULL;

	if ((vap->va_mode & S_ISVTX) && secpolicy_vnode_stky_modify(cr))
		vap->va_mode &= ~S_ISVTX;

	if (*name == '\0') {
		/*
		 * Null component name refers to the directory itself.
		 */
		VN_HOLD(dvp);
		zp = dzp;
		dl = NULL;
		error = 0;
	} else {
		/* possible VN_HOLD(zp) */
		int zflg = 0;

		if (flag & FIGNORECASE)
			zflg |= ZCILOOK;

		error = zfs_dirent_lock(&dl, dzp, name, &zp, zflg,
		    NULL, NULL);
		if (error) {
			if (have_acl)
				zfs_acl_ids_free(&acl_ids);
			if (strcmp(name, "..") == 0)
				error = SET_ERROR(EISDIR);
			ZFS_EXIT(zfsvfs);
			return (error);
		}
	}

	if (zp == NULL) {
		uint64_t txtype;

		/*
		 * Create a new file object and update the directory
		 * to reference it.
		 */
		if ((error = zfs_zaccess(dzp, ACE_ADD_FILE, 0, B_FALSE, cr))) {
			if (have_acl)
				zfs_acl_ids_free(&acl_ids);
			goto out;
		}

		/*
		 * We only support the creation of regular files in
		 * extended attribute directories.
		 */

		if ((dzp->z_pflags & ZFS_XATTR) &&
		    (vap->va_type != VREG)) {
			if (have_acl)
				zfs_acl_ids_free(&acl_ids);
			error = SET_ERROR(EINVAL);
			goto out;
		}

		if (!have_acl && (error = zfs_acl_ids_create(dzp, 0, vap,
		    cr, vsecp, &acl_ids)) != 0)
			goto out;
		have_acl = B_TRUE;

		if (zfs_acl_ids_overquota(zfsvfs, &acl_ids)) {
			zfs_acl_ids_free(&acl_ids);
			error = SET_ERROR(EDQUOT);
			goto out;
		}

		tx = dmu_tx_create(os);

		dmu_tx_hold_sa_create(tx, acl_ids.z_aclp->z_acl_bytes +
		    ZFS_SA_BASE_ATTR_SIZE);

		fuid_dirtied = zfsvfs->z_fuid_dirty;
		if (fuid_dirtied)
			zfs_fuid_txhold(zfsvfs, tx);
		dmu_tx_hold_zap(tx, dzp->z_id, TRUE, name);
		dmu_tx_hold_sa(tx, dzp->z_sa_hdl, B_FALSE);
		if (!zfsvfs->z_use_sa &&
		    acl_ids.z_aclp->z_acl_bytes > ZFS_ACE_SPACE) {
			dmu_tx_hold_write(tx, DMU_NEW_OBJECT,
			    0, acl_ids.z_aclp->z_acl_bytes);
		}
		error = dmu_tx_assign(tx, waited ? TXG_WAITED : TXG_NOWAIT);
		if (error) {
			zfs_dirent_unlock(dl);
			if (error == ERESTART) {
				waited = B_TRUE;
				dmu_tx_wait(tx);
				dmu_tx_abort(tx);
				goto top;
			}
			zfs_acl_ids_free(&acl_ids);
			dmu_tx_abort(tx);
			ZFS_EXIT(zfsvfs);
			return (error);
		}
		zfs_mknode(dzp, vap, tx, cr, 0, &zp, &acl_ids);

		if (fuid_dirtied)
			zfs_fuid_sync(zfsvfs, tx);

		(void) zfs_link_create(dl, zp, tx, ZNEW);
		txtype = zfs_log_create_txtype(Z_FILE, vsecp, vap);
		if (flag & FIGNORECASE)
			txtype |= TX_CI;
		zfs_log_create(zilog, tx, txtype, dzp, zp, name,
		    vsecp, acl_ids.z_fuidp, vap);
		zfs_acl_ids_free(&acl_ids);
		dmu_tx_commit(tx);

		/*
		 * OS X - attach the vnode _after_ committing the transaction
		 */
		zfs_znode_getvnode(zp, zfsvfs);

	} else {
		int aflags = (flag & FAPPEND) ? V_APPEND : 0;

		if (have_acl)
			zfs_acl_ids_free(&acl_ids);
		have_acl = B_FALSE;

		/*
		 * A directory entry already exists for this name.
		 */
		/*
		 * Can't truncate an existing file if in exclusive mode.
		 */
		if (excl) {
			error = SET_ERROR(EEXIST);
			goto out;
		}
		/*
		 * Can't open a directory for writing.
		 */
		if ((vnode_isdir(ZTOV(zp))) && (mode & S_IWRITE)) {
			error = SET_ERROR(EISDIR);
			goto out;
		}
		/*
		 * Verify requested access to file.
		 */
		if (mode && (error = zfs_zaccess_rwx(zp, mode, aflags, cr))) {
			goto out;
		}

		mutex_enter(&dzp->z_lock);
		dzp->z_seq++;
		mutex_exit(&dzp->z_lock);

		/*
		 * Truncate regular files if requested.
		 */
		if ((vnode_isreg(ZTOV(zp))) &&
		    (vap->va_mask & AT_SIZE) && (vap->va_size == 0)) {
			/* we can't hold any locks when calling zfs_freesp() */
			zfs_dirent_unlock(dl);
			dl = NULL;
			error = zfs_freesp(zp, 0, 0, mode, TRUE);
			if (error == 0) {
				vnevent_create(ZTOV(zp), ct);
			}
		}
	}
out:
	if (dl)
		zfs_dirent_unlock(dl);

	if (error) {
		if (zp)
			VN_RELE(ZTOV(zp));
	} else {
		*vpp = ZTOV(zp);
		error = specvp_check(vpp, cr);
	}

	if (zfsvfs->z_os->os_sync == ZFS_SYNC_ALWAYS)
		zil_commit(zilog, 0);

	ZFS_EXIT(zfsvfs);
	return (error);
}

/*
 * Remove an entry from a directory.
 *
 *	IN:	dvp	- vnode of directory to remove entry from.
 *		name	- name of entry to remove.
 *		cr	- credentials of caller.
 *		ct	- caller context
 *		flags	- case flags
 *
 *	RETURN:	0 if success
 *		error code if failure
 *
 * Timestamps:
 *	dvp - ctime|mtime
 *	 vp - ctime (if nlink > 0)
 */

uint64_t null_xattr = 0;

/*ARGSUSED*/
int
zfs_remove(vnode_t *dvp, char *name, cred_t *cr, caller_context_t *ct,
    int flags)
{
	znode_t		*zp, *dzp = VTOZ(dvp);
	znode_t		*xzp;
	vnode_t		*vp;
	zfsvfs_t	*zfsvfs = dzp->z_zfsvfs;
	zilog_t		*zilog;
	uint64_t	acl_obj, xattr_obj;
	uint64_t 	xattr_obj_unlinked = 0;
	uint64_t	obj = 0;
	zfs_dirlock_t	*dl;
	dmu_tx_t	*tx;
	boolean_t	may_delete_now = FALSE, delete_now = FALSE;
	boolean_t	unlinked, toobig = FALSE;
	uint64_t	txtype;
	pathname_t	*realnmp = NULL;
	pathname_t	realnm;
	int		error;
	int		zflg = ZEXISTS;
	boolean_t	waited = B_FALSE;

	ZFS_ENTER(zfsvfs);
	ZFS_VERIFY_ZP(dzp);
	zilog = zfsvfs->z_log;

	if (flags & FIGNORECASE) {
		zflg |= ZCILOOK;
		pn_alloc(&realnm);
		realnmp = &realnm;
	}

top:
	xattr_obj = 0;
	xzp = NULL;
	/*
	 * Attempt to lock directory; fail if entry doesn't exist.
	 */
	if ((error = zfs_dirent_lock(&dl, dzp, name, &zp, zflg,
                                 NULL, realnmp))) {
		if (realnmp)
			pn_free(realnmp);
		ZFS_EXIT(zfsvfs);
		return (error);
	}

	vp = ZTOV(zp);

	if ((error = zfs_zaccess_delete(dzp, zp, cr))) {
		goto out;
	}

	/*
	 * Need to use rmdir for removing directories.
	 */
	if (vnode_isdir(vp)) {
		error = SET_ERROR(EPERM);
		goto out;
	}

	vnevent_remove(vp, dvp, name, ct);

	if (realnmp)
		dnlc_remove(dvp, realnmp->pn_buf);
	else
		dnlc_remove(dvp, name);
	/*
	 * On Mac OSX, we lose the option of having this optimization because
	 * the VFS layer holds the last reference on the vnode whereas in
	 * Solaris this code holds the last ref.  Hence, it's sketchy
	 * business(not to mention hackish) to start deleting the znode
	 * and clearing out the vnode when the VFS still has a reference
	 * open on it, even though it's dropping it shortly.
	 */
#ifdef __APPLE__
	may_delete_now = !vnode_isinuse(vp, 0) && !vn_has_cached_data(vp);
#else
	VI_LOCK(vp);
	may_delete_now = vp->v_count == 1 && !vn_has_cached_data(vp);
	VI_UNLOCK(vp);
#endif

	/*
	 * We may delete the znode now, or we may put it in the unlinked set;
	 * it depends on whether we're the last link, and on whether there are
	 * other holds on the vnode.  So we dmu_tx_hold() the right things to
	 * allow for either case.
	 */
	obj = zp->z_id;
	tx = dmu_tx_create(zfsvfs->z_os);
	dmu_tx_hold_zap(tx, dzp->z_id, FALSE, name);
	dmu_tx_hold_sa(tx, zp->z_sa_hdl, B_FALSE);
	zfs_sa_upgrade_txholds(tx, zp);
	zfs_sa_upgrade_txholds(tx, dzp);
	if (may_delete_now) {
		toobig =
		    zp->z_size > zp->z_blksz * DMU_MAX_DELETEBLKCNT;
		/* if the file is too big, only hold_free a token amount */
		dmu_tx_hold_free(tx, zp->z_id, 0,
		    (toobig ? DMU_MAX_ACCESS : DMU_OBJECT_END));
	}

	/* are there any extended attributes? */
	error = sa_lookup(zp->z_sa_hdl, SA_ZPL_XATTR(zfsvfs),
	    &xattr_obj, sizeof (xattr_obj));
	if (error == 0 && xattr_obj) {
		error = zfs_zget(zfsvfs, xattr_obj, &xzp);
		ASSERT(error==0);
		dmu_tx_hold_sa(tx, zp->z_sa_hdl, B_TRUE);
		dmu_tx_hold_sa(tx, xzp->z_sa_hdl, B_FALSE);
	}

	mutex_enter(&zp->z_lock);
	if ((acl_obj = zfs_external_acl(zp)) != 0 && may_delete_now)
		dmu_tx_hold_free(tx, acl_obj, 0, DMU_OBJECT_END);
	mutex_exit(&zp->z_lock);

	/* charge as an update -- would be nice not to charge at all */
	dmu_tx_hold_zap(tx, zfsvfs->z_unlinkedobj, FALSE, NULL);

	/*
	 * Mark this transaction as typically resulting in a net free of
	 * space, unless object removal will be delayed indefinitely
	 * (due to active holds on the vnode due to the file being open).
	 */
	if (may_delete_now)
		dmu_tx_mark_netfree(tx);

	error = dmu_tx_assign(tx, waited ? TXG_WAITED : TXG_NOWAIT);
	if (error) {
		zfs_dirent_unlock(dl);
		VN_RELE(vp);
		if (xzp)
			VN_RELE(ZTOV(xzp));
		if (error == ERESTART) {
			waited = B_TRUE;
			dmu_tx_wait(tx);
			dmu_tx_abort(tx);
			goto top;
		}
		if (realnmp)
			pn_free(realnmp);
		dmu_tx_abort(tx);
		ZFS_EXIT(zfsvfs);
		return (error);
	}

	/*
	 * Remove the directory entry.
	 */
	error = zfs_link_destroy(dl, zp, tx, zflg, &unlinked);

	if (error) {
		dmu_tx_commit(tx);
		goto out;
	}

	if (unlinked) {
		/*
		 * Hold z_lock so that we can make sure that the ACL obj
		 * hasn't changed.  Could have been deleted due to
		 * zfs_sa_upgrade().
		 */
		mutex_enter(&zp->z_lock);
#ifndef __APPLE__
		VI_LOCK(vp);
#endif
		(void) sa_lookup(zp->z_sa_hdl, SA_ZPL_XATTR(zfsvfs),
		    &xattr_obj_unlinked, sizeof (xattr_obj_unlinked));
		delete_now = may_delete_now && !toobig &&
		    !vnode_isinuse(vp,0) && !vn_has_cached_data(vp) &&
		    xattr_obj == xattr_obj_unlinked && zfs_external_acl(zp) ==
		    acl_obj;
#ifndef __APPLE__
		VI_UNLOCK(vp);
#endif
	}

	dprintf("vnop_remove: may_delete_now is %d, delete_now %d\n",
		   may_delete_now, delete_now);

	if (delete_now) {
		if (xattr_obj_unlinked) {
			ASSERT3U(xzp->z_links, ==, 2);
			mutex_enter(&xzp->z_lock);
			xzp->z_unlinked = 1;
			xzp->z_links = 0;
			error = sa_update(xzp->z_sa_hdl, SA_ZPL_LINKS(zfsvfs),
			    &xzp->z_links, sizeof (xzp->z_links), tx);
			ASSERT3U(error,  ==,  0);
			mutex_exit(&xzp->z_lock);
			zfs_unlinked_add(xzp, tx);

			if (zp->z_is_sa)
				error = sa_remove(zp->z_sa_hdl,
				    SA_ZPL_XATTR(zfsvfs), tx);
			else
				error = sa_update(zp->z_sa_hdl,
				    SA_ZPL_XATTR(zfsvfs), &null_xattr,
				    sizeof (uint64_t), tx);
			ASSERT(error==0);
		}

#ifndef __APPLE__
		VI_LOCK(vp);
		vp->v_count--;
		ASSERT0(vp->v_count);
		VI_UNLOCK(vp);
#endif
		mutex_exit(&zp->z_lock);
		vnode_pager_setsize(vp, 0);
		VN_RELE(vp);
		/*
		 * Call recycle which will call vnop_reclaim directly if it can
		 * so tell reclaim to not do anything with this node, so we can
		 * release it directly. If recycl/reclaim didn't work out, defer
		 * it by placing it on the unlinked list.
		 */
		zp->z_fastpath = B_TRUE;
		if (vnode_recycle(vp) == 1) {
			/* recycle/reclaim is done, so we can just release now */
			zfs_znode_delete(zp, tx);
		} else {
			/* failed to recycle, so just place it on the unlinked list */
			zp->z_fastpath = B_FALSE;
			zfs_unlinked_add(zp, tx);
		}
		vp = NULL;
		zp = NULL;

	} else if (unlinked) {
		mutex_exit(&zp->z_lock);
		zfs_unlinked_add(zp, tx);
	}

	txtype = TX_REMOVE;
	if (flags & FIGNORECASE)
		txtype |= TX_CI;
	zfs_log_remove(zilog, tx, txtype, dzp, name, obj);

	dmu_tx_commit(tx);
out:
	if (realnmp)
		pn_free(realnmp);

	zfs_dirent_unlock(dl);

    if (xzp) {
		VN_RELE(ZTOV(xzp));
		vnode_recycle(ZTOV(xzp));
	}
	if (!delete_now) {
		VN_RELE(vp);
	}
	if (zfsvfs->z_os->os_sync == ZFS_SYNC_ALWAYS)
		zil_commit(zilog, 0);

	ZFS_EXIT(zfsvfs);
	return (error);
}

/*
 * Create a new directory and insert it into dvp using the name
 * provided.  Return a pointer to the inserted directory.
 *
 *	IN:	dvp	- vnode of directory to add subdir to.
 *		dirname	- name of new directory.
 *		vap	- attributes of new directory.
 *		cr	- credentials of caller.
 *		ct	- caller context
 *		vsecp	- ACL to be set
 *
 *	OUT:	vpp	- vnode of created directory.
 *
 *	RETURN:	0 if success
 *		error code if failure
 *
 * Timestamps:
 *	dvp - ctime|mtime updated
 *	 vp - ctime|mtime|atime updated
 */
/*ARGSUSED*/
int
zfs_mkdir(vnode_t *dvp, char *dirname, vattr_t *vap, vnode_t **vpp, cred_t *cr,
    caller_context_t *ct, int flags, vsecattr_t *vsecp)
{
	znode_t		*zp, *dzp = VTOZ(dvp);
	zfsvfs_t	*zfsvfs = dzp->z_zfsvfs;
	zilog_t		*zilog;
	zfs_dirlock_t	*dl;
	uint64_t	txtype;
	dmu_tx_t	*tx;
	int		error;
	int		zf = ZNEW;
	ksid_t		*ksid;
	uid_t		uid;
	gid_t		gid = crgetgid(cr);
	zfs_acl_ids_t   acl_ids;
	boolean_t	fuid_dirtied;
	boolean_t	waited = B_FALSE;

	ASSERT(vap->va_type == VDIR);

	/*
	 * If we have an ephemeral id, ACL, or XVATTR then
	 * make sure file system is at proper version
	 */

	ksid = crgetsid(cr, KSID_OWNER);
	if (ksid)
		uid = ksid_getid(ksid);
	else
		uid = crgetuid(cr);

	if (zfsvfs->z_use_fuids == B_FALSE &&
	    (vsecp || IS_EPHEMERAL(uid) || IS_EPHEMERAL(gid)))
		return (SET_ERROR(EINVAL));

	if (zfsvfs->z_use_fuids == B_FALSE &&
	    (vsecp || (vap->va_mask & AT_XVATTR) ||
	    IS_EPHEMERAL(uid) || IS_EPHEMERAL(gid)))
		return ((EINVAL));

	ZFS_ENTER(zfsvfs);
	ZFS_VERIFY_ZP(dzp);
	zilog = zfsvfs->z_log;

	if (dzp->z_pflags & ZFS_XATTR) {
		ZFS_EXIT(zfsvfs);
		return (SET_ERROR(EINVAL));
	}

	if (zfsvfs->z_utf8 && u8_validate(dirname,
	    strlen(dirname), NULL, U8_VALIDATE_ENTIRE, &error) < 0) {
		ZFS_EXIT(zfsvfs);
		return (SET_ERROR(EILSEQ));
	}
	if (flags & FIGNORECASE)
		zf |= ZCILOOK;

	if (vap->va_mask & AT_XVATTR) {
		if ((error = secpolicy_xvattr(dvp, (vattr_t *)vap,
		    crgetuid(cr), cr, vap->va_type)) != 0) {
			ZFS_EXIT(zfsvfs);
			return (error);
		}
	}

	if ((error = zfs_acl_ids_create(dzp, 0, vap, cr,
	    vsecp, &acl_ids)) != 0) {
		ZFS_EXIT(zfsvfs);
		return (error);
	}

	/*
	 * First make sure the new directory doesn't exist.
	 *
	 * Existence is checked first to make sure we don't return
	 * EACCES instead of EEXIST which can cause some applications
	 * to fail.
	 */
top:
	*vpp = NULL;

	if ((error = zfs_dirent_lock(&dl, dzp, dirname, &zp, zf,
                                 NULL, NULL))) {
		zfs_acl_ids_free(&acl_ids);
		ZFS_EXIT(zfsvfs);
		return (error);
	}

	if ((error = zfs_zaccess(dzp, ACE_ADD_SUBDIRECTORY, 0, B_FALSE, cr))) {
		zfs_acl_ids_free(&acl_ids);
		zfs_dirent_unlock(dl);
		ZFS_EXIT(zfsvfs);
		return (error);
	}

	if (zfs_acl_ids_overquota(zfsvfs, &acl_ids)) {
		zfs_acl_ids_free(&acl_ids);
		zfs_dirent_unlock(dl);
		ZFS_EXIT(zfsvfs);
		return (SET_ERROR(EDQUOT));
	}

	/*
	 * Add a new entry to the directory.
	 */
	tx = dmu_tx_create(zfsvfs->z_os);
	dmu_tx_hold_zap(tx, dzp->z_id, TRUE, dirname);
	dmu_tx_hold_zap(tx, DMU_NEW_OBJECT, FALSE, NULL);
	fuid_dirtied = zfsvfs->z_fuid_dirty;
	if (fuid_dirtied)
		zfs_fuid_txhold(zfsvfs, tx);
	if (!zfsvfs->z_use_sa && acl_ids.z_aclp->z_acl_bytes > ZFS_ACE_SPACE) {
		dmu_tx_hold_write(tx, DMU_NEW_OBJECT, 0,
		    acl_ids.z_aclp->z_acl_bytes);
	}

	dmu_tx_hold_sa_create(tx, acl_ids.z_aclp->z_acl_bytes +
	    ZFS_SA_BASE_ATTR_SIZE);

	error = dmu_tx_assign(tx, waited ? TXG_WAITED : TXG_NOWAIT);
	if (error) {
		zfs_dirent_unlock(dl);
		if (error == ERESTART) {
			waited = B_TRUE;
			dmu_tx_wait(tx);
			dmu_tx_abort(tx);
			goto top;
		}
		zfs_acl_ids_free(&acl_ids);
		dmu_tx_abort(tx);
		ZFS_EXIT(zfsvfs);
		return (error);
	}

	/*
	 * Create new node.
	 */
	zfs_mknode(dzp, vap, tx, cr, 0, &zp, &acl_ids);

	if (fuid_dirtied)
		zfs_fuid_sync(zfsvfs, tx);

	/*
	 * Now put new name in parent dir.
	 */
	(void) zfs_link_create(dl, zp, tx, ZNEW);

	*vpp = ZTOV(zp);

	txtype = zfs_log_create_txtype(Z_DIR, vsecp, vap);
	if (flags & FIGNORECASE)
		txtype |= TX_CI;
	zfs_log_create(zilog, tx, txtype, dzp, zp, dirname, vsecp,
	    acl_ids.z_fuidp, vap);

	zfs_acl_ids_free(&acl_ids);

	dmu_tx_commit(tx);

	/*
	 * OS X - attach the vnode _after_ committing the transaction
	 */
	zfs_znode_getvnode(zp, zfsvfs);
	*vpp = ZTOV(zp);

	zfs_dirent_unlock(dl);

	if (zfsvfs->z_os->os_sync == ZFS_SYNC_ALWAYS)
		zil_commit(zilog, 0);

	ZFS_EXIT(zfsvfs);
	return (0);
}

/*
 * Remove a directory subdir entry.  If the current working
 * directory is the same as the subdir to be removed, the
 * remove will fail.
 *
 *	IN:	dvp	- vnode of directory to remove from.
 *		name	- name of directory to be removed.
 *		cwd	- vnode of current working directory.
 *		cr	- credentials of caller.
 *		ct	- caller context
 *		flags	- case flags
 *
 *	RETURN:	0 on success, error code on failure.
 *
 * Timestamps:
 *	dvp - ctime|mtime updated
 */
/*ARGSUSED*/
int
zfs_rmdir(vnode_t *dvp, char *name, vnode_t *cwd, cred_t *cr,
    caller_context_t *ct, int flags)
{
	znode_t		*dzp = VTOZ(dvp);
	znode_t		*zp;
	vnode_t		*vp;
	zfsvfs_t	*zfsvfs = dzp->z_zfsvfs;
	zilog_t		*zilog;
	zfs_dirlock_t	*dl;
	dmu_tx_t	*tx;
	int		error;
	int		zflg = ZEXISTS;
	boolean_t	waited = B_FALSE;

	ZFS_ENTER(zfsvfs);
	ZFS_VERIFY_ZP(dzp);
	zilog = zfsvfs->z_log;

	if (flags & FIGNORECASE)
		zflg |= ZCILOOK;
top:
	zp = NULL;

	/*
	 * Attempt to lock directory; fail if entry doesn't exist.
	 */
	if ((error = zfs_dirent_lock(&dl, dzp, name, &zp, zflg,
                                 NULL, NULL))) {
		ZFS_EXIT(zfsvfs);
		return (error);
	}

	vp = ZTOV(zp);

	if ((error = zfs_zaccess_delete(dzp, zp, cr))) {
		goto out;
	}

	if (!vnode_isdir(vp)) {
		error = SET_ERROR(ENOTDIR);
		goto out;
	}

	if (vp == cwd) {
		error = SET_ERROR(EINVAL);
		goto out;
	}

	vnevent_rmdir(vp, dvp, name, ct);

	/*
	 * Grab a lock on the directory to make sure that noone is
	 * trying to add (or lookup) entries while we are removing it.
	 */
	rw_enter(&zp->z_name_lock, RW_WRITER);

	/*
	 * Grab a lock on the parent pointer to make sure we play well
	 * with the treewalk and directory rename code.
	 */
	rw_enter(&zp->z_parent_lock, RW_WRITER);

	tx = dmu_tx_create(zfsvfs->z_os);
	dmu_tx_hold_zap(tx, dzp->z_id, FALSE, name);
	dmu_tx_hold_sa(tx, zp->z_sa_hdl, B_FALSE);
	dmu_tx_hold_zap(tx, zfsvfs->z_unlinkedobj, FALSE, NULL);
	zfs_sa_upgrade_txholds(tx, zp);
	zfs_sa_upgrade_txholds(tx, dzp);
	error = dmu_tx_assign(tx, waited ? TXG_WAITED : TXG_NOWAIT);
	if (error) {
		rw_exit(&zp->z_parent_lock);
		rw_exit(&zp->z_name_lock);
		zfs_dirent_unlock(dl);
		VN_RELE(vp);
		if (error == ERESTART) {
			waited = B_TRUE;
			dmu_tx_wait(tx);
			dmu_tx_abort(tx);
			goto top;
		}
		dmu_tx_abort(tx);
		ZFS_EXIT(zfsvfs);
		return (error);
	}

#if defined (FREEBSD_NAMECACHE)
	cache_purge(dvp);
#endif

	error = zfs_link_destroy(dl, zp, tx, zflg, NULL);

	if (error == 0) {
		uint64_t txtype = TX_RMDIR;
		if (flags & FIGNORECASE)
			txtype |= TX_CI;
		zfs_log_remove(zilog, tx, txtype, dzp, name, ZFS_NO_OBJECT);
	}

	dmu_tx_commit(tx);

	rw_exit(&zp->z_parent_lock);
	rw_exit(&zp->z_name_lock);
#if defined (FREEBSD_NAMECACHE)
	cache_purge(vp);
#endif
out:
	zfs_dirent_unlock(dl);

	VN_RELE(vp);

	if (zfsvfs->z_os->os_sync == ZFS_SYNC_ALWAYS)
		zil_commit(zilog, 0);

	ZFS_EXIT(zfsvfs);
	return (error);
}

/*
 * Read as many directory entries as will fit into the provided
 * buffer from the given directory cursor position (specified in
 * the uio structure.
 *
 *	IN:	vp	- vnode of directory to read.
 *		uio	- structure supplying read location, range info,
 *			  and return buffer.
 *		cr	- credentials of caller.
 *		ct	- caller context
 *		flags	- case flags
 *
 *	OUT:	uio	- updated offset and range, buffer filled.
 *		eofp	- set to true if end-of-file detected.
 *
 *	RETURN:	0 if success
 *		error code if failure
 *
 * Timestamps:
 *	vp - atime updated
 *
 * Note that the low 4 bits of the cookie returned by zap is always zero.
 * This allows us to use the low range for "special" directory entries:
 * We use 0 for '.', and 1 for '..'.  If this is the root of the filesystem,
 * we use the offset 2 for the '.zfs' directory.
 */
/* ARGSUSED */
int
zfs_readdir(vnode_t *vp, uio_t *uio, cred_t *cr, int *eofp, int flags, int *a_numdirent)
{
	znode_t		*zp = VTOZ(vp);
#ifndef __APPLE__
	iovec_t		*iovp;
#endif
	dirent64_t	*eodp;
	dirent_t	*odp;
	zfsvfs_t	*zfsvfs = zp->z_zfsvfs;
	objset_t	*os;
	caddr_t		outbuf;
	size_t		bufsize;
	zap_cursor_t	zc;
	zap_attribute_t	zap;
	uint_t		bytes_wanted;
	uint64_t	offset; /* must be unsigned; checks for < 1 */
	uint64_t	parent;
	int		local_eof;
	int		outcount;
	int		error;
	uint8_t		prefetch;
	boolean_t	check_sysattrs;
	uint8_t		type;
    boolean_t	extended = (flags & VNODE_READDIR_EXTENDED);
    int		numdirent = 0;
    char		*bufptr;
    boolean_t	isdotdir = B_TRUE;

    dprintf("+zfs_readdir (extended %d)\n", extended);

	ZFS_ENTER(zfsvfs);
	ZFS_VERIFY_ZP(zp);

	if ((error = sa_lookup(zp->z_sa_hdl, SA_ZPL_PARENT(zfsvfs),
	    &parent, sizeof (parent))) != 0) {
		ZFS_EXIT(zfsvfs);
		return (error);
	}

	/*
	 * If we are not given an eof variable,
	 * use a local one.
	 */
	if (eofp == NULL)
		eofp = &local_eof;

	/*
	 * Check for valid iov_len.
	 */
	if (uio_curriovlen(uio) <= 0) {
		ZFS_EXIT(zfsvfs);
		return ((EINVAL));
	}

	/*
	 * Quit if directory has been removed (posix)
	 */
	if ((*eofp = zp->z_unlinked) != 0) {
		ZFS_EXIT(zfsvfs);
		return (0);
	}

	error = 0;
	os = zfsvfs->z_os;
	offset = uio_offset(uio);
	prefetch = zp->z_zn_prefetch;

	/*
	 * Initialize the iterator cursor.
	 */
	if (offset <= 3) {
		/*
		 * Start iteration from the beginning of the directory.
		 */
		zap_cursor_init(&zc, os, zp->z_id);
	} else {
		/*
		 * The offset is a serialized cursor.
		 */
		zap_cursor_init_serialized(&zc, os, zp->z_id, offset);
	}

	/*
	 * Get space to change directory entries into fs independent format.
	 */
#ifdef __APPLE__
	bytes_wanted = uio_curriovlen(uio);
	bufsize = (size_t)bytes_wanted;
	outbuf = kmem_alloc(bufsize, KM_SLEEP);
	bufptr = (char *)outbuf;
#else
	iovp = uio_curriovbase(uio);
	bytes_wanted = iovp->iov_len;
	if (uio->uio_segflg != UIO_SYSSPACE || uio_iovcnt(uio) != 1) {
		bufsize = bytes_wanted;
		outbuf = kmem_alloc(bufsize, KM_SLEEP);
		odp = (struct dirent64 *)outbuf;
	} else {
		bufsize = bytes_wanted;
		outbuf = NULL;
		odp = (struct dirent64 *)iovp->iov_base;
	}
	eodp = (struct edirent *)odp;
#endif

	/*
	 * If this VFS supports the system attribute view interface; and
	 * we're looking at an extended attribute directory; and we care
	 * about normalization conflicts on this vfs; then we must check
	 * for normalization conflicts with the sysattr name space.
	 */
#ifdef TODO
	check_sysattrs = vfs_has_feature(vp->v_vfsp, VFSFT_SYSATTR_VIEWS) &&
	    (vp->v_flag & V_XATTRDIR) && zfsvfs->z_norm &&
	    (flags & V_RDDIR_ENTFLAGS);
#else
	check_sysattrs = 0;
#endif

	/*
	 * Transform to file-system independent format
	 */
	//zfsvfs->z_show_ctldir = ZFS_SNAPDIR_VISIBLE;

	outcount = 0;
	while (outcount < bytes_wanted) {
		ino64_t objnum;
		ushort_t reclen;
		uint64_t *next = NULL;
		uint8_t dtype;
		size_t namelen;
		int force_formd_normalized_output;
        size_t  nfdlen;


		/*
		 * Special case `.', `..', and `.zfs'.
		 */
		if (offset == 0) {
			(void) strlcpy(zap.za_name, ".", MAXNAMELEN);
			zap.za_normalization_conflict = 0;
			objnum = (zp->z_id == zfsvfs->z_root) ? 2 : zp->z_id;
			type = DT_DIR;
		} else if (offset == 1) {
			(void) strlcpy(zap.za_name, "..", MAXNAMELEN);
			zap.za_normalization_conflict = 0;
			objnum = (parent == zfsvfs->z_root) ? 2 : parent;
			objnum = (zp->z_id == zfsvfs->z_root) ? 1 : objnum;
			type = DT_DIR;
#if 1
		} else if (offset == 2 && zfs_show_ctldir(zp)) {
			(void) strlcpy(zap.za_name, ZFS_CTLDIR_NAME, MAXNAMELEN);
			zap.za_normalization_conflict = 0;
			objnum = ZFSCTL_INO_ROOT;
			type = DT_DIR;
#endif
		} else {
#ifdef __APPLE__
			/* This is not a special case directory */
			isdotdir = B_FALSE;
#endif /* __APPLE__ */

			/*
			 * Grab next entry.
			 */
			if ((error = zap_cursor_retrieve(&zc, &zap))) {
				if ((*eofp = (error == ENOENT)) != 0)
					break;
				else
					goto update;
			}

			if (zap.za_integer_length != 8 ||
			    zap.za_num_integers != 1) {
				cmn_err(CE_WARN, "zap_readdir: bad directory "
				    "entry, obj = %lld, offset = %lld\n",
				    (u_longlong_t)zp->z_id,
				    (u_longlong_t)offset);
				error = SET_ERROR(ENXIO);
				goto update;
			}

			objnum = ZFS_DIRENT_OBJ(zap.za_first_integer);
			/*
			 * MacOS X can extract the object type here such as:
			 * uint8_t type = ZFS_DIRENT_TYPE(zap.za_first_integer);
			 */
			type = ZFS_DIRENT_TYPE(zap.za_first_integer);

			if (check_sysattrs && !zap.za_normalization_conflict) {
#ifdef TODO
				zap.za_normalization_conflict =
				    xattr_sysattr_casechk(zap.za_name);
#else
				panic("%s:%u: TODO", __func__, __LINE__);
#endif
			}
		}

#ifndef __APPLE__
		if (flags & V_RDDIR_ACCFILTER) {
			/*
			 * If we have no access at all, don't include
			 * this entry in the returned information
			 */
			znode_t	*ezp;
			if (zfs_zget(zp->z_zfsvfs, objnum, &ezp) != 0)
				goto skip_entry;
			if (!zfs_has_access(ezp, cr)) {
				VN_RELE(ZTOV(ezp));
				goto skip_entry;
			}
			VN_RELE(ZTOV(ezp));
		}
#endif

#ifdef __APPLE__
		/* Extract the object type for OSX to use */
		if (isdotdir)
			dtype = DT_DIR;
		else
			dtype = ZFS_DIRENT_TYPE(zap.za_first_integer);

		/*
		 * Check if name will fit.
		 *
		 * Note: non-ascii names may expand (up to 3x) when converted to NFD
		 */
		namelen = strlen(zap.za_name);

		/* sysctl to force formD normalization of vnop output */
		if (zfs_vnop_force_formd_normalized_output &&
		    !is_ascii_str(zap.za_name))
			force_formd_normalized_output = 1;
		else
			force_formd_normalized_output = 0;

		if (force_formd_normalized_output)
			namelen = MIN(extended ? MAXPATHLEN-1 : MAXNAMLEN, namelen * 3);

		reclen = DIRENT_RECLEN(namelen, extended);
#else
		if (flags & V_RDDIR_ENTFLAGS)
			reclen = EDIRENT_RECLEN(strlen(zap.za_name));
		else
			reclen = DIRENT64_RECLEN(strlen(zap.za_name));
#endif

		/*
		 * Will this entry fit in the buffer?
		 */
		if (outcount + reclen > bufsize) {
			/*
			 * Did we manage to fit anything in the buffer?
			 */
			if (!outcount) {
				error = (EINVAL);
				goto update;
			}
			break;
		}

        //printf("readdir '%s' ext %d\n", zap.za_name, extended);

		if (extended) {
			/*
			 * Add extended flag entry:
			 */
			eodp = (dirent64_t  *)bufptr;
			/* NOTE: d_seekoff is the offset for the *next* entry */
			next = &(eodp->d_seekoff);
			eodp->d_ino = objnum;
			eodp->d_type = dtype;

			/*
			 * Mac OS X: non-ascii names are UTF-8 NFC on disk
			 * so convert to NFD before exporting them.
			 */
			namelen = strlen(zap.za_name);
			if (!force_formd_normalized_output ||
			    utf8_normalizestr((const u_int8_t *)zap.za_name, namelen,
			                      (u_int8_t *)eodp->d_name, &nfdlen,
			                      MAXPATHLEN-1, UTF_DECOMPOSED) != 0) {
				/* ASCII or normalization failed, just copy zap name. */
                if ((namelen > 0) && eodp->d_name)
                    (void) bcopy(zap.za_name, eodp->d_name, namelen + 1);
			} else {
				/* Normalization succeeded (already in buffer). */
				namelen = nfdlen;
			}
			eodp->d_namlen = namelen;
			eodp->d_reclen = reclen = DIRENT_RECLEN(namelen, extended);

		} else {
			/*
			 * Add normal entry:
			 */

			odp = (dirent_t  *)bufptr;
			//odp = (dirent64_t  *)bufptr;
			odp->d_ino = objnum;
			odp->d_type = dtype;

			/*
			 * Mac OS X: non-ascii names are UTF-8 NFC on disk
			 * so convert to NFD before exporting them.
			 */
			namelen = strlen(zap.za_name);
			if (!force_formd_normalized_output ||
			    utf8_normalizestr((const u_int8_t *)zap.za_name, namelen,
			                      (u_int8_t *)odp->d_name, &nfdlen,
			                      MAXNAMLEN, UTF_DECOMPOSED) != 0) {
				/* ASCII or normalization failed, just copy zap name. */
                if ((namelen > 0) && odp->d_name)
                    (void) bcopy(zap.za_name, odp->d_name, namelen + 1);
			} else {
				/* Normalization succeeded (already in buffer). */
				namelen = nfdlen;
			}
			odp->d_namlen = namelen;
			odp->d_reclen = reclen = DIRENT_RECLEN(namelen, extended);
		}

		outcount += reclen;
		bufptr += reclen;
		numdirent++;

		ASSERT(outcount <= bufsize);

		/* Prefetch znode */
		if (prefetch)
			dmu_prefetch(os, objnum, 0, 0);

		/*
		 * Move to the next entry, fill in the previous offset.
		 */
		if (offset > 2 || (offset == 2 && !zfs_show_ctldir(zp))) {
			zap_cursor_advance(&zc);
			offset = zap_cursor_serialize(&zc);
		} else {
			offset += 1;
		}

		if (extended)
            *next = offset;
	}
	zp->z_zn_prefetch = B_FALSE; /* a lookup will re-enable pre-fetching */


    if ((error = uiomove(outbuf, (long)outcount, UIO_READ, uio))) {
		/*
		 * Reset the pointer.
		 */
		offset = uio_offset(uio);
    }


update:
	zap_cursor_fini(&zc);
	if (outbuf) {
		kmem_free(outbuf, bufsize);
	}

	if (error == ENOENT)
		error = 0;

	ZFS_ACCESSTIME_STAMP(zfsvfs, zp);

	uio_setoffset(uio, offset);
	if (a_numdirent)
        *a_numdirent = numdirent;
	ZFS_EXIT(zfsvfs);

    dprintf("-zfs_readdir: num %d\n", numdirent);

	return (error);
}

ulong_t zfs_fsync_sync_cnt = 4;

int
zfs_fsync(vnode_t *vp, int syncflag, cred_t *cr, caller_context_t *ct)
{
	znode_t	*zp = VTOZ(vp);
	zfsvfs_t *zfsvfs = zp->z_zfsvfs;

	(void) tsd_set(zfs_fsyncer_key, (void *)zfs_fsync_sync_cnt);

	if (zfsvfs->z_os->os_sync != ZFS_SYNC_DISABLED) {
		ZFS_ENTER(zfsvfs);
		ZFS_VERIFY_ZP(zp);
		zil_commit(zfsvfs->z_log, zp->z_id);
		ZFS_EXIT(zfsvfs);
	}
	tsd_set(zfs_fsyncer_key, NULL);

	return (0);
}


/*
 * Get the requested file attributes and place them in the provided
 * vattr structure.
 *
 *	IN:	vp	- vnode of file.
 *		vap	- va_mask identifies requested attributes.
 *			  If AT_XVATTR set, then optional attrs are requested
 *		flags	- ATTR_NOACLCHECK (CIFS server context)
 *		cr	- credentials of caller.
 *		ct	- caller context
 *
 *	OUT:	vap	- attribute values.
 *
 *	RETURN:	0 (always succeeds)
 */
/* ARGSUSED */
int
zfs_getattr(vnode_t *vp, vattr_t *vap, int flags, cred_t *cr,
    caller_context_t *ct)
{
	znode_t *zp = VTOZ(vp);
	zfsvfs_t *zfsvfs = zp->z_zfsvfs;
	int	error = 0;
#ifndef __APPLE__
	uint32_t blksize;
	u_longlong_t nblocks;
#endif
	uint64_t links;
	uint64_t mtime[2], ctime[2], crtime[2], rdev;
	xvattr_t *xvap = (xvattr_t *)vap;	/* vap may be an xvattr_t * */
	xoptattr_t *xoap = NULL;
	boolean_t skipaclchk = /*(flags & ATTR_NOACLCHECK) ? B_TRUE :*/ B_FALSE;
	sa_bulk_attr_t bulk[4];
	int count = 0;

	ZFS_ENTER(zfsvfs);
	ZFS_VERIFY_ZP(zp);

	zfs_fuid_map_ids(zp, cr, &vap->va_uid, &vap->va_gid);

	SA_ADD_BULK_ATTR(bulk, count, SA_ZPL_MTIME(zfsvfs), NULL, &mtime, 16);
	SA_ADD_BULK_ATTR(bulk, count, SA_ZPL_CTIME(zfsvfs), NULL, &ctime, 16);
	SA_ADD_BULK_ATTR(bulk, count, SA_ZPL_CRTIME(zfsvfs), NULL, &crtime, 16);
	if (vnode_isblk(vp) || vnode_ischr(vp))
		SA_ADD_BULK_ATTR(bulk, count, SA_ZPL_RDEV(zfsvfs), NULL,
		    &rdev, 8);

	if ((error = sa_bulk_lookup(zp->z_sa_hdl, bulk, count)) != 0) {
		ZFS_EXIT(zfsvfs);
		return (error);
	}

	/*
	 * If ACL is trivial don't bother looking for ACE_READ_ATTRIBUTES.
	 * Also, if we are the owner don't bother, since owner should
	 * always be allowed to read basic attributes of file.
	 */
	if (!(zp->z_pflags & ZFS_ACL_TRIVIAL) &&
	    (vap->va_uid != crgetuid(cr))) {
		if ((error = zfs_zaccess(zp, ACE_READ_ATTRIBUTES, 0,
                                 skipaclchk, cr))) {
			ZFS_EXIT(zfsvfs);
			return (error);
		}
	}

	/*
	 * Return all attributes.  It's cheaper to provide the answer
	 * than to determine whether we were asked the question.
	 */

	mutex_enter(&zp->z_lock);
	vap->va_type = IFTOVT(zp->z_mode);
	vap->va_mode = zp->z_mode & ~S_IFMT;
#ifndef __APPLE__
#ifdef sun
	vap->va_fsid = zp->z_zfsvfs->z_vfs->vfs_dev;
#else
	vap->va_fsid = vp->v_mount->mnt_stat.f_fsid.val[0];
#endif
#endif
	vap->va_nodeid = zp->z_id;
	if (vnode_isvroot((vp)) && zfs_show_ctldir(zp))
		links = zp->z_links + 1;
	else
		links = zp->z_links;
	vap->va_nlink = MIN(links, LINK_MAX);	/* nlink_t limit! */
	vap->va_size = zp->z_size;
#ifdef sun
	vap->va_rdev = vp->v_rdev;
#else
	if (vnode_isblk(vp) || vnode_ischr(vp))
		vap->va_rdev = zfs_cmpldev(rdev);
#endif
	//vap->va_seq = zp->z_seq;
	vap->va_flags = 0;	/* FreeBSD: Reset chflags(2) flags. */

	/*
	 * Add in any requested optional attributes and the create time.
	 * Also set the corresponding bits in the returned attribute bitmap.
	 */
	if ((xoap = xva_getxoptattr(xvap)) != NULL && zfsvfs->z_use_fuids) {
		if (XVA_ISSET_REQ(xvap, XAT_ARCHIVE)) {
			xoap->xoa_archive =
			    ((zp->z_pflags & ZFS_ARCHIVE) != 0);
			XVA_SET_RTN(xvap, XAT_ARCHIVE);
		}

		if (XVA_ISSET_REQ(xvap, XAT_READONLY)) {
			xoap->xoa_readonly =
			    ((zp->z_pflags & ZFS_READONLY) != 0);
			XVA_SET_RTN(xvap, XAT_READONLY);
		}

		if (XVA_ISSET_REQ(xvap, XAT_SYSTEM)) {
			xoap->xoa_system =
			    ((zp->z_pflags & ZFS_SYSTEM) != 0);
			XVA_SET_RTN(xvap, XAT_SYSTEM);
		}

		if (XVA_ISSET_REQ(xvap, XAT_HIDDEN)) {
			xoap->xoa_hidden =
			    ((zp->z_pflags & ZFS_HIDDEN) != 0);
			XVA_SET_RTN(xvap, XAT_HIDDEN);
		}

		if (XVA_ISSET_REQ(xvap, XAT_NOUNLINK)) {
			xoap->xoa_nounlink =
			    ((zp->z_pflags & ZFS_NOUNLINK) != 0);
			XVA_SET_RTN(xvap, XAT_NOUNLINK);
		}

		if (XVA_ISSET_REQ(xvap, XAT_IMMUTABLE)) {
			xoap->xoa_immutable =
			    ((zp->z_pflags & ZFS_IMMUTABLE) != 0);
			XVA_SET_RTN(xvap, XAT_IMMUTABLE);
		}

		if (XVA_ISSET_REQ(xvap, XAT_APPENDONLY)) {
			xoap->xoa_appendonly =
			    ((zp->z_pflags & ZFS_APPENDONLY) != 0);
			XVA_SET_RTN(xvap, XAT_APPENDONLY);
		}

		if (XVA_ISSET_REQ(xvap, XAT_NODUMP)) {
			xoap->xoa_nodump =
			    ((zp->z_pflags & ZFS_NODUMP) != 0);
			XVA_SET_RTN(xvap, XAT_NODUMP);
		}

		if (XVA_ISSET_REQ(xvap, XAT_OPAQUE)) {
			xoap->xoa_opaque =
			    ((zp->z_pflags & ZFS_OPAQUE) != 0);
			XVA_SET_RTN(xvap, XAT_OPAQUE);
		}

		if (XVA_ISSET_REQ(xvap, XAT_AV_QUARANTINED)) {
			xoap->xoa_av_quarantined =
			    ((zp->z_pflags & ZFS_AV_QUARANTINED) != 0);
			XVA_SET_RTN(xvap, XAT_AV_QUARANTINED);
		}

		if (XVA_ISSET_REQ(xvap, XAT_AV_MODIFIED)) {
			xoap->xoa_av_modified =
			    ((zp->z_pflags & ZFS_AV_MODIFIED) != 0);
			XVA_SET_RTN(xvap, XAT_AV_MODIFIED);
		}

		if (XVA_ISSET_REQ(xvap, XAT_AV_SCANSTAMP) &&
		    vnode_isreg(vp)) {
			zfs_sa_get_scanstamp(zp, xvap);
		}

		if (XVA_ISSET_REQ(xvap, XAT_CREATETIME)) {
			uint64_t times[2];

			(void) sa_lookup(zp->z_sa_hdl, SA_ZPL_CRTIME(zfsvfs),
			    times, sizeof (times));
			ZFS_TIME_DECODE(&xoap->xoa_createtime, times);
			XVA_SET_RTN(xvap, XAT_CREATETIME);
		}

		if (XVA_ISSET_REQ(xvap, XAT_REPARSE)) {
			xoap->xoa_reparse = ((zp->z_pflags & ZFS_REPARSE) != 0);
			XVA_SET_RTN(xvap, XAT_REPARSE);
		}
		if (XVA_ISSET_REQ(xvap, XAT_GEN)) {
			xoap->xoa_generation = zp->z_gen;
			XVA_SET_RTN(xvap, XAT_GEN);
		}

		if (XVA_ISSET_REQ(xvap, XAT_OFFLINE)) {
			xoap->xoa_offline =
			    ((zp->z_pflags & ZFS_OFFLINE) != 0);
			XVA_SET_RTN(xvap, XAT_OFFLINE);
		}

		if (XVA_ISSET_REQ(xvap, XAT_SPARSE)) {
			xoap->xoa_sparse =
			    ((zp->z_pflags & ZFS_SPARSE) != 0);
			XVA_SET_RTN(xvap, XAT_SPARSE);
		}
	}

	ZFS_TIME_DECODE(&vap->va_atime, zp->z_atime);
	ZFS_TIME_DECODE(&vap->va_mtime, mtime);
	ZFS_TIME_DECODE(&vap->va_ctime, ctime);
	ZFS_TIME_DECODE(&vap->va_crtime, crtime);

	mutex_exit(&zp->z_lock);

#ifdef __APPLE__
#else
    uint64_t blksize, nblocks;

	sa_object_size(zp->z_sa_hdl, &blksize, &nblocks);
	vap->va_blksize = blksize;
	vap->va_bytes = nblocks << 9;	/* nblocks * 512 */

	if (zp->z_blksz == 0) {
		/*
		 * Block size hasn't been set; suggest maximal I/O transfers.
		 */
		vap->va_blksize = zfsvfs->z_max_blksz;
	}
#endif

	ZFS_EXIT(zfsvfs);
	return (0);
}

#ifdef LINUX
/*
 * Get the basic file attributes and place them in the provided kstat
 * structure.  The inode is assumed to be the authoritative source
 * for most of the attributes.  However, the znode currently has the
 * authoritative atime, blksize, and block count.
 *
 *	IN:	ip	- inode of file.
 *
 *	OUT:	sp	- kstat values.
 *
 *	RETURN:	0 (always succeeds)
 */
/* ARGSUSED */
int
zfs_getattr_fast(struct inode *ip, struct kstat *sp)
{
	znode_t *zp = ITOZ(ip);
	zfs_sb_t *zsb = ITOZSB(ip);
	uint32_t blksize;
	u_longlong_t nblocks;

	ZFS_ENTER(zsb);
	ZFS_VERIFY_ZP(zp);

	mutex_enter(&zp->z_lock);

	generic_fillattr(ip, sp);
	ZFS_TIME_DECODE(&sp->atime, zp->z_atime);

	sa_object_size(zp->z_sa_hdl, &blksize, &nblocks);
	sp->blksize = blksize;
	sp->blocks = nblocks;

	if (unlikely(zp->z_blksz == 0)) {
		/*
		 * Block size hasn't been set; suggest maximal I/O transfers.
		 */
		sp->blksize = zsb->z_max_blksz;
	}
#endif

<<<<<<< HEAD
=======
	mutex_exit(&zp->z_lock);

	/*
	 * Required to prevent NFS client from detecting different inode
	 * numbers of snapshot root dentry before and after snapshot mount.
	 */
	if (zsb->z_issnap) {
		if (ip->i_sb->s_root->d_inode == ip)
			sp->ino = ZFSCTL_INO_SNAPDIRS -
				dmu_objset_id(zsb->z_os);
	}

	ZFS_EXIT(zsb);
>>>>>>> 3b36f831


/*
 * Set the file attributes to the values contained in the
 * vattr structure.
 *
 *	IN:	vp	- vnode of file to be modified.
 *		vap	- new attribute values.
 *			  If AT_XVATTR set, then optional attrs are being set
 *		flags	- ATTR_UTIME set if non-default time values provided.
 *			- ATTR_NOACLCHECK (CIFS context only).
 *		cr	- credentials of caller.
 *		ct	- caller context
 *
 *	RETURN:	0 if success
 *		error code if failure
 *
 * Timestamps:
 *	vp - ctime updated, mtime updated if size changed.
 */
/* ARGSUSED */
int
zfs_setattr(vnode_t *vp, vattr_t *vap, int flags, cred_t *cr,
	caller_context_t *ct)
{
	znode_t		*zp = VTOZ(vp);
	zfsvfs_t	*zfsvfs = zp->z_zfsvfs;
	zilog_t		*zilog;
	dmu_tx_t	*tx;
	vattr_t		oldva;
	xvattr_t	tmpxvattr;
	uint_t		mask = vap->va_mask;
	uint_t		saved_mask = 0;
	uint64_t	saved_mode;
	int		trim_mask = 0;
	uint64_t	new_mode;
	uint64_t	new_uid, new_gid;
	uint64_t	xattr_obj;
	uint64_t	mtime[2], ctime[2], crtime[2];
	znode_t		*attrzp;
	int		need_policy = FALSE;
	int		err, err2;
	zfs_fuid_info_t *fuidp = NULL;
	xvattr_t *xvap = (xvattr_t *)vap;	/* vap may be an xvattr_t * */
	xoptattr_t	*xoap;
	zfs_acl_t	*aclp;
	boolean_t skipaclchk = /*(flags & ATTR_NOACLCHECK) ? B_TRUE :*/ B_FALSE;
	boolean_t	fuid_dirtied = B_FALSE;
	sa_bulk_attr_t	bulk[10], xattr_bulk[10];
	int		count = 0, xattr_count = 0;

	if (mask == 0)
		return (0);

	if (mask & AT_NOSET)
		return ((EINVAL));

	ZFS_ENTER(zfsvfs);
	ZFS_VERIFY_ZP(zp);

    dprintf("+setattr: zp %p, vp %p\n", zp, vp);

	zilog = zfsvfs->z_log;

	/*
	 * Make sure that if we have ephemeral uid/gid or xvattr specified
	 * that file system is at proper version level
	 */

	if (zfsvfs->z_use_fuids == B_FALSE &&
	    (((mask & AT_UID) && IS_EPHEMERAL(vap->va_uid)) ||
	    ((mask & AT_GID) && IS_EPHEMERAL(vap->va_gid)) ||
	    (mask & AT_XVATTR))) {
		ZFS_EXIT(zfsvfs);
		return (SET_ERROR(EINVAL));
	}

	if (mask & AT_SIZE && vnode_isdir(vp)) {
		ZFS_EXIT(zfsvfs);
		return (SET_ERROR(EISDIR));
	}

	if (mask & AT_SIZE && !vnode_isreg(vp) && !vnode_isfifo(vp)) {
		ZFS_EXIT(zfsvfs);
		return (SET_ERROR(EINVAL));
	}

	/*
	 * If this is an xvattr_t, then get a pointer to the structure of
	 * optional attributes.  If this is NULL, then we have a vattr_t.
	 */
	xoap = xva_getxoptattr(xvap);

	xva_init(&tmpxvattr);

	/*
	 * Immutable files can only alter immutable bit and atime
	 */
#ifndef __APPLE__
	if ((zp->z_pflags & ZFS_IMMUTABLE) &&
	    ((mask & (AT_SIZE|AT_UID|AT_GID|AT_MTIME|AT_MODE)) ||
	    ((mask & AT_XVATTR) && XVA_ISSET_REQ(xvap, XAT_CREATETIME)))) {
		ZFS_EXIT(zfsvfs);
		return ((EPERM));
	}
#else
	//chflags uchg sends AT_MODE on OS X, so allow AT_MODE to be in the mask.
	if ((zp->z_pflags & ZFS_IMMUTABLE) &&
	    ((mask & (AT_SIZE|AT_UID|AT_GID|AT_MTIME)) ||
	    ((mask & AT_XVATTR) && XVA_ISSET_REQ(xvap, XAT_CREATETIME)))) {
		ZFS_EXIT(zfsvfs);
		return ((EPERM));
	}
#endif

	if ((mask & AT_SIZE) && (zp->z_pflags & ZFS_READONLY)) {
		ZFS_EXIT(zfsvfs);
		return ((EPERM));
	}

	/*
	 * Verify timestamps doesn't overflow 32 bits.
	 * ZFS can handle large timestamps, but 32bit syscalls can't
	 * handle times greater than 2039.  This check should be removed
	 * once large timestamps are fully supported.
	 */

    /*
     * This test now hinders NFS from working as expected. Most like the
     * 32bit timestamp issues have already been fixed.
     */
#if 0
	if (mask & (AT_ATIME | AT_MTIME)) {
		if (((mask & AT_ATIME) && TIMESPEC_OVERFLOW(&vap->va_atime)) ||
		    ((mask & AT_MTIME) && TIMESPEC_OVERFLOW(&vap->va_mtime))) {
			ZFS_EXIT(zfsvfs);
			return ((EOVERFLOW));
		}
	}
#endif

top:
	attrzp = NULL;
	aclp = NULL;

	/* Can this be moved to before the top label? */
	if (vfs_isrdonly(zfsvfs->z_vfs)) {
		ZFS_EXIT(zfsvfs);
		return ((EROFS));
	}

	/*
	 * First validate permissions
	 */

	if (mask & AT_SIZE) {
		err = zfs_zaccess(zp, ACE_WRITE_DATA, 0, skipaclchk, cr);
		if (err) {
			ZFS_EXIT(zfsvfs);
			return ((EROFS));
		}

		/*
		 * XXX - Note, we are not providing any open
		 * mode flags here (like FNDELAY), so we may
		 * block if there are locks present... this
		 * should be addressed in openat().
		 */
		/* XXX - would it be OK to generate a log record here? */
		err = zfs_freesp(zp, vap->va_size, 0, 0, FALSE);
		if (err) {
			ZFS_EXIT(zfsvfs);
			return (err);
		}
	}

	if (mask & (AT_ATIME|AT_MTIME) ||
	    ((mask & AT_XVATTR) && (XVA_ISSET_REQ(xvap, XAT_HIDDEN) ||
	    XVA_ISSET_REQ(xvap, XAT_READONLY) ||
	    XVA_ISSET_REQ(xvap, XAT_ARCHIVE) ||
	    XVA_ISSET_REQ(xvap, XAT_OFFLINE) ||
	    XVA_ISSET_REQ(xvap, XAT_SPARSE) ||
	    XVA_ISSET_REQ(xvap, XAT_CREATETIME) ||
	    XVA_ISSET_REQ(xvap, XAT_SYSTEM)))) {
		need_policy = zfs_zaccess(zp, ACE_WRITE_ATTRIBUTES, 0,
		    skipaclchk, cr);
	}

	if (mask & (AT_UID|AT_GID)) {
		int	idmask = (mask & (AT_UID|AT_GID));
		int	take_owner;
		int	take_group;

		/*
		 * NOTE: even if a new mode is being set,
		 * we may clear S_ISUID/S_ISGID bits.
		 */

		if (!(mask & AT_MODE))
			vap->va_mode = zp->z_mode;

		/*
		 * Take ownership or chgrp to group we are a member of
		 */

		take_owner = (mask & AT_UID) && (vap->va_uid == crgetuid(cr));
		take_group = (mask & AT_GID) &&
		    zfs_groupmember(zfsvfs, vap->va_gid, cr);

		/*
		 * If both AT_UID and AT_GID are set then take_owner and
		 * take_group must both be set in order to allow taking
		 * ownership.
		 *
		 * Otherwise, send the check through secpolicy_vnode_setattr()
		 *
		 */

		if (((idmask == (AT_UID|AT_GID)) && take_owner && take_group) ||
		    ((idmask == AT_UID) && take_owner) ||
		    ((idmask == AT_GID) && take_group)) {
			if (zfs_zaccess(zp, ACE_WRITE_OWNER, 0,
			    skipaclchk, cr) == 0) {
				/*
				 * Remove setuid/setgid for non-privileged users
				 */
				secpolicy_setid_clear(vap, vp, cr);
				trim_mask = (mask & (AT_UID|AT_GID));
			} else {
				need_policy =  TRUE;
			}
		} else {
			need_policy =  TRUE;
		}
	}

	mutex_enter(&zp->z_lock);
	oldva.va_mode = zp->z_mode;
	zfs_fuid_map_ids(zp, cr, &oldva.va_uid, &oldva.va_gid);
	if (mask & AT_XVATTR) {
		/*
		 * Update xvattr mask to include only those attributes
		 * that are actually changing.
		 *
		 * the bits will be restored prior to actually setting
		 * the attributes so the caller thinks they were set.
		 */
		if (XVA_ISSET_REQ(xvap, XAT_APPENDONLY)) {
			if (xoap->xoa_appendonly !=
			    ((zp->z_pflags & ZFS_APPENDONLY) != 0)) {
				need_policy = TRUE;
			} else {
				XVA_CLR_REQ(xvap, XAT_APPENDONLY);
				XVA_SET_REQ(&tmpxvattr, XAT_APPENDONLY);
			}
		}

		if (XVA_ISSET_REQ(xvap, XAT_NOUNLINK)) {
			if (xoap->xoa_nounlink !=
			    ((zp->z_pflags & ZFS_NOUNLINK) != 0)) {
				need_policy = TRUE;
			} else {
				XVA_CLR_REQ(xvap, XAT_NOUNLINK);
				XVA_SET_REQ(&tmpxvattr, XAT_NOUNLINK);
			}
		}

		if (XVA_ISSET_REQ(xvap, XAT_IMMUTABLE)) {
			if (xoap->xoa_immutable !=
			    ((zp->z_pflags & ZFS_IMMUTABLE) != 0)) {
				need_policy = TRUE;
			} else {
				XVA_CLR_REQ(xvap, XAT_IMMUTABLE);
				XVA_SET_REQ(&tmpxvattr, XAT_IMMUTABLE);
			}
		}

		if (XVA_ISSET_REQ(xvap, XAT_NODUMP)) {
			if (xoap->xoa_nodump !=
			    ((zp->z_pflags & ZFS_NODUMP) != 0)) {
				need_policy = TRUE;
			} else {
				XVA_CLR_REQ(xvap, XAT_NODUMP);
				XVA_SET_REQ(&tmpxvattr, XAT_NODUMP);
			}
		}

		if (XVA_ISSET_REQ(xvap, XAT_AV_MODIFIED)) {
			if (xoap->xoa_av_modified !=
			    ((zp->z_pflags & ZFS_AV_MODIFIED) != 0)) {
				need_policy = TRUE;
			} else {
				XVA_CLR_REQ(xvap, XAT_AV_MODIFIED);
				XVA_SET_REQ(&tmpxvattr, XAT_AV_MODIFIED);
			}
		}

		if (XVA_ISSET_REQ(xvap, XAT_AV_QUARANTINED)) {
			if ((!vnode_isreg(vp) &&
			    xoap->xoa_av_quarantined) ||
			    xoap->xoa_av_quarantined !=
			    ((zp->z_pflags & ZFS_AV_QUARANTINED) != 0)) {
				need_policy = TRUE;
			} else {
				XVA_CLR_REQ(xvap, XAT_AV_QUARANTINED);
				XVA_SET_REQ(&tmpxvattr, XAT_AV_QUARANTINED);
			}
		}

		if (XVA_ISSET_REQ(xvap, XAT_REPARSE)) {
			mutex_exit(&zp->z_lock);
			ZFS_EXIT(zfsvfs);
			return ((EPERM));
		}

		if (need_policy == FALSE &&
		    (XVA_ISSET_REQ(xvap, XAT_AV_SCANSTAMP) ||
		    XVA_ISSET_REQ(xvap, XAT_OPAQUE))) {
			need_policy = TRUE;
		}
	}

	mutex_exit(&zp->z_lock);

	if (mask & AT_MODE) {
		if (zfs_zaccess(zp, ACE_WRITE_ACL, 0, skipaclchk, cr) == 0) {
			err = secpolicy_setid_setsticky_clear(vp, vap,
			    &oldva, cr);
			if (err) {
				ZFS_EXIT(zfsvfs);
				return (err);
			}
			trim_mask |= AT_MODE;
		} else {
			need_policy = TRUE;
		}
	}

	if (need_policy) {
		/*
		 * If trim_mask is set then take ownership
		 * has been granted or write_acl is present and user
		 * has the ability to modify mode.  In that case remove
		 * UID|GID and or MODE from mask so that
		 * secpolicy_vnode_setattr() doesn't revoke it.
		 */

		if (trim_mask) {
			saved_mask = vap->va_mask;
			vap->va_mask &= ~trim_mask;
			if (trim_mask & AT_MODE) {
				/*
				 * Save the mode, as secpolicy_vnode_setattr()
				 * will overwrite it with ova.va_mode.
				 */
				saved_mode = vap->va_mode;
			}
		}
		err = secpolicy_vnode_setattr(cr, vp, vap, &oldva, flags,
		    (int (*)(void *, int, cred_t *))zfs_zaccess_unix, zp);
		if (err) {
			ZFS_EXIT(zfsvfs);
			return (err);
		}

		if (trim_mask) {
			vap->va_mask |= saved_mask;
			if (trim_mask & AT_MODE) {
				/*
				 * Recover the mode after
				 * secpolicy_vnode_setattr().
				 */
				vap->va_mode = saved_mode;
			}
		}
	}

	/*
	 * secpolicy_vnode_setattr, or take ownership may have
	 * changed va_mask
	 */
	mask = vap->va_mask;

	if ((mask & (AT_UID | AT_GID))) {
		err = sa_lookup(zp->z_sa_hdl, SA_ZPL_XATTR(zfsvfs),
		    &xattr_obj, sizeof (xattr_obj));

		if (err == 0 && xattr_obj) {
			err = zfs_zget(zp->z_zfsvfs, xattr_obj, &attrzp);
			if (err)
				goto out2;
		}
		if (mask & AT_UID) {
			new_uid = zfs_fuid_create(zfsvfs,
			    (uint64_t)vap->va_uid, cr, ZFS_OWNER, &fuidp);
			if (new_uid != zp->z_uid &&
			    zfs_fuid_overquota(zfsvfs, B_FALSE, new_uid)) {
				if (attrzp)
					VN_RELE(ZTOV(attrzp));
				err = (EDQUOT);
				goto out2;
			}
		}

		if (mask & AT_GID) {
			new_gid = zfs_fuid_create(zfsvfs, (uint64_t)vap->va_gid,
			    cr, ZFS_GROUP, &fuidp);
			if (new_gid != zp->z_gid &&
			    zfs_fuid_overquota(zfsvfs, B_TRUE, new_gid)) {
				if (attrzp)
					VN_RELE(ZTOV(attrzp));
				err = (EDQUOT);
				goto out2;
			}
		}
	}
	tx = dmu_tx_create(zfsvfs->z_os);

    /*
     * ACLs are currently not working, there appears to be two implementations
     * here, one is old MacZFS "zfs_setacl" and the other is ZFS (FBSD?)
     * with zfs_external_acl().
     */

	if (mask & AT_ACL) {

        if ((vap->va_acl != (kauth_acl_t) KAUTH_FILESEC_NONE) &&
            (vap->va_acl->acl_entrycount > 0) &&
            (vap->va_acl->acl_entrycount != KAUTH_FILESEC_NOACL)) {

            vsecattr_t      vsecattr;
            int		aclbsize;	/* size of acl list in bytes */
            ace_t	*aaclp;
            struct kauth_acl *kauth;

            dprintf("Calling setacl\n");

            vsecattr.vsa_mask = VSA_ACE;

            kauth = vap->va_acl;

            aclbsize = kauth->acl_entrycount * sizeof(ace_t);
            vsecattr.vsa_aclentp = kmem_alloc(aclbsize, KM_SLEEP);
            aaclp = vsecattr.vsa_aclentp;
            vsecattr.vsa_aclentsz = aclbsize;

            dprintf("aces_from_acl %d entries\n", kauth->acl_entrycount);
            aces_from_acl(vsecattr.vsa_aclentp, &vsecattr.vsa_aclcnt, kauth);

            err = zfs_setacl(zp, &vsecattr, B_TRUE, cr);
            kmem_free(aaclp, aclbsize);

        } else {
            struct kauth_acl blank_acl;

            bzero(&blank_acl, sizeof blank_acl);
            if ((err = zfs_setacl(zp, &blank_acl, B_TRUE, cr)))
                dprintf("setattr: setacl failed: %d\n", err);
        }
        }


	if (mask & AT_MODE) {
		uint64_t pmode = zp->z_mode;
		uint64_t acl_obj;

        if(!(mask & AT_ACL)) {
            new_mode = (pmode & S_IFMT) | (vap->va_mode & ~S_IFMT);
        } else {
            new_mode = pmode;
        }

		if (zp->z_zfsvfs->z_acl_mode == ZFS_ACL_RESTRICTED &&
		    !(zp->z_pflags & ZFS_ACL_TRIVIAL)) {
			err = (EPERM);
			goto out;
		}

		if ((err = zfs_acl_chmod_setattr(zp, &aclp, new_mode)))
			goto out;

		mutex_enter(&zp->z_lock);
		if (!zp->z_is_sa && ((acl_obj = zfs_external_acl(zp)) != 0)) {
			/*
			 * Are we upgrading ACL from old V0 format
			 * to V1 format?
			 */
			if (zfsvfs->z_version >= ZPL_VERSION_FUID &&
			    zfs_znode_acl_version(zp) ==
			    ZFS_ACL_VERSION_INITIAL) {
				dmu_tx_hold_free(tx, acl_obj, 0,
				    DMU_OBJECT_END);
				dmu_tx_hold_write(tx, DMU_NEW_OBJECT,
				    0, aclp->z_acl_bytes);
			} else {
				dmu_tx_hold_write(tx, acl_obj, 0,
				    aclp->z_acl_bytes);
			}
		} else if (!zp->z_is_sa && aclp->z_acl_bytes > ZFS_ACE_SPACE) {
			dmu_tx_hold_write(tx, DMU_NEW_OBJECT,
			    0, aclp->z_acl_bytes);
		}
		mutex_exit(&zp->z_lock);
		dmu_tx_hold_sa(tx, zp->z_sa_hdl, B_TRUE);
	} else {
		if ((mask & AT_XVATTR) &&
		    XVA_ISSET_REQ(xvap, XAT_AV_SCANSTAMP))
			dmu_tx_hold_sa(tx, zp->z_sa_hdl, B_TRUE);
		else
			dmu_tx_hold_sa(tx, zp->z_sa_hdl, B_FALSE);
	}

	if (attrzp) {
		dmu_tx_hold_sa(tx, attrzp->z_sa_hdl, B_FALSE);
	}

	fuid_dirtied = zfsvfs->z_fuid_dirty;
	if (fuid_dirtied)
		zfs_fuid_txhold(zfsvfs, tx);

	zfs_sa_upgrade_txholds(tx, zp);

	err = dmu_tx_assign(tx, TXG_WAIT);
	if (err)
		goto out;

	count = 0;
	/*
	 * Set each attribute requested.
	 * We group settings according to the locks they need to acquire.
	 *
	 * Note: you cannot set ctime directly, although it will be
	 * updated as a side-effect of calling this function.
	 */


	if (mask & (AT_UID|AT_GID|AT_MODE))
		mutex_enter(&zp->z_acl_lock);
	mutex_enter(&zp->z_lock);

	SA_ADD_BULK_ATTR(bulk, count, SA_ZPL_FLAGS(zfsvfs), NULL,
	    &zp->z_pflags, sizeof (zp->z_pflags));

	if (attrzp) {
		if (mask & (AT_UID|AT_GID|AT_MODE))
			mutex_enter(&attrzp->z_acl_lock);
		mutex_enter(&attrzp->z_lock);
		SA_ADD_BULK_ATTR(xattr_bulk, xattr_count,
		    SA_ZPL_FLAGS(zfsvfs), NULL, &attrzp->z_pflags,
		    sizeof (attrzp->z_pflags));
	}

	if (mask & (AT_UID|AT_GID)) {

		if (mask & AT_UID) {
			SA_ADD_BULK_ATTR(bulk, count, SA_ZPL_UID(zfsvfs), NULL,
			    &new_uid, sizeof (new_uid));
			zp->z_uid = new_uid;
			if (attrzp) {
				SA_ADD_BULK_ATTR(xattr_bulk, xattr_count,
				    SA_ZPL_UID(zfsvfs), NULL, &new_uid,
				    sizeof (new_uid));
				attrzp->z_uid = new_uid;
			}
		}

		if (mask & AT_GID) {
			SA_ADD_BULK_ATTR(bulk, count, SA_ZPL_GID(zfsvfs),
			    NULL, &new_gid, sizeof (new_gid));
			zp->z_gid = new_gid;
			if (attrzp) {
				SA_ADD_BULK_ATTR(xattr_bulk, xattr_count,
				    SA_ZPL_GID(zfsvfs), NULL, &new_gid,
				    sizeof (new_gid));
				attrzp->z_gid = new_gid;
			}
		}
		if (!(mask & AT_MODE)) {
			SA_ADD_BULK_ATTR(bulk, count, SA_ZPL_MODE(zfsvfs),
			    NULL, &new_mode, sizeof (new_mode));
			new_mode = zp->z_mode;
		}
		err = zfs_acl_chown_setattr(zp);
		ASSERT(err == 0);
		if (attrzp) {
			err = zfs_acl_chown_setattr(attrzp);
			ASSERT(err == 0);
		}

        /*
         * When importing ZEVO volumes, and 'chown' is used, we end up calling
         * SA_LOOKUP with 'sa_addr' == NULL. Unsure why this happens, for
         * now, we shall stick a plaster over this open-fracture
         */
        if (err == 2) {
            printf("setattr: triggered SA_LOOKUP == NULL problem\n");
            err = 0;
        }

	}

	if (mask & AT_MODE) {
		SA_ADD_BULK_ATTR(bulk, count, SA_ZPL_MODE(zfsvfs), NULL,
		    &new_mode, sizeof (new_mode));
		zp->z_mode = new_mode;
		/*
         	 * Mode change needs to trigger corresponding update to trivial ACLs.
         	 * ACL change already does this, and another call to zfs_aclset_common
		 * would overwrite our explicit ACL changes.
         	 */
		if(!(mask & AT_ACL)) {
                       ASSERT3U((uintptr_t)aclp, !=, 0);
                       err = zfs_aclset_common(zp, aclp, cr, tx);
                       ASSERT(err==0);
                       if (zp->z_acl_cached)
                       zfs_acl_free(zp->z_acl_cached);
                       zp->z_acl_cached = aclp;
                       aclp = NULL;
		}
	}

	if (mask & AT_ATIME) {
		ZFS_TIME_ENCODE(&vap->va_atime, zp->z_atime);
		SA_ADD_BULK_ATTR(bulk, count, SA_ZPL_ATIME(zfsvfs), NULL,
		    &zp->z_atime, sizeof (zp->z_atime));
	}

	if (mask & AT_MTIME) {
		ZFS_TIME_ENCODE(&vap->va_mtime, mtime);
		SA_ADD_BULK_ATTR(bulk, count, SA_ZPL_MTIME(zfsvfs), NULL,
		    mtime, sizeof (mtime));
	}

#ifdef __APPLE__
    /* CTIME overloaded to mean CRTIME */
	if (mask & AT_CTIME) {
		ZFS_TIME_ENCODE(&vap->va_crtime, crtime);
		SA_ADD_BULK_ATTR(bulk, count, SA_ZPL_CRTIME(zfsvfs), NULL,
		    crtime, sizeof (crtime));
	}
#endif

	/* XXX - shouldn't this be done *before* the ATIME/MTIME checks? */
	if (mask & AT_SIZE && !(mask & AT_MTIME)) {
		SA_ADD_BULK_ATTR(bulk, count, SA_ZPL_MTIME(zfsvfs),
		    NULL, mtime, sizeof (mtime));
		SA_ADD_BULK_ATTR(bulk, count, SA_ZPL_CTIME(zfsvfs), NULL,
		    &ctime, sizeof (ctime));
		zfs_tstamp_update_setup(zp, CONTENT_MODIFIED, mtime, ctime,
		    B_TRUE);
	} else if (mask != 0) {
		SA_ADD_BULK_ATTR(bulk, count, SA_ZPL_CTIME(zfsvfs), NULL,
		    &ctime, sizeof (ctime));
		zfs_tstamp_update_setup(zp, STATE_CHANGED, mtime, ctime,
		    B_TRUE);
		if (attrzp) {
			SA_ADD_BULK_ATTR(xattr_bulk, xattr_count,
			    SA_ZPL_CTIME(zfsvfs), NULL,
			    &ctime, sizeof (ctime));
			zfs_tstamp_update_setup(attrzp, STATE_CHANGED,
			    mtime, ctime, B_TRUE);
		}
	}
	/*
	 * Do this after setting timestamps to prevent timestamp
	 * update from toggling bit
	 */

	if (xoap && (mask & AT_XVATTR)) {

		/*
		 * restore trimmed off masks
		 * so that return masks can be set for caller.
		 */

		if (XVA_ISSET_REQ(&tmpxvattr, XAT_APPENDONLY)) {
			XVA_SET_REQ(xvap, XAT_APPENDONLY);
		}
		if (XVA_ISSET_REQ(&tmpxvattr, XAT_NOUNLINK)) {
			XVA_SET_REQ(xvap, XAT_NOUNLINK);
		}
		if (XVA_ISSET_REQ(&tmpxvattr, XAT_IMMUTABLE)) {
			XVA_SET_REQ(xvap, XAT_IMMUTABLE);
		}
		if (XVA_ISSET_REQ(&tmpxvattr, XAT_NODUMP)) {
			XVA_SET_REQ(xvap, XAT_NODUMP);
		}
		if (XVA_ISSET_REQ(&tmpxvattr, XAT_AV_MODIFIED)) {
			XVA_SET_REQ(xvap, XAT_AV_MODIFIED);
		}
		if (XVA_ISSET_REQ(&tmpxvattr, XAT_AV_QUARANTINED)) {
			XVA_SET_REQ(xvap, XAT_AV_QUARANTINED);
		}

/*
		if (XVA_ISSET_REQ(xvap, XAT_AV_SCANSTAMP))
			ASSERT(vp->v_type == VREG);
*/

		zfs_xvattr_set(zp, xvap, tx);
	}

	if (fuid_dirtied)
		zfs_fuid_sync(zfsvfs, tx);

	if (mask != 0)
		zfs_log_setattr(zilog, tx, TX_SETATTR, zp, vap, mask, fuidp);

	mutex_exit(&zp->z_lock);
	if (mask & (AT_UID|AT_GID|AT_MODE))
		mutex_exit(&zp->z_acl_lock);

	if (attrzp) {
		if (mask & (AT_UID|AT_GID|AT_MODE))
			mutex_exit(&attrzp->z_acl_lock);
		mutex_exit(&attrzp->z_lock);
	}
out:

	if (err == 0 && attrzp) {
		err2 = sa_bulk_update(attrzp->z_sa_hdl, xattr_bulk,
		    xattr_count, tx);
		ASSERT(err2 == 0);
	}

	if (attrzp)
		VN_RELE(ZTOV(attrzp));
	if (aclp)
		zfs_acl_free(aclp);

	if (fuidp) {
		zfs_fuid_info_free(fuidp);
		fuidp = NULL;
	}

	if (err) {
		dmu_tx_abort(tx);
		if (err == ERESTART)
			goto top;
	} else {
		err2 = sa_bulk_update(zp->z_sa_hdl, bulk, count, tx);
		dmu_tx_commit(tx);
	}

out2:
	if (zfsvfs->z_os->os_sync == ZFS_SYNC_ALWAYS)
		zil_commit(zilog, 0);

    dprintf("-setattr: zp %p size %llu\n", zp, zp->z_size);

	ZFS_EXIT(zfsvfs);
	return (err);
}

typedef struct zfs_zlock {
	krwlock_t	*zl_rwlock;	/* lock we acquired */
	znode_t		*zl_znode;	/* znode we held */
	struct zfs_zlock *zl_next;	/* next in list */
} zfs_zlock_t;

/*
 * Drop locks and release vnodes that were held by zfs_rename_lock().
 */
static void
zfs_rename_unlock(zfs_zlock_t **zlpp)
{
	zfs_zlock_t *zl;

	while ((zl = *zlpp) != NULL) {
		if (zl->zl_znode != NULL)
			VN_RELE(ZTOV(zl->zl_znode));
		rw_exit(zl->zl_rwlock);
		*zlpp = zl->zl_next;
		kmem_free(zl, sizeof (*zl));
	}
}

/*
 * Search back through the directory tree, using the ".." entries.
 * Lock each directory in the chain to prevent concurrent renames.
 * Fail any attempt to move a directory into one of its own descendants.
 * XXX - z_parent_lock can overlap with map or grow locks
 */
static int
zfs_rename_lock(znode_t *szp, znode_t *tdzp, znode_t *sdzp, zfs_zlock_t **zlpp)
{
	zfs_zlock_t	*zl;
	znode_t		*zp = tdzp;
	uint64_t	rootid = zp->z_zfsvfs->z_root;
	uint64_t	oidp = zp->z_id;
	krwlock_t	*rwlp = &szp->z_parent_lock;
	krw_t		rw = RW_WRITER;

	/*
	 * First pass write-locks szp and compares to zp->z_id.
	 * Later passes read-lock zp and compare to zp->z_parent.
	 */
	do {
		if (!rw_tryenter(rwlp, rw)) {
			/*
			 * Another thread is renaming in this path.
			 * Note that if we are a WRITER, we don't have any
			 * parent_locks held yet.
			 */
			if (rw == RW_READER && zp->z_id > szp->z_id) {
				/*
				 * Drop our locks and restart
				 */
				zfs_rename_unlock(&zl);
				*zlpp = NULL;
				zp = tdzp;
				oidp = zp->z_id;
				rwlp = &szp->z_parent_lock;
				rw = RW_WRITER;
				continue;
			} else {
				/*
				 * Wait for other thread to drop its locks
				 */
				rw_enter(rwlp, rw);
			}
		}

		zl = kmem_alloc(sizeof (*zl), KM_SLEEP);
		zl->zl_rwlock = rwlp;
		zl->zl_znode = NULL;
		zl->zl_next = *zlpp;
		*zlpp = zl;

		if (oidp == szp->z_id)		/* We're a descendant of szp */
			return (SET_ERROR(EINVAL));

		if (oidp == rootid)		/* We've hit the top */
			return (0);

		if (rw == RW_READER) {		/* i.e. not the first pass */
			int error = zfs_zget(zp->z_zfsvfs, oidp, &zp);
			if (error)
				return (error);
			zl->zl_znode = zp;
		}
		(void) sa_lookup(zp->z_sa_hdl, SA_ZPL_PARENT(zp->z_zfsvfs),
		    &oidp, sizeof (oidp));
		rwlp = &zp->z_parent_lock;
		rw = RW_READER;

	} while (zp->z_id != sdzp->z_id);

	return (0);
}

/*
 * Move an entry from the provided source directory to the target
 * directory.  Change the entry name as indicated.
 *
 *	IN:	sdvp	- Source directory containing the "old entry".
 *		snm	- Old entry name.
 *		tdvp	- Target directory to contain the "new entry".
 *		tnm	- New entry name.
 *		cr	- credentials of caller.
 *		ct	- caller context
 *		flags	- case flags
 *
 *	RETURN:	0 on success, error code on failure.
 *
 * Timestamps:
 *	sdvp,tdvp - ctime|mtime updated
 */
/*ARGSUSED*/
int
zfs_rename(vnode_t *sdvp, char *snm, vnode_t *tdvp, char *tnm, cred_t *cr,
    caller_context_t *ct, int flags)
{
	znode_t		*tdzp, *szp, *tzp;
	znode_t		*sdzp = VTOZ(sdvp);
	zfsvfs_t	*zfsvfs = sdzp->z_zfsvfs;
	zilog_t		*zilog;
#ifndef __APPLE__
	vnode_t		*realvp;
#endif
	uint64_t addtime[2];
	zfs_dirlock_t	*sdl, *tdl;
	dmu_tx_t	*tx;
	zfs_zlock_t	*zl;
	int		cmp, serr, terr;
	int		error = 0;
	int		zflg = 0;
	boolean_t	waited = B_FALSE;

	ZFS_ENTER(zfsvfs);
	ZFS_VERIFY_ZP(sdzp);
	zilog = zfsvfs->z_log;

#ifndef __APPLE__
	/*
	 * Make sure we have the real vp for the target directory.
	 */
	if (VOP_REALVP(tdvp, &realvp, ct) == 0)
		tdvp = realvp;

	if (tdvp->v_vfsp != sdvp->v_vfsp || zfsctl_is_node(tdvp)) {
		ZFS_EXIT(zfsvfs);
		return (SET_ERROR(EXDEV));
	}
#endif

	tdzp = VTOZ(tdvp);
	ZFS_VERIFY_ZP(tdzp);
	if (zfsvfs->z_utf8 && u8_validate(tnm,
	    strlen(tnm), NULL, U8_VALIDATE_ENTIRE, &error) < 0) {
		ZFS_EXIT(zfsvfs);
		return (SET_ERROR(EILSEQ));
	}

	if (flags & FIGNORECASE)
		zflg |= ZCILOOK;

top:
	szp = NULL;
	tzp = NULL;
	zl = NULL;

	/*
	 * This is to prevent the creation of links into attribute space
	 * by renaming a linked file into/outof an attribute directory.
	 * See the comment in zfs_link() for why this is considered bad.
	 */
	if ((tdzp->z_pflags & ZFS_XATTR) != (sdzp->z_pflags & ZFS_XATTR)) {
		ZFS_EXIT(zfsvfs);
		return (SET_ERROR(EINVAL));
	}

	/*
	 * Lock source and target directory entries.  To prevent deadlock,
	 * a lock ordering must be defined.  We lock the directory with
	 * the smallest object id first, or if it's a tie, the one with
	 * the lexically first name.
	 */
	if (sdzp->z_id < tdzp->z_id) {
		cmp = -1;
	} else if (sdzp->z_id > tdzp->z_id) {
		cmp = 1;
	} else {
		/*
		 * First compare the two name arguments without
		 * considering any case folding.
		 */
		int nofold = (zfsvfs->z_norm & ~U8_TEXTPREP_TOUPPER);

		cmp = u8_strcmp(snm, tnm, 0, nofold, U8_UNICODE_LATEST, &error);
		ASSERT(error == 0 || !zfsvfs->z_utf8);
		if (cmp == 0) {
			/*
			 * POSIX: "If the old argument and the new argument
			 * both refer to links to the same existing file,
			 * the rename() function shall return successfully
			 * and perform no other action."
			 */
			ZFS_EXIT(zfsvfs);
			return (0);
		}
		/*
		 * If the file system is case-folding, then we may
		 * have some more checking to do.  A case-folding file
		 * system is either supporting mixed case sensitivity
		 * access or is completely case-insensitive.  Note
		 * that the file system is always case preserving.
		 *
		 * In mixed sensitivity mode case sensitive behavior
		 * is the default.  FIGNORECASE must be used to
		 * explicitly request case insensitive behavior.
		 *
		 * If the source and target names provided differ only
		 * by case (e.g., a request to rename 'tim' to 'Tim'),
		 * we will treat this as a special case in the
		 * case-insensitive mode: as long as the source name
		 * is an exact match, we will allow this to proceed as
		 * a name-change request.
		 */
		if ((zfsvfs->z_case == ZFS_CASE_INSENSITIVE ||
		    (zfsvfs->z_case == ZFS_CASE_MIXED &&
		    flags & FIGNORECASE)) &&
		    u8_strcmp(snm, tnm, 0, zfsvfs->z_norm, U8_UNICODE_LATEST,
		    &error) == 0) {
			/*
			 * case preserving rename request, require exact
			 * name matches
			 */
			zflg |= ZCIEXACT;
			zflg &= ~ZCILOOK;
		}
	}

	/*
	 * If the source and destination directories are the same, we should
	 * grab the z_name_lock of that directory only once.
	 */
	if (sdzp == tdzp) {
		zflg |= ZHAVELOCK;
		rw_enter(&sdzp->z_name_lock, RW_READER);
	}

	if (cmp < 0) {
		serr = zfs_dirent_lock(&sdl, sdzp, snm, &szp,
		    ZEXISTS | zflg, NULL, NULL);
		terr = zfs_dirent_lock(&tdl,
		    tdzp, tnm, &tzp, ZRENAMING | zflg, NULL, NULL);
	} else {
		terr = zfs_dirent_lock(&tdl,
		    tdzp, tnm, &tzp, zflg, NULL, NULL);
		serr = zfs_dirent_lock(&sdl,
		    sdzp, snm, &szp, ZEXISTS | ZRENAMING | zflg,
		    NULL, NULL);
	}

	if (serr) {
		/*
		 * Source entry invalid or not there.
		 */
		if (!terr) {
			zfs_dirent_unlock(tdl);
			if (tzp)
				VN_RELE(ZTOV(tzp));
		}

		if (sdzp == tdzp)
			rw_exit(&sdzp->z_name_lock);

		/*
		 * FreeBSD: In OpenSolaris they only check if rename source is
		 * ".." here, because "." is handled in their lookup. This is
		 * not the case for FreeBSD, so we check for "." explicitly.
		 */
		if (strcmp(snm, ".") == 0 || strcmp(snm, "..") == 0)
			serr = (EINVAL);
		ZFS_EXIT(zfsvfs);
		return (serr);
	}
	if (terr) {
		zfs_dirent_unlock(sdl);
		VN_RELE(ZTOV(szp));

		if (sdzp == tdzp)
			rw_exit(&sdzp->z_name_lock);

		if (strcmp(tnm, "..") == 0)
			terr = (EINVAL);
		ZFS_EXIT(zfsvfs);
		return (terr);
	}

	/*
	 * Must have write access at the source to remove the old entry
	 * and write access at the target to create the new entry.
	 * Note that if target and source are the same, this can be
	 * done in a single check.
	 */

	if ((error = zfs_zaccess_rename(sdzp, szp, tdzp, tzp, cr)))
		goto out;

	if (vnode_isdir(ZTOV(szp))) {
		/*
		 * Check to make sure rename is valid.
		 * Can't do a move like this: /usr/a/b to /usr/a/b/c/d
		 */
		if ((error = zfs_rename_lock(szp, tdzp, sdzp, &zl)))
			goto out;
	}

	/*
	 * Does target exist?
	 */
	if (tzp) {
		/*
		 * Source and target must be the same type.
		 */
		if (vnode_isdir(ZTOV(szp))) {
			if (!vnode_isdir(ZTOV(tzp))) {
				error = SET_ERROR(ENOTDIR);
				goto out;
			}
		} else {
			if (vnode_isdir(ZTOV(tzp))) {
				error = SET_ERROR(EISDIR);
				goto out;
			}
		}
		/*
		 * POSIX dictates that when the source and target
		 * entries refer to the same file object, rename
		 * must do nothing and exit without error.
		 */
		if (szp->z_id == tzp->z_id) {
			error = 0;
			goto out;
		}
	}

	vnevent_rename_src(ZTOV(szp), sdvp, snm, ct);
	if (tzp)
		vnevent_rename_dest(ZTOV(tzp), tdvp, tnm, ct);

	/*
	 * notify the target directory if it is not the same
	 * as source directory.
	 */
	if (tdvp != sdvp) {
		vnevent_rename_dest_dir(tdvp, ct);
	}

	tx = dmu_tx_create(zfsvfs->z_os);
	dmu_tx_hold_sa(tx, szp->z_sa_hdl, B_FALSE);
	dmu_tx_hold_sa(tx, sdzp->z_sa_hdl, B_FALSE);
	dmu_tx_hold_zap(tx, sdzp->z_id, FALSE, snm);
	dmu_tx_hold_zap(tx, tdzp->z_id, TRUE, tnm);
	if (sdzp != tdzp) {
		dmu_tx_hold_sa(tx, tdzp->z_sa_hdl, B_FALSE);
		zfs_sa_upgrade_txholds(tx, tdzp);
	}
	if (tzp) {
		dmu_tx_hold_sa(tx, tzp->z_sa_hdl, B_FALSE);
		zfs_sa_upgrade_txholds(tx, tzp);
	}

	zfs_sa_upgrade_txholds(tx, szp);
	dmu_tx_hold_zap(tx, zfsvfs->z_unlinkedobj, FALSE, NULL);
	error = dmu_tx_assign(tx, waited ? TXG_WAITED : TXG_NOWAIT);
	if (error) {
		if (zl != NULL)
			zfs_rename_unlock(&zl);
		zfs_dirent_unlock(sdl);
		zfs_dirent_unlock(tdl);

		if (sdzp == tdzp)
			rw_exit(&sdzp->z_name_lock);

		VN_RELE(ZTOV(szp));
		if (tzp)
			VN_RELE(ZTOV(tzp));
		if (error == ERESTART) {
			waited = B_TRUE;
			dmu_tx_wait(tx);
			dmu_tx_abort(tx);
			goto top;
		}
		dmu_tx_abort(tx);
		ZFS_EXIT(zfsvfs);
		return (error);
	}

	if (tzp)	/* Attempt to remove the existing target */
		error = zfs_link_destroy(tdl, tzp, tx, zflg, NULL);

	if (error == 0) {
		error = zfs_link_create(tdl, szp, tx, ZRENAMING);
		if (error == 0) {
			szp->z_pflags |= ZFS_AV_MODIFIED;

			error = sa_update(szp->z_sa_hdl, SA_ZPL_FLAGS(zfsvfs),
			    (void *)&szp->z_pflags, sizeof (uint64_t), tx);
			ASSERT(error==0);

#ifdef __APPLE__
			/* If we moved an entry into a different directory (sdzp != tdzp)
			 * then we also need to update ADDEDTIME (ADDTIME) property for
			 * FinderInfo. We are already inside error == 0 conditional
			 */
			if ((sdzp != tdzp) &&
				zfsvfs->z_use_sa == B_TRUE) {
				timestruc_t	now;
				gethrestime(&now);
				ZFS_TIME_ENCODE(&now, addtime);
				error = sa_update(szp->z_sa_hdl, SA_ZPL_ADDTIME(zfsvfs),
								  (void *)&addtime, sizeof (addtime), tx);
				dprintf("ZFS: Updating ADDEDTIME on zp/vp %p/%p: %llu\n",
						szp, ZTOV(szp), addtime[0]);
			}
#endif


			error = zfs_link_destroy(sdl, szp, tx, ZRENAMING, NULL);
			if (error == 0) {
				zfs_log_rename(zilog, tx, TX_RENAME |
				    (flags & FIGNORECASE ? TX_CI : 0), sdzp,
				    sdl->dl_name, tdzp, tdl->dl_name, szp);

				/*
				 * Update path information for the target vnode
				 */
				vn_renamepath(tdvp, ZTOV(szp), tnm,
				    strlen(tnm));
			} else {
				/*
				 * At this point, we have successfully created
				 * the target name, but have failed to remove
				 * the source name.  Since the create was done
				 * with the ZRENAMING flag, there are
				 * complications; for one, the link count is
				 * wrong.  The easiest way to deal with this
				 * is to remove the newly created target, and
				 * return the original error.  This must
				 * succeed; fortunately, it is very unlikely to
				 * fail, since we just created it.
				 */
				VERIFY3U(zfs_link_destroy(tdl, szp, tx,
				    ZRENAMING, NULL), ==, 0);
			}
		}


#if defined (FREEBSD_NAMECACHE)
		if (error == 0) {
			cache_purge(sdvp);
			cache_purge(tdvp);
			cache_purge(ZTOV(szp));
			if (tzp)
				cache_purge(ZTOV(tzp));
		}
#endif
	}

	dmu_tx_commit(tx);
out:
	if (zl != NULL)
		zfs_rename_unlock(&zl);

	zfs_dirent_unlock(sdl);
	zfs_dirent_unlock(tdl);

	if (sdzp == tdzp)
		rw_exit(&sdzp->z_name_lock);


	VN_RELE(ZTOV(szp));
	if (tzp)
		VN_RELE(ZTOV(tzp));

	if (zfsvfs->z_os->os_sync == ZFS_SYNC_ALWAYS)
		zil_commit(zilog, 0);

	ZFS_EXIT(zfsvfs);

	return (error);
}

/*
 * Insert the indicated symbolic reference entry into the directory.
 *
 *	IN:	dvp	- Directory to contain new symbolic link.
 *		link	- Name for new symlink entry.
 *		vap	- Attributes of new entry.
 *		target	- Target path of new symlink.
 *		cr	- credentials of caller.
 *		ct	- caller context
 *		flags	- case flags
 *
 *	RETURN:	0 on success, error code on failure.
 *
 * Timestamps:
 *	dvp - ctime|mtime updated
 */
/*ARGSUSED*/
int
zfs_symlink(vnode_t *dvp, vnode_t **vpp, char *name, vattr_t *vap, char *link,
            cred_t *cr)
{
	znode_t		*zp, *dzp = VTOZ(dvp);
	zfs_dirlock_t	*dl;
	dmu_tx_t	*tx;
	zfsvfs_t	*zfsvfs = dzp->z_zfsvfs;
	zilog_t		*zilog;
	uint64_t	len = strlen(link);
	int		error;
	int		zflg = ZNEW;
	zfs_acl_ids_t	acl_ids;
	boolean_t	fuid_dirtied;
	uint64_t	txtype = TX_SYMLINK;
	int		flags = 0;
	boolean_t	waited = B_FALSE;

	ASSERT(vap->va_type == VLNK);

	ZFS_ENTER(zfsvfs);
	ZFS_VERIFY_ZP(dzp);
	zilog = zfsvfs->z_log;

	if (zfsvfs->z_utf8 && u8_validate(name, strlen(name),
	    NULL, U8_VALIDATE_ENTIRE, &error) < 0) {
		ZFS_EXIT(zfsvfs);
		return (SET_ERROR(EILSEQ));
	}
	if (flags & FIGNORECASE)
		zflg |= ZCILOOK;

	if (len > MAXPATHLEN) {
		ZFS_EXIT(zfsvfs);
		return (SET_ERROR(ENAMETOOLONG));
	}

	if ((error = zfs_acl_ids_create(dzp, 0,
	    vap, cr, NULL, &acl_ids)) != 0) {
		ZFS_EXIT(zfsvfs);
		return (error);
	}
top:
	/*
	 * Attempt to lock directory; fail if entry already exists.
	 */
	error = zfs_dirent_lock(&dl, dzp, name, &zp, zflg, NULL, NULL);
	if (error) {
		zfs_acl_ids_free(&acl_ids);
		ZFS_EXIT(zfsvfs);
		return (error);
	}

	if ((error = zfs_zaccess(dzp, ACE_ADD_FILE, 0, B_FALSE, cr))) {
		zfs_acl_ids_free(&acl_ids);
		zfs_dirent_unlock(dl);
		ZFS_EXIT(zfsvfs);
		return (error);
	}

	if (zfs_acl_ids_overquota(zfsvfs, &acl_ids)) {
		zfs_acl_ids_free(&acl_ids);
		zfs_dirent_unlock(dl);
		ZFS_EXIT(zfsvfs);
		return (SET_ERROR(EDQUOT));
	}
	tx = dmu_tx_create(zfsvfs->z_os);
	fuid_dirtied = zfsvfs->z_fuid_dirty;
	dmu_tx_hold_write(tx, DMU_NEW_OBJECT, 0, MAX(1, len));
	dmu_tx_hold_zap(tx, dzp->z_id, TRUE, name);
	dmu_tx_hold_sa_create(tx, acl_ids.z_aclp->z_acl_bytes +
	    ZFS_SA_BASE_ATTR_SIZE + len);
	dmu_tx_hold_sa(tx, dzp->z_sa_hdl, B_FALSE);
	if (!zfsvfs->z_use_sa && acl_ids.z_aclp->z_acl_bytes > ZFS_ACE_SPACE) {
		dmu_tx_hold_write(tx, DMU_NEW_OBJECT, 0,
		    acl_ids.z_aclp->z_acl_bytes);
	}
	if (fuid_dirtied)
		zfs_fuid_txhold(zfsvfs, tx);
	error = dmu_tx_assign(tx, waited ? TXG_WAITED : TXG_NOWAIT);
	if (error) {
		zfs_dirent_unlock(dl);
		if (error == ERESTART) {
			waited = B_TRUE;
			dmu_tx_wait(tx);
			dmu_tx_abort(tx);
			goto top;
		}
		zfs_acl_ids_free(&acl_ids);
		dmu_tx_abort(tx);
		ZFS_EXIT(zfsvfs);
		return (error);
	}

	/*
	 * Create a new object for the symlink.
	 * for version 4 ZPL datsets the symlink will be an SA attribute
	 */
	zfs_mknode(dzp, vap, tx, cr, 0, &zp, &acl_ids);

	if (fuid_dirtied)
		zfs_fuid_sync(zfsvfs, tx);

	mutex_enter(&zp->z_lock);
	if (zp->z_is_sa)
		error = sa_update(zp->z_sa_hdl, SA_ZPL_SYMLINK(zfsvfs),
		    link, len, tx);
	else
		zfs_sa_symlink(zp, link, len, tx);
	mutex_exit(&zp->z_lock);

	zp->z_size = len;
	(void) sa_update(zp->z_sa_hdl, SA_ZPL_SIZE(zfsvfs),
	    &zp->z_size, sizeof (zp->z_size), tx);
	/*
	 * Insert the new object into the directory.
	 */
	(void) zfs_link_create(dl, zp, tx, ZNEW);

	if (flags & FIGNORECASE)
		txtype |= TX_CI;
	zfs_log_symlink(zilog, tx, txtype, dzp, zp, name, link);
	*vpp = ZTOV(zp);

	zfs_acl_ids_free(&acl_ids);

	dmu_tx_commit(tx);

	/*
	 * OS X - attach the vnode _after_ committing the transaction
	 */
	zfs_znode_getvnode(zp, zfsvfs);
	*vpp = ZTOV(zp);

	zfs_dirent_unlock(dl);

	if (zfsvfs->z_os->os_sync == ZFS_SYNC_ALWAYS)
		zil_commit(zilog, 0);

	ZFS_EXIT(zfsvfs);
	return (error);
}

/*
 * Return, in the buffer contained in the provided uio structure,
 * the symbolic path referred to by vp.
 *
 *	IN:	vp	- vnode of symbolic link.
 *		uoip	- structure to contain the link path.
 *		cr	- credentials of caller.
 *		ct	- caller context
 *
 *	OUT:	uio	- structure to contain the link path.
 *
 *	RETURN:	0 if success
 *		error code if failure
 *
 * Timestamps:
 *	vp - atime updated
 */
/* ARGSUSED */
int
zfs_readlink(vnode_t *vp, uio_t *uio, cred_t *cr, caller_context_t *ct)
{
	znode_t		*zp = VTOZ(vp);
	zfsvfs_t	*zfsvfs = zp->z_zfsvfs;
	int		error;

	ZFS_ENTER(zfsvfs);
	ZFS_VERIFY_ZP(zp);

	mutex_enter(&zp->z_lock);
	if (zp->z_is_sa)
		error = sa_lookup_uio(zp->z_sa_hdl,
		    SA_ZPL_SYMLINK(zfsvfs), uio);
	else
		error = zfs_sa_readlink(zp, uio);
	mutex_exit(&zp->z_lock);

	ZFS_ACCESSTIME_STAMP(zfsvfs, zp);
	ZFS_EXIT(zfsvfs);

	return (error);
}

/*
 * Insert a new entry into directory tdvp referencing svp.
 *
 *	IN:	tdvp	- Directory to contain new entry.
 *		svp	- vnode of new entry.
 *		name	- name of new entry.
 *		cr	- credentials of caller.
 *		ct	- caller context
 *
 *	RETURN:	0 if success
 *		error code if failure
 *
 * Timestamps:
 *	tdvp - ctime|mtime updated
 *	 svp - ctime updated
 */
/* ARGSUSED */
int
zfs_link(vnode_t *tdvp, vnode_t *svp, char *name, cred_t *cr,
    caller_context_t *ct, int flags)
{
	znode_t		*dzp = VTOZ(tdvp);
	znode_t		*tzp, *szp;
	zfsvfs_t	*zfsvfs = dzp->z_zfsvfs;
	zilog_t		*zilog;
	zfs_dirlock_t	*dl;
	dmu_tx_t	*tx;
#ifndef __APPLE__
	vnode_t		*realvp;
#endif
	int		error;
	int		zf = ZNEW;
	uint64_t	parent;
	uid_t		owner;
	boolean_t	waited = B_FALSE;

    ASSERT(vnode_isdir(tdvp));

	ZFS_ENTER(zfsvfs);
	ZFS_VERIFY_ZP(dzp);
	zilog = zfsvfs->z_log;

#ifdef __APPLE__
        if (vnode_mount(svp) != vnode_mount(tdvp)) {
                ZFS_EXIT(zfsvfs);
                return (EXDEV);
        }
#else

	if (VOP_REALVP(svp, &realvp, ct) == 0)
		svp = realvp;

#endif

	/*
	 * POSIX dictates that we return EPERM here.
	 * Better choices include ENOTSUP or EISDIR.
	 */
	if (vnode_isdir(svp)) {
		ZFS_EXIT(zfsvfs);
		return (SET_ERROR(EPERM));
	}

#ifndef __APPLE__
	if (svp->v_vfsp != tdvp->v_vfsp || zfsctl_is_node(svp)) {
		ZFS_EXIT(zfsvfs);
		return (SET_ERROR(EXDEV));
	}
#endif

	szp = VTOZ(svp);
	ZFS_VERIFY_ZP(szp);

	/* Prevent links to .zfs/shares files */

	if ((error = sa_lookup(szp->z_sa_hdl, SA_ZPL_PARENT(zfsvfs),
	    &parent, sizeof (uint64_t))) != 0) {
		ZFS_EXIT(zfsvfs);
		return (error);
	}
	if (parent == zfsvfs->z_shares_dir) {
		ZFS_EXIT(zfsvfs);
		return (SET_ERROR(EPERM));
	}

	if (zfsvfs->z_utf8 && u8_validate(name,
	    strlen(name), NULL, U8_VALIDATE_ENTIRE, &error) < 0) {
		ZFS_EXIT(zfsvfs);
		return (SET_ERROR(EILSEQ));
	}
	if (flags & FIGNORECASE)
		zf |= ZCILOOK;

	/*
	 * We do not support links between attributes and non-attributes
	 * because of the potential security risk of creating links
	 * into "normal" file space in order to circumvent restrictions
	 * imposed in attribute space.
	 */
	if ((szp->z_pflags & ZFS_XATTR) != (dzp->z_pflags & ZFS_XATTR)) {
		ZFS_EXIT(zfsvfs);
		return (SET_ERROR(EINVAL));
	}


	owner = zfs_fuid_map_id(zfsvfs, szp->z_uid, cr, ZFS_OWNER);
	if (owner != crgetuid(cr) && secpolicy_basic_link(svp, cr) != 0) {
		ZFS_EXIT(zfsvfs);
		return (SET_ERROR(EPERM));
	}

	if ((error = zfs_zaccess(dzp, ACE_ADD_FILE, 0, B_FALSE, cr))) {
		ZFS_EXIT(zfsvfs);
		return (error);
	}

top:
	/*
	 * Attempt to lock directory; fail if entry already exists.
	 */
	error = zfs_dirent_lock(&dl, dzp, name, &tzp, zf, NULL, NULL);
	if (error) {
		ZFS_EXIT(zfsvfs);
		return (error);
	}

	tx = dmu_tx_create(zfsvfs->z_os);
	dmu_tx_hold_sa(tx, szp->z_sa_hdl, B_FALSE);
	dmu_tx_hold_zap(tx, dzp->z_id, TRUE, name);
	zfs_sa_upgrade_txholds(tx, szp);
	zfs_sa_upgrade_txholds(tx, dzp);
	error = dmu_tx_assign(tx, waited ? TXG_WAITED : TXG_NOWAIT);
	if (error) {
		zfs_dirent_unlock(dl);
		if (error == ERESTART) {
			waited = B_TRUE;
			dmu_tx_wait(tx);
			dmu_tx_abort(tx);
			goto top;
		}
		dmu_tx_abort(tx);
		ZFS_EXIT(zfsvfs);
		return (error);
	}

	error = zfs_link_create(dl, szp, tx, 0);

	if (error == 0) {
		uint64_t txtype = TX_LINK;
		if (flags & FIGNORECASE)
			txtype |= TX_CI;
		zfs_log_link(zilog, tx, txtype, dzp, szp, name);
	}

	dmu_tx_commit(tx);

	zfs_dirent_unlock(dl);

	if (error == 0) {
		vnevent_link(svp, ct);
	}

	if (zfsvfs->z_os->os_sync == ZFS_SYNC_ALWAYS)
		zil_commit(zilog, 0);

	ZFS_EXIT(zfsvfs);
	return (error);
}

#ifdef sun
/*
 * zfs_null_putapage() is used when the file system has been force
 * unmounted. It just drops the pages.
 */
/* ARGSUSED */
static int
zfs_null_putapage(vnode_t *vp, page_t **pp, u_offset_t *offp,
		size_t *lenp, int flags, cred_t *cr)
{
	pvn_write_done(pp, B_INVAL|B_FORCE|B_ERROR);
	return (0);
}

/*
 * Push a page out to disk, klustering if possible.
 *
 *	IN:	vp	- file to push page to.
 *		pp	- page to push.
 *		flags	- additional flags.
 *		cr	- credentials of caller.
 *
 *	OUT:	offp	- start of range pushed.
 *		lenp	- len of range pushed.
 *
 *	RETURN:	0 if success
 *		error code if failure
 *
 * NOTE: callers must have locked the page to be pushed.  On
 * exit, the page (and all other pages in the kluster) must be
 * unlocked.
 */
/* ARGSUSED */
static int
zfs_putapage(vnode_t *vp, page_t **pp, u_offset_t *offp,
		size_t *lenp, int flags, cred_t *cr)
{
	znode_t		*zp = VTOZ(vp);
	zfsvfs_t	*zfsvfs = zp->z_zfsvfs;
	dmu_tx_t	*tx;
<<<<<<< HEAD
	u_offset_t	off, koff;
	size_t		len, klen;
	int		err;
=======
	caddr_t		va;
	int		err = 0;
	uint64_t	mtime[2], ctime[2];
	sa_bulk_attr_t	bulk[3];
	int		cnt = 0;
	struct address_space *mapping;

	ZFS_ENTER(zsb);
	ZFS_VERIFY_ZP(zp);

	ASSERT(PageLocked(pp));

	pgoff = page_offset(pp);	/* Page byte-offset in file */
	offset = i_size_read(ip);	/* File length in bytes */
	pglen = MIN(PAGE_CACHE_SIZE,	/* Page length in bytes */
	    P2ROUNDUP(offset, PAGE_CACHE_SIZE)-pgoff);

	/* Page is beyond end of file */
	if (pgoff >= offset) {
		unlock_page(pp);
		ZFS_EXIT(zsb);
		return (0);
	}

	/* Truncate page length to end of file */
	if (pgoff + pglen > offset)
		pglen = offset - pgoff;
>>>>>>> 3b36f831

	off = pp->p_offset;
	len = PAGESIZE;
	/*
	 * If our blocksize is bigger than the page size, try to kluster
	 * multiple pages so that we write a full block (thus avoiding
	 * a read-modify-write).
	 */
	if (off < zp->z_size && zp->z_blksz > PAGESIZE) {
		klen = P2ROUNDUP((ulong_t)zp->z_blksz, PAGESIZE);
		koff = ISP2(klen) ? P2ALIGN(off, (u_offset_t)klen) : 0;
		ASSERT(koff <= zp->z_size);
		if (koff + klen > zp->z_size)
			klen = P2ROUNDUP(zp->z_size - koff, (uint64_t)PAGESIZE);
		pp = pvn_write_kluster(vp, pp, &off, &len, koff, klen, flags);
	}
	ASSERT3U(btop(len), ==, btopr(len));

	/*
	 * The ordering here is critical and must adhere to the following
	 * rules in order to avoid deadlocking in either zfs_read() or
	 * zfs_free_range() due to a lock inversion.
	 *
	 * 1) The page must be unlocked prior to acquiring the range lock.
	 *    This is critical because zfs_read() calls find_lock_page()
	 *    which may block on the page lock while holding the range lock.
	 *
	 * 2) Before setting or clearing write back on a page the range lock
	 *    must be held in order to prevent a lock inversion with the
	 *    zfs_free_range() function.
	 *
	 * This presents a problem because upon entering this function the
	 * page lock is already held.  To safely acquire the range lock the
	 * page lock must be dropped.  This creates a window where another
	 * process could truncate, invalidate, dirty, or write out the page.
	 *
	 * Therefore, after successfully reacquiring the range and page locks
	 * the current page state is checked.  In the common case everything
	 * will be as is expected and it can be written out.  However, if
	 * the page state has changed it must be handled accordingly.
	 */
	mapping = pp->mapping;
	redirty_page_for_writepage(wbc, pp);
	unlock_page(pp);

	rl = zfs_range_lock(zp, pgoff, pglen, RL_WRITER);
	lock_page(pp);

	/* Page mapping changed or it was no longer dirty, we're done */
	if (unlikely((mapping != pp->mapping) || !PageDirty(pp))) {
		unlock_page(pp);
		zfs_range_unlock(rl);
		ZFS_EXIT(zsb);
		return (0);
	}

	/* Another process started write block if required */
	if (PageWriteback(pp)) {
		unlock_page(pp);
		zfs_range_unlock(rl);

		if (wbc->sync_mode != WB_SYNC_NONE)
			wait_on_page_writeback(pp);

		ZFS_EXIT(zsb);
		return (0);
	}

	/* Clear the dirty flag the required locks are held */
	if (!clear_page_dirty_for_io(pp)) {
		unlock_page(pp);
		zfs_range_unlock(rl);
		ZFS_EXIT(zsb);
		return (0);
	}

	/*
	 * Counterpart for redirty_page_for_writepage() above.  This page
	 * was in fact not skipped and should not be counted as if it were.
	 */
	wbc->pages_skipped--;
	set_page_writeback(pp);
	unlock_page(pp);

	tx = dmu_tx_create(zsb->z_os);
	dmu_tx_hold_write(tx, zp->z_id, pgoff, pglen);
	dmu_tx_hold_sa(tx, zp->z_sa_hdl, B_FALSE);
	zfs_sa_upgrade_txholds(tx, zp);

	err = dmu_tx_assign(tx, TXG_NOWAIT);
	if (err != 0) {
		if (err == ERESTART) {
			dmu_tx_wait(tx);
			dmu_tx_abort(tx);
			goto top;
		}
		dmu_tx_abort(tx);
		goto out;
	}

	if (zp->z_blksz <= PAGESIZE) {
		caddr_t va = zfs_map_page(pp, S_READ);
		ASSERT3U(len, <=, PAGESIZE);
		dmu_write(zfsvfs->z_os, zp->z_id, off, len, va, tx);
		zfs_unmap_page(pp, va);
	} else {
		err = dmu_write_pages(zfsvfs->z_os, zp->z_id, off, len, pp, tx);
	}

	if (err == 0) {
		uint64_t mtime[2], ctime[2];
		sa_bulk_attr_t bulk[3];
		int count = 0;

		SA_ADD_BULK_ATTR(bulk, count, SA_ZPL_MTIME(zfsvfs), NULL,
		    &mtime, 16);
		SA_ADD_BULK_ATTR(bulk, count, SA_ZPL_CTIME(zfsvfs), NULL,
		    &ctime, 16);
		SA_ADD_BULK_ATTR(bulk, count, SA_ZPL_FLAGS(zfsvfs), NULL,
		    &zp->z_pflags, 8);
		zfs_tstamp_update_setup(zp, CONTENT_MODIFIED, mtime, ctime,
		    B_TRUE);
		zfs_log_write(zfsvfs->z_log, tx, TX_WRITE, zp, off, len, 0);
	}
	dmu_tx_commit(tx);

out:
	pvn_write_done(pp, (err ? B_ERROR : 0) | flags);
	if (offp)
		*offp = off;
	if (lenp)
		*lenp = len;
	zfs_range_unlock(rl);

	if (wbc->sync_mode != WB_SYNC_NONE) {
		/*
		 * Note that this is rarely called under writepages(), because
		 * writepages() normally handles the entire commit for
		 * performance reasons.
		 */
		if (zsb->z_log != NULL)
			zil_commit(zsb->z_log, zp->z_id);
	}

	return (err);
}

/*
 * Copy the portion of the file indicated from pages into the file.
 * The pages are stored in a page list attached to the files vnode.
 *
 *	IN:	vp	- vnode of file to push page data to.
 *		off	- position in file to put data.
 *		len	- amount of data to write.
 *		flags	- flags to control the operation.
 *		cr	- credentials of caller.
 *		ct	- caller context.
 *
 *	RETURN:	0 if success
 *		error code if failure
 *
 * Timestamps:
 *	vp - ctime|mtime updated
 */
/*ARGSUSED*/
static int
zfs_putpage(vnode_t *vp, offset_t off, size_t len, int flags, cred_t *cr,
    caller_context_t *ct)
{
	znode_t		*zp = VTOZ(vp);
	zfsvfs_t	*zfsvfs = zp->z_zfsvfs;
	page_t		*pp;
	size_t		io_len;
	u_offset_t	io_off;
	uint_t		blksz;
	rl_t		*rl;
	int		error = 0;

	if (zfs_is_readonly(zfsvfs) || dmu_objset_is_snapshot(zfsvfs->z_os))
		return (0);

	ZFS_ENTER(zfsvfs);
	ZFS_VERIFY_ZP(zp);

	/*
	 * Align this request to the file block size in case we kluster.
	 * XXX - this can result in pretty aggresive locking, which can
	 * impact simultanious read/write access.  One option might be
	 * to break up long requests (len == 0) into block-by-block
	 * operations to get narrower locking.
	 */
	blksz = zp->z_blksz;
	if (ISP2(blksz))
		io_off = P2ALIGN_TYPED(off, blksz, u_offset_t);
	else
		io_off = 0;
	if (len > 0 && ISP2(blksz))
		io_len = P2ROUNDUP_TYPED(len + (off - io_off), blksz, size_t);
	else
		io_len = 0;

	if (io_len == 0) {
		/*
		 * Search the entire vp list for pages >= io_off.
		 */
		rl = zfs_range_lock(zp, io_off, UINT64_MAX, RL_WRITER);
		error = pvn_vplist_dirty(vp, io_off, zfs_putapage, flags, cr);
		goto out;
	}
	rl = zfs_range_lock(zp, io_off, io_len, RL_WRITER);

	if (off > zp->z_size) {
		/* past end of file */
		zfs_range_unlock(rl);
		ZFS_EXIT(zfsvfs);
		return (0);
	}

	len = MIN(io_len, P2ROUNDUP(zp->z_size, PAGESIZE) - io_off);

	for (off = io_off; io_off < off + len; io_off += io_len) {
		if ((flags & B_INVAL) || ((flags & B_ASYNC) == 0)) {
			pp = page_lookup(vp, io_off,
			    (flags & (B_INVAL | B_FREE)) ? SE_EXCL : SE_SHARED);
		} else {
			pp = page_lookup_nowait(vp, io_off,
			    (flags & B_FREE) ? SE_EXCL : SE_SHARED);
		}

		if (pp != NULL && pvn_getdirty(pp, flags)) {
			int err;

			/*
			 * Found a dirty page to push
			 */
			err = zfs_putapage(vp, pp, &io_off, &io_len, flags, cr);
			if (err)
				error = err;
		} else {
			io_len = PAGESIZE;
		}
	}
out:
	zfs_range_unlock(rl);
	if ((flags & B_ASYNC) == 0 || zfsvfs->z_os->os_sync == ZFS_SYNC_ALWAYS)
		zil_commit(zfsvfs->z_log, zp->z_id);
	ZFS_EXIT(zfsvfs);
	return (error);
}
#endif	/* sun */

/*ARGSUSED*/
void
zfs_inactive(vnode_t *vp, cred_t *cr, caller_context_t *ct)
{
	znode_t	*zp = VTOZ(vp);
	zfsvfs_t *zfsvfs = zp->z_zfsvfs;
	int error;
	int need_unlock = 0;

<<<<<<< HEAD
	rw_enter(&zfsvfs->z_teardown_inactive_lock, RW_READER);
	if (zp->z_sa_hdl == NULL) {
		/*
		 * The fs has been unmounted, or we did a
		 * suspend/resume and this file no longer exists.
		 */
		rw_exit(&zfsvfs->z_teardown_inactive_lock);
		vnode_recycle(vp);
		return;
	}

	mutex_enter(&zp->z_lock);
	if (zp->z_unlinked) {
		/*
		 * Fast path to recycle a vnode of a removed file.
		 */
		mutex_exit(&zp->z_lock);
		rw_exit(&zfsvfs->z_teardown_inactive_lock);
		vnode_recycle(vp);
=======
	/* Only read lock if we haven't already write locked, e.g. rollback */
	if (!RW_WRITE_HELD(&zsb->z_teardown_inactive_lock)) {
		need_unlock = 1;
		rw_enter(&zsb->z_teardown_inactive_lock, RW_READER);
	}
	if (zp->z_sa_hdl == NULL) {
		if (need_unlock)
			rw_exit(&zsb->z_teardown_inactive_lock);
>>>>>>> 3b36f831
		return;
	}
	mutex_exit(&zp->z_lock);

	if (zp->z_atime_dirty && zp->z_unlinked == 0) {
		dmu_tx_t *tx = dmu_tx_create(zfsvfs->z_os);

		dmu_tx_hold_sa(tx, zp->z_sa_hdl, B_FALSE);
		zfs_sa_upgrade_txholds(tx, zp);
		error = dmu_tx_assign(tx, TXG_WAIT);
		if (error) {
			dmu_tx_abort(tx);
		} else {
			mutex_enter(&zp->z_lock);
			(void) sa_update(zp->z_sa_hdl, SA_ZPL_ATIME(zfsvfs),
			    (void *)&zp->z_atime, sizeof (zp->z_atime), tx);
			zp->z_atime_dirty = 0;
			mutex_exit(&zp->z_lock);
			dmu_tx_commit(tx);
		}
	}
<<<<<<< HEAD
	rw_exit(&zfsvfs->z_teardown_inactive_lock);
=======

	zfs_zinactive(zp);
	if (need_unlock)
		rw_exit(&zsb->z_teardown_inactive_lock);
>>>>>>> 3b36f831
}

#ifdef sun
/*
 * Bounds-check the seek operation.
 *
 *	IN:	vp	- vnode seeking within
 *		ooff	- old file offset
 *		noffp	- pointer to new file offset
 *		ct	- caller context
 *
 *	RETURN:	0 if success
 *		EINVAL if new offset invalid
 */
/* ARGSUSED */
static int
zfs_seek(vnode_t *vp, offset_t ooff, offset_t *noffp,
    caller_context_t *ct)
{
	if (vp->v_type == VDIR)
		return (0);
	return ((*noffp < 0 || *noffp > MAXOFFSET_T) ? EINVAL : 0);
}

/*
 * Pre-filter the generic locking function to trap attempts to place
 * a mandatory lock on a memory mapped file.
 */
static int
zfs_frlock(vnode_t *vp, int cmd, flock64_t *bfp, int flag, offset_t offset,
    flk_callback_t *flk_cbp, cred_t *cr, caller_context_t *ct)
{
	znode_t *zp = VTOZ(vp);
	zfsvfs_t *zfsvfs = zp->z_zfsvfs;

	ZFS_ENTER(zfsvfs);
	ZFS_VERIFY_ZP(zp);

	/*
	 * We are following the UFS semantics with respect to mapcnt
	 * here: If we see that the file is mapped already, then we will
	 * return an error, but we don't worry about races between this
	 * function and zfs_map().
	 */
	if (zp->z_mapcnt > 0 && MANDMODE(zp->z_mode)) {
		ZFS_EXIT(zfsvfs);
		return ((EAGAIN));
	}
	ZFS_EXIT(zfsvfs);
	return (fs_frlock(vp, cmd, bfp, flag, offset, flk_cbp, cr, ct));
}

/*
 * If we can't find a page in the cache, we will create a new page
 * and fill it with file data.  For efficiency, we may try to fill
 * multiple pages at once (klustering) to fill up the supplied page
 * list.  Note that the pages to be filled are held with an exclusive
 * lock to prevent access by other threads while they are being filled.
 */
static int
zfs_fillpage(vnode_t *vp, u_offset_t off, struct seg *seg,
    caddr_t addr, page_t *pl[], size_t plsz, enum seg_rw rw)
{
	znode_t *zp = VTOZ(vp);
	page_t *pp, *cur_pp;
	objset_t *os = zp->z_zfsvfs->z_os;
	u_offset_t io_off, total;
	size_t io_len;
	int err;

	if (plsz == PAGESIZE || zp->z_blksz <= PAGESIZE) {
		/*
		 * We only have a single page, don't bother klustering
		 */
		io_off = off;
		io_len = PAGESIZE;
		pp = page_create_va(vp, io_off, io_len,
		    PG_EXCL | PG_WAIT, seg, addr);
	} else {
		/*
		 * Try to find enough pages to fill the page list
		 */
		pp = pvn_read_kluster(vp, off, seg, addr, &io_off,
		    &io_len, off, plsz, 0);
	}
	if (pp == NULL) {
		/*
		 * The page already exists, nothing to do here.
		 */
		*pl = NULL;
		return (0);
	}

	/*
	 * Fill the pages in the kluster.
	 */
	cur_pp = pp;
	for (total = io_off + io_len; io_off < total; io_off += PAGESIZE) {
		caddr_t va;

		ASSERT3U(io_off, ==, cur_pp->p_offset);
		va = zfs_map_page(cur_pp, S_WRITE);
		err = dmu_read(os, zp->z_id, io_off, PAGESIZE, va,
		    DMU_READ_PREFETCH);
		zfs_unmap_page(cur_pp, va);
		if (err) {
			/* On error, toss the entire kluster */
			pvn_read_done(pp, B_ERROR);
			/* convert checksum errors into IO errors */
			if (err == ECKSUM)
				err = SET_ERROR(EIO);
			return (err);
		}
		cur_pp = cur_pp->p_next;
	}

	/*
	 * Fill in the page list array from the kluster starting
	 * from the desired offset `off'.
	 * NOTE: the page list will always be null terminated.
	 */
	pvn_plist_init(pp, pl, plsz, off, io_len, rw);
	ASSERT(pl == NULL || (*pl)->p_offset == off);

	return (0);
}

/*
 * Return pointers to the pages for the file region [off, off + len]
 * in the pl array.  If plsz is greater than len, this function may
 * also return page pointers from after the specified region
 * (i.e. the region [off, off + plsz]).  These additional pages are
 * only returned if they are already in the cache, or were created as
 * part of a klustered read.
 *
 *	IN:	vp	- vnode of file to get data from.
 *		off	- position in file to get data from.
 *		len	- amount of data to retrieve.
 *		plsz	- length of provided page list.
 *		seg	- segment to obtain pages for.
 *		addr	- virtual address of fault.
 *		rw	- mode of created pages.
 *		cr	- credentials of caller.
 *		ct	- caller context.
 *
 *	OUT:	protp	- protection mode of created pages.
 *		pl	- list of pages created.
 *
 *	RETURN:	0 on success, error code on failure.
 *
 * Timestamps:
 *	vp - atime updated
 */
/* ARGSUSED */
static int
zfs_getpage(vnode_t *vp, offset_t off, size_t len, uint_t *protp,
	page_t *pl[], size_t plsz, struct seg *seg, caddr_t addr,
	enum seg_rw rw, cred_t *cr, caller_context_t *ct)
{
	znode_t		*zp = VTOZ(vp);
	zfsvfs_t	*zfsvfs = zp->z_zfsvfs;
	page_t		**pl0 = pl;
	int		err = 0;

	/* we do our own caching, faultahead is unnecessary */
	if (pl == NULL)
		return (0);
	else if (len > plsz)
		len = plsz;
	else
		len = P2ROUNDUP(len, PAGESIZE);
	ASSERT(plsz >= len);

	ZFS_ENTER(zfsvfs);
	ZFS_VERIFY_ZP(zp);

	if (protp)
		*protp = PROT_ALL;

	/*
	 * Loop through the requested range [off, off + len) looking
	 * for pages.  If we don't find a page, we will need to create
	 * a new page and fill it with data from the file.
	 */
	while (len > 0) {
		if (*pl = page_lookup(vp, off, SE_SHARED))
			*(pl+1) = NULL;
		else if (err = zfs_fillpage(vp, off, seg, addr, pl, plsz, rw))
			goto out;
		while (*pl) {
			ASSERT3U((*pl)->p_offset, ==, off);
			off += PAGESIZE;
			addr += PAGESIZE;
			if (len > 0) {
				ASSERT3U(len, >=, PAGESIZE);
				len -= PAGESIZE;
			}
			ASSERT3U(plsz, >=, PAGESIZE);
			plsz -= PAGESIZE;
			pl++;
		}
	}

	/*
	 * Fill out the page array with any pages already in the cache.
	 */
	while (plsz > 0 &&
	    (*pl++ = page_lookup_nowait(vp, off, SE_SHARED))) {
			off += PAGESIZE;
			plsz -= PAGESIZE;
	}
out:
	if (err) {
		/*
		 * Release any pages we have previously locked.
		 */
		while (pl > pl0)
			page_unlock(*--pl);
	} else {
		ZFS_ACCESSTIME_STAMP(zfsvfs, zp);
	}

	*pl = NULL;

	ZFS_EXIT(zfsvfs);
	return (err);
}

/*
 * Request a memory map for a section of a file.  This code interacts
 * with common code and the VM system as follows:
 *
 *	common code calls mmap(), which ends up in smmap_common()
 *
 *	this calls VOP_MAP(), which takes you into (say) zfs
 *
 *	zfs_map() calls as_map(), passing segvn_create() as the callback
 *
 *	segvn_create() creates the new segment and calls VOP_ADDMAP()
 *
 *	zfs_addmap() updates z_mapcnt
 */
/*ARGSUSED*/
/* Apple version is in zfs_vnops_osx.c */
#ifdef __FreeBSD__
static int
zfs_map(vnode_t *vp, offset_t off, struct as *as, caddr_t *addrp,
    size_t len, uchar_t prot, uchar_t maxprot, uint_t flags, cred_t *cr,
    caller_context_t *ct)
{
	znode_t *zp = VTOZ(vp);
	zfsvfs_t *zfsvfs = zp->z_zfsvfs;
	segvn_crargs_t	vn_a;
	int		error;

	ZFS_ENTER(zfsvfs);
	ZFS_VERIFY_ZP(zp);

	if ((prot & PROT_WRITE) && (zp->z_pflags &
	    (ZFS_IMMUTABLE | ZFS_READONLY | ZFS_APPENDONLY))) {
		ZFS_EXIT(zfsvfs);
		return (SET_ERROR(EPERM));
	}

	if ((prot & (PROT_READ | PROT_EXEC)) &&
	    (zp->z_pflags & ZFS_AV_QUARANTINED)) {
		ZFS_EXIT(zfsvfs);
		return (SET_ERROR(EACCES));
	}

	if (vp->v_flag & VNOMAP) {
		ZFS_EXIT(zfsvfs);
		return (SET_ERROR(ENOSYS));
	}

	if (off < 0 || len > MAXOFFSET_T - off) {
		ZFS_EXIT(zfsvfs);
		return (SET_ERROR(ENXIO));
	}

	if (vp->v_type != VREG) {
		ZFS_EXIT(zfsvfs);
		return ((ENODEV));
	}

	/*
	 * If file is locked, disallow mapping.
	 */
	if (MANDMODE(zp->z_mode) && vn_has_flocks(vp)) {
		ZFS_EXIT(zfsvfs);
		return ((EAGAIN));
	}

	as_rangelock(as);
	error = choose_addr(as, addrp, len, off, ADDR_VACALIGN, flags);
	if (error != 0) {
		as_rangeunlock(as);
		ZFS_EXIT(zfsvfs);
		return (error);
	}

	vn_a.vp = vp;
	vn_a.offset = (u_offset_t)off;
	vn_a.type = flags & MAP_TYPE;
	vn_a.prot = prot;
	vn_a.maxprot = maxprot;
	vn_a.cred = cr;
	vn_a.amp = NULL;
	vn_a.flags = flags & ~MAP_TYPE;
	vn_a.szc = 0;
	vn_a.lgrp_mem_policy_flags = 0;

	error = as_map(as, *addrp, len, segvn_create, &vn_a);

	as_rangeunlock(as);
	ZFS_EXIT(zfsvfs);
	return (error);
}
#endif

/* ARGSUSED */
static int
zfs_addmap(vnode_t *vp, offset_t off, struct as *as, caddr_t addr,
    size_t len, uchar_t prot, uchar_t maxprot, uint_t flags, cred_t *cr,
    caller_context_t *ct)
{
	uint64_t pages = btopr(len);

	atomic_add_64(&VTOZ(vp)->z_mapcnt, pages);
	return (0);
}

/*
 * The reason we push dirty pages as part of zfs_delmap() is so that we get a
 * more accurate mtime for the associated file.  Since we don't have a way of
 * detecting when the data was actually modified, we have to resort to
 * heuristics.  If an explicit msync() is done, then we mark the mtime when the
 * last page is pushed.  The problem occurs when the msync() call is omitted,
 * which by far the most common case:
 *
 * 	open()
 * 	mmap()
 * 	<modify memory>
 * 	munmap()
 * 	close()
 * 	<time lapse>
 * 	putpage() via fsflush
 *
 * If we wait until fsflush to come along, we can have a modification time that
 * is some arbitrary point in the future.  In order to prevent this in the
 * common case, we flush pages whenever a (MAP_SHARED, PROT_WRITE) mapping is
 * torn down.
 */
/* ARGSUSED */
static int
zfs_delmap(vnode_t *vp, offset_t off, struct as *as, caddr_t addr,
    size_t len, uint_t prot, uint_t maxprot, uint_t flags, cred_t *cr,
    caller_context_t *ct)
{
	uint64_t pages = btopr(len);

	ASSERT3U(VTOZ(vp)->z_mapcnt, >=, pages);
	atomic_add_64(&VTOZ(vp)->z_mapcnt, -pages);

	if ((flags & MAP_SHARED) && (prot & PROT_WRITE) &&
	    vn_has_cached_data(vp))
		(void) VOP_PUTPAGE(vp, off, len, B_ASYNC, cr, ct);

	return (0);
}
#endif	/* sun */

/*
 * Free or allocate space in a file.  Currently, this function only
 * supports the `F_FREESP' command.  However, this command is somewhat
 * misnamed, as its functionality includes the ability to allocate as
 * well as free space.
 *
 *	IN:	vp	- vnode of file to free data in.
 *		cmd	- action to take (only F_FREESP supported).
 *		bfp	- section of file to free/alloc.
 *		flag	- current file open mode flags.
 *		offset	- current file offset.
 *		cr	- credentials of caller [UNUSED].
 *		ct	- caller context.
 *
 *	RETURN:	0 on success, error code on failure.
 *
 * Timestamps:
 *	vp - ctime|mtime updated
 */
/* ARGSUSED */
int
zfs_space(vnode_t *vp, int cmd, struct flock *bfp, int flag,
    offset_t offset, cred_t *cr, caller_context_t *ct)
{
	znode_t		*zp = VTOZ(vp);
	zfsvfs_t	*zfsvfs = zp->z_zfsvfs;
	uint64_t	off, len;
	int		error;

	ZFS_ENTER(zfsvfs);
	ZFS_VERIFY_ZP(zp);

	if (cmd != F_FREESP) {
		ZFS_EXIT(zfsvfs);
		return (SET_ERROR(EINVAL));
	}
#ifndef __APPLE__
	if (error = convoff(vp, bfp, 0, offset)) {
		ZFS_EXIT(zfsvfs);
		return (error);
	}
#endif

	if (bfp->l_len < 0) {
		ZFS_EXIT(zfsvfs);
		return (SET_ERROR(EINVAL));
	}

	/*
	 * Permissions aren't checked on Solaris because on this OS
	 * zfs_space() can only be called with an opened file handle.
	 * On Linux we can get here through truncate_range() which
	 * operates directly on inodes, so we need to check access rights.
	 */
	if ((error = zfs_zaccess(zp, ACE_WRITE_DATA, 0, B_FALSE, cr))) {
		ZFS_EXIT(zfsvfs);
		return (error);
	}

	off = bfp->l_start;
	len = bfp->l_len; /* 0 means from off to end of file */

	error = zfs_freesp(zp, off, len, flag, TRUE);

	ZFS_EXIT(zfsvfs);
	return (error);
}

#if sun
CTASSERT(sizeof(struct zfid_short) <= sizeof(struct fid));
CTASSERT(sizeof(struct zfid_long) <= sizeof(struct fid));
#endif

#ifndef __APPLE__
/*ARGSUSED*/
static int
zfs_fid(vnode_t *vp, fid_t *fidp, caller_context_t *ct)
{
	znode_t		*zp = VTOZ(vp);
	zfsvfs_t	*zfsvfs = zp->z_zfsvfs;
	uint32_t	gen;
	uint64_t	gen64;
	uint64_t	object = zp->z_id;
	zfid_short_t	*zfid;
	int		size, i, error;

	ZFS_ENTER(zfsvfs);
	ZFS_VERIFY_ZP(zp);

	if ((error = sa_lookup(zp->z_sa_hdl, SA_ZPL_GEN(zfsvfs),
	    &gen64, sizeof (uint64_t))) != 0) {
		ZFS_EXIT(zfsvfs);
		return (error);
	}

	gen = (uint32_t)gen64;

	size = (zfsvfs->z_parent != zfsvfs) ? LONG_FID_LEN : SHORT_FID_LEN;

#ifdef illumos
	if (fidp->fid_len < size) {
		fidp->fid_len = size;
		ZFS_EXIT(zfsvfs);
		return (SET_ERROR(ENOSPC));
	}
#else
	fidp->fid_len = size;
#endif

	zfid = (zfid_short_t *)fidp;

	zfid->zf_len = size;

	for (i = 0; i < sizeof (zfid->zf_object); i++)
		zfid->zf_object[i] = (uint8_t)(object >> (8 * i));

	/* Must have a non-zero generation number to distinguish from .zfs */
	if (gen == 0)
		gen = 1;
	for (i = 0; i < sizeof (zfid->zf_gen); i++)
		zfid->zf_gen[i] = (uint8_t)(gen >> (8 * i));

	if (size == LONG_FID_LEN) {
		uint64_t	objsetid = dmu_objset_id(zfsvfs->z_os);
		zfid_long_t	*zlfid;

		zlfid = (zfid_long_t *)fidp;

		for (i = 0; i < sizeof (zlfid->zf_setid); i++)
			zlfid->zf_setid[i] = (uint8_t)(objsetid >> (8 * i));

		/* XXX - this should be the generation number for the objset */
		for (i = 0; i < sizeof (zlfid->zf_setgen); i++)
			zlfid->zf_setgen[i] = 0;
	}

	ZFS_EXIT(zfsvfs);
	return (0);
}
#endif

#ifndef __APPLE__
static int
zfs_pathconf(vnode_t *vp, int cmd, ulong_t *valp, cred_t *cr,
    caller_context_t *ct)
{
	znode_t		*zp, *xzp;
	zfsvfs_t	*zfsvfs;
	zfs_dirlock_t	*dl;
	int		error;

	switch (cmd) {
	case _PC_LINK_MAX:
		*valp = INT_MAX;
		return (0);

	case _PC_FILESIZEBITS:
		*valp = 64;
		return (0);
#ifdef sun
	case _PC_XATTR_EXISTS:
		zp = VTOZ(vp);
		zfsvfs = zp->z_zfsvfs;
		ZFS_ENTER(zfsvfs);
		ZFS_VERIFY_ZP(zp);
		*valp = 0;
		error = zfs_dirent_lock(&dl, zp, "", &xzp,
		    ZXATTR | ZEXISTS | ZSHARED, NULL, NULL);
		if (error == 0) {
			zfs_dirent_unlock(dl);
			if (!zfs_dirempty(xzp))
				*valp = 1;
			VN_RELE(ZTOV(xzp));
		} else if (error == ENOENT) {
			/*
			 * If there aren't extended attributes, it's the
			 * same as having zero of them.
			 */
			error = 0;
		}
		ZFS_EXIT(zfsvfs);
		return (error);

	case _PC_SATTR_ENABLED:
	case _PC_SATTR_EXISTS:
		*valp = vfs_has_feature(vp->v_vfsp, VFSFT_SYSATTR_VIEWS) &&
		    (vp->v_type == VREG || vp->v_type == VDIR);
		return (0);

	case _PC_ACCESS_FILTERING:
		*valp = vfs_has_feature(vp->v_vfsp, VFSFT_ACCESS_FILTER) &&
		    vp->v_type == VDIR;
		return (0);

	case _PC_ACL_ENABLED:
		*valp = _ACL_ACE_ENABLED;
		return (0);
#endif	/* sun */
	case _PC_MIN_HOLE_SIZE:
		*valp = (int)SPA_MINBLOCKSIZE;
		return (0);
#ifdef sun
	case _PC_TIMESTAMP_RESOLUTION:
		/* nanosecond timestamp resolution */
		*valp = 1L;
		return (0);
#endif	/* sun */
	case _PC_ACL_EXTENDED:
		*valp = 0;
		return (0);

	case _PC_ACL_NFS4:
		*valp = 1;
		return (0);

	case _PC_ACL_PATH_MAX:
		*valp = ACL_MAX_ENTRIES;
		return (0);

	default:
		return (EOPNOTSUPP);
	}
}
#endif

#ifndef __APPLE__
/*ARGSUSED*/
static int
zfs_getsecattr(vnode_t *vp, vsecattr_t *vsecp, int flag, cred_t *cr,
    caller_context_t *ct)
{
	znode_t *zp = VTOZ(vp);
	zfsvfs_t *zfsvfs = zp->z_zfsvfs;
	int error;
	boolean_t skipaclchk = (flag & ATTR_NOACLCHECK) ? B_TRUE : B_FALSE;

	ZFS_ENTER(zfsvfs);
	ZFS_VERIFY_ZP(zp);
	error = zfs_getacl(zp, vsecp, skipaclchk, cr);
	ZFS_EXIT(zfsvfs);

	return (error);
}
#endif


/*ARGSUSED*/
int
zfs_setsecattr(vnode_t *vp, vsecattr_t *vsecp, int flag, cred_t *cr,
    caller_context_t *ct)
{
	znode_t *zp = VTOZ(vp);
	zfsvfs_t *zfsvfs = zp->z_zfsvfs;
	int error;
	boolean_t skipaclchk = /*(flag & ATTR_NOACLCHECK) ? B_TRUE :*/ B_FALSE;
	zilog_t	*zilog = zfsvfs->z_log;

	ZFS_ENTER(zfsvfs);
	ZFS_VERIFY_ZP(zp);

	error = zfs_setacl(zp, vsecp, skipaclchk, cr); // struct kauth_acl *?

	if (zfsvfs->z_os->os_sync == ZFS_SYNC_ALWAYS)
		zil_commit(zilog, 0);

	ZFS_EXIT(zfsvfs);
	return (error);
}

#ifdef sun
/*
 * Tunable, both must be a power of 2.
 *
 * zcr_blksz_min: the smallest read we may consider to loan out an arcbuf
 * zcr_blksz_max: if set to less than the file block size, allow loaning out of
 *                an arcbuf for a partial block read
 */
int zcr_blksz_min = (1 << 10);	/* 1K */
int zcr_blksz_max = (1 << 17);	/* 128K */

/*ARGSUSED*/
static int
zfs_reqzcbuf(vnode_t *vp, enum uio_rw ioflag, xuio_t *xuio, cred_t *cr,
    caller_context_t *ct)
{
	znode_t	*zp = VTOZ(vp);
	zfsvfs_t *zfsvfs = zp->z_zfsvfs;
	int max_blksz = zfsvfs->z_max_blksz;
	uio_t *uio = &xuio->xu_uio;
	ssize_t size = uio->uio_resid;
	offset_t offset = uio->uio_loffset;
	int blksz;
	int fullblk, i;
	arc_buf_t *abuf;
	ssize_t maxsize;
	int preamble, postamble;

	if (xuio->xu_type != UIOTYPE_ZEROCOPY)
		return (SET_ERROR(EINVAL));

	ZFS_ENTER(zfsvfs);
	ZFS_VERIFY_ZP(zp);
	switch (ioflag) {
	case UIO_WRITE:
		/*
		 * Loan out an arc_buf for write if write size is bigger than
		 * max_blksz, and the file's block size is also max_blksz.
		 */
		blksz = max_blksz;
		if (size < blksz || zp->z_blksz != blksz) {
			ZFS_EXIT(zfsvfs);
			return (SET_ERROR(EINVAL));
		}
		/*
		 * Caller requests buffers for write before knowing where the
		 * write offset might be (e.g. NFS TCP write).
		 */
		if (offset == -1) {
			preamble = 0;
		} else {
			preamble = P2PHASE(offset, blksz);
			if (preamble) {
				preamble = blksz - preamble;
				size -= preamble;
			}
		}

		postamble = P2PHASE(size, blksz);
		size -= postamble;

		fullblk = size / blksz;
		(void) dmu_xuio_init(xuio,
		    (preamble != 0) + fullblk + (postamble != 0));
		DTRACE_PROBE3(zfs_reqzcbuf_align, int, preamble,
		    int, postamble, int,
		    (preamble != 0) + fullblk + (postamble != 0));

		/*
		 * Have to fix iov base/len for partial buffers.  They
		 * currently represent full arc_buf's.
		 */
		if (preamble) {
			/* data begins in the middle of the arc_buf */
			abuf = dmu_request_arcbuf(sa_get_db(zp->z_sa_hdl),
			    blksz);
			ASSERT(abuf);
			(void) dmu_xuio_add(xuio, abuf,
			    blksz - preamble, preamble);
		}

		for (i = 0; i < fullblk; i++) {
			abuf = dmu_request_arcbuf(sa_get_db(zp->z_sa_hdl),
			    blksz);
			ASSERT(abuf);
			(void) dmu_xuio_add(xuio, abuf, 0, blksz);
		}

		if (postamble) {
			/* data ends in the middle of the arc_buf */
			abuf = dmu_request_arcbuf(sa_get_db(zp->z_sa_hdl),
			    blksz);
			ASSERT(abuf);
			(void) dmu_xuio_add(xuio, abuf, 0, postamble);
		}
		break;
	case UIO_READ:
		/*
		 * Loan out an arc_buf for read if the read size is larger than
		 * the current file block size.  Block alignment is not
		 * considered.  Partial arc_buf will be loaned out for read.
		 */
		blksz = zp->z_blksz;
		if (blksz < zcr_blksz_min)
			blksz = zcr_blksz_min;
		if (blksz > zcr_blksz_max)
			blksz = zcr_blksz_max;
		/* avoid potential complexity of dealing with it */
		if (blksz > max_blksz) {
			ZFS_EXIT(zfsvfs);
			return (SET_ERROR(EINVAL));
		}

		maxsize = zp->z_size - uio->uio_loffset;
		if (size > maxsize)
			size = maxsize;

		if (size < blksz || vn_has_cached_data(vp)) {
			ZFS_EXIT(zfsvfs);
			return (SET_ERROR(EINVAL));
		}
		break;
	default:
		ZFS_EXIT(zfsvfs);
		return (SET_ERROR(EINVAL));
	}

	uio->uio_extflg = UIO_XUIO;
	XUIO_XUZC_RW(xuio) = ioflag;
	ZFS_EXIT(zfsvfs);
	return (0);
}

/*ARGSUSED*/
static int
zfs_retzcbuf(vnode_t *vp, xuio_t *xuio, cred_t *cr, caller_context_t *ct)
{
	int i;
	arc_buf_t *abuf;
	int ioflag = XUIO_XUZC_RW(xuio);

	ASSERT(xuio->xu_type == UIOTYPE_ZEROCOPY);

	i = dmu_xuio_cnt(xuio);
	while (i-- > 0) {
		abuf = dmu_xuio_arcbuf(xuio, i);
		/*
		 * if abuf == NULL, it must be a write buffer
		 * that has been returned in zfs_write().
		 */
		if (abuf)
			dmu_return_arcbuf(abuf);
		ASSERT(abuf || ioflag == UIO_WRITE);
	}

	dmu_xuio_fini(xuio);
	return (0);
}

/*
 * Predeclare these here so that the compiler assumes that
 * this is an "old style" function declaration that does
 * not include arguments => we won't get type mismatch errors
 * in the initializations that follow.
 */
static int zfs_inval();
static int zfs_isdir();

static int
zfs_inval()
{
	return ((EINVAL));
}

static int
zfs_isdir()
{
	return ((EISDIR));
}

/*
 * Directory vnode operations template
 */
vnodeops_t *zfs_dvnodeops;
const fs_operation_def_t zfs_dvnodeops_template[] = {
	VOPNAME_OPEN,		{ .vop_open = zfs_open },
	VOPNAME_CLOSE,		{ .vop_close = zfs_close },
	VOPNAME_READ,		{ .error = zfs_isdir },
	VOPNAME_WRITE,		{ .error = zfs_isdir },
	VOPNAME_IOCTL,		{ .vop_ioctl = zfs_ioctl },
	VOPNAME_GETATTR,	{ .vop_getattr = zfs_getattr },
	VOPNAME_SETATTR,	{ .vop_setattr = zfs_setattr },
	VOPNAME_ACCESS,		{ .vop_access = zfs_access },
	VOPNAME_LOOKUP,		{ .vop_lookup = zfs_lookup },
	VOPNAME_CREATE,		{ .vop_create = zfs_create },
	VOPNAME_REMOVE,		{ .vop_remove = zfs_remove },
	VOPNAME_LINK,		{ .vop_link = zfs_link },
	VOPNAME_RENAME,		{ .vop_rename = zfs_rename },
	VOPNAME_MKDIR,		{ .vop_mkdir = zfs_mkdir },
	VOPNAME_RMDIR,		{ .vop_rmdir = zfs_rmdir },
	VOPNAME_READDIR,	{ .vop_readdir = zfs_readdir },
	VOPNAME_SYMLINK,	{ .vop_symlink = zfs_symlink },
	VOPNAME_FSYNC,		{ .vop_fsync = zfs_fsync },
	VOPNAME_INACTIVE,	{ .vop_inactive = zfs_inactive },
	VOPNAME_FID,		{ .vop_fid = zfs_fid },
	VOPNAME_SEEK,		{ .vop_seek = zfs_seek },
	VOPNAME_PATHCONF,	{ .vop_pathconf = zfs_pathconf },
	VOPNAME_GETSECATTR,	{ .vop_getsecattr = zfs_getsecattr },
	VOPNAME_SETSECATTR,	{ .vop_setsecattr = zfs_setsecattr },
	VOPNAME_VNEVENT, 	{ .vop_vnevent = fs_vnevent_support },
	NULL,			NULL
};

/*
 * Regular file vnode operations template
 */
vnodeops_t *zfs_fvnodeops;
const fs_operation_def_t zfs_fvnodeops_template[] = {
	VOPNAME_OPEN,		{ .vop_open = zfs_open },
	VOPNAME_CLOSE,		{ .vop_close = zfs_close },
	VOPNAME_READ,		{ .vop_read = zfs_read },
	VOPNAME_WRITE,		{ .vop_write = zfs_write },
	VOPNAME_IOCTL,		{ .vop_ioctl = zfs_ioctl },
	VOPNAME_GETATTR,	{ .vop_getattr = zfs_getattr },
	VOPNAME_SETATTR,	{ .vop_setattr = zfs_setattr },
	VOPNAME_ACCESS,		{ .vop_access = zfs_access },
	VOPNAME_LOOKUP,		{ .vop_lookup = zfs_lookup },
	VOPNAME_RENAME,		{ .vop_rename = zfs_rename },
	VOPNAME_FSYNC,		{ .vop_fsync = zfs_fsync },
	VOPNAME_INACTIVE,	{ .vop_inactive = zfs_inactive },
	VOPNAME_FID,		{ .vop_fid = zfs_fid },
	VOPNAME_SEEK,		{ .vop_seek = zfs_seek },
	VOPNAME_FRLOCK,		{ .vop_frlock = zfs_frlock },
	VOPNAME_SPACE,		{ .vop_space = zfs_space },
	VOPNAME_GETPAGE,	{ .vop_getpage = zfs_getpage },
	VOPNAME_PUTPAGE,	{ .vop_putpage = zfs_putpage },
	VOPNAME_MAP,		{ .vop_map = zfs_map },
	VOPNAME_ADDMAP,		{ .vop_addmap = zfs_addmap },
	VOPNAME_DELMAP,		{ .vop_delmap = zfs_delmap },
	VOPNAME_PATHCONF,	{ .vop_pathconf = zfs_pathconf },
	VOPNAME_GETSECATTR,	{ .vop_getsecattr = zfs_getsecattr },
	VOPNAME_SETSECATTR,	{ .vop_setsecattr = zfs_setsecattr },
	VOPNAME_VNEVENT,	{ .vop_vnevent = fs_vnevent_support },
	VOPNAME_REQZCBUF, 	{ .vop_reqzcbuf = zfs_reqzcbuf },
	VOPNAME_RETZCBUF, 	{ .vop_retzcbuf = zfs_retzcbuf },
	NULL,			NULL
};

/*
 * Symbolic link vnode operations template
 */
vnodeops_t *zfs_symvnodeops;
const fs_operation_def_t zfs_symvnodeops_template[] = {
	VOPNAME_GETATTR,	{ .vop_getattr = zfs_getattr },
	VOPNAME_SETATTR,	{ .vop_setattr = zfs_setattr },
	VOPNAME_ACCESS,		{ .vop_access = zfs_access },
	VOPNAME_RENAME,		{ .vop_rename = zfs_rename },
	VOPNAME_READLINK,	{ .vop_readlink = zfs_readlink },
	VOPNAME_INACTIVE,	{ .vop_inactive = zfs_inactive },
	VOPNAME_FID,		{ .vop_fid = zfs_fid },
	VOPNAME_PATHCONF,	{ .vop_pathconf = zfs_pathconf },
	VOPNAME_VNEVENT,	{ .vop_vnevent = fs_vnevent_support },
	NULL,			NULL
};

/*
 * special share hidden files vnode operations template
 */
vnodeops_t *zfs_sharevnodeops;
const fs_operation_def_t zfs_sharevnodeops_template[] = {
	VOPNAME_GETATTR,	{ .vop_getattr = zfs_getattr },
	VOPNAME_ACCESS,		{ .vop_access = zfs_access },
	VOPNAME_INACTIVE,	{ .vop_inactive = zfs_inactive },
	VOPNAME_FID,		{ .vop_fid = zfs_fid },
	VOPNAME_PATHCONF,	{ .vop_pathconf = zfs_pathconf },
	VOPNAME_GETSECATTR,	{ .vop_getsecattr = zfs_getsecattr },
	VOPNAME_SETSECATTR,	{ .vop_setsecattr = zfs_setsecattr },
	VOPNAME_VNEVENT,	{ .vop_vnevent = fs_vnevent_support },
	NULL,			NULL
};

/*
 * Extended attribute directory vnode operations template
 *	This template is identical to the directory vnodes
 *	operation template except for restricted operations:
 *		VOP_MKDIR()
 *		VOP_SYMLINK()
 * Note that there are other restrictions embedded in:
 *	zfs_create()	- restrict type to VREG
 *	zfs_link()	- no links into/out of attribute space
 *	zfs_rename()	- no moves into/out of attribute space
 */
vnodeops_t *zfs_xdvnodeops;
const fs_operation_def_t zfs_xdvnodeops_template[] = {
	VOPNAME_OPEN,		{ .vop_open = zfs_open },
	VOPNAME_CLOSE,		{ .vop_close = zfs_close },
	VOPNAME_IOCTL,		{ .vop_ioctl = zfs_ioctl },
	VOPNAME_GETATTR,	{ .vop_getattr = zfs_getattr },
	VOPNAME_SETATTR,	{ .vop_setattr = zfs_setattr },
	VOPNAME_ACCESS,		{ .vop_access = zfs_access },
	VOPNAME_LOOKUP,		{ .vop_lookup = zfs_lookup },
	VOPNAME_CREATE,		{ .vop_create = zfs_create },
	VOPNAME_REMOVE,		{ .vop_remove = zfs_remove },
	VOPNAME_LINK,		{ .vop_link = zfs_link },
	VOPNAME_RENAME,		{ .vop_rename = zfs_rename },
	VOPNAME_MKDIR,		{ .error = zfs_inval },
	VOPNAME_RMDIR,		{ .vop_rmdir = zfs_rmdir },
	VOPNAME_READDIR,	{ .vop_readdir = zfs_readdir },
	VOPNAME_SYMLINK,	{ .error = zfs_inval },
	VOPNAME_FSYNC,		{ .vop_fsync = zfs_fsync },
	VOPNAME_INACTIVE,	{ .vop_inactive = zfs_inactive },
	VOPNAME_FID,		{ .vop_fid = zfs_fid },
	VOPNAME_SEEK,		{ .vop_seek = zfs_seek },
	VOPNAME_PATHCONF,	{ .vop_pathconf = zfs_pathconf },
	VOPNAME_GETSECATTR,	{ .vop_getsecattr = zfs_getsecattr },
	VOPNAME_SETSECATTR,	{ .vop_setsecattr = zfs_setsecattr },
	VOPNAME_VNEVENT,	{ .vop_vnevent = fs_vnevent_support },
	NULL,			NULL
};

/*
 * Error vnode operations template
 */
vnodeops_t *zfs_evnodeops;
const fs_operation_def_t zfs_evnodeops_template[] = {
	VOPNAME_INACTIVE,	{ .vop_inactive = zfs_inactive },
	VOPNAME_PATHCONF,	{ .vop_pathconf = zfs_pathconf },
	NULL,			NULL
};
#endif	/* sun */

#if 0 // unused function
static int
ioflags(int ioflags)
{
	int flags = 0;

	if (ioflags & IO_APPEND)
		flags |= FAPPEND;
	if (ioflags & IO_NDELAY)
        	flags |= FNONBLOCK;
	if (ioflags & IO_SYNC)
		flags |= (FSYNC | FDSYNC | FRSYNC);

	return (flags);
}
#endif


#ifdef __FreeBSD__
static int
zfs_getpages(struct vnode *vp, page_t *m, int count, int reqpage)
{
	znode_t *zp = VTOZ(vp);
	zfsvfs_t *zfsvfs = zp->z_zfsvfs;
	objset_t *os = zp->z_zfsvfs->z_os;
	page_t mfirst, mlast, mreq;
	vm_object_t object;
	caddr_t va;
	struct sf_buf *sf;
	off_t startoff, endoff;
	int i, error;
	vm_pindex_t reqstart, reqend;
	int pcount, lsize, reqsize, size;

	ZFS_ENTER(zfsvfs);
	ZFS_VERIFY_ZP(zp);

	pcount = OFF_TO_IDX(round_page(count));
	mreq = m[reqpage];
	object = mreq->object;
	error = 0;

	KASSERT(vp->v_object == object, ("mismatching object"));

	if (pcount > 1 && zp->z_blksz > PAGESIZE) {
		startoff = rounddown(IDX_TO_OFF(mreq->pindex), zp->z_blksz);
		reqstart = OFF_TO_IDX(round_page(startoff));
		if (reqstart < m[0]->pindex)
			reqstart = 0;
		else
			reqstart = reqstart - m[0]->pindex;
		endoff = roundup(IDX_TO_OFF(mreq->pindex) + PAGE_SIZE,
		    zp->z_blksz);
		reqend = OFF_TO_IDX(trunc_page(endoff)) - 1;
		if (reqend > m[pcount - 1]->pindex)
			reqend = m[pcount - 1]->pindex;
		reqsize = reqend - m[reqstart]->pindex + 1;
		KASSERT(reqstart <= reqpage && reqpage < reqstart + reqsize,
		    ("reqpage beyond [reqstart, reqstart + reqsize[ bounds"));
	} else {
		reqstart = reqpage;
		reqsize = 1;
	}
	mfirst = m[reqstart];
	mlast = m[reqstart + reqsize - 1];

	zfs_vmobject_wlock(object);

	for (i = 0; i < reqstart; i++) {
		vm_page_lock(m[i]);
		vm_page_free(m[i]);
		vm_page_unlock(m[i]);
	}
	for (i = reqstart + reqsize; i < pcount; i++) {
		vm_page_lock(m[i]);
		vm_page_free(m[i]);
		vm_page_unlock(m[i]);
	}

	if (mreq->valid && reqsize == 1) {
		if (mreq->valid != VM_PAGE_BITS_ALL)
			vm_page_zero_invalid(mreq, TRUE);
		zfs_vmobject_wunlock(object);
		ZFS_EXIT(zfsvfs);
		return (zfs_vm_pagerret_ok);
	}

	PCPU_INC(cnt.v_vnodein);
	PCPU_ADD(cnt.v_vnodepgsin, reqsize);

	if (IDX_TO_OFF(mreq->pindex) >= object->un_pager.vnp.vnp_size) {
		for (i = reqstart; i < reqstart + reqsize; i++) {
			if (i != reqpage) {
				vm_page_lock(m[i]);
				vm_page_free(m[i]);
				vm_page_unlock(m[i]);
			}
		}
		zfs_vmobject_wunlock(object);
		ZFS_EXIT(zfsvfs);
		return (zfs_vm_pagerret_bad);
	}

	lsize = PAGE_SIZE;
	if (IDX_TO_OFF(mlast->pindex) + lsize > object->un_pager.vnp.vnp_size)
		lsize = object->un_pager.vnp.vnp_size - IDX_TO_OFF(mlast->pindex);

	zfs_vmobject_wunlock(object);

	for (i = reqstart; i < reqstart + reqsize; i++) {
		size = PAGE_SIZE;
		if (i == (reqstart + reqsize - 1))
			size = lsize;
		va = zfs_map_page(m[i], &sf);
		error = dmu_read(os, zp->z_id, IDX_TO_OFF(m[i]->pindex),
		    size, va, DMU_READ_PREFETCH);
		if (size != PAGE_SIZE)
			bzero(va + size, PAGE_SIZE - size);
		zfs_unmap_page(sf);
		if (error != 0)
			break;
	}

	zfs_vmobject_wlock(object);

	for (i = reqstart; i < reqstart + reqsize; i++) {
		if (!error)
			m[i]->valid = VM_PAGE_BITS_ALL;
		KASSERT(m[i]->dirty == 0, ("zfs_getpages: page %p is dirty", m[i]));
		if (i != reqpage)
			vm_page_readahead_finish(m[i]);
	}

	zfs_vmobject_wunlock(object);

	ZFS_ACCESSTIME_STAMP(zfsvfs, zp);
	ZFS_EXIT(zfsvfs);
	return (error ? zfs_vm_pagerret_error : zfs_vm_pagerret_ok);
}

static int
zfs_freebsd_getpages(ap)
	struct vop_getpages_args /* {
		struct vnode *a_vp;
		page_t *a_m;
		int a_count;
		int a_reqpage;
		vm_ooffset_t a_offset;
	} */ *ap;
{

	return (zfs_getpages(ap->a_vp, ap->a_m, ap->a_count, ap->a_reqpage));
}

static int
zfs_freebsd_bmap(ap)
	struct vop_bmap_args /* {
		struct vnode *a_vp;
		daddr_t  a_bn;
		struct bufobj **a_bop;
		daddr_t *a_bnp;
		int *a_runp;
		int *a_runb;
	} */ *ap;
{

	if (ap->a_bop != NULL)
		*ap->a_bop = &ap->a_vp->v_bufobj;
	if (ap->a_bnp != NULL)
		*ap->a_bnp = ap->a_bn;
	if (ap->a_runp != NULL)
		*ap->a_runp = 0;
	if (ap->a_runb != NULL)
		*ap->a_runb = 0;

	return (0);
}

static int
zfs_freebsd_open(ap)
	struct vop_open_args /* {
		struct vnode *a_vp;
		int a_mode;
		struct ucred *a_cred;
		struct thread *a_td;
	} */ *ap;
{
	vnode_t	*vp = ap->a_vp;
	znode_t *zp = VTOZ(vp);
	int error;

	error = zfs_open(&vp, ap->a_mode, ap->a_cred, NULL);
	if (error == 0)
		vnode_create_vobject(vp, zp->z_size, ap->a_td);
	return (error);
}

static int
zfs_freebsd_close(ap)
	struct vop_close_args /* {
		struct vnode *a_vp;
		int  a_fflag;
		struct ucred *a_cred;
		struct thread *a_td;
	} */ *ap;
{

	return (zfs_close(ap->a_vp, ap->a_fflag, 1, 0, ap->a_cred, NULL));
}

static int
zfs_freebsd_ioctl(ap)
	struct vop_ioctl_args /* {
		struct vnode *a_vp;
		u_long a_command;
		caddr_t a_data;
		int a_fflag;
		struct ucred *cred;
		struct thread *td;
	} */ *ap;
{

	return (zfs_ioctl(ap->a_vp, ap->a_command, (intptr_t)ap->a_data,
	    ap->a_fflag, ap->a_cred, NULL, NULL));
}

static int
zfs_freebsd_read(ap)
	struct vop_read_args /* {
		struct vnode *a_vp;
		struct uio *a_uio;
		int a_ioflag;
		struct ucred *a_cred;
	} */ *ap;
{

	return (zfs_read(ap->a_vp, ap->a_uio, ioflags(ap->a_ioflag),
	    ap->a_cred, NULL));
}

static int
zfs_freebsd_write(ap)
	struct vop_write_args /* {
		struct vnode *a_vp;
		struct uio *a_uio;
		int a_ioflag;
		struct ucred *a_cred;
	} */ *ap;
{

	return (zfs_write(ap->a_vp, ap->a_uio, ioflags(ap->a_ioflag),
	    ap->a_cred, NULL));
}

static int
zfs_freebsd_access(ap)
	struct vop_access_args /* {
		struct vnode *a_vp;
		accmode_t a_accmode;
		struct ucred *a_cred;
		struct thread *a_td;
	} */ *ap;
{
	vnode_t *vp = ap->a_vp;
	znode_t *zp = VTOZ(vp);
	accmode_t accmode;
	int error = 0;

	/*
	 * ZFS itself only knowns about VREAD, VWRITE, VEXEC and VAPPEND,
	 */
	accmode = ap->a_accmode & (VREAD|VWRITE|VEXEC|VAPPEND);
	if (accmode != 0)
		error = zfs_access(ap->a_vp, accmode, 0, ap->a_cred, NULL);

	/*
	 * VADMIN has to be handled by vaccess().
	 */
	if (error == 0) {
		accmode = ap->a_accmode & ~(VREAD|VWRITE|VEXEC|VAPPEND);
		if (accmode != 0) {
			error = vaccess(vp->v_type, zp->z_mode, zp->z_uid,
			    zp->z_gid, accmode, ap->a_cred, NULL);
		}
	}

	/*
	 * For VEXEC, ensure that at least one execute bit is set for
	 * non-directories.
	 */
	if (error == 0 && (ap->a_accmode & VEXEC) != 0 && vp->v_type != VDIR &&
	    (zp->z_mode & (S_IXUSR | S_IXGRP | S_IXOTH)) == 0) {
		error = EACCES;
	}

	return (error);
}

static int
zfs_freebsd_lookup(ap)
	struct vop_lookup_args /* {
		struct vnode *a_dvp;
		struct vnode **a_vpp;
		struct componentname *a_cnp;
	} */ *ap;
{
	struct componentname *cnp = ap->a_cnp;
	char nm[NAME_MAX + 1];

	ASSERT(cnp->cn_namelen < sizeof(nm));
	strlcpy(nm, cnp->cn_nameptr, MIN(cnp->cn_namelen + 1, sizeof(nm)));

	return (zfs_lookup(ap->a_dvp, nm, ap->a_vpp, cnp, cnp->cn_nameiop,
	    cnp->cn_cred, cnp->cn_thread, 0));
}

static int
zfs_freebsd_create(ap)
	struct vop_create_args /* {
		struct vnode *a_dvp;
		struct vnode **a_vpp;
		struct componentname *a_cnp;
		struct vattr *a_vap;
	} */ *ap;
{
	struct componentname *cnp = ap->a_cnp;
	vattr_t *vap = ap->a_vap;
	int mode;

	ASSERT(cnp->cn_flags & SAVENAME);

	vattr_init_mask(vap);
	mode = vap->va_mode & ALLPERMS;

	return (zfs_create(ap->a_dvp, cnp->cn_nameptr, vap, !EXCL, mode,
	    ap->a_vpp, cnp->cn_cred, cnp->cn_thread));
}

static int
zfs_freebsd_remove(ap)
	struct vop_remove_args /* {
		struct vnode *a_dvp;
		struct vnode *a_vp;
		struct componentname *a_cnp;
	} */ *ap;
{

	ASSERT(ap->a_cnp->cn_flags & SAVENAME);

	return (zfs_remove(ap->a_dvp, ap->a_cnp->cn_nameptr,
	    ap->a_cnp->cn_cred, NULL, 0));
}

static int
zfs_freebsd_mkdir(ap)
	struct vop_mkdir_args /* {
		struct vnode *a_dvp;
		struct vnode **a_vpp;
		struct componentname *a_cnp;
		struct vattr *a_vap;
	} */ *ap;
{
	vattr_t *vap = ap->a_vap;

	ASSERT(ap->a_cnp->cn_flags & SAVENAME);

	vattr_init_mask(vap);

	return (zfs_mkdir(ap->a_dvp, ap->a_cnp->cn_nameptr, vap, ap->a_vpp,
	    ap->a_cnp->cn_cred, NULL, 0, NULL));
}

static int
zfs_freebsd_rmdir(ap)
	struct vop_rmdir_args /* {
		struct vnode *a_dvp;
		struct vnode *a_vp;
		struct componentname *a_cnp;
	} */ *ap;
{
	struct componentname *cnp = ap->a_cnp;

	ASSERT(cnp->cn_flags & SAVENAME);

	return (zfs_rmdir(ap->a_dvp, cnp->cn_nameptr, NULL, cnp->cn_cred, NULL, 0));
}

static int
zfs_freebsd_readdir(ap)
	struct vop_readdir_args /* {
		struct vnode *a_vp;
		struct uio *a_uio;
		struct ucred *a_cred;
		int *a_eofflag;
		int *a_ncookies;
		u_long **a_cookies;
	} */ *ap;
{

	return (zfs_readdir(ap->a_vp, ap->a_uio, ap->a_cred, ap->a_eofflag,
	    ap->a_ncookies, ap->a_cookies));
}

static int
zfs_freebsd_fsync(ap)
	struct vop_fsync_args /* {
		struct vnode *a_vp;
		int a_waitfor;
		struct thread *a_td;
	} */ *ap;
{

	vop_stdfsync(ap);
	return (zfs_fsync(ap->a_vp, 0, ap->a_td->td_ucred, NULL));
}

static int
zfs_freebsd_getattr(ap)
	struct vop_getattr_args /* {
		struct vnode *a_vp;
		struct vattr *a_vap;
		struct ucred *a_cred;
	} */ *ap;
{
	vattr_t *vap = ap->a_vap;
	xvattr_t xvap;
	u_long fflags = 0;
	int error;

	xva_init(&xvap);
	xvap.xva_vattr = *vap;
	xvap.xva_vattr.va_mask |= AT_XVATTR;

	/* Convert chflags into ZFS-type flags. */
	/* XXX: what about SF_SETTABLE?. */
	XVA_SET_REQ(&xvap, XAT_IMMUTABLE);
	XVA_SET_REQ(&xvap, XAT_APPENDONLY);
	XVA_SET_REQ(&xvap, XAT_NOUNLINK);
	XVA_SET_REQ(&xvap, XAT_NODUMP);
	error = zfs_getattr(ap->a_vp, (vattr_t *)&xvap, 0, ap->a_cred, NULL);
	if (error != 0)
		return (error);

	/* Convert ZFS xattr into chflags. */
#define	FLAG_CHECK(fflag, xflag, xfield)	do {			\
	if (XVA_ISSET_RTN(&xvap, (xflag)) && (xfield) != 0)		\
		fflags |= (fflag);					\
} while (0)
	FLAG_CHECK(SF_IMMUTABLE, XAT_IMMUTABLE,
	    xvap.xva_xoptattrs.xoa_immutable);
	FLAG_CHECK(SF_APPEND, XAT_APPENDONLY,
	    xvap.xva_xoptattrs.xoa_appendonly);
	FLAG_CHECK(SF_NOUNLINK, XAT_NOUNLINK,
	    xvap.xva_xoptattrs.xoa_nounlink);
	FLAG_CHECK(UF_NODUMP, XAT_NODUMP,
	    xvap.xva_xoptattrs.xoa_nodump);
#undef	FLAG_CHECK
	*vap = xvap.xva_vattr;
	vap->va_flags = fflags;
	return (0);
}

static int
zfs_freebsd_setattr(ap)
	struct vop_setattr_args /* {
		struct vnode *a_vp;
		struct vattr *a_vap;
		struct ucred *a_cred;
	} */ *ap;
{
	vnode_t *vp = ap->a_vp;
	vattr_t *vap = ap->a_vap;
	cred_t *cred = ap->a_cred;
	xvattr_t xvap;
	u_long fflags;
	uint64_t zflags;

	vattr_init_mask(vap);
	vap->va_mask &= ~AT_NOSET;

	xva_init(&xvap);
	xvap.xva_vattr = *vap;

	zflags = VTOZ(vp)->z_pflags;

	if (vap->va_flags != VNOVAL) {
		zfsvfs_t *zfsvfs = VTOZ(vp)->z_zfsvfs;
		int error;

		if (zfsvfs->z_use_fuids == B_FALSE)
			return (EOPNOTSUPP);

		fflags = vap->va_flags;
		if ((fflags & ~(SF_IMMUTABLE|SF_APPEND|SF_NOUNLINK|UF_NODUMP)) != 0)
			return (EOPNOTSUPP);
		/*
		 * Unprivileged processes are not permitted to unset system
		 * flags, or modify flags if any system flags are set.
		 * Privileged non-jail processes may not modify system flags
		 * if securelevel > 0 and any existing system flags are set.
		 * Privileged jail processes behave like privileged non-jail
		 * processes if the security.jail.chflags_allowed sysctl is
		 * is non-zero; otherwise, they behave like unprivileged
		 * processes.
		 */
		if (secpolicy_fs_owner(vp->v_mount, cred) == 0 ||
		    priv_check_cred(cred, PRIV_VFS_SYSFLAGS, 0) == 0) {
			if (zflags &
			    (ZFS_IMMUTABLE | ZFS_APPENDONLY | ZFS_NOUNLINK)) {
				error = securelevel_gt(cred, 0);
				if (error != 0)
					return (error);
			}
		} else {
			/*
			 * Callers may only modify the file flags on objects they
			 * have VADMIN rights for.
			 */
			if ((error = VOP_ACCESS(vp, VADMIN, cred, curthread)) != 0)
				return (error);
			if (zflags &
			    (ZFS_IMMUTABLE | ZFS_APPENDONLY | ZFS_NOUNLINK)) {
				return (EPERM);
			}
			if (fflags &
			    (SF_IMMUTABLE | SF_APPEND | SF_NOUNLINK)) {
				return (EPERM);
			}
		}

#define	FLAG_CHANGE(fflag, zflag, xflag, xfield)	do {		\
	if (((fflags & (fflag)) && !(zflags & (zflag))) ||		\
	    ((zflags & (zflag)) && !(fflags & (fflag)))) {		\
		XVA_SET_REQ(&xvap, (xflag));				\
		(xfield) = ((fflags & (fflag)) != 0);			\
	}								\
} while (0)
		/* Convert chflags into ZFS-type flags. */
		/* XXX: what about SF_SETTABLE?. */
		FLAG_CHANGE(SF_IMMUTABLE, ZFS_IMMUTABLE, XAT_IMMUTABLE,
		    xvap.xva_xoptattrs.xoa_immutable);
		FLAG_CHANGE(SF_APPEND, ZFS_APPENDONLY, XAT_APPENDONLY,
		    xvap.xva_xoptattrs.xoa_appendonly);
		FLAG_CHANGE(SF_NOUNLINK, ZFS_NOUNLINK, XAT_NOUNLINK,
		    xvap.xva_xoptattrs.xoa_nounlink);
		FLAG_CHANGE(UF_NODUMP, ZFS_NODUMP, XAT_NODUMP,
		    xvap.xva_xoptattrs.xoa_nodump);
#undef	FLAG_CHANGE
	}
	return (zfs_setattr(vp, (vattr_t *)&xvap, 0, cred, NULL));
}

static int
zfs_freebsd_rename(ap)
	struct vop_rename_args  /* {
		struct vnode *a_fdvp;
		struct vnode *a_fvp;
		struct componentname *a_fcnp;
		struct vnode *a_tdvp;
		struct vnode *a_tvp;
		struct componentname *a_tcnp;
	} */ *ap;
{
	vnode_t *fdvp = ap->a_fdvp;
	vnode_t *fvp = ap->a_fvp;
	vnode_t *tdvp = ap->a_tdvp;
	vnode_t *tvp = ap->a_tvp;
	int error;

	ASSERT(ap->a_fcnp->cn_flags & (SAVENAME|SAVESTART));
	ASSERT(ap->a_tcnp->cn_flags & (SAVENAME|SAVESTART));

	error = zfs_rename(fdvp, ap->a_fcnp->cn_nameptr, tdvp,
	    ap->a_tcnp->cn_nameptr, ap->a_fcnp->cn_cred, NULL, 0);

	if (tdvp == tvp)
		VN_RELE(tdvp);
	else
		VN_URELE(tdvp);
	if (tvp)
		VN_URELE(tvp);
	VN_RELE(fdvp);
	VN_RELE(fvp);

	return (error);
}

static int
zfs_freebsd_symlink(ap)
	struct vop_symlink_args /* {
		struct vnode *a_dvp;
		struct vnode **a_vpp;
		struct componentname *a_cnp;
		struct vattr *a_vap;
		char *a_target;
	} */ *ap;
{
	struct componentname *cnp = ap->a_cnp;
	vattr_t *vap = ap->a_vap;

	ASSERT(cnp->cn_flags & SAVENAME);

	vap->va_type = VLNK;	/* FreeBSD: Syscall only sets va_mode. */
	vattr_init_mask(vap);

	return (zfs_symlink(ap->a_dvp, ap->a_vpp, cnp->cn_nameptr, vap,
	    ap->a_target, cnp->cn_cred, cnp->cn_thread));
}

static int
zfs_freebsd_readlink(ap)
	struct vop_readlink_args /* {
		struct vnode *a_vp;
		struct uio *a_uio;
		struct ucred *a_cred;
	} */ *ap;
{

	return (zfs_readlink(ap->a_vp, ap->a_uio, ap->a_cred, NULL));
}

static int
zfs_freebsd_link(ap)
	struct vop_link_args /* {
		struct vnode *a_tdvp;
		struct vnode *a_vp;
		struct componentname *a_cnp;
	} */ *ap;
{
	struct componentname *cnp = ap->a_cnp;

	ASSERT(cnp->cn_flags & SAVENAME);

	return (zfs_link(ap->a_tdvp, ap->a_vp, cnp->cn_nameptr, cnp->cn_cred, NULL, 0));
}

static int
zfs_freebsd_inactive(ap)
	struct vop_inactive_args /* {
		struct vnode *a_vp;
		struct thread *a_td;
	} */ *ap;
{
	vnode_t *vp = ap->a_vp;

	zfs_inactive(vp, ap->a_td->td_ucred, NULL);
	return (0);
}

static int
zfs_freebsd_reclaim(ap)
	struct vop_reclaim_args /* {
		struct vnode *a_vp;
		struct thread *a_td;
	} */ *ap;
{
	vnode_t	*vp = ap->a_vp;
	znode_t	*zp = VTOZ(vp);
	zfsvfs_t *zfsvfs = zp->z_zfsvfs;

	ASSERT(zp != NULL);

	/* Destroy the vm object and flush associated pages. */
	vnode_destroy_vobject(vp);

	/*
	 * z_teardown_inactive_lock protects from a race with
	 * zfs_znode_dmu_fini in zfsvfs_teardown during
	 * force unmount.
	 */
	rw_enter(&zfsvfs->z_teardown_inactive_lock, RW_READER);
	if (zp->z_sa_hdl == NULL)
		zfs_znode_free(zp);
	else
		zfs_zinactive(zp);
	rw_exit(&zfsvfs->z_teardown_inactive_lock);

	vp->v_data = NULL;
	return (0);
}

static int
zfs_freebsd_fid(ap)
	struct vop_fid_args /* {
		struct vnode *a_vp;
		struct fid *a_fid;
	} */ *ap;
{

	return (zfs_fid(ap->a_vp, (void *)ap->a_fid, NULL));
}

static int
zfs_freebsd_pathconf(ap)
	struct vop_pathconf_args /* {
		struct vnode *a_vp;
		int a_name;
		register_t *a_retval;
	} */ *ap;
{
	ulong_t val;
	int error;

	error = zfs_pathconf(ap->a_vp, ap->a_name, &val, curthread->td_ucred, NULL);
	if (error == 0)
		*ap->a_retval = val;
	else if (error == EOPNOTSUPP)
		error = vop_stdpathconf(ap);
	return (error);
}

static int
zfs_freebsd_fifo_pathconf(ap)
	struct vop_pathconf_args /* {
		struct vnode *a_vp;
		int a_name;
		register_t *a_retval;
	} */ *ap;
{

	switch (ap->a_name) {
	case _PC_ACL_EXTENDED:
	case _PC_ACL_NFS4:
	case _PC_ACL_PATH_MAX:
	case _PC_MAC_PRESENT:
		return (zfs_freebsd_pathconf(ap));
	default:
		return (fifo_specops.vop_pathconf(ap));
	}
}

/*
 * FreeBSD's extended attributes namespace defines file name prefix for ZFS'
 * extended attribute name:
 *
 *	NAMESPACE	PREFIX
 *	system		freebsd:system:
 *	user		(none, can be used to access ZFS fsattr(5) attributes
 *			created on Solaris)
 */
static int
zfs_create_attrname(int attrnamespace, const char *name, char *attrname,
    size_t size)
{
	const char *namespace, *prefix, *suffix;

	/* We don't allow '/' character in attribute name. */
	if (strchr(name, '/') != NULL)
		return (EINVAL);
	/* We don't allow attribute names that start with "freebsd:" string. */
	if (strncmp(name, "freebsd:", 8) == 0)
		return (EINVAL);

	bzero(attrname, size);

	switch (attrnamespace) {
	case EXTATTR_NAMESPACE_USER:
#if 0
		prefix = "freebsd:";
		namespace = EXTATTR_NAMESPACE_USER_STRING;
		suffix = ":";
#else
		/*
		 * This is the default namespace by which we can access all
		 * attributes created on Solaris.
		 */
		prefix = namespace = suffix = "";
#endif
		break;
	case EXTATTR_NAMESPACE_SYSTEM:
		prefix = "freebsd:";
		namespace = EXTATTR_NAMESPACE_SYSTEM_STRING;
		suffix = ":";
		break;
	case EXTATTR_NAMESPACE_EMPTY:
	default:
		return (EINVAL);
	}
	if (snprintf(attrname, size, "%s%s%s%s", prefix, namespace, suffix,
	    name) >= size) {
		return (ENAMETOOLONG);
	}
	return (0);
}

/*
 * Vnode operating to retrieve a named extended attribute.
 */
static int
zfs_getextattr(struct vop_getextattr_args *ap)
/*
vop_getextattr {
	IN struct vnode *a_vp;
	IN int a_attrnamespace;
	IN const char *a_name;
	INOUT struct uio *a_uio;
	OUT size_t *a_size;
	IN struct ucred *a_cred;
	IN struct thread *a_td;
};
*/
{
	zfsvfs_t *zfsvfs = VTOZ(ap->a_vp)->z_zfsvfs;
	struct thread *td = ap->a_td;
	struct nameidata nd;
	char attrname[255];
	struct vattr va;
	vnode_t *xvp = NULL, *vp;
	int error, flags;

	error = extattr_check_cred(ap->a_vp, ap->a_attrnamespace,
	    ap->a_cred, ap->a_td, VREAD);
	if (error != 0)
		return (error);

	error = zfs_create_attrname(ap->a_attrnamespace, ap->a_name, attrname,
	    sizeof(attrname));
	if (error != 0)
		return (error);

	ZFS_ENTER(zfsvfs);

	error = zfs_lookup(ap->a_vp, NULL, &xvp, NULL, 0, ap->a_cred, td,
	    LOOKUP_XATTR);
	if (error != 0) {
		ZFS_EXIT(zfsvfs);
		return (error);
	}

	flags = FREAD;
	NDINIT_ATVP(&nd, LOOKUP, NOFOLLOW, UIO_SYSSPACE, attrname,
	    xvp, td);
	error = vn_open_cred(&nd, &flags, 0, 0, ap->a_cred, NULL);
	vp = nd.ni_vp;
	NDFREE(&nd, NDF_ONLY_PNBUF);
	if (error != 0) {
		ZFS_EXIT(zfsvfs);
		if (error == ENOENT)
			error = ENOATTR;
		return (error);
	}

	if (ap->a_size != NULL) {
		error = VOP_GETATTR(vp, &va, ap->a_cred);
		if (error == 0)
			*ap->a_size = (size_t)va.va_size;
	} else if (ap->a_uio != NULL)
		error = VOP_READ(vp, ap->a_uio, IO_UNIT, ap->a_cred);

	VOP_UNLOCK(vp, 0);
	vn_close(vp, flags, ap->a_cred, td);
	ZFS_EXIT(zfsvfs);

	return (error);
}

/*
 * Vnode operation to remove a named attribute.
 */
int
zfs_deleteextattr(struct vop_deleteextattr_args *ap)
/*
vop_deleteextattr {
	IN struct vnode *a_vp;
	IN int a_attrnamespace;
	IN const char *a_name;
	IN struct ucred *a_cred;
	IN struct thread *a_td;
};
*/
{
	zfsvfs_t *zfsvfs = VTOZ(ap->a_vp)->z_zfsvfs;
	struct thread *td = ap->a_td;
	struct nameidata nd;
	char attrname[255];
	struct vattr va;
	vnode_t *xvp = NULL, *vp;
	int error, flags;

	error = extattr_check_cred(ap->a_vp, ap->a_attrnamespace,
	    ap->a_cred, ap->a_td, VWRITE);
	if (error != 0)
		return (error);

	error = zfs_create_attrname(ap->a_attrnamespace, ap->a_name, attrname,
	    sizeof(attrname));
	if (error != 0)
		return (error);

	ZFS_ENTER(zfsvfs);

	error = zfs_lookup(ap->a_vp, NULL, &xvp, NULL, 0, ap->a_cred, td,
	    LOOKUP_XATTR);
	if (error != 0) {
		ZFS_EXIT(zfsvfs);
		return (error);
	}

	NDINIT_ATVP(&nd, DELETE, NOFOLLOW | LOCKPARENT | LOCKLEAF,
	    UIO_SYSSPACE, attrname, xvp, td);
	error = namei(&nd);
	vp = nd.ni_vp;
	NDFREE(&nd, NDF_ONLY_PNBUF);
	if (error != 0) {
		ZFS_EXIT(zfsvfs);
		if (error == ENOENT)
			error = ENOATTR;
		return (error);
	}
	error = VOP_REMOVE(nd.ni_dvp, vp, &nd.ni_cnd);

	vput(nd.ni_dvp);
	if (vp == nd.ni_dvp)
		vrele(vp);
	else
		vput(vp);
	ZFS_EXIT(zfsvfs);

	return (error);
}

/*
 * Vnode operation to set a named attribute.
 */
static int
zfs_setextattr(struct vop_setextattr_args *ap)
/*
vop_setextattr {
	IN struct vnode *a_vp;
	IN int a_attrnamespace;
	IN const char *a_name;
	INOUT struct uio *a_uio;
	IN struct ucred *a_cred;
	IN struct thread *a_td;
};
*/
{
	zfsvfs_t *zfsvfs = VTOZ(ap->a_vp)->z_zfsvfs;
	struct thread *td = ap->a_td;
	struct nameidata nd;
	char attrname[255];
	struct vattr va;
	vnode_t *xvp = NULL, *vp;
	int error, flags;

	error = extattr_check_cred(ap->a_vp, ap->a_attrnamespace,
	    ap->a_cred, ap->a_td, VWRITE);
	if (error != 0)
		return (error);

	error = zfs_create_attrname(ap->a_attrnamespace, ap->a_name, attrname,
	    sizeof(attrname));
	if (error != 0)
		return (error);

	ZFS_ENTER(zfsvfs);

	error = zfs_lookup(ap->a_vp, NULL, &xvp, NULL, 0, ap->a_cred, td,
	    LOOKUP_XATTR | CREATE_XATTR_DIR);
	if (error != 0) {
		ZFS_EXIT(zfsvfs);
		return (error);
	}

	flags = FFLAGS(O_WRONLY | O_CREAT);
	NDINIT_ATVP(&nd, LOOKUP, NOFOLLOW, UIO_SYSSPACE, attrname,
	    xvp, td);
	error = vn_open_cred(&nd, &flags, 0600, 0, ap->a_cred, NULL);
	vp = nd.ni_vp;
	NDFREE(&nd, NDF_ONLY_PNBUF);
	if (error != 0) {
		ZFS_EXIT(zfsvfs);
		return (error);
	}

	VATTR_NULL(&va);
	va.va_size = 0;
	error = VOP_SETATTR(vp, &va, ap->a_cred);
	if (error == 0)
		VOP_WRITE(vp, ap->a_uio, IO_UNIT | IO_SYNC, ap->a_cred);

	VOP_UNLOCK(vp, 0);
	vn_close(vp, flags, ap->a_cred, td);
	ZFS_EXIT(zfsvfs);

	return (error);
}

/*
 * Vnode operation to retrieve extended attributes on a vnode.
 */
static int
zfs_listextattr(struct vop_listextattr_args *ap)
/*
vop_listextattr {
	IN struct vnode *a_vp;
	IN int a_attrnamespace;
	INOUT struct uio *a_uio;
	OUT size_t *a_size;
	IN struct ucred *a_cred;
	IN struct thread *a_td;
};
*/
{
	zfsvfs_t *zfsvfs = VTOZ(ap->a_vp)->z_zfsvfs;
	struct thread *td = ap->a_td;
	struct nameidata nd;
	char attrprefix[16];
	u_char dirbuf[sizeof(struct dirent)];
	struct dirent *dp;
	struct iovec aiov;
	struct uio auio, *uio = ap->a_uio;
	size_t *sizep = ap->a_size;
	size_t plen;
	vnode_t *xvp = NULL, *vp;
	int done, error, eof, pos;

	error = extattr_check_cred(ap->a_vp, ap->a_attrnamespace,
	    ap->a_cred, ap->a_td, VREAD);
	if (error != 0)
		return (error);

	error = zfs_create_attrname(ap->a_attrnamespace, "", attrprefix,
	    sizeof(attrprefix));
	if (error != 0)
		return (error);
	plen = strlen(attrprefix);

	ZFS_ENTER(zfsvfs);

	if (sizep != NULL)
		*sizep = 0;

	error = zfs_lookup(ap->a_vp, NULL, &xvp, NULL, 0, ap->a_cred, td,
	    LOOKUP_XATTR);
	if (error != 0) {
		ZFS_EXIT(zfsvfs);
		/*
		 * ENOATTR means that the EA directory does not yet exist,
		 * i.e. there are no extended attributes there.
		 */
		if (error == ENOATTR)
			error = 0;
		return (error);
	}

	NDINIT_ATVP(&nd, LOOKUP, NOFOLLOW | LOCKLEAF | LOCKSHARED,
	    UIO_SYSSPACE, ".", xvp, td);
	error = namei(&nd);
	vp = nd.ni_vp;
	NDFREE(&nd, NDF_ONLY_PNBUF);
	if (error != 0) {
		ZFS_EXIT(zfsvfs);
		return (error);
	}

	auio.uio_iov = &aiov;
	auio.uio_iovcnt = 1;
	auio.uio_segflg = UIO_SYSSPACE;
	auio.uio_td = td;
	auio.uio_rw = UIO_READ;
	auio.uio_offset = 0;

	do {
		u_char nlen;

		aiov.iov_base = (void *)dirbuf;
		aiov.iov_len = sizeof(dirbuf);
		auio.uio_resid = sizeof(dirbuf);
		error = VOP_READDIR(vp, &auio, ap->a_cred, &eof, NULL, NULL);
		done = sizeof(dirbuf) - auio.uio_resid;
		if (error != 0)
			break;
		for (pos = 0; pos < done;) {
			dp = (struct dirent *)(dirbuf + pos);
			pos += dp->d_reclen;
			/*
			 * XXX: Temporarily we also accept DT_UNKNOWN, as this
			 * is what we get when attribute was created on Solaris.
			 */
			if (dp->d_type != DT_REG && dp->d_type != DT_UNKNOWN)
				continue;
			if (plen == 0 && strncmp(dp->d_name, "freebsd:", 8) == 0)
				continue;
			else if (strncmp(dp->d_name, attrprefix, plen) != 0)
				continue;
			nlen = dp->d_namlen - plen;
			if (sizep != NULL)
				*sizep += 1 + nlen;
			else if (uio != NULL) {
				/*
				 * Format of extattr name entry is one byte for
				 * length and the rest for name.
				 */
				error = uiomove(&nlen, 1, uio->uio_rw, uio);
				if (error == 0) {
					error = uiomove(dp->d_name + plen, nlen,
					    uio->uio_rw, uio);
				}
				if (error != 0)
					break;
			}
		}
	} while (!eof && error == 0);

	vput(vp);
	ZFS_EXIT(zfsvfs);

	return (error);
}

int
zfs_freebsd_getacl(ap)
	struct vop_getacl_args /* {
		struct vnode *vp;
		acl_type_t type;
		struct acl *aclp;
		struct ucred *cred;
		struct thread *td;
	} */ *ap;
{
	int		error;
	vsecattr_t      vsecattr;

	if (ap->a_type != ACL_TYPE_NFS4)
		return (EINVAL);

	vsecattr.vsa_mask = VSA_ACE | VSA_ACECNT;
	if (error = zfs_getsecattr(ap->a_vp, &vsecattr, 0, ap->a_cred, NULL))
		return (error);

	error = acl_from_aces(ap->a_aclp, vsecattr.vsa_aclentp, vsecattr.vsa_aclcnt);
	if (vsecattr.vsa_aclentp != NULL)
		kmem_free(vsecattr.vsa_aclentp, vsecattr.vsa_aclentsz);

	return (error);
}

int
zfs_freebsd_setacl(ap)
	struct vop_setacl_args /* {
		struct vnode *vp;
		acl_type_t type;
		struct acl *aclp;
		struct ucred *cred;
		struct thread *td;
	} */ *ap;
{
	int		error;
	vsecattr_t      vsecattr;
	int		aclbsize;	/* size of acl list in bytes */
	aclent_t	*aaclp;

	if (ap->a_type != ACL_TYPE_NFS4)
		return (EINVAL);

	if (ap->a_aclp->acl_cnt < 1 || ap->a_aclp->acl_cnt > MAX_ACL_ENTRIES)
		return (EINVAL);

	/*
	 * With NFSv4 ACLs, chmod(2) may need to add additional entries,
	 * splitting every entry into two and appending "canonical six"
	 * entries at the end.  Don't allow for setting an ACL that would
	 * cause chmod(2) to run out of ACL entries.
	 */
	if (ap->a_aclp->acl_cnt * 2 + 6 > ACL_MAX_ENTRIES)
		return (ENOSPC);

	error = acl_nfs4_check(ap->a_aclp, ap->a_vp->v_type == VDIR);
	if (error != 0)
		return (error);

	vsecattr.vsa_mask = VSA_ACE;
	aclbsize = ap->a_aclp->acl_cnt * sizeof(ace_t);
	vsecattr.vsa_aclentp = kmem_alloc(aclbsize, KM_SLEEP);
	aaclp = vsecattr.vsa_aclentp;
	vsecattr.vsa_aclentsz = aclbsize;

	aces_from_acl(vsecattr.vsa_aclentp, &vsecattr.vsa_aclcnt, ap->a_aclp);
	error = zfs_setsecattr(ap->a_vp, &vsecattr, 0, ap->a_cred, NULL);
	kmem_free(aaclp, aclbsize);

	return (error);
}

int
zfs_freebsd_aclcheck(ap)
	struct vop_aclcheck_args /* {
		struct vnode *vp;
		acl_type_t type;
		struct acl *aclp;
		struct ucred *cred;
		struct thread *td;
	} */ *ap;
{

	return (EOPNOTSUPP);
}

struct vop_vector zfs_vnodeops;
struct vop_vector zfs_fifoops;
struct vop_vector zfs_shareops;

struct vop_vector zfs_vnodeops = {
	.vop_default =		&default_vnodeops,
	.vop_inactive =		zfs_freebsd_inactive,
	.vop_reclaim =		zfs_freebsd_reclaim,
	.vop_access =		zfs_freebsd_access,
#ifdef FREEBSD_NAMECACHE
	.vop_lookup =		vfs_cache_lookup,
	.vop_cachedlookup =	zfs_freebsd_lookup,
#else
	.vop_lookup =		zfs_freebsd_lookup,
#endif
	.vop_getattr =		zfs_freebsd_getattr,
	.vop_setattr =		zfs_freebsd_setattr,
	.vop_create =		zfs_freebsd_create,
	.vop_mknod =		zfs_freebsd_create,
	.vop_mkdir =		zfs_freebsd_mkdir,
	.vop_readdir =		zfs_freebsd_readdir,
	.vop_fsync =		zfs_freebsd_fsync,
	.vop_open =		zfs_freebsd_open,
	.vop_close =		zfs_freebsd_close,
	.vop_rmdir =		zfs_freebsd_rmdir,
	.vop_ioctl =		zfs_freebsd_ioctl,
	.vop_link =		zfs_freebsd_link,
	.vop_symlink =		zfs_freebsd_symlink,
	.vop_readlink =		zfs_freebsd_readlink,
	.vop_read =		zfs_freebsd_read,
	.vop_write =		zfs_freebsd_write,
	.vop_remove =		zfs_freebsd_remove,
	.vop_rename =		zfs_freebsd_rename,
	.vop_pathconf =		zfs_freebsd_pathconf,
	.vop_bmap =		zfs_freebsd_bmap,
	.vop_fid =		zfs_freebsd_fid,
	.vop_getextattr =	zfs_getextattr,
	.vop_deleteextattr =	zfs_deleteextattr,
	.vop_setextattr =	zfs_setextattr,
	.vop_listextattr =	zfs_listextattr,
	.vop_getacl =		zfs_freebsd_getacl,
	.vop_setacl =		zfs_freebsd_setacl,
	.vop_aclcheck =		zfs_freebsd_aclcheck,
	.vop_getpages =		zfs_freebsd_getpages,
};

struct vop_vector zfs_fifoops = {
	.vop_default =		&fifo_specops,
	.vop_fsync =		zfs_freebsd_fsync,
	.vop_access =		zfs_freebsd_access,
	.vop_getattr =		zfs_freebsd_getattr,
	.vop_inactive =		zfs_freebsd_inactive,
	.vop_read =		VOP_PANIC,
	.vop_reclaim =		zfs_freebsd_reclaim,
	.vop_setattr =		zfs_freebsd_setattr,
	.vop_write =		VOP_PANIC,
	.vop_pathconf = 	zfs_freebsd_fifo_pathconf,
	.vop_fid =		zfs_freebsd_fid,
	.vop_getacl =		zfs_freebsd_getacl,
	.vop_setacl =		zfs_freebsd_setacl,
	.vop_aclcheck =		zfs_freebsd_aclcheck,
};

/*
 * special share hidden files vnode operations template
 */
struct vop_vector zfs_shareops = {
	.vop_default =		&default_vnodeops,
	.vop_access =		zfs_freebsd_access,
	.vop_inactive =		zfs_freebsd_inactive,
	.vop_reclaim =		zfs_freebsd_reclaim,
	.vop_fid =		zfs_freebsd_fid,
	.vop_pathconf =		zfs_freebsd_pathconf,
};


#endif /* FreeBSD */<|MERGE_RESOLUTION|>--- conflicted
+++ resolved
@@ -777,12 +777,8 @@
 	const iovec_t	*aiov = NULL;
 	xuio_t		*xuio = NULL;
 	int		i_iov = 0;
-<<<<<<< HEAD
 	//int		iovcnt = uio_iovcnt(uio);
 	iovec_t		*iovp =  (iovec_t *)uio_curriovbase(uio);
-=======
-	const iovec_t	*iovp = uio->uio_iov;
->>>>>>> 3b36f831
 	int		write_eof;
 	int		count = 0;
 	sa_bulk_attr_t	bulk[4];
@@ -930,11 +926,7 @@
             dprintf("  xuio  \n");
 #if 0 //fixme
 			ASSERT(i_iov < iovcnt);
-<<<<<<< HEAD
 #endif
-=======
-			ASSERT3U(uio->uio_segflg, !=, UIO_BVEC);
->>>>>>> 3b36f831
 			aiov = &iovp[i_iov];
 			abuf = dmu_xuio_arcbuf(xuio, i_iov);
 			dmu_xuio_clear(xuio, i_iov);
@@ -1161,13 +1153,8 @@
 
 	}
 
-<<<<<<< HEAD
     dprintf("zfs_write done remainder %llu\n", n);
 
-
-=======
-	zfs_inode_update(zp);
->>>>>>> 3b36f831
 	zfs_range_unlock(rl);
 
 	/*
@@ -1183,11 +1170,7 @@
 	    zfsvfs->z_os->os_sync == ZFS_SYNC_ALWAYS)
 		zil_commit(zilog, zp->z_id);
 
-<<<<<<< HEAD
 	ZFS_EXIT(zfsvfs);
-=======
-	ZFS_EXIT(zsb);
->>>>>>> 3b36f831
 	return (0);
 }
 
@@ -3169,24 +3152,8 @@
 		 */
 		sp->blksize = zsb->z_max_blksz;
 	}
+}
 #endif
-
-<<<<<<< HEAD
-=======
-	mutex_exit(&zp->z_lock);
-
-	/*
-	 * Required to prevent NFS client from detecting different inode
-	 * numbers of snapshot root dentry before and after snapshot mount.
-	 */
-	if (zsb->z_issnap) {
-		if (ip->i_sb->s_root->d_inode == ip)
-			sp->ino = ZFSCTL_INO_SNAPDIRS -
-				dmu_objset_id(zsb->z_os);
-	}
-
-	ZFS_EXIT(zsb);
->>>>>>> 3b36f831
 
 
 /*
@@ -4844,39 +4811,9 @@
 	znode_t		*zp = VTOZ(vp);
 	zfsvfs_t	*zfsvfs = zp->z_zfsvfs;
 	dmu_tx_t	*tx;
-<<<<<<< HEAD
 	u_offset_t	off, koff;
 	size_t		len, klen;
 	int		err;
-=======
-	caddr_t		va;
-	int		err = 0;
-	uint64_t	mtime[2], ctime[2];
-	sa_bulk_attr_t	bulk[3];
-	int		cnt = 0;
-	struct address_space *mapping;
-
-	ZFS_ENTER(zsb);
-	ZFS_VERIFY_ZP(zp);
-
-	ASSERT(PageLocked(pp));
-
-	pgoff = page_offset(pp);	/* Page byte-offset in file */
-	offset = i_size_read(ip);	/* File length in bytes */
-	pglen = MIN(PAGE_CACHE_SIZE,	/* Page length in bytes */
-	    P2ROUNDUP(offset, PAGE_CACHE_SIZE)-pgoff);
-
-	/* Page is beyond end of file */
-	if (pgoff >= offset) {
-		unlock_page(pp);
-		ZFS_EXIT(zsb);
-		return (0);
-	}
-
-	/* Truncate page length to end of file */
-	if (pgoff + pglen > offset)
-		pglen = offset - pgoff;
->>>>>>> 3b36f831
 
 	off = pp->p_offset;
 	len = PAGESIZE;
@@ -5137,7 +5074,6 @@
 	int error;
 	int need_unlock = 0;
 
-<<<<<<< HEAD
 	rw_enter(&zfsvfs->z_teardown_inactive_lock, RW_READER);
 	if (zp->z_sa_hdl == NULL) {
 		/*
@@ -5157,16 +5093,6 @@
 		mutex_exit(&zp->z_lock);
 		rw_exit(&zfsvfs->z_teardown_inactive_lock);
 		vnode_recycle(vp);
-=======
-	/* Only read lock if we haven't already write locked, e.g. rollback */
-	if (!RW_WRITE_HELD(&zsb->z_teardown_inactive_lock)) {
-		need_unlock = 1;
-		rw_enter(&zsb->z_teardown_inactive_lock, RW_READER);
-	}
-	if (zp->z_sa_hdl == NULL) {
-		if (need_unlock)
-			rw_exit(&zsb->z_teardown_inactive_lock);
->>>>>>> 3b36f831
 		return;
 	}
 	mutex_exit(&zp->z_lock);
@@ -5188,14 +5114,7 @@
 			dmu_tx_commit(tx);
 		}
 	}
-<<<<<<< HEAD
 	rw_exit(&zfsvfs->z_teardown_inactive_lock);
-=======
-
-	zfs_zinactive(zp);
-	if (need_unlock)
-		rw_exit(&zsb->z_teardown_inactive_lock);
->>>>>>> 3b36f831
 }
 
 #ifdef sun
