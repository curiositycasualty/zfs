/*
 * CDDL HEADER START
 *
 * The contents of this file are subject to the terms of the
 * Common Development and Distribution License (the "License").
 * You may not use this file except in compliance with the License.
 *
 * You can obtain a copy of the license at usr/src/OPENSOLARIS.LICENSE
 * or http://www.opensolaris.org/os/licensing.
 * See the License for the specific language governing permissions
 * and limitations under the License.
 *
 * When distributing Covered Code, include this CDDL HEADER in each
 * file and include the License file at usr/src/OPENSOLARIS.LICENSE.
 * If applicable, add the following below this CDDL HEADER, with the
 * fields enclosed by brackets "[]" replaced with your own identifying
 * information: Portions Copyright [yyyy] [name of copyright owner]
 *
 * CDDL HEADER END
 */

/*
 * Copyright (c) 2000, 2010, Oracle and/or its affiliates. All rights reserved.
 */

#include <sys/stropts.h>
#include <sys/debug.h>
#include <sys/isa_defs.h>
#include <sys/int_limits.h>
#include <sys/nvpair.h>
#include <sys/nvpair_impl.h>
#include <rpc/types.h>
#include <rpc/xdr.h>

#if defined(_KERNEL) && !defined(_BOOT)
#include <sys/varargs.h>
#include <sys/ddi.h>
#include <sys/sunddi.h>
#else
#include <stdarg.h>
#include <stdlib.h>
#include <string.h>
#include <strings.h>
#endif

#ifndef	offsetof
#define	offsetof(s, m)		((size_t)(&(((s *)0)->m)))
#endif
#define	skip_whitespace(p)	while ((*(p) == ' ') || (*(p) == '\t')) p++

/*
 * nvpair.c - Provides kernel & userland interfaces for manipulating
 *	name-value pairs.
 *
 * Overview Diagram
 *
 *  +--------------+
 *  |  nvlist_t    |
 *  |--------------|
 *  | nvl_version  |
 *  | nvl_nvflag   |
 *  | nvl_priv    -+-+
 *  | nvl_flag     | |
 *  | nvl_pad      | |
 *  +--------------+ |
 *                   V
 *      +--------------+      last i_nvp in list
 *      | nvpriv_t     |  +--------------------->
 *      |--------------|  |
 *   +--+- nvp_list    |  |   +------------+
 *   |  |  nvp_last   -+--+   + nv_alloc_t |
 *   |  |  nvp_curr    |      |------------|
 *   |  |  nvp_nva    -+----> | nva_ops    |
 *   |  |  nvp_stat    |      | nva_arg    |
 *   |  +--------------+      +------------+
 *   |
 *   +-------+
 *           V
 *   +---------------------+      +-------------------+
 *   |  i_nvp_t            |  +-->|  i_nvp_t          |  +-->
 *   |---------------------|  |   |-------------------|  |
 *   | nvi_next           -+--+   | nvi_next         -+--+
 *   | nvi_prev (NULL)     | <----+ nvi_prev          |
 *   | . . . . . . . . . . |      | . . . . . . . . . |
 *   | nvp (nvpair_t)      |      | nvp (nvpair_t)    |
 *   |  - nvp_size         |      |  - nvp_size       |
 *   |  - nvp_name_sz      |      |  - nvp_name_sz    |
 *   |  - nvp_value_elem   |      |  - nvp_value_elem |
 *   |  - nvp_type         |      |  - nvp_type       |
 *   |  - data ...         |      |  - data ...       |
 *   +---------------------+      +-------------------+
 *
 *
 *
 *   +---------------------+              +---------------------+
 *   |  i_nvp_t            |  +-->    +-->|  i_nvp_t (last)     |
 *   |---------------------|  |       |   |---------------------|
 *   |  nvi_next          -+--+ ... --+   | nvi_next (NULL)     |
 * <-+- nvi_prev           |<-- ...  <----+ nvi_prev            |
 *   | . . . . . . . . .   |              | . . . . . . . . .   |
 *   | nvp (nvpair_t)      |              | nvp (nvpair_t)      |
 *   |  - nvp_size         |              |  - nvp_size         |
 *   |  - nvp_name_sz      |              |  - nvp_name_sz      |
 *   |  - nvp_value_elem   |              |  - nvp_value_elem   |
 *   |  - DATA_TYPE_NVLIST |              |  - nvp_type         |
 *   |  - data (embedded)  |              |  - data ...         |
 *   |    nvlist name      |              +---------------------+
 *   |  +--------------+   |
 *   |  |  nvlist_t    |   |
 *   |  |--------------|   |
 *   |  | nvl_version  |   |
 *   |  | nvl_nvflag   |   |
 *   |  | nvl_priv   --+---+---->
 *   |  | nvl_flag     |   |
 *   |  | nvl_pad      |   |
 *   |  +--------------+   |
 *   +---------------------+
 *
 *
 * N.B. nvpair_t may be aligned on 4 byte boundary, so +4 will
 * allow value to be aligned on 8 byte boundary
 *
 * name_len is the length of the name string including the null terminator
 * so it must be >= 1
 */
#define	NVP_SIZE_CALC(name_len, data_len) \
	(NV_ALIGN((sizeof (nvpair_t)) + name_len) + NV_ALIGN(data_len))

static int i_get_value_size(data_type_t type, const void *data, uint_t nelem);
static int nvlist_add_common(nvlist_t *nvl, const char *name, data_type_t type,
    uint_t nelem, const void *data);

#define	NV_STAT_EMBEDDED	0x1
#define	EMBEDDED_NVL(nvp)	((nvlist_t *)(void *)NVP_VALUE(nvp))
#define	EMBEDDED_NVL_ARRAY(nvp)	((nvlist_t **)(void *)NVP_VALUE(nvp))

#define	NVP_VALOFF(nvp)	(NV_ALIGN(sizeof (nvpair_t) + (nvp)->nvp_name_sz))
#define	NVPAIR2I_NVP(nvp) \
	((i_nvp_t *)((size_t)(nvp) - offsetof(i_nvp_t, nvi_nvp)))


int
nv_alloc_init(nv_alloc_t *nva, const nv_alloc_ops_t *nvo, /* args */ ...)
{
	va_list valist;
	int err = 0;

	nva->nva_ops = nvo;
	nva->nva_arg = NULL;

	va_start(valist, nvo);
	if (nva->nva_ops->nv_ao_init != NULL)
		err = nva->nva_ops->nv_ao_init(nva, valist);
	va_end(valist);

	return (err);
}

void
nv_alloc_reset(nv_alloc_t *nva)
{
	if (nva->nva_ops->nv_ao_reset != NULL)
		nva->nva_ops->nv_ao_reset(nva);
}

void
nv_alloc_fini(nv_alloc_t *nva)
{
	if (nva->nva_ops->nv_ao_fini != NULL)
		nva->nva_ops->nv_ao_fini(nva);
}

nv_alloc_t *
nvlist_lookup_nv_alloc(nvlist_t *nvl)
{
	nvpriv_t *priv;

	if (nvl == NULL ||
	    (priv = (nvpriv_t *)(uintptr_t)nvl->nvl_priv) == NULL)
		return (NULL);

	return (priv->nvp_nva);
}

static void *
nv_mem_zalloc(nvpriv_t *nvp, size_t size)
{
	nv_alloc_t *nva = nvp->nvp_nva;
	void *buf;

	if ((buf = nva->nva_ops->nv_ao_alloc(nva, size)) != NULL)
		bzero(buf, size);

	return (buf);
}

static void
nv_mem_free(nvpriv_t *nvp, void *buf, size_t size)
{
	nv_alloc_t *nva = nvp->nvp_nva;

	nva->nva_ops->nv_ao_free(nva, buf, size);
}

static void
nv_priv_init(nvpriv_t *priv, nv_alloc_t *nva, uint32_t stat)
{
	bzero(priv, sizeof (nvpriv_t));

	priv->nvp_nva = nva;
	priv->nvp_stat = stat;
}

static nvpriv_t *
nv_priv_alloc(nv_alloc_t *nva)
{
	nvpriv_t *priv;

	/*
	 * nv_mem_alloc() cannot called here because it needs the priv
	 * argument.
	 */
	if ((priv = nva->nva_ops->nv_ao_alloc(nva, sizeof (nvpriv_t))) == NULL)
		return (NULL);

	nv_priv_init(priv, nva, 0);

	return (priv);
}

/*
 * Embedded lists need their own nvpriv_t's.  We create a new
 * nvpriv_t using the parameters and allocator from the parent
 * list's nvpriv_t.
 */
static nvpriv_t *
nv_priv_alloc_embedded(nvpriv_t *priv)
{
	nvpriv_t *emb_priv;

	if ((emb_priv = nv_mem_zalloc(priv, sizeof (nvpriv_t))) == NULL)
		return (NULL);

	nv_priv_init(emb_priv, priv->nvp_nva, NV_STAT_EMBEDDED);

	return (emb_priv);
}

static void
nvlist_init(nvlist_t *nvl, uint32_t nvflag, nvpriv_t *priv)
{
	nvl->nvl_version = NV_VERSION;
	nvl->nvl_nvflag = nvflag & (NV_UNIQUE_NAME|NV_UNIQUE_NAME_TYPE);
	nvl->nvl_priv = (uint64_t)(uintptr_t)priv;
	nvl->nvl_flag = 0;
	nvl->nvl_pad = 0;
}

uint_t
nvlist_nvflag(nvlist_t *nvl)
{
	return (nvl->nvl_nvflag);
}

static nv_alloc_t *
nvlist_nv_alloc(int kmflag)
{
#if defined(_KERNEL) && !defined(_BOOT)
	switch (kmflag) {
	case KM_SLEEP:
<<<<<<< HEAD
		nva = nv_alloc_sleep;
		break;
#ifdef __linux__
	case KM_PUSHPAGE:
		nva = nv_alloc_pushpage;
		break;
#endif
	case KM_NOSLEEP:
		nva = nv_alloc_nosleep;
		break;
=======
		return (nv_alloc_sleep);
	case KM_PUSHPAGE:
		return (nv_alloc_pushpage);
>>>>>>> 01b738f4
	default:
		return (nv_alloc_nosleep);
	}
#else
	return (nv_alloc_nosleep);
#endif /* _KERNEL && !_BOOT */
}

/*
 * nvlist_alloc - Allocate nvlist.
 */
int
nvlist_alloc(nvlist_t **nvlp, uint_t nvflag, int kmflag)
{
	return (nvlist_xalloc(nvlp, nvflag, nvlist_nv_alloc(kmflag)));
}

int
nvlist_xalloc(nvlist_t **nvlp, uint_t nvflag, nv_alloc_t *nva)
{
	nvpriv_t *priv;

	if (nvlp == NULL || nva == NULL)
		return (EINVAL);

	if ((priv = nv_priv_alloc(nva)) == NULL)
		return (ENOMEM);

	if ((*nvlp = nv_mem_zalloc(priv,
	    NV_ALIGN(sizeof (nvlist_t)))) == NULL) {
		nv_mem_free(priv, priv, sizeof (nvpriv_t));
		return (ENOMEM);
	}

	nvlist_init(*nvlp, nvflag, priv);

	return (0);
}

/*
 * nvp_buf_alloc - Allocate i_nvp_t for storing a new nv pair.
 */
static nvpair_t *
nvp_buf_alloc(nvlist_t *nvl, size_t len)
{
	nvpriv_t *priv = (nvpriv_t *)(uintptr_t)nvl->nvl_priv;
	i_nvp_t *buf;
	nvpair_t *nvp;
	size_t nvsize;

	/*
	 * Allocate the buffer
	 */
	nvsize = len + offsetof(i_nvp_t, nvi_nvp);

	if ((buf = nv_mem_zalloc(priv, nvsize)) == NULL)
		return (NULL);

	nvp = &buf->nvi_nvp;
	nvp->nvp_size = len;

	return (nvp);
}

/*
 * nvp_buf_free - de-Allocate an i_nvp_t.
 */
static void
nvp_buf_free(nvlist_t *nvl, nvpair_t *nvp)
{
	nvpriv_t *priv = (nvpriv_t *)(uintptr_t)nvl->nvl_priv;
	size_t nvsize = nvp->nvp_size + offsetof(i_nvp_t, nvi_nvp);

	nv_mem_free(priv, NVPAIR2I_NVP(nvp), nvsize);
}

/*
 * nvp_buf_link - link a new nv pair into the nvlist.
 */
static void
nvp_buf_link(nvlist_t *nvl, nvpair_t *nvp)
{
	nvpriv_t *priv = (nvpriv_t *)(uintptr_t)nvl->nvl_priv;
	i_nvp_t *curr = NVPAIR2I_NVP(nvp);

	/* Put element at end of nvlist */
	if (priv->nvp_list == NULL) {
		priv->nvp_list = priv->nvp_last = curr;
	} else {
		curr->nvi_prev = priv->nvp_last;
		priv->nvp_last->nvi_next = curr;
		priv->nvp_last = curr;
	}
}

/*
 * nvp_buf_unlink - unlink an removed nvpair out of the nvlist.
 */
static void
nvp_buf_unlink(nvlist_t *nvl, nvpair_t *nvp)
{
	nvpriv_t *priv = (nvpriv_t *)(uintptr_t)nvl->nvl_priv;
	i_nvp_t *curr = NVPAIR2I_NVP(nvp);

	/*
	 * protect nvlist_next_nvpair() against walking on freed memory.
	 */
	if (priv->nvp_curr == curr)
		priv->nvp_curr = curr->nvi_next;

	if (curr == priv->nvp_list)
		priv->nvp_list = curr->nvi_next;
	else
		curr->nvi_prev->nvi_next = curr->nvi_next;

	if (curr == priv->nvp_last)
		priv->nvp_last = curr->nvi_prev;
	else
		curr->nvi_next->nvi_prev = curr->nvi_prev;
}

/*
 * take a nvpair type and number of elements and make sure the are valid
 */
static int
i_validate_type_nelem(data_type_t type, uint_t nelem)
{
	switch (type) {
	case DATA_TYPE_BOOLEAN:
		if (nelem != 0)
			return (EINVAL);
		break;
	case DATA_TYPE_BOOLEAN_VALUE:
	case DATA_TYPE_BYTE:
	case DATA_TYPE_INT8:
	case DATA_TYPE_UINT8:
	case DATA_TYPE_INT16:
	case DATA_TYPE_UINT16:
	case DATA_TYPE_INT32:
	case DATA_TYPE_UINT32:
	case DATA_TYPE_INT64:
	case DATA_TYPE_UINT64:
	case DATA_TYPE_STRING:
	case DATA_TYPE_HRTIME:
	case DATA_TYPE_NVLIST:
#if !defined(_KERNEL)
	case DATA_TYPE_DOUBLE:
#endif
		if (nelem != 1)
			return (EINVAL);
		break;
	case DATA_TYPE_BOOLEAN_ARRAY:
	case DATA_TYPE_BYTE_ARRAY:
	case DATA_TYPE_INT8_ARRAY:
	case DATA_TYPE_UINT8_ARRAY:
	case DATA_TYPE_INT16_ARRAY:
	case DATA_TYPE_UINT16_ARRAY:
	case DATA_TYPE_INT32_ARRAY:
	case DATA_TYPE_UINT32_ARRAY:
	case DATA_TYPE_INT64_ARRAY:
	case DATA_TYPE_UINT64_ARRAY:
	case DATA_TYPE_STRING_ARRAY:
	case DATA_TYPE_NVLIST_ARRAY:
		/* we allow arrays with 0 elements */
		break;
	default:
		return (EINVAL);
	}
	return (0);
}

/*
 * Verify nvp_name_sz and check the name string length.
 */
static int
i_validate_nvpair_name(nvpair_t *nvp)
{
	if ((nvp->nvp_name_sz <= 0) ||
	    (nvp->nvp_size < NVP_SIZE_CALC(nvp->nvp_name_sz, 0)))
		return (EFAULT);

	/* verify the name string, make sure its terminated */
	if (NVP_NAME(nvp)[nvp->nvp_name_sz - 1] != '\0')
		return (EFAULT);

	return (strlen(NVP_NAME(nvp)) == nvp->nvp_name_sz - 1 ? 0 : EFAULT);
}

static int
i_validate_nvpair_value(data_type_t type, uint_t nelem, const void *data)
{
	switch (type) {
	case DATA_TYPE_BOOLEAN_VALUE:
		if (*(boolean_t *)data != B_TRUE &&
		    *(boolean_t *)data != B_FALSE)
			return (EINVAL);
		break;
	case DATA_TYPE_BOOLEAN_ARRAY: {
		int i;

		for (i = 0; i < nelem; i++)
			if (((boolean_t *)data)[i] != B_TRUE &&
			    ((boolean_t *)data)[i] != B_FALSE)
				return (EINVAL);
		break;
	}
	default:
		break;
	}

	return (0);
}

/*
 * This function takes a pointer to what should be a nvpair and it's size
 * and then verifies that all the nvpair fields make sense and can be
 * trusted.  This function is used when decoding packed nvpairs.
 */
static int
i_validate_nvpair(nvpair_t *nvp)
{
	data_type_t type = NVP_TYPE(nvp);
	int size1, size2;

	/* verify nvp_name_sz, check the name string length */
	if (i_validate_nvpair_name(nvp) != 0)
		return (EFAULT);

	if (i_validate_nvpair_value(type, NVP_NELEM(nvp), NVP_VALUE(nvp)) != 0)
		return (EFAULT);

	/*
	 * verify nvp_type, nvp_value_elem, and also possibly
	 * verify string values and get the value size.
	 */
	size2 = i_get_value_size(type, NVP_VALUE(nvp), NVP_NELEM(nvp));
	size1 = nvp->nvp_size - NVP_VALOFF(nvp);
	if (size2 < 0 || size1 != NV_ALIGN(size2))
		return (EFAULT);

	return (0);
}

static int
nvlist_copy_pairs(nvlist_t *snvl, nvlist_t *dnvl)
{
	nvpriv_t *priv;
	i_nvp_t *curr;

	if ((priv = (nvpriv_t *)(uintptr_t)snvl->nvl_priv) == NULL)
		return (EINVAL);

	for (curr = priv->nvp_list; curr != NULL; curr = curr->nvi_next) {
		nvpair_t *nvp = &curr->nvi_nvp;
		int err;

		if ((err = nvlist_add_common(dnvl, NVP_NAME(nvp), NVP_TYPE(nvp),
		    NVP_NELEM(nvp), NVP_VALUE(nvp))) != 0)
			return (err);
	}

	return (0);
}

/*
 * Frees all memory allocated for an nvpair (like embedded lists) with
 * the exception of the nvpair buffer itself.
 */
static void
nvpair_free(nvpair_t *nvp)
{
	switch (NVP_TYPE(nvp)) {
	case DATA_TYPE_NVLIST:
		nvlist_free(EMBEDDED_NVL(nvp));
		break;
	case DATA_TYPE_NVLIST_ARRAY: {
		nvlist_t **nvlp = EMBEDDED_NVL_ARRAY(nvp);
		int i;

		for (i = 0; i < NVP_NELEM(nvp); i++)
			if (nvlp[i] != NULL)
				nvlist_free(nvlp[i]);
		break;
	}
	default:
		break;
	}
}

/*
 * nvlist_free - free an unpacked nvlist
 */
void
nvlist_free(nvlist_t *nvl)
{
	nvpriv_t *priv;
	i_nvp_t *curr;

	if (nvl == NULL ||
	    (priv = (nvpriv_t *)(uintptr_t)nvl->nvl_priv) == NULL)
		return;

	/*
	 * Unpacked nvlist are linked through i_nvp_t
	 */
	curr = priv->nvp_list;
	while (curr != NULL) {
		nvpair_t *nvp = &curr->nvi_nvp;
		curr = curr->nvi_next;

		nvpair_free(nvp);
		nvp_buf_free(nvl, nvp);
	}

	if (!(priv->nvp_stat & NV_STAT_EMBEDDED))
		nv_mem_free(priv, nvl, NV_ALIGN(sizeof (nvlist_t)));
	else
		nvl->nvl_priv = 0;

	nv_mem_free(priv, priv, sizeof (nvpriv_t));
}

static int
nvlist_contains_nvp(nvlist_t *nvl, nvpair_t *nvp)
{
	nvpriv_t *priv = (nvpriv_t *)(uintptr_t)nvl->nvl_priv;
	i_nvp_t *curr;

	if (nvp == NULL)
		return (0);

	for (curr = priv->nvp_list; curr != NULL; curr = curr->nvi_next)
		if (&curr->nvi_nvp == nvp)
			return (1);

	return (0);
}

/*
 * Make a copy of nvlist
 */
int
nvlist_dup(nvlist_t *nvl, nvlist_t **nvlp, int kmflag)
{
	return (nvlist_xdup(nvl, nvlp, nvlist_nv_alloc(kmflag)));
}

int
nvlist_xdup(nvlist_t *nvl, nvlist_t **nvlp, nv_alloc_t *nva)
{
	int err;
	nvlist_t *ret;

	if (nvl == NULL || nvlp == NULL)
		return (EINVAL);

	if ((err = nvlist_xalloc(&ret, nvl->nvl_nvflag, nva)) != 0)
		return (err);

	if ((err = nvlist_copy_pairs(nvl, ret)) != 0)
		nvlist_free(ret);
	else
		*nvlp = ret;

	return (err);
}

/*
 * Remove all with matching name
 */
int
nvlist_remove_all(nvlist_t *nvl, const char *name)
{
	nvpriv_t *priv;
	i_nvp_t *curr;
	int error = ENOENT;

	if (nvl == NULL || name == NULL ||
	    (priv = (nvpriv_t *)(uintptr_t)nvl->nvl_priv) == NULL)
		return (EINVAL);

	curr = priv->nvp_list;
	while (curr != NULL) {
		nvpair_t *nvp = &curr->nvi_nvp;

		curr = curr->nvi_next;
		if (strcmp(name, NVP_NAME(nvp)) != 0)
			continue;

		nvp_buf_unlink(nvl, nvp);
		nvpair_free(nvp);
		nvp_buf_free(nvl, nvp);

		error = 0;
	}

	return (error);
}

/*
 * Remove first one with matching name and type
 */
int
nvlist_remove(nvlist_t *nvl, const char *name, data_type_t type)
{
	nvpriv_t *priv;
	i_nvp_t *curr;

	if (nvl == NULL || name == NULL ||
	    (priv = (nvpriv_t *)(uintptr_t)nvl->nvl_priv) == NULL)
		return (EINVAL);

	curr = priv->nvp_list;
	while (curr != NULL) {
		nvpair_t *nvp = &curr->nvi_nvp;

		if (strcmp(name, NVP_NAME(nvp)) == 0 && NVP_TYPE(nvp) == type) {
			nvp_buf_unlink(nvl, nvp);
			nvpair_free(nvp);
			nvp_buf_free(nvl, nvp);

			return (0);
		}
		curr = curr->nvi_next;
	}

	return (ENOENT);
}

int
nvlist_remove_nvpair(nvlist_t *nvl, nvpair_t *nvp)
{
	if (nvl == NULL || nvp == NULL)
		return (EINVAL);

	nvp_buf_unlink(nvl, nvp);
	nvpair_free(nvp);
	nvp_buf_free(nvl, nvp);
	return (0);
}

/*
 * This function calculates the size of an nvpair value.
 *
 * The data argument controls the behavior in case of the data types
 * 	DATA_TYPE_STRING    	and
 *	DATA_TYPE_STRING_ARRAY
 * Is data == NULL then the size of the string(s) is excluded.
 */
static int
i_get_value_size(data_type_t type, const void *data, uint_t nelem)
{
	uint64_t value_sz;

	if (i_validate_type_nelem(type, nelem) != 0)
		return (-1);

	/* Calculate required size for holding value */
	switch (type) {
	case DATA_TYPE_BOOLEAN:
		value_sz = 0;
		break;
	case DATA_TYPE_BOOLEAN_VALUE:
		value_sz = sizeof (boolean_t);
		break;
	case DATA_TYPE_BYTE:
		value_sz = sizeof (uchar_t);
		break;
	case DATA_TYPE_INT8:
		value_sz = sizeof (int8_t);
		break;
	case DATA_TYPE_UINT8:
		value_sz = sizeof (uint8_t);
		break;
	case DATA_TYPE_INT16:
		value_sz = sizeof (int16_t);
		break;
	case DATA_TYPE_UINT16:
		value_sz = sizeof (uint16_t);
		break;
	case DATA_TYPE_INT32:
		value_sz = sizeof (int32_t);
		break;
	case DATA_TYPE_UINT32:
		value_sz = sizeof (uint32_t);
		break;
	case DATA_TYPE_INT64:
		value_sz = sizeof (int64_t);
		break;
	case DATA_TYPE_UINT64:
		value_sz = sizeof (uint64_t);
		break;
#if !defined(_KERNEL)
	case DATA_TYPE_DOUBLE:
		value_sz = sizeof (double);
		break;
#endif
	case DATA_TYPE_STRING:
		if (data == NULL)
			value_sz = 0;
		else
			value_sz = strlen(data) + 1;
		break;
	case DATA_TYPE_BOOLEAN_ARRAY:
		value_sz = (uint64_t)nelem * sizeof (boolean_t);
		break;
	case DATA_TYPE_BYTE_ARRAY:
		value_sz = (uint64_t)nelem * sizeof (uchar_t);
		break;
	case DATA_TYPE_INT8_ARRAY:
		value_sz = (uint64_t)nelem * sizeof (int8_t);
		break;
	case DATA_TYPE_UINT8_ARRAY:
		value_sz = (uint64_t)nelem * sizeof (uint8_t);
		break;
	case DATA_TYPE_INT16_ARRAY:
		value_sz = (uint64_t)nelem * sizeof (int16_t);
		break;
	case DATA_TYPE_UINT16_ARRAY:
		value_sz = (uint64_t)nelem * sizeof (uint16_t);
		break;
	case DATA_TYPE_INT32_ARRAY:
		value_sz = (uint64_t)nelem * sizeof (int32_t);
		break;
	case DATA_TYPE_UINT32_ARRAY:
		value_sz = (uint64_t)nelem * sizeof (uint32_t);
		break;
	case DATA_TYPE_INT64_ARRAY:
		value_sz = (uint64_t)nelem * sizeof (int64_t);
		break;
	case DATA_TYPE_UINT64_ARRAY:
		value_sz = (uint64_t)nelem * sizeof (uint64_t);
		break;
	case DATA_TYPE_STRING_ARRAY:
		value_sz = (uint64_t)nelem * sizeof (uint64_t);

		if (data != NULL) {
			char *const *strs = data;
			uint_t i;

			/* no alignment requirement for strings */
			for (i = 0; i < nelem; i++) {
				if (strs[i] == NULL)
					return (-1);
				value_sz += strlen(strs[i]) + 1;
			}
		}
		break;
	case DATA_TYPE_HRTIME:
		value_sz = sizeof (hrtime_t);
		break;
	case DATA_TYPE_NVLIST:
		value_sz = NV_ALIGN(sizeof (nvlist_t));
		break;
	case DATA_TYPE_NVLIST_ARRAY:
		value_sz = (uint64_t)nelem * sizeof (uint64_t) +
		    (uint64_t)nelem * NV_ALIGN(sizeof (nvlist_t));
		break;
	default:
		return (-1);
	}

	return (value_sz > INT32_MAX ? -1 : (int)value_sz);
}

static int
nvlist_copy_embedded(nvlist_t *nvl, nvlist_t *onvl, nvlist_t *emb_nvl)
{
	nvpriv_t *priv;
	int err;

	if ((priv = nv_priv_alloc_embedded((nvpriv_t *)(uintptr_t)
	    nvl->nvl_priv)) == NULL)
		return (ENOMEM);

	nvlist_init(emb_nvl, onvl->nvl_nvflag, priv);

	if ((err = nvlist_copy_pairs(onvl, emb_nvl)) != 0) {
		nvlist_free(emb_nvl);
		emb_nvl->nvl_priv = 0;
	}

	return (err);
}

/*
 * nvlist_add_common - Add new <name,value> pair to nvlist
 */
static int
nvlist_add_common(nvlist_t *nvl, const char *name,
    data_type_t type, uint_t nelem, const void *data)
{
	nvpair_t *nvp;
	uint_t i;

	int nvp_sz, name_sz, value_sz;
	int err = 0;

	if (name == NULL || nvl == NULL || nvl->nvl_priv == 0)
		return (EINVAL);

	if (nelem != 0 && data == NULL)
		return (EINVAL);

	/*
	 * Verify type and nelem and get the value size.
	 * In case of data types DATA_TYPE_STRING and DATA_TYPE_STRING_ARRAY
	 * is the size of the string(s) included.
	 */
	if ((value_sz = i_get_value_size(type, data, nelem)) < 0)
		return (EINVAL);

	if (i_validate_nvpair_value(type, nelem, data) != 0)
		return (EINVAL);

	/*
	 * If we're adding an nvlist or nvlist array, ensure that we are not
	 * adding the input nvlist to itself, which would cause recursion,
	 * and ensure that no NULL nvlist pointers are present.
	 */
	switch (type) {
	case DATA_TYPE_NVLIST:
		if (data == nvl || data == NULL)
			return (EINVAL);
		break;
	case DATA_TYPE_NVLIST_ARRAY: {
		nvlist_t **onvlp = (nvlist_t **)data;
		for (i = 0; i < nelem; i++) {
			if (onvlp[i] == nvl || onvlp[i] == NULL)
				return (EINVAL);
		}
		break;
	}
	default:
		break;
	}

	/* calculate sizes of the nvpair elements and the nvpair itself */
	name_sz = strlen(name) + 1;

	nvp_sz = NVP_SIZE_CALC(name_sz, value_sz);

	if ((nvp = nvp_buf_alloc(nvl, nvp_sz)) == NULL)
		return (ENOMEM);

	ASSERT(nvp->nvp_size == nvp_sz);
	nvp->nvp_name_sz = name_sz;
	nvp->nvp_value_elem = nelem;
	nvp->nvp_type = type;
	bcopy(name, NVP_NAME(nvp), name_sz);

	switch (type) {
	case DATA_TYPE_BOOLEAN:
		break;
	case DATA_TYPE_STRING_ARRAY: {
		char *const *strs = data;
		char *buf = NVP_VALUE(nvp);
		char **cstrs = (void *)buf;

		/* skip pre-allocated space for pointer array */
		buf += nelem * sizeof (uint64_t);
		for (i = 0; i < nelem; i++) {
			int slen = strlen(strs[i]) + 1;
			bcopy(strs[i], buf, slen);
			cstrs[i] = buf;
			buf += slen;
		}
		break;
	}
	case DATA_TYPE_NVLIST: {
		nvlist_t *nnvl = EMBEDDED_NVL(nvp);
		nvlist_t *onvl = (nvlist_t *)data;

		if ((err = nvlist_copy_embedded(nvl, onvl, nnvl)) != 0) {
			nvp_buf_free(nvl, nvp);
			return (err);
		}
		break;
	}
	case DATA_TYPE_NVLIST_ARRAY: {
		nvlist_t **onvlp = (nvlist_t **)data;
		nvlist_t **nvlp = EMBEDDED_NVL_ARRAY(nvp);
		nvlist_t *embedded = (nvlist_t *)
		    ((uintptr_t)nvlp + nelem * sizeof (uint64_t));

		for (i = 0; i < nelem; i++) {
			if ((err = nvlist_copy_embedded(nvl,
			    onvlp[i], embedded)) != 0) {
				/*
				 * Free any successfully created lists
				 */
				nvpair_free(nvp);
				nvp_buf_free(nvl, nvp);
				return (err);
			}

			nvlp[i] = embedded++;
		}
		break;
	}
	default:
		bcopy(data, NVP_VALUE(nvp), value_sz);
	}

	/* if unique name, remove before add */
	if (nvl->nvl_nvflag & NV_UNIQUE_NAME)
		(void) nvlist_remove_all(nvl, name);
	else if (nvl->nvl_nvflag & NV_UNIQUE_NAME_TYPE)
		(void) nvlist_remove(nvl, name, type);

	nvp_buf_link(nvl, nvp);

	return (0);
}

int
nvlist_add_boolean(nvlist_t *nvl, const char *name)
{
	return (nvlist_add_common(nvl, name, DATA_TYPE_BOOLEAN, 0, NULL));
}

int
nvlist_add_boolean_value(nvlist_t *nvl, const char *name, boolean_t val)
{
	return (nvlist_add_common(nvl, name, DATA_TYPE_BOOLEAN_VALUE, 1, &val));
}

int
nvlist_add_byte(nvlist_t *nvl, const char *name, uchar_t val)
{
	return (nvlist_add_common(nvl, name, DATA_TYPE_BYTE, 1, &val));
}

int
nvlist_add_int8(nvlist_t *nvl, const char *name, int8_t val)
{
	return (nvlist_add_common(nvl, name, DATA_TYPE_INT8, 1, &val));
}

int
nvlist_add_uint8(nvlist_t *nvl, const char *name, uint8_t val)
{
	return (nvlist_add_common(nvl, name, DATA_TYPE_UINT8, 1, &val));
}

int
nvlist_add_int16(nvlist_t *nvl, const char *name, int16_t val)
{
	return (nvlist_add_common(nvl, name, DATA_TYPE_INT16, 1, &val));
}

int
nvlist_add_uint16(nvlist_t *nvl, const char *name, uint16_t val)
{
	return (nvlist_add_common(nvl, name, DATA_TYPE_UINT16, 1, &val));
}

int
nvlist_add_int32(nvlist_t *nvl, const char *name, int32_t val)
{
	return (nvlist_add_common(nvl, name, DATA_TYPE_INT32, 1, &val));
}

int
nvlist_add_uint32(nvlist_t *nvl, const char *name, uint32_t val)
{
	return (nvlist_add_common(nvl, name, DATA_TYPE_UINT32, 1, &val));
}

int
nvlist_add_int64(nvlist_t *nvl, const char *name, int64_t val)
{
	return (nvlist_add_common(nvl, name, DATA_TYPE_INT64, 1, &val));
}

int
nvlist_add_uint64(nvlist_t *nvl, const char *name, uint64_t val)
{
	return (nvlist_add_common(nvl, name, DATA_TYPE_UINT64, 1, &val));
}

#if !defined(_KERNEL)
int
nvlist_add_double(nvlist_t *nvl, const char *name, double val)
{
	return (nvlist_add_common(nvl, name, DATA_TYPE_DOUBLE, 1, &val));
}
#endif

int
nvlist_add_string(nvlist_t *nvl, const char *name, const char *val)
{
	return (nvlist_add_common(nvl, name, DATA_TYPE_STRING, 1, (void *)val));
}

int
nvlist_add_boolean_array(nvlist_t *nvl, const char *name,
    boolean_t *a, uint_t n)
{
	return (nvlist_add_common(nvl, name, DATA_TYPE_BOOLEAN_ARRAY, n, a));
}

int
nvlist_add_byte_array(nvlist_t *nvl, const char *name, uchar_t *a, uint_t n)
{
	return (nvlist_add_common(nvl, name, DATA_TYPE_BYTE_ARRAY, n, a));
}

int
nvlist_add_int8_array(nvlist_t *nvl, const char *name, int8_t *a, uint_t n)
{
	return (nvlist_add_common(nvl, name, DATA_TYPE_INT8_ARRAY, n, a));
}

int
nvlist_add_uint8_array(nvlist_t *nvl, const char *name, uint8_t *a, uint_t n)
{
	return (nvlist_add_common(nvl, name, DATA_TYPE_UINT8_ARRAY, n, a));
}

int
nvlist_add_int16_array(nvlist_t *nvl, const char *name, int16_t *a, uint_t n)
{
	return (nvlist_add_common(nvl, name, DATA_TYPE_INT16_ARRAY, n, a));
}

int
nvlist_add_uint16_array(nvlist_t *nvl, const char *name, uint16_t *a, uint_t n)
{
	return (nvlist_add_common(nvl, name, DATA_TYPE_UINT16_ARRAY, n, a));
}

int
nvlist_add_int32_array(nvlist_t *nvl, const char *name, int32_t *a, uint_t n)
{
	return (nvlist_add_common(nvl, name, DATA_TYPE_INT32_ARRAY, n, a));
}

int
nvlist_add_uint32_array(nvlist_t *nvl, const char *name, uint32_t *a, uint_t n)
{
	return (nvlist_add_common(nvl, name, DATA_TYPE_UINT32_ARRAY, n, a));
}

int
nvlist_add_int64_array(nvlist_t *nvl, const char *name, int64_t *a, uint_t n)
{
	return (nvlist_add_common(nvl, name, DATA_TYPE_INT64_ARRAY, n, a));
}

int
nvlist_add_uint64_array(nvlist_t *nvl, const char *name, uint64_t *a, uint_t n)
{
	return (nvlist_add_common(nvl, name, DATA_TYPE_UINT64_ARRAY, n, a));
}

int
nvlist_add_string_array(nvlist_t *nvl, const char *name,
    char *const *a, uint_t n)
{
	return (nvlist_add_common(nvl, name, DATA_TYPE_STRING_ARRAY, n, a));
}

int
nvlist_add_hrtime(nvlist_t *nvl, const char *name, hrtime_t val)
{
	return (nvlist_add_common(nvl, name, DATA_TYPE_HRTIME, 1, &val));
}

int
nvlist_add_nvlist(nvlist_t *nvl, const char *name, nvlist_t *val)
{
	return (nvlist_add_common(nvl, name, DATA_TYPE_NVLIST, 1, val));
}

int
nvlist_add_nvlist_array(nvlist_t *nvl, const char *name, nvlist_t **a, uint_t n)
{
	return (nvlist_add_common(nvl, name, DATA_TYPE_NVLIST_ARRAY, n, a));
}

/* reading name-value pairs */
nvpair_t *
nvlist_next_nvpair(nvlist_t *nvl, nvpair_t *nvp)
{
	nvpriv_t *priv;
	i_nvp_t *curr;

	if (nvl == NULL ||
	    (priv = (nvpriv_t *)(uintptr_t)nvl->nvl_priv) == NULL)
		return (NULL);

	curr = NVPAIR2I_NVP(nvp);

	/*
	 * Ensure that nvp is a valid nvpair on this nvlist.
	 * NB: nvp_curr is used only as a hint so that we don't always
	 * have to walk the list to determine if nvp is still on the list.
	 */
	if (nvp == NULL)
		curr = priv->nvp_list;
	else if (priv->nvp_curr == curr || nvlist_contains_nvp(nvl, nvp))
		curr = curr->nvi_next;
	else
		curr = NULL;

	priv->nvp_curr = curr;

	return (curr != NULL ? &curr->nvi_nvp : NULL);
}

nvpair_t *
nvlist_prev_nvpair(nvlist_t *nvl, nvpair_t *nvp)
{
	nvpriv_t *priv;
	i_nvp_t *curr;

	if (nvl == NULL ||
	    (priv = (nvpriv_t *)(uintptr_t)nvl->nvl_priv) == NULL)
		return (NULL);

	curr = NVPAIR2I_NVP(nvp);

	if (nvp == NULL)
		curr = priv->nvp_last;
	else if (priv->nvp_curr == curr || nvlist_contains_nvp(nvl, nvp))
		curr = curr->nvi_prev;
	else
		curr = NULL;

	priv->nvp_curr = curr;

	return (curr != NULL ? &curr->nvi_nvp : NULL);
}

boolean_t
nvlist_empty(nvlist_t *nvl)
{
	nvpriv_t *priv;

	if (nvl == NULL ||
	    (priv = (nvpriv_t *)(uintptr_t)nvl->nvl_priv) == NULL)
		return (B_TRUE);

	return (priv->nvp_list == NULL);
}

char *
nvpair_name(nvpair_t *nvp)
{
	return (NVP_NAME(nvp));
}

data_type_t
nvpair_type(nvpair_t *nvp)
{
	return (NVP_TYPE(nvp));
}

int
nvpair_type_is_array(nvpair_t *nvp)
{
	data_type_t type = NVP_TYPE(nvp);

	if ((type == DATA_TYPE_BYTE_ARRAY) ||
	    (type == DATA_TYPE_UINT8_ARRAY) ||
	    (type == DATA_TYPE_INT16_ARRAY) ||
	    (type == DATA_TYPE_UINT16_ARRAY) ||
	    (type == DATA_TYPE_INT32_ARRAY) ||
	    (type == DATA_TYPE_UINT32_ARRAY) ||
	    (type == DATA_TYPE_INT64_ARRAY) ||
	    (type == DATA_TYPE_UINT64_ARRAY) ||
	    (type == DATA_TYPE_BOOLEAN_ARRAY) ||
	    (type == DATA_TYPE_STRING_ARRAY) ||
	    (type == DATA_TYPE_NVLIST_ARRAY))
		return (1);
	return (0);

}

static int
nvpair_value_common(nvpair_t *nvp, data_type_t type, uint_t *nelem, void *data)
{
	if (nvp == NULL || nvpair_type(nvp) != type)
		return (EINVAL);

	/*
	 * For non-array types, we copy the data.
	 * For array types (including string), we set a pointer.
	 */
	switch (type) {
	case DATA_TYPE_BOOLEAN:
		if (nelem != NULL)
			*nelem = 0;
		break;

	case DATA_TYPE_BOOLEAN_VALUE:
	case DATA_TYPE_BYTE:
	case DATA_TYPE_INT8:
	case DATA_TYPE_UINT8:
	case DATA_TYPE_INT16:
	case DATA_TYPE_UINT16:
	case DATA_TYPE_INT32:
	case DATA_TYPE_UINT32:
	case DATA_TYPE_INT64:
	case DATA_TYPE_UINT64:
	case DATA_TYPE_HRTIME:
#if !defined(_KERNEL)
	case DATA_TYPE_DOUBLE:
#endif
		if (data == NULL)
			return (EINVAL);
		bcopy(NVP_VALUE(nvp), data,
		    (size_t)i_get_value_size(type, NULL, 1));
		if (nelem != NULL)
			*nelem = 1;
		break;

	case DATA_TYPE_NVLIST:
	case DATA_TYPE_STRING:
		if (data == NULL)
			return (EINVAL);
		*(void **)data = (void *)NVP_VALUE(nvp);
		if (nelem != NULL)
			*nelem = 1;
		break;

	case DATA_TYPE_BOOLEAN_ARRAY:
	case DATA_TYPE_BYTE_ARRAY:
	case DATA_TYPE_INT8_ARRAY:
	case DATA_TYPE_UINT8_ARRAY:
	case DATA_TYPE_INT16_ARRAY:
	case DATA_TYPE_UINT16_ARRAY:
	case DATA_TYPE_INT32_ARRAY:
	case DATA_TYPE_UINT32_ARRAY:
	case DATA_TYPE_INT64_ARRAY:
	case DATA_TYPE_UINT64_ARRAY:
	case DATA_TYPE_STRING_ARRAY:
	case DATA_TYPE_NVLIST_ARRAY:
		if (nelem == NULL || data == NULL)
			return (EINVAL);
		if ((*nelem = NVP_NELEM(nvp)) != 0)
			*(void **)data = (void *)NVP_VALUE(nvp);
		else
			*(void **)data = NULL;
		break;

	default:
		return (ENOTSUP);
	}

	return (0);
}

static int
nvlist_lookup_common(nvlist_t *nvl, const char *name, data_type_t type,
    uint_t *nelem, void *data)
{
	nvpriv_t *priv;
	nvpair_t *nvp;
	i_nvp_t *curr;

	if (name == NULL || nvl == NULL ||
	    (priv = (nvpriv_t *)(uintptr_t)nvl->nvl_priv) == NULL)
		return (EINVAL);

	if (!(nvl->nvl_nvflag & (NV_UNIQUE_NAME | NV_UNIQUE_NAME_TYPE)))
		return (ENOTSUP);

	for (curr = priv->nvp_list; curr != NULL; curr = curr->nvi_next) {
		nvp = &curr->nvi_nvp;

		if (strcmp(name, NVP_NAME(nvp)) == 0 && NVP_TYPE(nvp) == type)
			return (nvpair_value_common(nvp, type, nelem, data));
	}

	return (ENOENT);
}

int
nvlist_lookup_boolean(nvlist_t *nvl, const char *name)
{
	return (nvlist_lookup_common(nvl, name, DATA_TYPE_BOOLEAN, NULL, NULL));
}

int
nvlist_lookup_boolean_value(nvlist_t *nvl, const char *name, boolean_t *val)
{
	return (nvlist_lookup_common(nvl, name,
	    DATA_TYPE_BOOLEAN_VALUE, NULL, val));
}

int
nvlist_lookup_byte(nvlist_t *nvl, const char *name, uchar_t *val)
{
	return (nvlist_lookup_common(nvl, name, DATA_TYPE_BYTE, NULL, val));
}

int
nvlist_lookup_int8(nvlist_t *nvl, const char *name, int8_t *val)
{
	return (nvlist_lookup_common(nvl, name, DATA_TYPE_INT8, NULL, val));
}

int
nvlist_lookup_uint8(nvlist_t *nvl, const char *name, uint8_t *val)
{
	return (nvlist_lookup_common(nvl, name, DATA_TYPE_UINT8, NULL, val));
}

int
nvlist_lookup_int16(nvlist_t *nvl, const char *name, int16_t *val)
{
	return (nvlist_lookup_common(nvl, name, DATA_TYPE_INT16, NULL, val));
}

int
nvlist_lookup_uint16(nvlist_t *nvl, const char *name, uint16_t *val)
{
	return (nvlist_lookup_common(nvl, name, DATA_TYPE_UINT16, NULL, val));
}

int
nvlist_lookup_int32(nvlist_t *nvl, const char *name, int32_t *val)
{
	return (nvlist_lookup_common(nvl, name, DATA_TYPE_INT32, NULL, val));
}

int
nvlist_lookup_uint32(nvlist_t *nvl, const char *name, uint32_t *val)
{
	return (nvlist_lookup_common(nvl, name, DATA_TYPE_UINT32, NULL, val));
}

int
nvlist_lookup_int64(nvlist_t *nvl, const char *name, int64_t *val)
{
	return (nvlist_lookup_common(nvl, name, DATA_TYPE_INT64, NULL, val));
}

int
nvlist_lookup_uint64(nvlist_t *nvl, const char *name, uint64_t *val)
{
	return (nvlist_lookup_common(nvl, name, DATA_TYPE_UINT64, NULL, val));
}

#if !defined(_KERNEL)
int
nvlist_lookup_double(nvlist_t *nvl, const char *name, double *val)
{
	return (nvlist_lookup_common(nvl, name, DATA_TYPE_DOUBLE, NULL, val));
}
#endif

int
nvlist_lookup_string(nvlist_t *nvl, const char *name, char **val)
{
	return (nvlist_lookup_common(nvl, name, DATA_TYPE_STRING, NULL, val));
}

int
nvlist_lookup_nvlist(nvlist_t *nvl, const char *name, nvlist_t **val)
{
	return (nvlist_lookup_common(nvl, name, DATA_TYPE_NVLIST, NULL, val));
}

int
nvlist_lookup_boolean_array(nvlist_t *nvl, const char *name,
    boolean_t **a, uint_t *n)
{
	return (nvlist_lookup_common(nvl, name,
	    DATA_TYPE_BOOLEAN_ARRAY, n, a));
}

int
nvlist_lookup_byte_array(nvlist_t *nvl, const char *name,
    uchar_t **a, uint_t *n)
{
	return (nvlist_lookup_common(nvl, name, DATA_TYPE_BYTE_ARRAY, n, a));
}

int
nvlist_lookup_int8_array(nvlist_t *nvl, const char *name, int8_t **a, uint_t *n)
{
	return (nvlist_lookup_common(nvl, name, DATA_TYPE_INT8_ARRAY, n, a));
}

int
nvlist_lookup_uint8_array(nvlist_t *nvl, const char *name,
    uint8_t **a, uint_t *n)
{
	return (nvlist_lookup_common(nvl, name, DATA_TYPE_UINT8_ARRAY, n, a));
}

int
nvlist_lookup_int16_array(nvlist_t *nvl, const char *name,
    int16_t **a, uint_t *n)
{
	return (nvlist_lookup_common(nvl, name, DATA_TYPE_INT16_ARRAY, n, a));
}

int
nvlist_lookup_uint16_array(nvlist_t *nvl, const char *name,
    uint16_t **a, uint_t *n)
{
	return (nvlist_lookup_common(nvl, name, DATA_TYPE_UINT16_ARRAY, n, a));
}

int
nvlist_lookup_int32_array(nvlist_t *nvl, const char *name,
    int32_t **a, uint_t *n)
{
	return (nvlist_lookup_common(nvl, name, DATA_TYPE_INT32_ARRAY, n, a));
}

int
nvlist_lookup_uint32_array(nvlist_t *nvl, const char *name,
    uint32_t **a, uint_t *n)
{
	return (nvlist_lookup_common(nvl, name, DATA_TYPE_UINT32_ARRAY, n, a));
}

int
nvlist_lookup_int64_array(nvlist_t *nvl, const char *name,
    int64_t **a, uint_t *n)
{
	return (nvlist_lookup_common(nvl, name, DATA_TYPE_INT64_ARRAY, n, a));
}

int
nvlist_lookup_uint64_array(nvlist_t *nvl, const char *name,
    uint64_t **a, uint_t *n)
{
	return (nvlist_lookup_common(nvl, name, DATA_TYPE_UINT64_ARRAY, n, a));
}

int
nvlist_lookup_string_array(nvlist_t *nvl, const char *name,
    char ***a, uint_t *n)
{
	return (nvlist_lookup_common(nvl, name, DATA_TYPE_STRING_ARRAY, n, a));
}

int
nvlist_lookup_nvlist_array(nvlist_t *nvl, const char *name,
    nvlist_t ***a, uint_t *n)
{
	return (nvlist_lookup_common(nvl, name, DATA_TYPE_NVLIST_ARRAY, n, a));
}

int
nvlist_lookup_hrtime(nvlist_t *nvl, const char *name, hrtime_t *val)
{
	return (nvlist_lookup_common(nvl, name, DATA_TYPE_HRTIME, NULL, val));
}

int
nvlist_lookup_pairs(nvlist_t *nvl, int flag, ...)
{
	va_list ap;
	char *name;
	int noentok = (flag & NV_FLAG_NOENTOK ? 1 : 0);
	int ret = 0;

	va_start(ap, flag);
	while (ret == 0 && (name = va_arg(ap, char *)) != NULL) {
		data_type_t type;
		void *val;
		uint_t *nelem;

		switch (type = va_arg(ap, data_type_t)) {
		case DATA_TYPE_BOOLEAN:
			ret = nvlist_lookup_common(nvl, name, type, NULL, NULL);
			break;

		case DATA_TYPE_BOOLEAN_VALUE:
		case DATA_TYPE_BYTE:
		case DATA_TYPE_INT8:
		case DATA_TYPE_UINT8:
		case DATA_TYPE_INT16:
		case DATA_TYPE_UINT16:
		case DATA_TYPE_INT32:
		case DATA_TYPE_UINT32:
		case DATA_TYPE_INT64:
		case DATA_TYPE_UINT64:
		case DATA_TYPE_HRTIME:
		case DATA_TYPE_STRING:
		case DATA_TYPE_NVLIST:
#if !defined(_KERNEL)
		case DATA_TYPE_DOUBLE:
#endif
			val = va_arg(ap, void *);
			ret = nvlist_lookup_common(nvl, name, type, NULL, val);
			break;

		case DATA_TYPE_BYTE_ARRAY:
		case DATA_TYPE_BOOLEAN_ARRAY:
		case DATA_TYPE_INT8_ARRAY:
		case DATA_TYPE_UINT8_ARRAY:
		case DATA_TYPE_INT16_ARRAY:
		case DATA_TYPE_UINT16_ARRAY:
		case DATA_TYPE_INT32_ARRAY:
		case DATA_TYPE_UINT32_ARRAY:
		case DATA_TYPE_INT64_ARRAY:
		case DATA_TYPE_UINT64_ARRAY:
		case DATA_TYPE_STRING_ARRAY:
		case DATA_TYPE_NVLIST_ARRAY:
			val = va_arg(ap, void *);
			nelem = va_arg(ap, uint_t *);
			ret = nvlist_lookup_common(nvl, name, type, nelem, val);
			break;

		default:
			ret = EINVAL;
		}

		if (ret == ENOENT && noentok)
			ret = 0;
	}
	va_end(ap);

	return (ret);
}

/*
 * Find the 'name'ed nvpair in the nvlist 'nvl'. If 'name' found, the function
 * returns zero and a pointer to the matching nvpair is returned in '*ret'
 * (given 'ret' is non-NULL). If 'sep' is specified then 'name' will penitrate
 * multiple levels of embedded nvlists, with 'sep' as the separator. As an
 * example, if sep is '.', name might look like: "a" or "a.b" or "a.c[3]" or
 * "a.d[3].e[1]".  This matches the C syntax for array embed (for convience,
 * code also supports "a.d[3]e[1]" syntax).
 *
 * If 'ip' is non-NULL and the last name component is an array, return the
 * value of the "...[index]" array index in *ip. For an array reference that
 * is not indexed, *ip will be returned as -1. If there is a syntax error in
 * 'name', and 'ep' is non-NULL then *ep will be set to point to the location
 * inside the 'name' string where the syntax error was detected.
 */
static int
nvlist_lookup_nvpair_ei_sep(nvlist_t *nvl, const char *name, const char sep,
    nvpair_t **ret, int *ip, char **ep)
{
	nvpair_t	*nvp;
	const char	*np;
	char		*sepp = NULL;
	char		*idxp, *idxep;
	nvlist_t	**nva;
	long		idx = 0;
	int		n;

	if (ip)
		*ip = -1;			/* not indexed */
	if (ep)
		*ep = NULL;

	if ((nvl == NULL) || (name == NULL))
		return (EINVAL);

	/* step through components of name */
	for (np = name; np && *np; np = sepp) {
		/* ensure unique names */
		if (!(nvl->nvl_nvflag & NV_UNIQUE_NAME))
			return (ENOTSUP);

		/* skip white space */
		skip_whitespace(np);
		if (*np == 0)
			break;

		/* set 'sepp' to end of current component 'np' */
		if (sep)
			sepp = strchr(np, sep);
		else
			sepp = NULL;

		/* find start of next "[ index ]..." */
		idxp = strchr(np, '[');

		/* if sepp comes first, set idxp to NULL */
		if (sepp && idxp && (sepp < idxp))
			idxp = NULL;

		/*
		 * At this point 'idxp' is set if there is an index
		 * expected for the current component.
		 */
		if (idxp) {
			/* set 'n' to length of current 'np' name component */
			n = idxp++ - np;

			/* keep sepp up to date for *ep use as we advance */
			skip_whitespace(idxp);
			sepp = idxp;

			/* determine the index value */
#if defined(_KERNEL) && !defined(_BOOT)
			if (ddi_strtol(idxp, &idxep, 0, &idx))
				goto fail;
#else
			idx = strtol(idxp, &idxep, 0);
#endif
			if (idxep == idxp)
				goto fail;

			/* keep sepp up to date for *ep use as we advance */
			sepp = idxep;

			/* skip white space index value and check for ']' */
			skip_whitespace(sepp);
			if (*sepp++ != ']')
				goto fail;

			/* for embedded arrays, support C syntax: "a[1].b" */
			skip_whitespace(sepp);
			if (sep && (*sepp == sep))
				sepp++;
		} else if (sepp) {
			n = sepp++ - np;
		} else {
			n = strlen(np);
		}

		/* trim trailing whitespace by reducing length of 'np' */
		if (n == 0)
			goto fail;
		for (n--; (np[n] == ' ') || (np[n] == '\t'); n--)
			;
		n++;

		/* skip whitespace, and set sepp to NULL if complete */
		if (sepp) {
			skip_whitespace(sepp);
			if (*sepp == 0)
				sepp = NULL;
		}

		/*
		 * At this point:
		 * o  'n' is the length of current 'np' component.
		 * o  'idxp' is set if there was an index, and value 'idx'.
		 * o  'sepp' is set to the beginning of the next component,
		 *    and set to NULL if we have no more components.
		 *
		 * Search for nvpair with matching component name.
		 */
		for (nvp = nvlist_next_nvpair(nvl, NULL); nvp != NULL;
		    nvp = nvlist_next_nvpair(nvl, nvp)) {

			/* continue if no match on name */
			if (strncmp(np, nvpair_name(nvp), n) ||
			    (strlen(nvpair_name(nvp)) != n))
				continue;

			/* if indexed, verify type is array oriented */
			if (idxp && !nvpair_type_is_array(nvp))
				goto fail;

			/*
			 * Full match found, return nvp and idx if this
			 * was the last component.
			 */
			if (sepp == NULL) {
				if (ret)
					*ret = nvp;
				if (ip && idxp)
					*ip = (int)idx;	/* return index */
				return (0);		/* found */
			}

			/*
			 * More components: current match must be
			 * of DATA_TYPE_NVLIST or DATA_TYPE_NVLIST_ARRAY
			 * to support going deeper.
			 */
			if (nvpair_type(nvp) == DATA_TYPE_NVLIST) {
				nvl = EMBEDDED_NVL(nvp);
				break;
			} else if (nvpair_type(nvp) == DATA_TYPE_NVLIST_ARRAY) {
				(void) nvpair_value_nvlist_array(nvp,
				    &nva, (uint_t *)&n);
				if ((n < 0) || (idx >= n))
					goto fail;
				nvl = nva[idx];
				break;
			}

			/* type does not support more levels */
			goto fail;
		}
		if (nvp == NULL)
			goto fail;		/* 'name' not found */

		/* search for match of next component in embedded 'nvl' list */
	}

fail:	if (ep && sepp)
		*ep = sepp;
	return (EINVAL);
}

/*
 * Return pointer to nvpair with specified 'name'.
 */
int
nvlist_lookup_nvpair(nvlist_t *nvl, const char *name, nvpair_t **ret)
{
	return (nvlist_lookup_nvpair_ei_sep(nvl, name, 0, ret, NULL, NULL));
}

/*
 * Determine if named nvpair exists in nvlist (use embedded separator of '.'
 * and return array index).  See nvlist_lookup_nvpair_ei_sep for more detailed
 * description.
 */
int nvlist_lookup_nvpair_embedded_index(nvlist_t *nvl,
    const char *name, nvpair_t **ret, int *ip, char **ep)
{
	return (nvlist_lookup_nvpair_ei_sep(nvl, name, '.', ret, ip, ep));
}

boolean_t
nvlist_exists(nvlist_t *nvl, const char *name)
{
	nvpriv_t *priv;
	nvpair_t *nvp;
	i_nvp_t *curr;

	if (name == NULL || nvl == NULL ||
	    (priv = (nvpriv_t *)(uintptr_t)nvl->nvl_priv) == NULL)
		return (B_FALSE);

	for (curr = priv->nvp_list; curr != NULL; curr = curr->nvi_next) {
		nvp = &curr->nvi_nvp;

		if (strcmp(name, NVP_NAME(nvp)) == 0)
			return (B_TRUE);
	}

	return (B_FALSE);
}

int
nvpair_value_boolean_value(nvpair_t *nvp, boolean_t *val)
{
	return (nvpair_value_common(nvp, DATA_TYPE_BOOLEAN_VALUE, NULL, val));
}

int
nvpair_value_byte(nvpair_t *nvp, uchar_t *val)
{
	return (nvpair_value_common(nvp, DATA_TYPE_BYTE, NULL, val));
}

int
nvpair_value_int8(nvpair_t *nvp, int8_t *val)
{
	return (nvpair_value_common(nvp, DATA_TYPE_INT8, NULL, val));
}

int
nvpair_value_uint8(nvpair_t *nvp, uint8_t *val)
{
	return (nvpair_value_common(nvp, DATA_TYPE_UINT8, NULL, val));
}

int
nvpair_value_int16(nvpair_t *nvp, int16_t *val)
{
	return (nvpair_value_common(nvp, DATA_TYPE_INT16, NULL, val));
}

int
nvpair_value_uint16(nvpair_t *nvp, uint16_t *val)
{
	return (nvpair_value_common(nvp, DATA_TYPE_UINT16, NULL, val));
}

int
nvpair_value_int32(nvpair_t *nvp, int32_t *val)
{
	return (nvpair_value_common(nvp, DATA_TYPE_INT32, NULL, val));
}

int
nvpair_value_uint32(nvpair_t *nvp, uint32_t *val)
{
	return (nvpair_value_common(nvp, DATA_TYPE_UINT32, NULL, val));
}

int
nvpair_value_int64(nvpair_t *nvp, int64_t *val)
{
	return (nvpair_value_common(nvp, DATA_TYPE_INT64, NULL, val));
}

int
nvpair_value_uint64(nvpair_t *nvp, uint64_t *val)
{
	return (nvpair_value_common(nvp, DATA_TYPE_UINT64, NULL, val));
}

#if !defined(_KERNEL)
int
nvpair_value_double(nvpair_t *nvp, double *val)
{
	return (nvpair_value_common(nvp, DATA_TYPE_DOUBLE, NULL, val));
}
#endif

int
nvpair_value_string(nvpair_t *nvp, char **val)
{
	return (nvpair_value_common(nvp, DATA_TYPE_STRING, NULL, val));
}

int
nvpair_value_nvlist(nvpair_t *nvp, nvlist_t **val)
{
	return (nvpair_value_common(nvp, DATA_TYPE_NVLIST, NULL, val));
}

int
nvpair_value_boolean_array(nvpair_t *nvp, boolean_t **val, uint_t *nelem)
{
	return (nvpair_value_common(nvp, DATA_TYPE_BOOLEAN_ARRAY, nelem, val));
}

int
nvpair_value_byte_array(nvpair_t *nvp, uchar_t **val, uint_t *nelem)
{
	return (nvpair_value_common(nvp, DATA_TYPE_BYTE_ARRAY, nelem, val));
}

int
nvpair_value_int8_array(nvpair_t *nvp, int8_t **val, uint_t *nelem)
{
	return (nvpair_value_common(nvp, DATA_TYPE_INT8_ARRAY, nelem, val));
}

int
nvpair_value_uint8_array(nvpair_t *nvp, uint8_t **val, uint_t *nelem)
{
	return (nvpair_value_common(nvp, DATA_TYPE_UINT8_ARRAY, nelem, val));
}

int
nvpair_value_int16_array(nvpair_t *nvp, int16_t **val, uint_t *nelem)
{
	return (nvpair_value_common(nvp, DATA_TYPE_INT16_ARRAY, nelem, val));
}

int
nvpair_value_uint16_array(nvpair_t *nvp, uint16_t **val, uint_t *nelem)
{
	return (nvpair_value_common(nvp, DATA_TYPE_UINT16_ARRAY, nelem, val));
}

int
nvpair_value_int32_array(nvpair_t *nvp, int32_t **val, uint_t *nelem)
{
	return (nvpair_value_common(nvp, DATA_TYPE_INT32_ARRAY, nelem, val));
}

int
nvpair_value_uint32_array(nvpair_t *nvp, uint32_t **val, uint_t *nelem)
{
	return (nvpair_value_common(nvp, DATA_TYPE_UINT32_ARRAY, nelem, val));
}

int
nvpair_value_int64_array(nvpair_t *nvp, int64_t **val, uint_t *nelem)
{
	return (nvpair_value_common(nvp, DATA_TYPE_INT64_ARRAY, nelem, val));
}

int
nvpair_value_uint64_array(nvpair_t *nvp, uint64_t **val, uint_t *nelem)
{
	return (nvpair_value_common(nvp, DATA_TYPE_UINT64_ARRAY, nelem, val));
}

int
nvpair_value_string_array(nvpair_t *nvp, char ***val, uint_t *nelem)
{
	return (nvpair_value_common(nvp, DATA_TYPE_STRING_ARRAY, nelem, val));
}

int
nvpair_value_nvlist_array(nvpair_t *nvp, nvlist_t ***val, uint_t *nelem)
{
	return (nvpair_value_common(nvp, DATA_TYPE_NVLIST_ARRAY, nelem, val));
}

int
nvpair_value_hrtime(nvpair_t *nvp, hrtime_t *val)
{
	return (nvpair_value_common(nvp, DATA_TYPE_HRTIME, NULL, val));
}

/*
 * Add specified pair to the list.
 */
int
nvlist_add_nvpair(nvlist_t *nvl, nvpair_t *nvp)
{
	if (nvl == NULL || nvp == NULL)
		return (EINVAL);

	return (nvlist_add_common(nvl, NVP_NAME(nvp), NVP_TYPE(nvp),
	    NVP_NELEM(nvp), NVP_VALUE(nvp)));
}

/*
 * Merge the supplied nvlists and put the result in dst.
 * The merged list will contain all names specified in both lists,
 * the values are taken from nvl in the case of duplicates.
 * Return 0 on success.
 */
/*ARGSUSED*/
int
nvlist_merge(nvlist_t *dst, nvlist_t *nvl, int flag)
{
	if (nvl == NULL || dst == NULL)
		return (EINVAL);

	if (dst != nvl)
		return (nvlist_copy_pairs(nvl, dst));

	return (0);
}

/*
 * Encoding related routines
 */
#define	NVS_OP_ENCODE	0
#define	NVS_OP_DECODE	1
#define	NVS_OP_GETSIZE	2

typedef struct nvs_ops nvs_ops_t;

typedef struct {
	int		nvs_op;
	const nvs_ops_t	*nvs_ops;
	void		*nvs_private;
	nvpriv_t	*nvs_priv;
} nvstream_t;

/*
 * nvs operations are:
 *   - nvs_nvlist
 *     encoding / decoding of a nvlist header (nvlist_t)
 *     calculates the size used for header and end detection
 *
 *   - nvs_nvpair
 *     responsible for the first part of encoding / decoding of an nvpair
 *     calculates the decoded size of an nvpair
 *
 *   - nvs_nvp_op
 *     second part of encoding / decoding of an nvpair
 *
 *   - nvs_nvp_size
 *     calculates the encoding size of an nvpair
 *
 *   - nvs_nvl_fini
 *     encodes the end detection mark (zeros).
 */
struct nvs_ops {
	int (*nvs_nvlist)(nvstream_t *, nvlist_t *, size_t *);
	int (*nvs_nvpair)(nvstream_t *, nvpair_t *, size_t *);
	int (*nvs_nvp_op)(nvstream_t *, nvpair_t *);
	int (*nvs_nvp_size)(nvstream_t *, nvpair_t *, size_t *);
	int (*nvs_nvl_fini)(nvstream_t *);
};

typedef struct {
	char	nvh_encoding;	/* nvs encoding method */
	char	nvh_endian;	/* nvs endian */
	char	nvh_reserved1;	/* reserved for future use */
	char	nvh_reserved2;	/* reserved for future use */
} nvs_header_t;

static int
nvs_encode_pairs(nvstream_t *nvs, nvlist_t *nvl)
{
	nvpriv_t *priv = (nvpriv_t *)(uintptr_t)nvl->nvl_priv;
	i_nvp_t *curr;

	/*
	 * Walk nvpair in list and encode each nvpair
	 */
	for (curr = priv->nvp_list; curr != NULL; curr = curr->nvi_next)
		if (nvs->nvs_ops->nvs_nvpair(nvs, &curr->nvi_nvp, NULL) != 0)
			return (EFAULT);

	return (nvs->nvs_ops->nvs_nvl_fini(nvs));
}

static int
nvs_decode_pairs(nvstream_t *nvs, nvlist_t *nvl)
{
	nvpair_t *nvp;
	size_t nvsize;
	int err;

	/*
	 * Get decoded size of next pair in stream, alloc
	 * memory for nvpair_t, then decode the nvpair
	 */
	while ((err = nvs->nvs_ops->nvs_nvpair(nvs, NULL, &nvsize)) == 0) {
		if (nvsize == 0) /* end of list */
			break;

		/* make sure len makes sense */
		if (nvsize < NVP_SIZE_CALC(1, 0))
			return (EFAULT);

		if ((nvp = nvp_buf_alloc(nvl, nvsize)) == NULL)
			return (ENOMEM);

		if ((err = nvs->nvs_ops->nvs_nvp_op(nvs, nvp)) != 0) {
			nvp_buf_free(nvl, nvp);
			return (err);
		}

		if (i_validate_nvpair(nvp) != 0) {
			nvpair_free(nvp);
			nvp_buf_free(nvl, nvp);
			return (EFAULT);
		}

		nvp_buf_link(nvl, nvp);
	}
	return (err);
}

static int
nvs_getsize_pairs(nvstream_t *nvs, nvlist_t *nvl, size_t *buflen)
{
	nvpriv_t *priv = (nvpriv_t *)(uintptr_t)nvl->nvl_priv;
	i_nvp_t *curr;
	uint64_t nvsize = *buflen;
	size_t size;

	/*
	 * Get encoded size of nvpairs in nvlist
	 */
	for (curr = priv->nvp_list; curr != NULL; curr = curr->nvi_next) {
		if (nvs->nvs_ops->nvs_nvp_size(nvs, &curr->nvi_nvp, &size) != 0)
			return (EINVAL);

		if ((nvsize += size) > INT32_MAX)
			return (EINVAL);
	}

	*buflen = nvsize;
	return (0);
}

static int
nvs_operation(nvstream_t *nvs, nvlist_t *nvl, size_t *buflen)
{
	int err;

	if (nvl->nvl_priv == 0)
		return (EFAULT);

	/*
	 * Perform the operation, starting with header, then each nvpair
	 */
	if ((err = nvs->nvs_ops->nvs_nvlist(nvs, nvl, buflen)) != 0)
		return (err);

	switch (nvs->nvs_op) {
	case NVS_OP_ENCODE:
		err = nvs_encode_pairs(nvs, nvl);
		break;

	case NVS_OP_DECODE:
		err = nvs_decode_pairs(nvs, nvl);
		break;

	case NVS_OP_GETSIZE:
		err = nvs_getsize_pairs(nvs, nvl, buflen);
		break;

	default:
		err = EINVAL;
	}

	return (err);
}

static int
nvs_embedded(nvstream_t *nvs, nvlist_t *embedded)
{
	switch (nvs->nvs_op) {
	case NVS_OP_ENCODE:
		return (nvs_operation(nvs, embedded, NULL));

	case NVS_OP_DECODE: {
		nvpriv_t *priv;
		int err;

		if (embedded->nvl_version != NV_VERSION)
			return (ENOTSUP);

		if ((priv = nv_priv_alloc_embedded(nvs->nvs_priv)) == NULL)
			return (ENOMEM);

		nvlist_init(embedded, embedded->nvl_nvflag, priv);

		if ((err = nvs_operation(nvs, embedded, NULL)) != 0)
			nvlist_free(embedded);
		return (err);
	}
	default:
		break;
	}

	return (EINVAL);
}

static int
nvs_embedded_nvl_array(nvstream_t *nvs, nvpair_t *nvp, size_t *size)
{
	size_t nelem = NVP_NELEM(nvp);
	nvlist_t **nvlp = EMBEDDED_NVL_ARRAY(nvp);
	int i;

	switch (nvs->nvs_op) {
	case NVS_OP_ENCODE:
		for (i = 0; i < nelem; i++)
			if (nvs_embedded(nvs, nvlp[i]) != 0)
				return (EFAULT);
		break;

	case NVS_OP_DECODE: {
		size_t len = nelem * sizeof (uint64_t);
		nvlist_t *embedded = (nvlist_t *)((uintptr_t)nvlp + len);

		bzero(nvlp, len);	/* don't trust packed data */
		for (i = 0; i < nelem; i++) {
			if (nvs_embedded(nvs, embedded) != 0) {
				nvpair_free(nvp);
				return (EFAULT);
			}

			nvlp[i] = embedded++;
		}
		break;
	}
	case NVS_OP_GETSIZE: {
		uint64_t nvsize = 0;

		for (i = 0; i < nelem; i++) {
			size_t nvp_sz = 0;

			if (nvs_operation(nvs, nvlp[i], &nvp_sz) != 0)
				return (EINVAL);

			if ((nvsize += nvp_sz) > INT32_MAX)
				return (EINVAL);
		}

		*size = nvsize;
		break;
	}
	default:
		return (EINVAL);
	}

	return (0);
}

static int nvs_native(nvstream_t *, nvlist_t *, char *, size_t *);
static int nvs_xdr(nvstream_t *, nvlist_t *, char *, size_t *);

/*
 * Common routine for nvlist operations:
 * encode, decode, getsize (encoded size).
 */
static int
nvlist_common(nvlist_t *nvl, char *buf, size_t *buflen, int encoding,
    int nvs_op)
{
	int err = 0;
	nvstream_t nvs;
	int nvl_endian;
#ifdef	_LITTLE_ENDIAN
	int host_endian = 1;
#else
	int host_endian = 0;
#endif	/* _LITTLE_ENDIAN */
	nvs_header_t *nvh = (void *)buf;

	if (buflen == NULL || nvl == NULL ||
	    (nvs.nvs_priv = (nvpriv_t *)(uintptr_t)nvl->nvl_priv) == NULL)
		return (EINVAL);

	nvs.nvs_op = nvs_op;

	/*
	 * For NVS_OP_ENCODE and NVS_OP_DECODE make sure an nvlist and
	 * a buffer is allocated.  The first 4 bytes in the buffer are
	 * used for encoding method and host endian.
	 */
	switch (nvs_op) {
	case NVS_OP_ENCODE:
		if (buf == NULL || *buflen < sizeof (nvs_header_t))
			return (EINVAL);

		nvh->nvh_encoding = encoding;
		nvh->nvh_endian = nvl_endian = host_endian;
		nvh->nvh_reserved1 = 0;
		nvh->nvh_reserved2 = 0;
		break;

	case NVS_OP_DECODE:
		if (buf == NULL || *buflen < sizeof (nvs_header_t))
			return (EINVAL);

		/* get method of encoding from first byte */
		encoding = nvh->nvh_encoding;
		nvl_endian = nvh->nvh_endian;
		break;

	case NVS_OP_GETSIZE:
		nvl_endian = host_endian;

		/*
		 * add the size for encoding
		 */
		*buflen = sizeof (nvs_header_t);
		break;

	default:
		return (ENOTSUP);
	}

	/*
	 * Create an nvstream with proper encoding method
	 */
	switch (encoding) {
	case NV_ENCODE_NATIVE:
		/*
		 * check endianness, in case we are unpacking
		 * from a file
		 */
		if (nvl_endian != host_endian)
			return (ENOTSUP);
		err = nvs_native(&nvs, nvl, buf, buflen);
		break;
	case NV_ENCODE_XDR:
		err = nvs_xdr(&nvs, nvl, buf, buflen);
		break;
	default:
		err = ENOTSUP;
		break;
	}

	return (err);
}

int
nvlist_size(nvlist_t *nvl, size_t *size, int encoding)
{
	return (nvlist_common(nvl, NULL, size, encoding, NVS_OP_GETSIZE));
}

/*
 * Pack nvlist into contiguous memory
 */
int
nvlist_pack(nvlist_t *nvl, char **bufp, size_t *buflen, int encoding,
    int kmflag)
{
	return (nvlist_xpack(nvl, bufp, buflen, encoding,
	    nvlist_nv_alloc(kmflag)));
}

int
nvlist_xpack(nvlist_t *nvl, char **bufp, size_t *buflen, int encoding,
    nv_alloc_t *nva)
{
	nvpriv_t nvpriv;
	size_t alloc_size;
	char *buf;
	int err;

	if (nva == NULL || nvl == NULL || bufp == NULL || buflen == NULL)
		return (EINVAL);

	if (*bufp != NULL)
		return (nvlist_common(nvl, *bufp, buflen, encoding,
		    NVS_OP_ENCODE));

	/*
	 * Here is a difficult situation:
	 * 1. The nvlist has fixed allocator properties.
	 *    All other nvlist routines (like nvlist_add_*, ...) use
	 *    these properties.
	 * 2. When using nvlist_pack() the user can specify his own
	 *    allocator properties (e.g. by using KM_NOSLEEP).
	 *
	 * We use the user specified properties (2). A clearer solution
	 * will be to remove the kmflag from nvlist_pack(), but we will
	 * not change the interface.
	 */
	nv_priv_init(&nvpriv, nva, 0);

	if ((err = nvlist_size(nvl, &alloc_size, encoding)))
		return (err);

	if ((buf = nv_mem_zalloc(&nvpriv, alloc_size)) == NULL)
		return (ENOMEM);

	if ((err = nvlist_common(nvl, buf, &alloc_size, encoding,
	    NVS_OP_ENCODE)) != 0) {
		nv_mem_free(&nvpriv, buf, alloc_size);
	} else {
		*buflen = alloc_size;
		*bufp = buf;
	}

	return (err);
}

/*
 * Unpack buf into an nvlist_t
 */
int
nvlist_unpack(char *buf, size_t buflen, nvlist_t **nvlp, int kmflag)
{
	return (nvlist_xunpack(buf, buflen, nvlp, nvlist_nv_alloc(kmflag)));
}

int
nvlist_xunpack(char *buf, size_t buflen, nvlist_t **nvlp, nv_alloc_t *nva)
{
	nvlist_t *nvl;
	int err;

	if (nvlp == NULL)
		return (EINVAL);

	if ((err = nvlist_xalloc(&nvl, 0, nva)) != 0)
		return (err);

	if ((err = nvlist_common(nvl, buf, &buflen, 0, NVS_OP_DECODE)) != 0)
		nvlist_free(nvl);
	else
		*nvlp = nvl;

	return (err);
}

/*
 * Native encoding functions
 */
typedef struct {
	/*
	 * This structure is used when decoding a packed nvpair in
	 * the native format.  n_base points to a buffer containing the
	 * packed nvpair.  n_end is a pointer to the end of the buffer.
	 * (n_end actually points to the first byte past the end of the
	 * buffer.)  n_curr is a pointer that lies between n_base and n_end.
	 * It points to the current data that we are decoding.
	 * The amount of data left in the buffer is equal to n_end - n_curr.
	 * n_flag is used to recognize a packed embedded list.
	 */
	caddr_t n_base;
	caddr_t n_end;
	caddr_t n_curr;
	uint_t  n_flag;
} nvs_native_t;

static int
nvs_native_create(nvstream_t *nvs, nvs_native_t *native, char *buf,
    size_t buflen)
{
	switch (nvs->nvs_op) {
	case NVS_OP_ENCODE:
	case NVS_OP_DECODE:
		nvs->nvs_private = native;
		native->n_curr = native->n_base = buf;
		native->n_end = buf + buflen;
		native->n_flag = 0;
		return (0);

	case NVS_OP_GETSIZE:
		nvs->nvs_private = native;
		native->n_curr = native->n_base = native->n_end = NULL;
		native->n_flag = 0;
		return (0);
	default:
		return (EINVAL);
	}
}

/*ARGSUSED*/
static void
nvs_native_destroy(nvstream_t *nvs)
{
}

static int
native_cp(nvstream_t *nvs, void *buf, size_t size)
{
	nvs_native_t *native = (nvs_native_t *)nvs->nvs_private;

	if (native->n_curr + size > native->n_end)
		return (EFAULT);

	/*
	 * The bcopy() below eliminates alignment requirement
	 * on the buffer (stream) and is preferred over direct access.
	 */
	switch (nvs->nvs_op) {
	case NVS_OP_ENCODE:
		bcopy(buf, native->n_curr, size);
		break;
	case NVS_OP_DECODE:
		bcopy(native->n_curr, buf, size);
		break;
	default:
		return (EINVAL);
	}

	native->n_curr += size;
	return (0);
}

/*
 * operate on nvlist_t header
 */
static int
nvs_native_nvlist(nvstream_t *nvs, nvlist_t *nvl, size_t *size)
{
	nvs_native_t *native = nvs->nvs_private;

	switch (nvs->nvs_op) {
	case NVS_OP_ENCODE:
	case NVS_OP_DECODE:
		if (native->n_flag)
			return (0);	/* packed embedded list */

		native->n_flag = 1;

		/* copy version and nvflag of the nvlist_t */
		if (native_cp(nvs, &nvl->nvl_version, sizeof (int32_t)) != 0 ||
		    native_cp(nvs, &nvl->nvl_nvflag, sizeof (int32_t)) != 0)
			return (EFAULT);

		return (0);

	case NVS_OP_GETSIZE:
		/*
		 * if calculate for packed embedded list
		 * 	4 for end of the embedded list
		 * else
		 * 	2 * sizeof (int32_t) for nvl_version and nvl_nvflag
		 * 	and 4 for end of the entire list
		 */
		if (native->n_flag) {
			*size += 4;
		} else {
			native->n_flag = 1;
			*size += 2 * sizeof (int32_t) + 4;
		}

		return (0);

	default:
		return (EINVAL);
	}
}

static int
nvs_native_nvl_fini(nvstream_t *nvs)
{
	if (nvs->nvs_op == NVS_OP_ENCODE) {
		nvs_native_t *native = (nvs_native_t *)nvs->nvs_private;
		/*
		 * Add 4 zero bytes at end of nvlist. They are used
		 * for end detection by the decode routine.
		 */
		if (native->n_curr + sizeof (int) > native->n_end)
			return (EFAULT);

		bzero(native->n_curr, sizeof (int));
		native->n_curr += sizeof (int);
	}

	return (0);
}

static int
nvpair_native_embedded(nvstream_t *nvs, nvpair_t *nvp)
{
	if (nvs->nvs_op == NVS_OP_ENCODE) {
		nvs_native_t *native = (nvs_native_t *)nvs->nvs_private;
		nvlist_t *packed = (void *)
		    (native->n_curr - nvp->nvp_size + NVP_VALOFF(nvp));
		/*
		 * Null out the pointer that is meaningless in the packed
		 * structure. The address may not be aligned, so we have
		 * to use bzero.
		 */
		bzero((char *)packed + offsetof(nvlist_t, nvl_priv),
		    sizeof (uint64_t));
	}

	return (nvs_embedded(nvs, EMBEDDED_NVL(nvp)));
}

static int
nvpair_native_embedded_array(nvstream_t *nvs, nvpair_t *nvp)
{
	if (nvs->nvs_op == NVS_OP_ENCODE) {
		nvs_native_t *native = (nvs_native_t *)nvs->nvs_private;
		char *value = native->n_curr - nvp->nvp_size + NVP_VALOFF(nvp);
		size_t len = NVP_NELEM(nvp) * sizeof (uint64_t);
		nvlist_t *packed = (nvlist_t *)((uintptr_t)value + len);
		int i;
		/*
		 * Null out pointers that are meaningless in the packed
		 * structure. The addresses may not be aligned, so we have
		 * to use bzero.
		 */
		bzero(value, len);

		for (i = 0; i < NVP_NELEM(nvp); i++, packed++)
			/*
			 * Null out the pointer that is meaningless in the
			 * packed structure. The address may not be aligned,
			 * so we have to use bzero.
			 */
			bzero((char *)packed + offsetof(nvlist_t, nvl_priv),
			    sizeof (uint64_t));
	}

	return (nvs_embedded_nvl_array(nvs, nvp, NULL));
}

static void
nvpair_native_string_array(nvstream_t *nvs, nvpair_t *nvp)
{
	switch (nvs->nvs_op) {
	case NVS_OP_ENCODE: {
		nvs_native_t *native = (nvs_native_t *)nvs->nvs_private;
		uint64_t *strp = (void *)
		    (native->n_curr - nvp->nvp_size + NVP_VALOFF(nvp));
		/*
		 * Null out pointers that are meaningless in the packed
		 * structure. The addresses may not be aligned, so we have
		 * to use bzero.
		 */
		bzero(strp, NVP_NELEM(nvp) * sizeof (uint64_t));
		break;
	}
	case NVS_OP_DECODE: {
		char **strp = (void *)NVP_VALUE(nvp);
		char *buf = ((char *)strp + NVP_NELEM(nvp) * sizeof (uint64_t));
		int i;

		for (i = 0; i < NVP_NELEM(nvp); i++) {
			strp[i] = buf;
			buf += strlen(buf) + 1;
		}
		break;
	}
	}
}

static int
nvs_native_nvp_op(nvstream_t *nvs, nvpair_t *nvp)
{
	data_type_t type;
	int value_sz;
	int ret = 0;

	/*
	 * We do the initial bcopy of the data before we look at
	 * the nvpair type, because when we're decoding, we won't
	 * have the correct values for the pair until we do the bcopy.
	 */
	switch (nvs->nvs_op) {
	case NVS_OP_ENCODE:
	case NVS_OP_DECODE:
		if (native_cp(nvs, nvp, nvp->nvp_size) != 0)
			return (EFAULT);
		break;
	default:
		return (EINVAL);
	}

	/* verify nvp_name_sz, check the name string length */
	if (i_validate_nvpair_name(nvp) != 0)
		return (EFAULT);

	type = NVP_TYPE(nvp);

	/*
	 * Verify type and nelem and get the value size.
	 * In case of data types DATA_TYPE_STRING and DATA_TYPE_STRING_ARRAY
	 * is the size of the string(s) excluded.
	 */
	if ((value_sz = i_get_value_size(type, NULL, NVP_NELEM(nvp))) < 0)
		return (EFAULT);

	if (NVP_SIZE_CALC(nvp->nvp_name_sz, value_sz) > nvp->nvp_size)
		return (EFAULT);

	switch (type) {
	case DATA_TYPE_NVLIST:
		ret = nvpair_native_embedded(nvs, nvp);
		break;
	case DATA_TYPE_NVLIST_ARRAY:
		ret = nvpair_native_embedded_array(nvs, nvp);
		break;
	case DATA_TYPE_STRING_ARRAY:
		nvpair_native_string_array(nvs, nvp);
		break;
	default:
		break;
	}

	return (ret);
}

static int
nvs_native_nvp_size(nvstream_t *nvs, nvpair_t *nvp, size_t *size)
{
	uint64_t nvp_sz = nvp->nvp_size;

	switch (NVP_TYPE(nvp)) {
	case DATA_TYPE_NVLIST: {
		size_t nvsize = 0;

		if (nvs_operation(nvs, EMBEDDED_NVL(nvp), &nvsize) != 0)
			return (EINVAL);

		nvp_sz += nvsize;
		break;
	}
	case DATA_TYPE_NVLIST_ARRAY: {
		size_t nvsize;

		if (nvs_embedded_nvl_array(nvs, nvp, &nvsize) != 0)
			return (EINVAL);

		nvp_sz += nvsize;
		break;
	}
	default:
		break;
	}

	if (nvp_sz > INT32_MAX)
		return (EINVAL);

	*size = nvp_sz;

	return (0);
}

static int
nvs_native_nvpair(nvstream_t *nvs, nvpair_t *nvp, size_t *size)
{
	switch (nvs->nvs_op) {
	case NVS_OP_ENCODE:
		return (nvs_native_nvp_op(nvs, nvp));

	case NVS_OP_DECODE: {
		nvs_native_t *native = (nvs_native_t *)nvs->nvs_private;
		int32_t decode_len;

		/* try to read the size value from the stream */
		if (native->n_curr + sizeof (int32_t) > native->n_end)
			return (EFAULT);
		bcopy(native->n_curr, &decode_len, sizeof (int32_t));

		/* sanity check the size value */
		if (decode_len < 0 ||
		    decode_len > native->n_end - native->n_curr)
			return (EFAULT);

		*size = decode_len;

		/*
		 * If at the end of the stream then move the cursor
		 * forward, otherwise nvpair_native_op() will read
		 * the entire nvpair at the same cursor position.
		 */
		if (*size == 0)
			native->n_curr += sizeof (int32_t);
		break;
	}

	default:
		return (EINVAL);
	}

	return (0);
}

static const nvs_ops_t nvs_native_ops = {
	nvs_native_nvlist,
	nvs_native_nvpair,
	nvs_native_nvp_op,
	nvs_native_nvp_size,
	nvs_native_nvl_fini
};

static int
nvs_native(nvstream_t *nvs, nvlist_t *nvl, char *buf, size_t *buflen)
{
	nvs_native_t native;
	int err;

	nvs->nvs_ops = &nvs_native_ops;

	if ((err = nvs_native_create(nvs, &native, buf + sizeof (nvs_header_t),
	    *buflen - sizeof (nvs_header_t))) != 0)
		return (err);

	err = nvs_operation(nvs, nvl, buflen);

	nvs_native_destroy(nvs);

	return (err);
}

/*
 * XDR encoding functions
 *
 * An xdr packed nvlist is encoded as:
 *
 *  - encoding methode and host endian (4 bytes)
 *  - nvl_version (4 bytes)
 *  - nvl_nvflag (4 bytes)
 *
 *  - encoded nvpairs, the format of one xdr encoded nvpair is:
 *	- encoded size of the nvpair (4 bytes)
 *	- decoded size of the nvpair (4 bytes)
 *	- name string, (4 + sizeof(NV_ALIGN4(string))
 *	  a string is coded as size (4 bytes) and data
 *	- data type (4 bytes)
 *	- number of elements in the nvpair (4 bytes)
 *	- data
 *
 *  - 2 zero's for end of the entire list (8 bytes)
 */
static int
nvs_xdr_create(nvstream_t *nvs, XDR *xdr, char *buf, size_t buflen)
{
	/* xdr data must be 4 byte aligned */
	if ((ulong_t)buf % 4 != 0)
		return (EFAULT);

	switch (nvs->nvs_op) {
	case NVS_OP_ENCODE:
		xdrmem_create(xdr, buf, (uint_t)buflen, XDR_ENCODE);
		nvs->nvs_private = xdr;
		return (0);
	case NVS_OP_DECODE:
		xdrmem_create(xdr, buf, (uint_t)buflen, XDR_DECODE);
		nvs->nvs_private = xdr;
		return (0);
	case NVS_OP_GETSIZE:
		nvs->nvs_private = NULL;
		return (0);
	default:
		return (EINVAL);
	}
}

static void
nvs_xdr_destroy(nvstream_t *nvs)
{
	switch (nvs->nvs_op) {
	case NVS_OP_ENCODE:
	case NVS_OP_DECODE:
		xdr_destroy((XDR *)nvs->nvs_private);
		break;
	default:
		break;
	}
}

static int
nvs_xdr_nvlist(nvstream_t *nvs, nvlist_t *nvl, size_t *size)
{
	switch (nvs->nvs_op) {
	case NVS_OP_ENCODE:
	case NVS_OP_DECODE: {
		XDR 	*xdr = nvs->nvs_private;

		if (!xdr_int(xdr, &nvl->nvl_version) ||
		    !xdr_u_int(xdr, &nvl->nvl_nvflag))
			return (EFAULT);
		break;
	}
	case NVS_OP_GETSIZE: {
		/*
		 * 2 * 4 for nvl_version + nvl_nvflag
		 * and 8 for end of the entire list
		 */
		*size += 2 * 4 + 8;
		break;
	}
	default:
		return (EINVAL);
	}
	return (0);
}

static int
nvs_xdr_nvl_fini(nvstream_t *nvs)
{
	if (nvs->nvs_op == NVS_OP_ENCODE) {
		XDR *xdr = nvs->nvs_private;
		int zero = 0;

		if (!xdr_int(xdr, &zero) || !xdr_int(xdr, &zero))
			return (EFAULT);
	}

	return (0);
}

/*
 * The format of xdr encoded nvpair is:
 * encode_size, decode_size, name string, data type, nelem, data
 */
static int
nvs_xdr_nvp_op(nvstream_t *nvs, nvpair_t *nvp)
{
	data_type_t type;
	char	*buf;
	char	*buf_end = (char *)nvp + nvp->nvp_size;
	int	value_sz;
	uint_t	nelem, buflen;
	bool_t	ret = FALSE;
	XDR	*xdr = nvs->nvs_private;

	ASSERT(xdr != NULL && nvp != NULL);

	/* name string */
	if ((buf = NVP_NAME(nvp)) >= buf_end)
		return (EFAULT);
	buflen = buf_end - buf;

	if (!xdr_string(xdr, &buf, buflen - 1))
		return (EFAULT);
	nvp->nvp_name_sz = strlen(buf) + 1;

	/* type and nelem */
	if (!xdr_int(xdr, (int *)&nvp->nvp_type) ||
	    !xdr_int(xdr, &nvp->nvp_value_elem))
		return (EFAULT);

	type = NVP_TYPE(nvp);
	nelem = nvp->nvp_value_elem;

	/*
	 * Verify type and nelem and get the value size.
	 * In case of data types DATA_TYPE_STRING and DATA_TYPE_STRING_ARRAY
	 * is the size of the string(s) excluded.
	 */
	if ((value_sz = i_get_value_size(type, NULL, nelem)) < 0)
		return (EFAULT);

	/* if there is no data to extract then return */
	if (nelem == 0)
		return (0);

	/* value */
	if ((buf = NVP_VALUE(nvp)) >= buf_end)
		return (EFAULT);
	buflen = buf_end - buf;

	if (buflen < value_sz)
		return (EFAULT);

	switch (type) {
	case DATA_TYPE_NVLIST:
		if (nvs_embedded(nvs, (void *)buf) == 0)
			return (0);
		break;

	case DATA_TYPE_NVLIST_ARRAY:
		if (nvs_embedded_nvl_array(nvs, nvp, NULL) == 0)
			return (0);
		break;

	case DATA_TYPE_BOOLEAN:
		ret = TRUE;
		break;

	case DATA_TYPE_BYTE:
	case DATA_TYPE_INT8:
	case DATA_TYPE_UINT8:
		ret = xdr_char(xdr, buf);
		break;

	case DATA_TYPE_INT16:
		ret = xdr_short(xdr, (void *)buf);
		break;

	case DATA_TYPE_UINT16:
		ret = xdr_u_short(xdr, (void *)buf);
		break;

	case DATA_TYPE_BOOLEAN_VALUE:
	case DATA_TYPE_INT32:
		ret = xdr_int(xdr, (void *)buf);
		break;

	case DATA_TYPE_UINT32:
		ret = xdr_u_int(xdr, (void *)buf);
		break;

	case DATA_TYPE_INT64:
		ret = xdr_longlong_t(xdr, (void *)buf);
		break;

	case DATA_TYPE_UINT64:
		ret = xdr_u_longlong_t(xdr, (void *)buf);
		break;

	case DATA_TYPE_HRTIME:
		/*
		 * NOTE: must expose the definition of hrtime_t here
		 */
		ret = xdr_longlong_t(xdr, (void *)buf);
		break;
#if !defined(_KERNEL)
	case DATA_TYPE_DOUBLE:
		ret = xdr_double(xdr, (void *)buf);
		break;
#endif
	case DATA_TYPE_STRING:
		ret = xdr_string(xdr, &buf, buflen - 1);
		break;

	case DATA_TYPE_BYTE_ARRAY:
		ret = xdr_opaque(xdr, buf, nelem);
		break;

	case DATA_TYPE_INT8_ARRAY:
	case DATA_TYPE_UINT8_ARRAY:
		ret = xdr_array(xdr, &buf, &nelem, buflen, sizeof (int8_t),
		    (xdrproc_t)xdr_char);
		break;

	case DATA_TYPE_INT16_ARRAY:
		ret = xdr_array(xdr, &buf, &nelem, buflen / sizeof (int16_t),
		    sizeof (int16_t), (xdrproc_t)xdr_short);
		break;

	case DATA_TYPE_UINT16_ARRAY:
		ret = xdr_array(xdr, &buf, &nelem, buflen / sizeof (uint16_t),
		    sizeof (uint16_t), (xdrproc_t)xdr_u_short);
		break;

	case DATA_TYPE_BOOLEAN_ARRAY:
	case DATA_TYPE_INT32_ARRAY:
		ret = xdr_array(xdr, &buf, &nelem, buflen / sizeof (int32_t),
		    sizeof (int32_t), (xdrproc_t)xdr_int);
		break;

	case DATA_TYPE_UINT32_ARRAY:
		ret = xdr_array(xdr, &buf, &nelem, buflen / sizeof (uint32_t),
		    sizeof (uint32_t), (xdrproc_t)xdr_u_int);
		break;

	case DATA_TYPE_INT64_ARRAY:
		ret = xdr_array(xdr, &buf, &nelem, buflen / sizeof (int64_t),
		    sizeof (int64_t), (xdrproc_t)xdr_longlong_t);
		break;

	case DATA_TYPE_UINT64_ARRAY:
		ret = xdr_array(xdr, &buf, &nelem, buflen / sizeof (uint64_t),
		    sizeof (uint64_t), (xdrproc_t)xdr_u_longlong_t);
		break;

	case DATA_TYPE_STRING_ARRAY: {
		size_t len = nelem * sizeof (uint64_t);
		char **strp = (void *)buf;
		int i;

		if (nvs->nvs_op == NVS_OP_DECODE)
			bzero(buf, len);	/* don't trust packed data */

		for (i = 0; i < nelem; i++) {
			if (buflen <= len)
				return (EFAULT);

			buf += len;
			buflen -= len;

			if (xdr_string(xdr, &buf, buflen - 1) != TRUE)
				return (EFAULT);

			if (nvs->nvs_op == NVS_OP_DECODE)
				strp[i] = buf;
			len = strlen(buf) + 1;
		}
		ret = TRUE;
		break;
	}
	default:
		break;
	}

	return (ret == TRUE ? 0 : EFAULT);
}

static int
nvs_xdr_nvp_size(nvstream_t *nvs, nvpair_t *nvp, size_t *size)
{
	data_type_t type = NVP_TYPE(nvp);
	/*
	 * encode_size + decode_size + name string size + data type + nelem
	 * where name string size = 4 + NV_ALIGN4(strlen(NVP_NAME(nvp)))
	 */
	uint64_t nvp_sz = 4 + 4 + 4 + NV_ALIGN4(strlen(NVP_NAME(nvp))) + 4 + 4;

	switch (type) {
	case DATA_TYPE_BOOLEAN:
		break;

	case DATA_TYPE_BOOLEAN_VALUE:
	case DATA_TYPE_BYTE:
	case DATA_TYPE_INT8:
	case DATA_TYPE_UINT8:
	case DATA_TYPE_INT16:
	case DATA_TYPE_UINT16:
	case DATA_TYPE_INT32:
	case DATA_TYPE_UINT32:
		nvp_sz += 4;	/* 4 is the minimum xdr unit */
		break;

	case DATA_TYPE_INT64:
	case DATA_TYPE_UINT64:
	case DATA_TYPE_HRTIME:
#if !defined(_KERNEL)
	case DATA_TYPE_DOUBLE:
#endif
		nvp_sz += 8;
		break;

	case DATA_TYPE_STRING:
		nvp_sz += 4 + NV_ALIGN4(strlen((char *)NVP_VALUE(nvp)));
		break;

	case DATA_TYPE_BYTE_ARRAY:
		nvp_sz += NV_ALIGN4(NVP_NELEM(nvp));
		break;

	case DATA_TYPE_BOOLEAN_ARRAY:
	case DATA_TYPE_INT8_ARRAY:
	case DATA_TYPE_UINT8_ARRAY:
	case DATA_TYPE_INT16_ARRAY:
	case DATA_TYPE_UINT16_ARRAY:
	case DATA_TYPE_INT32_ARRAY:
	case DATA_TYPE_UINT32_ARRAY:
		nvp_sz += 4 + 4 * (uint64_t)NVP_NELEM(nvp);
		break;

	case DATA_TYPE_INT64_ARRAY:
	case DATA_TYPE_UINT64_ARRAY:
		nvp_sz += 4 + 8 * (uint64_t)NVP_NELEM(nvp);
		break;

	case DATA_TYPE_STRING_ARRAY: {
		int i;
		char **strs = (void *)NVP_VALUE(nvp);

		for (i = 0; i < NVP_NELEM(nvp); i++)
			nvp_sz += 4 + NV_ALIGN4(strlen(strs[i]));

		break;
	}

	case DATA_TYPE_NVLIST:
	case DATA_TYPE_NVLIST_ARRAY: {
		size_t nvsize = 0;
		int old_nvs_op = nvs->nvs_op;
		int err;

		nvs->nvs_op = NVS_OP_GETSIZE;
		if (type == DATA_TYPE_NVLIST)
			err = nvs_operation(nvs, EMBEDDED_NVL(nvp), &nvsize);
		else
			err = nvs_embedded_nvl_array(nvs, nvp, &nvsize);
		nvs->nvs_op = old_nvs_op;

		if (err != 0)
			return (EINVAL);

		nvp_sz += nvsize;
		break;
	}

	default:
		return (EINVAL);
	}

	if (nvp_sz > INT32_MAX)
		return (EINVAL);

	*size = nvp_sz;

	return (0);
}


/*
 * The NVS_XDR_MAX_LEN macro takes a packed xdr buffer of size x and estimates
 * the largest nvpair that could be encoded in the buffer.
 *
 * See comments above nvpair_xdr_op() for the format of xdr encoding.
 * The size of a xdr packed nvpair without any data is 5 words.
 *
 * Using the size of the data directly as an estimate would be ok
 * in all cases except one.  If the data type is of DATA_TYPE_STRING_ARRAY
 * then the actual nvpair has space for an array of pointers to index
 * the strings.  These pointers are not encoded into the packed xdr buffer.
 *
 * If the data is of type DATA_TYPE_STRING_ARRAY and all the strings are
 * of length 0, then each string is endcoded in xdr format as a single word.
 * Therefore when expanded to an nvpair there will be 2.25 word used for
 * each string.  (a int64_t allocated for pointer usage, and a single char
 * for the null termination.)
 *
 * This is the calculation performed by the NVS_XDR_MAX_LEN macro.
 */
#define	NVS_XDR_HDR_LEN		((size_t)(5 * 4))
#define	NVS_XDR_DATA_LEN(y)	(((size_t)(y) <= NVS_XDR_HDR_LEN) ? \
					0 : ((size_t)(y) - NVS_XDR_HDR_LEN))
#define	NVS_XDR_MAX_LEN(x)	(NVP_SIZE_CALC(1, 0) + \
					(NVS_XDR_DATA_LEN(x) * 2) + \
					NV_ALIGN4((NVS_XDR_DATA_LEN(x) / 4)))

static int
nvs_xdr_nvpair(nvstream_t *nvs, nvpair_t *nvp, size_t *size)
{
	XDR 	*xdr = nvs->nvs_private;
	int32_t	encode_len, decode_len;

	switch (nvs->nvs_op) {
	case NVS_OP_ENCODE: {
		size_t nvsize;

		if (nvs_xdr_nvp_size(nvs, nvp, &nvsize) != 0)
			return (EFAULT);

		decode_len = nvp->nvp_size;
		encode_len = nvsize;
		if (!xdr_int(xdr, &encode_len) || !xdr_int(xdr, &decode_len))
			return (EFAULT);

		return (nvs_xdr_nvp_op(nvs, nvp));
	}
	case NVS_OP_DECODE: {
		struct xdr_bytesrec bytesrec;

		/* get the encode and decode size */
		if (!xdr_int(xdr, &encode_len) || !xdr_int(xdr, &decode_len))
			return (EFAULT);
		*size = decode_len;

		/* are we at the end of the stream? */
		if (*size == 0)
			return (0);

		/* sanity check the size parameter */
		if (!xdr_control(xdr, XDR_GET_BYTES_AVAIL, &bytesrec))
			return (EFAULT);

		if (*size > NVS_XDR_MAX_LEN(bytesrec.xc_num_avail))
			return (EFAULT);
		break;
	}

	default:
		return (EINVAL);
	}
	return (0);
}

static const struct nvs_ops nvs_xdr_ops = {
	nvs_xdr_nvlist,
	nvs_xdr_nvpair,
	nvs_xdr_nvp_op,
	nvs_xdr_nvp_size,
	nvs_xdr_nvl_fini
};

static int
nvs_xdr(nvstream_t *nvs, nvlist_t *nvl, char *buf, size_t *buflen)
{
	XDR xdr;
	int err;

	nvs->nvs_ops = &nvs_xdr_ops;

	if ((err = nvs_xdr_create(nvs, &xdr, buf + sizeof (nvs_header_t),
	    *buflen - sizeof (nvs_header_t))) != 0)
		return (err);

	err = nvs_operation(nvs, nvl, buflen);

	nvs_xdr_destroy(nvs);

	return (err);
}

#if defined(_KERNEL) && defined(HAVE_SPL)
#if 0
static int nvpair_init(void) { return 0; }
static int nvpair_fini(void) { return 0; }

spl_module_init(nvpair_init);
spl_module_exit(nvpair_fini);

MODULE_DESCRIPTION("Generic name/value pair implementation");
MODULE_AUTHOR(ZFS_META_AUTHOR);
MODULE_LICENSE(ZFS_META_LICENSE);
MODULE_VERSION(ZFS_META_VERSION "-" ZFS_META_RELEASE);

EXPORT_SYMBOL(nv_alloc_init);
EXPORT_SYMBOL(nv_alloc_reset);
EXPORT_SYMBOL(nv_alloc_fini);

/* list management */
EXPORT_SYMBOL(nvlist_alloc);
EXPORT_SYMBOL(nvlist_free);
EXPORT_SYMBOL(nvlist_size);
EXPORT_SYMBOL(nvlist_pack);
EXPORT_SYMBOL(nvlist_unpack);
EXPORT_SYMBOL(nvlist_dup);
EXPORT_SYMBOL(nvlist_merge);

EXPORT_SYMBOL(nvlist_xalloc);
EXPORT_SYMBOL(nvlist_xpack);
EXPORT_SYMBOL(nvlist_xunpack);
EXPORT_SYMBOL(nvlist_xdup);
EXPORT_SYMBOL(nvlist_lookup_nv_alloc);

EXPORT_SYMBOL(nvlist_add_nvpair);
EXPORT_SYMBOL(nvlist_add_boolean);
EXPORT_SYMBOL(nvlist_add_boolean_value);
EXPORT_SYMBOL(nvlist_add_byte);
EXPORT_SYMBOL(nvlist_add_int8);
EXPORT_SYMBOL(nvlist_add_uint8);
EXPORT_SYMBOL(nvlist_add_int16);
EXPORT_SYMBOL(nvlist_add_uint16);
EXPORT_SYMBOL(nvlist_add_int32);
EXPORT_SYMBOL(nvlist_add_uint32);
EXPORT_SYMBOL(nvlist_add_int64);
EXPORT_SYMBOL(nvlist_add_uint64);
EXPORT_SYMBOL(nvlist_add_string);
EXPORT_SYMBOL(nvlist_add_nvlist);
EXPORT_SYMBOL(nvlist_add_boolean_array);
EXPORT_SYMBOL(nvlist_add_byte_array);
EXPORT_SYMBOL(nvlist_add_int8_array);
EXPORT_SYMBOL(nvlist_add_uint8_array);
EXPORT_SYMBOL(nvlist_add_int16_array);
EXPORT_SYMBOL(nvlist_add_uint16_array);
EXPORT_SYMBOL(nvlist_add_int32_array);
EXPORT_SYMBOL(nvlist_add_uint32_array);
EXPORT_SYMBOL(nvlist_add_int64_array);
EXPORT_SYMBOL(nvlist_add_uint64_array);
EXPORT_SYMBOL(nvlist_add_string_array);
EXPORT_SYMBOL(nvlist_add_nvlist_array);
EXPORT_SYMBOL(nvlist_next_nvpair);
EXPORT_SYMBOL(nvlist_prev_nvpair);
EXPORT_SYMBOL(nvlist_empty);
EXPORT_SYMBOL(nvlist_add_hrtime);

EXPORT_SYMBOL(nvlist_remove);
EXPORT_SYMBOL(nvlist_remove_nvpair);
EXPORT_SYMBOL(nvlist_remove_all);

EXPORT_SYMBOL(nvlist_lookup_boolean);
EXPORT_SYMBOL(nvlist_lookup_boolean_value);
EXPORT_SYMBOL(nvlist_lookup_byte);
EXPORT_SYMBOL(nvlist_lookup_int8);
EXPORT_SYMBOL(nvlist_lookup_uint8);
EXPORT_SYMBOL(nvlist_lookup_int16);
EXPORT_SYMBOL(nvlist_lookup_uint16);
EXPORT_SYMBOL(nvlist_lookup_int32);
EXPORT_SYMBOL(nvlist_lookup_uint32);
EXPORT_SYMBOL(nvlist_lookup_int64);
EXPORT_SYMBOL(nvlist_lookup_uint64);
EXPORT_SYMBOL(nvlist_lookup_string);
EXPORT_SYMBOL(nvlist_lookup_nvlist);
EXPORT_SYMBOL(nvlist_lookup_boolean_array);
EXPORT_SYMBOL(nvlist_lookup_byte_array);
EXPORT_SYMBOL(nvlist_lookup_int8_array);
EXPORT_SYMBOL(nvlist_lookup_uint8_array);
EXPORT_SYMBOL(nvlist_lookup_int16_array);
EXPORT_SYMBOL(nvlist_lookup_uint16_array);
EXPORT_SYMBOL(nvlist_lookup_int32_array);
EXPORT_SYMBOL(nvlist_lookup_uint32_array);
EXPORT_SYMBOL(nvlist_lookup_int64_array);
EXPORT_SYMBOL(nvlist_lookup_uint64_array);
EXPORT_SYMBOL(nvlist_lookup_string_array);
EXPORT_SYMBOL(nvlist_lookup_nvlist_array);
EXPORT_SYMBOL(nvlist_lookup_hrtime);
EXPORT_SYMBOL(nvlist_lookup_pairs);

EXPORT_SYMBOL(nvlist_lookup_nvpair);
EXPORT_SYMBOL(nvlist_exists);

/* processing nvpair */
EXPORT_SYMBOL(nvpair_name);
EXPORT_SYMBOL(nvpair_type);
EXPORT_SYMBOL(nvpair_value_boolean_value);
EXPORT_SYMBOL(nvpair_value_byte);
EXPORT_SYMBOL(nvpair_value_int8);
EXPORT_SYMBOL(nvpair_value_uint8);
EXPORT_SYMBOL(nvpair_value_int16);
EXPORT_SYMBOL(nvpair_value_uint16);
EXPORT_SYMBOL(nvpair_value_int32);
EXPORT_SYMBOL(nvpair_value_uint32);
EXPORT_SYMBOL(nvpair_value_int64);
EXPORT_SYMBOL(nvpair_value_uint64);
EXPORT_SYMBOL(nvpair_value_string);
EXPORT_SYMBOL(nvpair_value_nvlist);
EXPORT_SYMBOL(nvpair_value_boolean_array);
EXPORT_SYMBOL(nvpair_value_byte_array);
EXPORT_SYMBOL(nvpair_value_int8_array);
EXPORT_SYMBOL(nvpair_value_uint8_array);
EXPORT_SYMBOL(nvpair_value_int16_array);
EXPORT_SYMBOL(nvpair_value_uint16_array);
EXPORT_SYMBOL(nvpair_value_int32_array);
EXPORT_SYMBOL(nvpair_value_uint32_array);
EXPORT_SYMBOL(nvpair_value_int64_array);
EXPORT_SYMBOL(nvpair_value_uint64_array);
EXPORT_SYMBOL(nvpair_value_string_array);
EXPORT_SYMBOL(nvpair_value_nvlist_array);
EXPORT_SYMBOL(nvpair_value_hrtime);
#endif
#endif<|MERGE_RESOLUTION|>--- conflicted
+++ resolved
@@ -268,7 +268,6 @@
 #if defined(_KERNEL) && !defined(_BOOT)
 	switch (kmflag) {
 	case KM_SLEEP:
-<<<<<<< HEAD
 		nva = nv_alloc_sleep;
 		break;
 #ifdef __linux__
@@ -279,11 +278,6 @@
 	case KM_NOSLEEP:
 		nva = nv_alloc_nosleep;
 		break;
-=======
-		return (nv_alloc_sleep);
-	case KM_PUSHPAGE:
-		return (nv_alloc_pushpage);
->>>>>>> 01b738f4
 	default:
 		return (nv_alloc_nosleep);
 	}
