/*
 * CDDL HEADER START
 *
 * The contents of this file are subject to the terms of the
 * Common Development and Distribution License (the "License").
 * You may not use this file except in compliance with the License.
 *
 * You can obtain a copy of the license at usr/src/OPENSOLARIS.LICENSE
 * or http://www.opensolaris.org/os/licensing.
 * See the License for the specific language governing permissions
 * and limitations under the License.
 *
 * When distributing Covered Code, include this CDDL HEADER in each
 * file and include the License file at usr/src/OPENSOLARIS.LICENSE.
 * If applicable, add the following below this CDDL HEADER, with the
 * fields enclosed by brackets "[]" replaced with your own identifying
 * information: Portions Copyright [yyyy] [name of copyright owner]
 *
 * CDDL HEADER END
 */

/*
 * Copyright (c) 2000, 2010, Oracle and/or its affiliates. All rights reserved.
 */

#include <sys/stropts.h>
#include <sys/debug.h>
#include <sys/isa_defs.h>
#include <sys/int_limits.h>
#include <sys/nvpair.h>
#include <sys/nvpair_impl.h>
#include <rpc/types.h>
#include <rpc/xdr.h>

#if defined(_KERNEL) && !defined(_BOOT)
#include <sys/varargs.h>
#include <sys/ddi.h>
#include <sys/sunddi.h>
#else
#include <stdarg.h>
#include <stdlib.h>
#include <string.h>
#include <strings.h>
#endif

#ifndef	offsetof
#define	offsetof(s, m)		((size_t)(&(((s *)0)->m)))
#endif
#define	skip_whitespace(p)	while ((*(p) == ' ') || (*(p) == '\t')) p++

/*
 * nvpair.c - Provides kernel & userland interfaces for manipulating
 *	name-value pairs.
 *
 * Overview Diagram
 *
 *  +--------------+
 *  |  nvlist_t    |
 *  |--------------|
 *  | nvl_version  |
 *  | nvl_nvflag   |
 *  | nvl_priv    -+-+
 *  | nvl_flag     | |
 *  | nvl_pad      | |
 *  +--------------+ |
 *                   V
 *      +--------------+      last i_nvp in list
 *      | nvpriv_t     |  +--------------------->
 *      |--------------|  |
 *   +--+- nvp_list    |  |   +------------+
 *   |  |  nvp_last   -+--+   + nv_alloc_t |
 *   |  |  nvp_curr    |      |------------|
 *   |  |  nvp_nva    -+----> | nva_ops    |
 *   |  |  nvp_stat    |      | nva_arg    |
 *   |  +--------------+      +------------+
 *   |
 *   +-------+
 *           V
 *   +---------------------+      +-------------------+
 *   |  i_nvp_t            |  +-->|  i_nvp_t          |  +-->
 *   |---------------------|  |   |-------------------|  |
 *   | nvi_next           -+--+   | nvi_next         -+--+
 *   | nvi_prev (NULL)     | <----+ nvi_prev          |
 *   | . . . . . . . . . . |      | . . . . . . . . . |
 *   | nvp (nvpair_t)      |      | nvp (nvpair_t)    |
 *   |  - nvp_size         |      |  - nvp_size       |
 *   |  - nvp_name_sz      |      |  - nvp_name_sz    |
 *   |  - nvp_value_elem   |      |  - nvp_value_elem |
 *   |  - nvp_type         |      |  - nvp_type       |
 *   |  - data ...         |      |  - data ...       |
 *   +---------------------+      +-------------------+
 *
 *
 *
 *   +---------------------+              +---------------------+
 *   |  i_nvp_t            |  +-->    +-->|  i_nvp_t (last)     |
 *   |---------------------|  |       |   |---------------------|
 *   |  nvi_next          -+--+ ... --+   | nvi_next (NULL)     |
 * <-+- nvi_prev           |<-- ...  <----+ nvi_prev            |
 *   | . . . . . . . . .   |              | . . . . . . . . .   |
 *   | nvp (nvpair_t)      |              | nvp (nvpair_t)      |
 *   |  - nvp_size         |              |  - nvp_size         |
 *   |  - nvp_name_sz      |              |  - nvp_name_sz      |
 *   |  - nvp_value_elem   |              |  - nvp_value_elem   |
 *   |  - DATA_TYPE_NVLIST |              |  - nvp_type         |
 *   |  - data (embedded)  |              |  - data ...         |
 *   |    nvlist name      |              +---------------------+
 *   |  +--------------+   |
 *   |  |  nvlist_t    |   |
 *   |  |--------------|   |
 *   |  | nvl_version  |   |
 *   |  | nvl_nvflag   |   |
 *   |  | nvl_priv   --+---+---->
 *   |  | nvl_flag     |   |
 *   |  | nvl_pad      |   |
 *   |  +--------------+   |
 *   +---------------------+
 *
 *
 * N.B. nvpair_t may be aligned on 4 byte boundary, so +4 will
 * allow value to be aligned on 8 byte boundary
 *
 * name_len is the length of the name string including the null terminator
 * so it must be >= 1
 */
#define	NVP_SIZE_CALC(name_len, data_len) \
	(NV_ALIGN((sizeof (nvpair_t)) + name_len) + NV_ALIGN(data_len))

static int i_get_value_size(data_type_t type, const void *data, uint_t nelem);
static int nvlist_add_common(nvlist_t *nvl, const char *name, data_type_t type,
    uint_t nelem, const void *data);

#define	NV_STAT_EMBEDDED	0x1
#define	EMBEDDED_NVL(nvp)	((nvlist_t *)(void *)NVP_VALUE(nvp))
#define	EMBEDDED_NVL_ARRAY(nvp)	((nvlist_t **)(void *)NVP_VALUE(nvp))

#define	NVP_VALOFF(nvp)	(NV_ALIGN(sizeof (nvpair_t) + (nvp)->nvp_name_sz))
#define	NVPAIR2I_NVP(nvp) \
	((i_nvp_t *)((size_t)(nvp) - offsetof(i_nvp_t, nvi_nvp)))


int
nv_alloc_init(nv_alloc_t *nva, const nv_alloc_ops_t *nvo, /* args */ ...)
{
	va_list valist;
	int err = 0;

	nva->nva_ops = nvo;
	nva->nva_arg = NULL;

	va_start(valist, nvo);
	if (nva->nva_ops->nv_ao_init != NULL)
		err = nva->nva_ops->nv_ao_init(nva, valist);
	va_end(valist);

	return (err);
}

void
nv_alloc_reset(nv_alloc_t *nva)
{
	if (nva->nva_ops->nv_ao_reset != NULL)
		nva->nva_ops->nv_ao_reset(nva);
}

void
nv_alloc_fini(nv_alloc_t *nva)
{
	if (nva->nva_ops->nv_ao_fini != NULL)
		nva->nva_ops->nv_ao_fini(nva);
}

nv_alloc_t *
nvlist_lookup_nv_alloc(nvlist_t *nvl)
{
	nvpriv_t *priv;

	if (nvl == NULL ||
	    (priv = (nvpriv_t *)(uintptr_t)nvl->nvl_priv) == NULL)
		return (NULL);

	return (priv->nvp_nva);
}

static void *
nv_mem_zalloc(nvpriv_t *nvp, size_t size)
{
	nv_alloc_t *nva = nvp->nvp_nva;
	void *buf;

	if ((buf = nva->nva_ops->nv_ao_alloc(nva, size)) != NULL)
		bzero(buf, size);

	return (buf);
}

static void
nv_mem_free(nvpriv_t *nvp, void *buf, size_t size)
{
	nv_alloc_t *nva = nvp->nvp_nva;

	nva->nva_ops->nv_ao_free(nva, buf, size);
}

static void
nv_priv_init(nvpriv_t *priv, nv_alloc_t *nva, uint32_t stat)
{
	bzero(priv, sizeof (nvpriv_t));

	priv->nvp_nva = nva;
	priv->nvp_stat = stat;
}

static nvpriv_t *
nv_priv_alloc(nv_alloc_t *nva)
{
	nvpriv_t *priv;

	/*
	 * nv_mem_alloc() cannot called here because it needs the priv
	 * argument.
	 */
	if ((priv = nva->nva_ops->nv_ao_alloc(nva, sizeof (nvpriv_t))) == NULL)
		return (NULL);

	nv_priv_init(priv, nva, 0);

	return (priv);
}

/*
 * Embedded lists need their own nvpriv_t's.  We create a new
 * nvpriv_t using the parameters and allocator from the parent
 * list's nvpriv_t.
 */
static nvpriv_t *
nv_priv_alloc_embedded(nvpriv_t *priv)
{
	nvpriv_t *emb_priv;

	if ((emb_priv = nv_mem_zalloc(priv, sizeof (nvpriv_t))) == NULL)
		return (NULL);

	nv_priv_init(emb_priv, priv->nvp_nva, NV_STAT_EMBEDDED);

	return (emb_priv);
}

static void
nvlist_init(nvlist_t *nvl, uint32_t nvflag, nvpriv_t *priv)
{
	nvl->nvl_version = NV_VERSION;
	nvl->nvl_nvflag = nvflag & (NV_UNIQUE_NAME|NV_UNIQUE_NAME_TYPE);
	nvl->nvl_priv = (uint64_t)(uintptr_t)priv;
	nvl->nvl_flag = 0;
	nvl->nvl_pad = 0;
}

uint_t
nvlist_nvflag(nvlist_t *nvl)
{
	return (nvl->nvl_nvflag);
}

static nv_alloc_t *
nvlist_nv_alloc(int kmflag)
{
#if defined(_KERNEL) && !defined(_BOOT)
	switch (kmflag) {
	case KM_SLEEP:
        return (nv_alloc_sleep);
#ifdef LINUX
        /* OSX maps this to KM_SLEEP */
	case KM_PUSHPAGE:
        return (nv_alloc_pushpage);
#endif
	default:
		return (nv_alloc_nosleep);
	}
#else
	return (nv_alloc_nosleep);
#endif /* _KERNEL && !_BOOT */
}

/*
 * nvlist_alloc - Allocate nvlist.
 */
int
nvlist_alloc(nvlist_t **nvlp, uint_t nvflag, int kmflag)
{
	return (nvlist_xalloc(nvlp, nvflag, nvlist_nv_alloc(kmflag)));
}

int
nvlist_xalloc(nvlist_t **nvlp, uint_t nvflag, nv_alloc_t *nva)
{
	nvpriv_t *priv;

	if (nvlp == NULL || nva == NULL)
		return (EINVAL);

	if ((priv = nv_priv_alloc(nva)) == NULL)
		return (ENOMEM);

	if ((*nvlp = nv_mem_zalloc(priv,
	    NV_ALIGN(sizeof (nvlist_t)))) == NULL) {
		nv_mem_free(priv, priv, sizeof (nvpriv_t));
		return (ENOMEM);
	}

	nvlist_init(*nvlp, nvflag, priv);

	return (0);
}

/*
 * nvp_buf_alloc - Allocate i_nvp_t for storing a new nv pair.
 */
static nvpair_t *
nvp_buf_alloc(nvlist_t *nvl, size_t len)
{
	nvpriv_t *priv = (nvpriv_t *)(uintptr_t)nvl->nvl_priv;
	i_nvp_t *buf;
	nvpair_t *nvp;
	size_t nvsize;

	/*
	 * Allocate the buffer
	 */
	nvsize = len + offsetof(i_nvp_t, nvi_nvp);

	if ((buf = nv_mem_zalloc(priv, nvsize)) == NULL)
		return (NULL);

	nvp = &buf->nvi_nvp;
	nvp->nvp_size = len;

	return (nvp);
}

/*
 * nvp_buf_free - de-Allocate an i_nvp_t.
 */
static void
nvp_buf_free(nvlist_t *nvl, nvpair_t *nvp)
{
	nvpriv_t *priv = (nvpriv_t *)(uintptr_t)nvl->nvl_priv;
	size_t nvsize = nvp->nvp_size + offsetof(i_nvp_t, nvi_nvp);

	nv_mem_free(priv, NVPAIR2I_NVP(nvp), nvsize);
}

/*
 * nvp_buf_link - link a new nv pair into the nvlist.
 */
static void
nvp_buf_link(nvlist_t *nvl, nvpair_t *nvp)
{
	nvpriv_t *priv = (nvpriv_t *)(uintptr_t)nvl->nvl_priv;
	i_nvp_t *curr = NVPAIR2I_NVP(nvp);

	/* Put element at end of nvlist */
	if (priv->nvp_list == NULL) {
		priv->nvp_list = priv->nvp_last = curr;
	} else {
		curr->nvi_prev = priv->nvp_last;
		priv->nvp_last->nvi_next = curr;
		priv->nvp_last = curr;
	}
}

/*
 * nvp_buf_unlink - unlink an removed nvpair out of the nvlist.
 */
static void
nvp_buf_unlink(nvlist_t *nvl, nvpair_t *nvp)
{
	nvpriv_t *priv = (nvpriv_t *)(uintptr_t)nvl->nvl_priv;
	i_nvp_t *curr = NVPAIR2I_NVP(nvp);

	/*
	 * protect nvlist_next_nvpair() against walking on freed memory.
	 */
	if (priv->nvp_curr == curr)
		priv->nvp_curr = curr->nvi_next;

	if (curr == priv->nvp_list)
		priv->nvp_list = curr->nvi_next;
	else
		curr->nvi_prev->nvi_next = curr->nvi_next;

	if (curr == priv->nvp_last)
		priv->nvp_last = curr->nvi_prev;
	else
		curr->nvi_next->nvi_prev = curr->nvi_prev;
}

/*
 * take a nvpair type and number of elements and make sure the are valid
 */
static int
i_validate_type_nelem(data_type_t type, uint_t nelem)
{
	switch (type) {
	case DATA_TYPE_BOOLEAN:
		if (nelem != 0)
			return (EINVAL);
		break;
	case DATA_TYPE_BOOLEAN_VALUE:
	case DATA_TYPE_BYTE:
	case DATA_TYPE_INT8:
	case DATA_TYPE_UINT8:
	case DATA_TYPE_INT16:
	case DATA_TYPE_UINT16:
	case DATA_TYPE_INT32:
	case DATA_TYPE_UINT32:
	case DATA_TYPE_INT64:
	case DATA_TYPE_UINT64:
	case DATA_TYPE_STRING:
	case DATA_TYPE_HRTIME:
	case DATA_TYPE_NVLIST:
#if !defined(_KERNEL)
	case DATA_TYPE_DOUBLE:
#endif
		if (nelem != 1)
			return (EINVAL);
		break;
	case DATA_TYPE_BOOLEAN_ARRAY:
	case DATA_TYPE_BYTE_ARRAY:
	case DATA_TYPE_INT8_ARRAY:
	case DATA_TYPE_UINT8_ARRAY:
	case DATA_TYPE_INT16_ARRAY:
	case DATA_TYPE_UINT16_ARRAY:
	case DATA_TYPE_INT32_ARRAY:
	case DATA_TYPE_UINT32_ARRAY:
	case DATA_TYPE_INT64_ARRAY:
	case DATA_TYPE_UINT64_ARRAY:
	case DATA_TYPE_STRING_ARRAY:
	case DATA_TYPE_NVLIST_ARRAY:
		/* we allow arrays with 0 elements */
		break;
	default:
		return (EINVAL);
	}
	return (0);
}

/*
 * Verify nvp_name_sz and check the name string length.
 */
static int
i_validate_nvpair_name(nvpair_t *nvp)
{
	if ((nvp->nvp_name_sz <= 0) ||
	    (nvp->nvp_size < NVP_SIZE_CALC(nvp->nvp_name_sz, 0)))
		return (EFAULT);

	/* verify the name string, make sure its terminated */
	if (NVP_NAME(nvp)[nvp->nvp_name_sz - 1] != '\0')
		return (EFAULT);

	return (strlen(NVP_NAME(nvp)) == nvp->nvp_name_sz - 1 ? 0 : EFAULT);
}

static int
i_validate_nvpair_value(data_type_t type, uint_t nelem, const void *data)
{
	switch (type) {
	case DATA_TYPE_BOOLEAN_VALUE:
		if (*(boolean_t *)data != B_TRUE &&
		    *(boolean_t *)data != B_FALSE)
			return (EINVAL);
		break;
	case DATA_TYPE_BOOLEAN_ARRAY: {
		int i;

		for (i = 0; i < nelem; i++)
			if (((boolean_t *)data)[i] != B_TRUE &&
			    ((boolean_t *)data)[i] != B_FALSE)
				return (EINVAL);
		break;
	}
	default:
		break;
	}

	return (0);
}

/*
 * This function takes a pointer to what should be a nvpair and it's size
 * and then verifies that all the nvpair fields make sense and can be
 * trusted.  This function is used when decoding packed nvpairs.
 */
static int
i_validate_nvpair(nvpair_t *nvp)
{
	data_type_t type = NVP_TYPE(nvp);
	int size1, size2;

	/* verify nvp_name_sz, check the name string length */
	if (i_validate_nvpair_name(nvp) != 0)
		return (EFAULT);

	if (i_validate_nvpair_value(type, NVP_NELEM(nvp), NVP_VALUE(nvp)) != 0)
		return (EFAULT);

	/*
	 * verify nvp_type, nvp_value_elem, and also possibly
	 * verify string values and get the value size.
	 */
	size2 = i_get_value_size(type, NVP_VALUE(nvp), NVP_NELEM(nvp));
	size1 = nvp->nvp_size - NVP_VALOFF(nvp);
	if (size2 < 0 || size1 != NV_ALIGN(size2))
		return (EFAULT);

	return (0);
}

static int
nvlist_copy_pairs(nvlist_t *snvl, nvlist_t *dnvl)
{
	nvpriv_t *priv;
	i_nvp_t *curr;

	if ((priv = (nvpriv_t *)(uintptr_t)snvl->nvl_priv) == NULL)
		return (EINVAL);

	for (curr = priv->nvp_list; curr != NULL; curr = curr->nvi_next) {
		nvpair_t *nvp = &curr->nvi_nvp;
		int err;

		if ((err = nvlist_add_common(dnvl, NVP_NAME(nvp), NVP_TYPE(nvp),
		    NVP_NELEM(nvp), NVP_VALUE(nvp))) != 0)
			return (err);
	}

	return (0);
}

/*
 * Frees all memory allocated for an nvpair (like embedded lists) with
 * the exception of the nvpair buffer itself.
 */
static void
nvpair_free(nvpair_t *nvp)
{
	switch (NVP_TYPE(nvp)) {
	case DATA_TYPE_NVLIST:
		nvlist_free(EMBEDDED_NVL(nvp));
		break;
	case DATA_TYPE_NVLIST_ARRAY: {
		nvlist_t **nvlp = EMBEDDED_NVL_ARRAY(nvp);
		int i;

		for (i = 0; i < NVP_NELEM(nvp); i++)
			if (nvlp[i] != NULL)
				nvlist_free(nvlp[i]);
		break;
	}
	default:
		break;
	}
}

/*
 * nvlist_free - free an unpacked nvlist
 */
void
nvlist_free(nvlist_t *nvl)
{
	nvpriv_t *priv;
	i_nvp_t *curr;

	if (nvl == NULL ||
	    (priv = (nvpriv_t *)(uintptr_t)nvl->nvl_priv) == NULL)
		return;

	/*
	 * Unpacked nvlist are linked through i_nvp_t
	 */
	curr = priv->nvp_list;
	while (curr != NULL) {
		nvpair_t *nvp = &curr->nvi_nvp;
		curr = curr->nvi_next;

		nvpair_free(nvp);
		nvp_buf_free(nvl, nvp);
	}

	if (!(priv->nvp_stat & NV_STAT_EMBEDDED))
		nv_mem_free(priv, nvl, NV_ALIGN(sizeof (nvlist_t)));
	else
		nvl->nvl_priv = 0;

	nv_mem_free(priv, priv, sizeof (nvpriv_t));
}

static int
nvlist_contains_nvp(nvlist_t *nvl, nvpair_t *nvp)
{
	nvpriv_t *priv = (nvpriv_t *)(uintptr_t)nvl->nvl_priv;
	i_nvp_t *curr;

	if (nvp == NULL)
		return (0);

	for (curr = priv->nvp_list; curr != NULL; curr = curr->nvi_next)
		if (&curr->nvi_nvp == nvp)
			return (1);

	return (0);
}

/*
 * Make a copy of nvlist
 */
int
nvlist_dup(nvlist_t *nvl, nvlist_t **nvlp, int kmflag)
{
	return (nvlist_xdup(nvl, nvlp, nvlist_nv_alloc(kmflag)));
}

int
nvlist_xdup(nvlist_t *nvl, nvlist_t **nvlp, nv_alloc_t *nva)
{
	int err;
	nvlist_t *ret;

	if (nvl == NULL || nvlp == NULL)
		return (EINVAL);

	if ((err = nvlist_xalloc(&ret, nvl->nvl_nvflag, nva)) != 0)
		return (err);

	if ((err = nvlist_copy_pairs(nvl, ret)) != 0)
		nvlist_free(ret);
	else
		*nvlp = ret;

	return (err);
}

/*
 * Remove all with matching name
 */
int
nvlist_remove_all(nvlist_t *nvl, const char *name)
{
	nvpriv_t *priv;
	i_nvp_t *curr;
	int error = ENOENT;

	if (nvl == NULL || name == NULL ||
	    (priv = (nvpriv_t *)(uintptr_t)nvl->nvl_priv) == NULL)
		return (EINVAL);

	curr = priv->nvp_list;
	while (curr != NULL) {
		nvpair_t *nvp = &curr->nvi_nvp;

		curr = curr->nvi_next;
		if (strcmp(name, NVP_NAME(nvp)) != 0)
			continue;

		nvp_buf_unlink(nvl, nvp);
		nvpair_free(nvp);
		nvp_buf_free(nvl, nvp);

		error = 0;
	}

	return (error);
}

/*
 * Remove first one with matching name and type
 */
int
nvlist_remove(nvlist_t *nvl, const char *name, data_type_t type)
{
	nvpriv_t *priv;
	i_nvp_t *curr;

	if (nvl == NULL || name == NULL ||
	    (priv = (nvpriv_t *)(uintptr_t)nvl->nvl_priv) == NULL)
		return (EINVAL);

	curr = priv->nvp_list;
	while (curr != NULL) {
		nvpair_t *nvp = &curr->nvi_nvp;

		if (strcmp(name, NVP_NAME(nvp)) == 0 && NVP_TYPE(nvp) == type) {
			nvp_buf_unlink(nvl, nvp);
			nvpair_free(nvp);
			nvp_buf_free(nvl, nvp);

			return (0);
		}
		curr = curr->nvi_next;
	}

	return (ENOENT);
}

int
nvlist_remove_nvpair(nvlist_t *nvl, nvpair_t *nvp)
{
	if (nvl == NULL || nvp == NULL)
		return (EINVAL);

	nvp_buf_unlink(nvl, nvp);
	nvpair_free(nvp);
	nvp_buf_free(nvl, nvp);
	return (0);
}

/*
 * This function calculates the size of an nvpair value.
 *
 * The data argument controls the behavior in case of the data types
 * 	DATA_TYPE_STRING    	and
 *	DATA_TYPE_STRING_ARRAY
 * Is data == NULL then the size of the string(s) is excluded.
 */
static int
i_get_value_size(data_type_t type, const void *data, uint_t nelem)
{
	uint64_t value_sz;

	if (i_validate_type_nelem(type, nelem) != 0)
		return (-1);

	/* Calculate required size for holding value */
	switch (type) {
	case DATA_TYPE_BOOLEAN:
		value_sz = 0;
		break;
	case DATA_TYPE_BOOLEAN_VALUE:
		value_sz = sizeof (boolean_t);
		break;
	case DATA_TYPE_BYTE:
		value_sz = sizeof (uchar_t);
		break;
	case DATA_TYPE_INT8:
		value_sz = sizeof (int8_t);
		break;
	case DATA_TYPE_UINT8:
		value_sz = sizeof (uint8_t);
		break;
	case DATA_TYPE_INT16:
		value_sz = sizeof (int16_t);
		break;
	case DATA_TYPE_UINT16:
		value_sz = sizeof (uint16_t);
		break;
	case DATA_TYPE_INT32:
		value_sz = sizeof (int32_t);
		break;
	case DATA_TYPE_UINT32:
		value_sz = sizeof (uint32_t);
		break;
	case DATA_TYPE_INT64:
		value_sz = sizeof (int64_t);
		break;
	case DATA_TYPE_UINT64:
		value_sz = sizeof (uint64_t);
		break;
#if !defined(_KERNEL)
	case DATA_TYPE_DOUBLE:
		value_sz = sizeof (double);
		break;
#endif
	case DATA_TYPE_STRING:
		if (data == NULL)
			value_sz = 0;
		else
			value_sz = strlen(data) + 1;
		break;
	case DATA_TYPE_BOOLEAN_ARRAY:
		value_sz = (uint64_t)nelem * sizeof (boolean_t);
		break;
	case DATA_TYPE_BYTE_ARRAY:
		value_sz = (uint64_t)nelem * sizeof (uchar_t);
		break;
	case DATA_TYPE_INT8_ARRAY:
		value_sz = (uint64_t)nelem * sizeof (int8_t);
		break;
	case DATA_TYPE_UINT8_ARRAY:
		value_sz = (uint64_t)nelem * sizeof (uint8_t);
		break;
	case DATA_TYPE_INT16_ARRAY:
		value_sz = (uint64_t)nelem * sizeof (int16_t);
		break;
	case DATA_TYPE_UINT16_ARRAY:
		value_sz = (uint64_t)nelem * sizeof (uint16_t);
		break;
	case DATA_TYPE_INT32_ARRAY:
		value_sz = (uint64_t)nelem * sizeof (int32_t);
		break;
	case DATA_TYPE_UINT32_ARRAY:
		value_sz = (uint64_t)nelem * sizeof (uint32_t);
		break;
	case DATA_TYPE_INT64_ARRAY:
		value_sz = (uint64_t)nelem * sizeof (int64_t);
		break;
	case DATA_TYPE_UINT64_ARRAY:
		value_sz = (uint64_t)nelem * sizeof (uint64_t);
		break;
	case DATA_TYPE_STRING_ARRAY:
		value_sz = (uint64_t)nelem * sizeof (uint64_t);

		if (data != NULL) {
			char *const *strs = data;
			uint_t i;

			/* no alignment requirement for strings */
			for (i = 0; i < nelem; i++) {
				if (strs[i] == NULL)
					return (-1);
				value_sz += strlen(strs[i]) + 1;
			}
		}
		break;
	case DATA_TYPE_HRTIME:
		value_sz = sizeof (hrtime_t);
		break;
	case DATA_TYPE_NVLIST:
		value_sz = NV_ALIGN(sizeof (nvlist_t));
		break;
	case DATA_TYPE_NVLIST_ARRAY:
		value_sz = (uint64_t)nelem * sizeof (uint64_t) +
		    (uint64_t)nelem * NV_ALIGN(sizeof (nvlist_t));
		break;
	default:
		return (-1);
	}

	return (value_sz > INT32_MAX ? -1 : (int)value_sz);
}

static int
nvlist_copy_embedded(nvlist_t *nvl, nvlist_t *onvl, nvlist_t *emb_nvl)
{
	nvpriv_t *priv;
	int err;

	if ((priv = nv_priv_alloc_embedded((nvpriv_t *)(uintptr_t)
	    nvl->nvl_priv)) == NULL)
		return (ENOMEM);

	nvlist_init(emb_nvl, onvl->nvl_nvflag, priv);

	if ((err = nvlist_copy_pairs(onvl, emb_nvl)) != 0) {
		nvlist_free(emb_nvl);
		emb_nvl->nvl_priv = 0;
	}

	return (err);
}

/*
 * nvlist_add_common - Add new <name,value> pair to nvlist
 */
static int
nvlist_add_common(nvlist_t *nvl, const char *name,
    data_type_t type, uint_t nelem, const void *data)
{
	nvpair_t *nvp;
	uint_t i;

	int nvp_sz, name_sz, value_sz;
	int err = 0;

	if (name == NULL || nvl == NULL || nvl->nvl_priv == 0)
		return (EINVAL);

	if (nelem != 0 && data == NULL)
		return (EINVAL);

	/*
	 * Verify type and nelem and get the value size.
	 * In case of data types DATA_TYPE_STRING and DATA_TYPE_STRING_ARRAY
	 * is the size of the string(s) included.
	 */
	if ((value_sz = i_get_value_size(type, data, nelem)) < 0)
		return (EINVAL);

	if (i_validate_nvpair_value(type, nelem, data) != 0)
		return (EINVAL);

	/*
	 * If we're adding an nvlist or nvlist array, ensure that we are not
	 * adding the input nvlist to itself, which would cause recursion,
	 * and ensure that no NULL nvlist pointers are present.
	 */
	switch (type) {
	case DATA_TYPE_NVLIST:
		if (data == nvl || data == NULL)
			return (EINVAL);
		break;
	case DATA_TYPE_NVLIST_ARRAY: {
		nvlist_t **onvlp = (nvlist_t **)data;
		for (i = 0; i < nelem; i++) {
			if (onvlp[i] == nvl || onvlp[i] == NULL)
				return (EINVAL);
		}
		break;
	}
	default:
		break;
	}

	/* calculate sizes of the nvpair elements and the nvpair itself */
	name_sz = strlen(name) + 1;

	nvp_sz = NVP_SIZE_CALC(name_sz, value_sz);

	if ((nvp = nvp_buf_alloc(nvl, nvp_sz)) == NULL)
		return (ENOMEM);

	ASSERT(nvp->nvp_size == nvp_sz);
	nvp->nvp_name_sz = name_sz;
	nvp->nvp_value_elem = nelem;
	nvp->nvp_type = type;
	bcopy(name, NVP_NAME(nvp), name_sz);

	switch (type) {
	case DATA_TYPE_BOOLEAN:
		break;
	case DATA_TYPE_STRING_ARRAY: {
		char *const *strs = data;
		char *buf = NVP_VALUE(nvp);
		char **cstrs = (void *)buf;

		/* skip pre-allocated space for pointer array */
		buf += nelem * sizeof (uint64_t);
		for (i = 0; i < nelem; i++) {
			int slen = strlen(strs[i]) + 1;
			bcopy(strs[i], buf, slen);
			cstrs[i] = buf;
			buf += slen;
		}
		break;
	}
	case DATA_TYPE_NVLIST: {
		nvlist_t *nnvl = EMBEDDED_NVL(nvp);
		nvlist_t *onvl = (nvlist_t *)data;

		if ((err = nvlist_copy_embedded(nvl, onvl, nnvl)) != 0) {
			nvp_buf_free(nvl, nvp);
			return (err);
		}
		break;
	}
	case DATA_TYPE_NVLIST_ARRAY: {
		nvlist_t **onvlp = (nvlist_t **)data;
		nvlist_t **nvlp = EMBEDDED_NVL_ARRAY(nvp);
		nvlist_t *embedded = (nvlist_t *)
		    ((uintptr_t)nvlp + nelem * sizeof (uint64_t));

		for (i = 0; i < nelem; i++) {
			if ((err = nvlist_copy_embedded(nvl,
			    onvlp[i], embedded)) != 0) {
				/*
				 * Free any successfully created lists
				 */
				nvpair_free(nvp);
				nvp_buf_free(nvl, nvp);
				return (err);
			}

			nvlp[i] = embedded++;
		}
		break;
	}
	default:
		bcopy(data, NVP_VALUE(nvp), value_sz);
	}

	/* if unique name, remove before add */
	if (nvl->nvl_nvflag & NV_UNIQUE_NAME)
		(void) nvlist_remove_all(nvl, name);
	else if (nvl->nvl_nvflag & NV_UNIQUE_NAME_TYPE)
		(void) nvlist_remove(nvl, name, type);

	nvp_buf_link(nvl, nvp);

	return (0);
}

int
nvlist_add_boolean(nvlist_t *nvl, const char *name)
{
	return (nvlist_add_common(nvl, name, DATA_TYPE_BOOLEAN, 0, NULL));
}

int
nvlist_add_boolean_value(nvlist_t *nvl, const char *name, boolean_t val)
{
	return (nvlist_add_common(nvl, name, DATA_TYPE_BOOLEAN_VALUE, 1, &val));
}

int
nvlist_add_byte(nvlist_t *nvl, const char *name, uchar_t val)
{
	return (nvlist_add_common(nvl, name, DATA_TYPE_BYTE, 1, &val));
}

int
nvlist_add_int8(nvlist_t *nvl, const char *name, int8_t val)
{
	return (nvlist_add_common(nvl, name, DATA_TYPE_INT8, 1, &val));
}

int
nvlist_add_uint8(nvlist_t *nvl, const char *name, uint8_t val)
{
	return (nvlist_add_common(nvl, name, DATA_TYPE_UINT8, 1, &val));
}

int
nvlist_add_int16(nvlist_t *nvl, const char *name, int16_t val)
{
	return (nvlist_add_common(nvl, name, DATA_TYPE_INT16, 1, &val));
}

int
nvlist_add_uint16(nvlist_t *nvl, const char *name, uint16_t val)
{
	return (nvlist_add_common(nvl, name, DATA_TYPE_UINT16, 1, &val));
}

int
nvlist_add_int32(nvlist_t *nvl, const char *name, int32_t val)
{
	return (nvlist_add_common(nvl, name, DATA_TYPE_INT32, 1, &val));
}

int
nvlist_add_uint32(nvlist_t *nvl, const char *name, uint32_t val)
{
	return (nvlist_add_common(nvl, name, DATA_TYPE_UINT32, 1, &val));
}

int
nvlist_add_int64(nvlist_t *nvl, const char *name, int64_t val)
{
	return (nvlist_add_common(nvl, name, DATA_TYPE_INT64, 1, &val));
}

int
nvlist_add_uint64(nvlist_t *nvl, const char *name, uint64_t val)
{
	return (nvlist_add_common(nvl, name, DATA_TYPE_UINT64, 1, &val));
}

#if !defined(_KERNEL)
int
nvlist_add_double(nvlist_t *nvl, const char *name, double val)
{
	return (nvlist_add_common(nvl, name, DATA_TYPE_DOUBLE, 1, &val));
}
#endif

int
nvlist_add_string(nvlist_t *nvl, const char *name, const char *val)
{
	return (nvlist_add_common(nvl, name, DATA_TYPE_STRING, 1, (void *)val));
}

int
nvlist_add_boolean_array(nvlist_t *nvl, const char *name,
    boolean_t *a, uint_t n)
{
	return (nvlist_add_common(nvl, name, DATA_TYPE_BOOLEAN_ARRAY, n, a));
}

int
nvlist_add_byte_array(nvlist_t *nvl, const char *name, uchar_t *a, uint_t n)
{
	return (nvlist_add_common(nvl, name, DATA_TYPE_BYTE_ARRAY, n, a));
}

int
nvlist_add_int8_array(nvlist_t *nvl, const char *name, int8_t *a, uint_t n)
{
	return (nvlist_add_common(nvl, name, DATA_TYPE_INT8_ARRAY, n, a));
}

int
nvlist_add_uint8_array(nvlist_t *nvl, const char *name, uint8_t *a, uint_t n)
{
	return (nvlist_add_common(nvl, name, DATA_TYPE_UINT8_ARRAY, n, a));
}

int
nvlist_add_int16_array(nvlist_t *nvl, const char *name, int16_t *a, uint_t n)
{
	return (nvlist_add_common(nvl, name, DATA_TYPE_INT16_ARRAY, n, a));
}

int
nvlist_add_uint16_array(nvlist_t *nvl, const char *name, uint16_t *a, uint_t n)
{
	return (nvlist_add_common(nvl, name, DATA_TYPE_UINT16_ARRAY, n, a));
}

int
nvlist_add_int32_array(nvlist_t *nvl, const char *name, int32_t *a, uint_t n)
{
	return (nvlist_add_common(nvl, name, DATA_TYPE_INT32_ARRAY, n, a));
}

int
nvlist_add_uint32_array(nvlist_t *nvl, const char *name, uint32_t *a, uint_t n)
{
	return (nvlist_add_common(nvl, name, DATA_TYPE_UINT32_ARRAY, n, a));
}

int
nvlist_add_int64_array(nvlist_t *nvl, const char *name, int64_t *a, uint_t n)
{
	return (nvlist_add_common(nvl, name, DATA_TYPE_INT64_ARRAY, n, a));
}

int
nvlist_add_uint64_array(nvlist_t *nvl, const char *name, uint64_t *a, uint_t n)
{
	return (nvlist_add_common(nvl, name, DATA_TYPE_UINT64_ARRAY, n, a));
}

int
nvlist_add_string_array(nvlist_t *nvl, const char *name,
    char *const *a, uint_t n)
{
	return (nvlist_add_common(nvl, name, DATA_TYPE_STRING_ARRAY, n, a));
}

int
nvlist_add_hrtime(nvlist_t *nvl, const char *name, hrtime_t val)
{
	return (nvlist_add_common(nvl, name, DATA_TYPE_HRTIME, 1, &val));
}

int
nvlist_add_nvlist(nvlist_t *nvl, const char *name, nvlist_t *val)
{
	return (nvlist_add_common(nvl, name, DATA_TYPE_NVLIST, 1, val));
}

int
nvlist_add_nvlist_array(nvlist_t *nvl, const char *name, nvlist_t **a, uint_t n)
{
	return (nvlist_add_common(nvl, name, DATA_TYPE_NVLIST_ARRAY, n, a));
}

/* reading name-value pairs */
nvpair_t *
nvlist_next_nvpair(nvlist_t *nvl, nvpair_t *nvp)
{
	nvpriv_t *priv;
	i_nvp_t *curr;

	if (nvl == NULL ||
	    (priv = (nvpriv_t *)(uintptr_t)nvl->nvl_priv) == NULL)
		return (NULL);

	curr = NVPAIR2I_NVP(nvp);

	/*
	 * Ensure that nvp is a valid nvpair on this nvlist.
	 * NB: nvp_curr is used only as a hint so that we don't always
	 * have to walk the list to determine if nvp is still on the list.
	 */
	if (nvp == NULL)
		curr = priv->nvp_list;
	else if (priv->nvp_curr == curr || nvlist_contains_nvp(nvl, nvp))
		curr = curr->nvi_next;
	else
		curr = NULL;

	priv->nvp_curr = curr;

	return (curr != NULL ? &curr->nvi_nvp : NULL);
}

nvpair_t *
nvlist_prev_nvpair(nvlist_t *nvl, nvpair_t *nvp)
{
	nvpriv_t *priv;
	i_nvp_t *curr;

	if (nvl == NULL ||
	    (priv = (nvpriv_t *)(uintptr_t)nvl->nvl_priv) == NULL)
		return (NULL);

	curr = NVPAIR2I_NVP(nvp);

	if (nvp == NULL)
		curr = priv->nvp_last;
	else if (priv->nvp_curr == curr || nvlist_contains_nvp(nvl, nvp))
		curr = curr->nvi_prev;
	else
		curr = NULL;

	priv->nvp_curr = curr;

	return (curr != NULL ? &curr->nvi_nvp : NULL);
}

boolean_t
nvlist_empty(nvlist_t *nvl)
{
	nvpriv_t *priv;

	if (nvl == NULL ||
	    (priv = (nvpriv_t *)(uintptr_t)nvl->nvl_priv) == NULL)
		return (B_TRUE);

	return (priv->nvp_list == NULL);
}

char *
nvpair_name(nvpair_t *nvp)
{
	return (NVP_NAME(nvp));
}

data_type_t
nvpair_type(nvpair_t *nvp)
{
	return (NVP_TYPE(nvp));
}

int
nvpair_type_is_array(nvpair_t *nvp)
{
	data_type_t type = NVP_TYPE(nvp);

	if ((type == DATA_TYPE_BYTE_ARRAY) ||
	    (type == DATA_TYPE_UINT8_ARRAY) ||
	    (type == DATA_TYPE_INT16_ARRAY) ||
	    (type == DATA_TYPE_UINT16_ARRAY) ||
	    (type == DATA_TYPE_INT32_ARRAY) ||
	    (type == DATA_TYPE_UINT32_ARRAY) ||
	    (type == DATA_TYPE_INT64_ARRAY) ||
	    (type == DATA_TYPE_UINT64_ARRAY) ||
	    (type == DATA_TYPE_BOOLEAN_ARRAY) ||
	    (type == DATA_TYPE_STRING_ARRAY) ||
	    (type == DATA_TYPE_NVLIST_ARRAY))
		return (1);
	return (0);

}

static int
nvpair_value_common(nvpair_t *nvp, data_type_t type, uint_t *nelem, void *data)
{
	if (nvp == NULL || nvpair_type(nvp) != type)
		return (EINVAL);

	/*
	 * For non-array types, we copy the data.
	 * For array types (including string), we set a pointer.
	 */
	switch (type) {
	case DATA_TYPE_BOOLEAN:
		if (nelem != NULL)
			*nelem = 0;
		break;

	case DATA_TYPE_BOOLEAN_VALUE:
	case DATA_TYPE_BYTE:
	case DATA_TYPE_INT8:
	case DATA_TYPE_UINT8:
	case DATA_TYPE_INT16:
	case DATA_TYPE_UINT16:
	case DATA_TYPE_INT32:
	case DATA_TYPE_UINT32:
	case DATA_TYPE_INT64:
	case DATA_TYPE_UINT64:
	case DATA_TYPE_HRTIME:
#if !defined(_KERNEL)
	case DATA_TYPE_DOUBLE:
#endif
		if (data == NULL)
			return (EINVAL);
		bcopy(NVP_VALUE(nvp), data,
		    (size_t)i_get_value_size(type, NULL, 1));
		if (nelem != NULL)
			*nelem = 1;
		break;

	case DATA_TYPE_NVLIST:
	case DATA_TYPE_STRING:
		if (data == NULL)
			return (EINVAL);
		*(void **)data = (void *)NVP_VALUE(nvp);
		if (nelem != NULL)
			*nelem = 1;
		break;

	case DATA_TYPE_BOOLEAN_ARRAY:
	case DATA_TYPE_BYTE_ARRAY:
	case DATA_TYPE_INT8_ARRAY:
	case DATA_TYPE_UINT8_ARRAY:
	case DATA_TYPE_INT16_ARRAY:
	case DATA_TYPE_UINT16_ARRAY:
	case DATA_TYPE_INT32_ARRAY:
	case DATA_TYPE_UINT32_ARRAY:
	case DATA_TYPE_INT64_ARRAY:
	case DATA_TYPE_UINT64_ARRAY:
	case DATA_TYPE_STRING_ARRAY:
	case DATA_TYPE_NVLIST_ARRAY:
		if (nelem == NULL || data == NULL)
			return (EINVAL);
		if ((*nelem = NVP_NELEM(nvp)) != 0)
			*(void **)data = (void *)NVP_VALUE(nvp);
		else
			*(void **)data = NULL;
		break;

	default:
		return (ENOTSUP);
	}

	return (0);
}

static int
nvlist_lookup_common(nvlist_t *nvl, const char *name, data_type_t type,
    uint_t *nelem, void *data)
{
	nvpriv_t *priv;
	nvpair_t *nvp;
	i_nvp_t *curr;

	if (name == NULL || nvl == NULL ||
	    (priv = (nvpriv_t *)(uintptr_t)nvl->nvl_priv) == NULL)
		return (EINVAL);

	if (!(nvl->nvl_nvflag & (NV_UNIQUE_NAME | NV_UNIQUE_NAME_TYPE)))
		return (ENOTSUP);

	for (curr = priv->nvp_list; curr != NULL; curr = curr->nvi_next) {
		nvp = &curr->nvi_nvp;

		if (strcmp(name, NVP_NAME(nvp)) == 0 && NVP_TYPE(nvp) == type)
			return (nvpair_value_common(nvp, type, nelem, data));
	}

	return (ENOENT);
}

int
nvlist_lookup_boolean(nvlist_t *nvl, const char *name)
{
	return (nvlist_lookup_common(nvl, name, DATA_TYPE_BOOLEAN, NULL, NULL));
}

int
nvlist_lookup_boolean_value(nvlist_t *nvl, const char *name, boolean_t *val)
{
	return (nvlist_lookup_common(nvl, name,
	    DATA_TYPE_BOOLEAN_VALUE, NULL, val));
}

int
nvlist_lookup_byte(nvlist_t *nvl, const char *name, uchar_t *val)
{
	return (nvlist_lookup_common(nvl, name, DATA_TYPE_BYTE, NULL, val));
}

int
nvlist_lookup_int8(nvlist_t *nvl, const char *name, int8_t *val)
{
	return (nvlist_lookup_common(nvl, name, DATA_TYPE_INT8, NULL, val));
}

int
nvlist_lookup_uint8(nvlist_t *nvl, const char *name, uint8_t *val)
{
	return (nvlist_lookup_common(nvl, name, DATA_TYPE_UINT8, NULL, val));
}

int
nvlist_lookup_int16(nvlist_t *nvl, const char *name, int16_t *val)
{
	return (nvlist_lookup_common(nvl, name, DATA_TYPE_INT16, NULL, val));
}

int
nvlist_lookup_uint16(nvlist_t *nvl, const char *name, uint16_t *val)
{
	return (nvlist_lookup_common(nvl, name, DATA_TYPE_UINT16, NULL, val));
}

int
nvlist_lookup_int32(nvlist_t *nvl, const char *name, int32_t *val)
{
	return (nvlist_lookup_common(nvl, name, DATA_TYPE_INT32, NULL, val));
}

int
nvlist_lookup_uint32(nvlist_t *nvl, const char *name, uint32_t *val)
{
	return (nvlist_lookup_common(nvl, name, DATA_TYPE_UINT32, NULL, val));
}

int
nvlist_lookup_int64(nvlist_t *nvl, const char *name, int64_t *val)
{
	return (nvlist_lookup_common(nvl, name, DATA_TYPE_INT64, NULL, val));
}

int
nvlist_lookup_uint64(nvlist_t *nvl, const char *name, uint64_t *val)
{
	return (nvlist_lookup_common(nvl, name, DATA_TYPE_UINT64, NULL, val));
}

#if !defined(_KERNEL)
int
nvlist_lookup_double(nvlist_t *nvl, const char *name, double *val)
{
	return (nvlist_lookup_common(nvl, name, DATA_TYPE_DOUBLE, NULL, val));
}
#endif

int
nvlist_lookup_string(nvlist_t *nvl, const char *name, char **val)
{
	return (nvlist_lookup_common(nvl, name, DATA_TYPE_STRING, NULL, val));
}

int
nvlist_lookup_nvlist(nvlist_t *nvl, const char *name, nvlist_t **val)
{
	return (nvlist_lookup_common(nvl, name, DATA_TYPE_NVLIST, NULL, val));
}

int
nvlist_lookup_boolean_array(nvlist_t *nvl, const char *name,
    boolean_t **a, uint_t *n)
{
	return (nvlist_lookup_common(nvl, name,
	    DATA_TYPE_BOOLEAN_ARRAY, n, a));
}

int
nvlist_lookup_byte_array(nvlist_t *nvl, const char *name,
    uchar_t **a, uint_t *n)
{
	return (nvlist_lookup_common(nvl, name, DATA_TYPE_BYTE_ARRAY, n, a));
}

int
nvlist_lookup_int8_array(nvlist_t *nvl, const char *name, int8_t **a, uint_t *n)
{
	return (nvlist_lookup_common(nvl, name, DATA_TYPE_INT8_ARRAY, n, a));
}

int
nvlist_lookup_uint8_array(nvlist_t *nvl, const char *name,
    uint8_t **a, uint_t *n)
{
	return (nvlist_lookup_common(nvl, name, DATA_TYPE_UINT8_ARRAY, n, a));
}

int
nvlist_lookup_int16_array(nvlist_t *nvl, const char *name,
    int16_t **a, uint_t *n)
{
	return (nvlist_lookup_common(nvl, name, DATA_TYPE_INT16_ARRAY, n, a));
}

int
nvlist_lookup_uint16_array(nvlist_t *nvl, const char *name,
    uint16_t **a, uint_t *n)
{
	return (nvlist_lookup_common(nvl, name, DATA_TYPE_UINT16_ARRAY, n, a));
}

int
nvlist_lookup_int32_array(nvlist_t *nvl, const char *name,
    int32_t **a, uint_t *n)
{
	return (nvlist_lookup_common(nvl, name, DATA_TYPE_INT32_ARRAY, n, a));
}

int
nvlist_lookup_uint32_array(nvlist_t *nvl, const char *name,
    uint32_t **a, uint_t *n)
{
	return (nvlist_lookup_common(nvl, name, DATA_TYPE_UINT32_ARRAY, n, a));
}

int
nvlist_lookup_int64_array(nvlist_t *nvl, const char *name,
    int64_t **a, uint_t *n)
{
	return (nvlist_lookup_common(nvl, name, DATA_TYPE_INT64_ARRAY, n, a));
}

int
nvlist_lookup_uint64_array(nvlist_t *nvl, const char *name,
    uint64_t **a, uint_t *n)
{
	return (nvlist_lookup_common(nvl, name, DATA_TYPE_UINT64_ARRAY, n, a));
}

int
nvlist_lookup_string_array(nvlist_t *nvl, const char *name,
    char ***a, uint_t *n)
{
	return (nvlist_lookup_common(nvl, name, DATA_TYPE_STRING_ARRAY, n, a));
}

int
nvlist_lookup_nvlist_array(nvlist_t *nvl, const char *name,
    nvlist_t ***a, uint_t *n)
{
	return (nvlist_lookup_common(nvl, name, DATA_TYPE_NVLIST_ARRAY, n, a));
}

int
nvlist_lookup_hrtime(nvlist_t *nvl, const char *name, hrtime_t *val)
{
	return (nvlist_lookup_common(nvl, name, DATA_TYPE_HRTIME, NULL, val));
}

int
nvlist_lookup_pairs(nvlist_t *nvl, int flag, ...)
{
	va_list ap;
	char *name;
	int noentok = (flag & NV_FLAG_NOENTOK ? 1 : 0);
	int ret = 0;

	va_start(ap, flag);
	while (ret == 0 && (name = va_arg(ap, char *)) != NULL) {
		data_type_t type;
		void *val;
		uint_t *nelem;

		switch (type = va_arg(ap, data_type_t)) {
		case DATA_TYPE_BOOLEAN:
			ret = nvlist_lookup_common(nvl, name, type, NULL, NULL);
			break;

		case DATA_TYPE_BOOLEAN_VALUE:
		case DATA_TYPE_BYTE:
		case DATA_TYPE_INT8:
		case DATA_TYPE_UINT8:
		case DATA_TYPE_INT16:
		case DATA_TYPE_UINT16:
		case DATA_TYPE_INT32:
		case DATA_TYPE_UINT32:
		case DATA_TYPE_INT64:
		case DATA_TYPE_UINT64:
		case DATA_TYPE_HRTIME:
		case DATA_TYPE_STRING:
		case DATA_TYPE_NVLIST:
#if !defined(_KERNEL)
		case DATA_TYPE_DOUBLE:
#endif
			val = va_arg(ap, void *);
			ret = nvlist_lookup_common(nvl, name, type, NULL, val);
			break;

		case DATA_TYPE_BYTE_ARRAY:
		case DATA_TYPE_BOOLEAN_ARRAY:
		case DATA_TYPE_INT8_ARRAY:
		case DATA_TYPE_UINT8_ARRAY:
		case DATA_TYPE_INT16_ARRAY:
		case DATA_TYPE_UINT16_ARRAY:
		case DATA_TYPE_INT32_ARRAY:
		case DATA_TYPE_UINT32_ARRAY:
		case DATA_TYPE_INT64_ARRAY:
		case DATA_TYPE_UINT64_ARRAY:
		case DATA_TYPE_STRING_ARRAY:
		case DATA_TYPE_NVLIST_ARRAY:
			val = va_arg(ap, void *);
			nelem = va_arg(ap, uint_t *);
			ret = nvlist_lookup_common(nvl, name, type, nelem, val);
			break;

		default:
			ret = EINVAL;
		}

		if (ret == ENOENT && noentok)
			ret = 0;
	}
	va_end(ap);

	return (ret);
}

/*
 * Find the 'name'ed nvpair in the nvlist 'nvl'. If 'name' found, the function
 * returns zero and a pointer to the matching nvpair is returned in '*ret'
 * (given 'ret' is non-NULL). If 'sep' is specified then 'name' will penitrate
 * multiple levels of embedded nvlists, with 'sep' as the separator. As an
 * example, if sep is '.', name might look like: "a" or "a.b" or "a.c[3]" or
 * "a.d[3].e[1]".  This matches the C syntax for array embed (for convience,
 * code also supports "a.d[3]e[1]" syntax).
 *
 * If 'ip' is non-NULL and the last name component is an array, return the
 * value of the "...[index]" array index in *ip. For an array reference that
 * is not indexed, *ip will be returned as -1. If there is a syntax error in
 * 'name', and 'ep' is non-NULL then *ep will be set to point to the location
 * inside the 'name' string where the syntax error was detected.
 */
static int
nvlist_lookup_nvpair_ei_sep(nvlist_t *nvl, const char *name, const char sep,
    nvpair_t **ret, int *ip, char **ep)
{
	nvpair_t	*nvp;
	const char	*np;
	char		*sepp = NULL;
	char		*idxp, *idxep;
	nvlist_t	**nva;
	long		idx = 0;
	int		n;

	if (ip)
		*ip = -1;			/* not indexed */
	if (ep)
		*ep = NULL;

	if ((nvl == NULL) || (name == NULL))
		return (EINVAL);

	/* step through components of name */
	for (np = name; np && *np; np = sepp) {
		/* ensure unique names */
		if (!(nvl->nvl_nvflag & NV_UNIQUE_NAME))
			return (ENOTSUP);

		/* skip white space */
		skip_whitespace(np);
		if (*np == 0)
			break;

		/* set 'sepp' to end of current component 'np' */
		if (sep)
			sepp = strchr(np, sep);
		else
			sepp = NULL;

		/* find start of next "[ index ]..." */
		idxp = strchr(np, '[');

		/* if sepp comes first, set idxp to NULL */
		if (sepp && idxp && (sepp < idxp))
			idxp = NULL;

		/*
		 * At this point 'idxp' is set if there is an index
		 * expected for the current component.
		 */
		if (idxp) {
			/* set 'n' to length of current 'np' name component */
			n = idxp++ - np;

			/* keep sepp up to date for *ep use as we advance */
			skip_whitespace(idxp);
			sepp = idxp;

			/* determine the index value */
#if defined(_KERNEL) && !defined(_BOOT)
			if (ddi_strtol(idxp, &idxep, 0, &idx))
				goto fail;
#else
			idx = strtol(idxp, &idxep, 0);
#endif
			if (idxep == idxp)
				goto fail;

			/* keep sepp up to date for *ep use as we advance */
			sepp = idxep;

			/* skip white space index value and check for ']' */
			skip_whitespace(sepp);
			if (*sepp++ != ']')
				goto fail;

			/* for embedded arrays, support C syntax: "a[1].b" */
			skip_whitespace(sepp);
			if (sep && (*sepp == sep))
				sepp++;
		} else if (sepp) {
			n = sepp++ - np;
		} else {
			n = strlen(np);
		}

		/* trim trailing whitespace by reducing length of 'np' */
		if (n == 0)
			goto fail;
		for (n--; (np[n] == ' ') || (np[n] == '\t'); n--)
			;
		n++;

		/* skip whitespace, and set sepp to NULL if complete */
		if (sepp) {
			skip_whitespace(sepp);
			if (*sepp == 0)
				sepp = NULL;
		}

		/*
		 * At this point:
		 * o  'n' is the length of current 'np' component.
		 * o  'idxp' is set if there was an index, and value 'idx'.
		 * o  'sepp' is set to the beginning of the next component,
		 *    and set to NULL if we have no more components.
		 *
		 * Search for nvpair with matching component name.
		 */
		for (nvp = nvlist_next_nvpair(nvl, NULL); nvp != NULL;
		    nvp = nvlist_next_nvpair(nvl, nvp)) {

			/* continue if no match on name */
			if (strncmp(np, nvpair_name(nvp), n) ||
			    (strlen(nvpair_name(nvp)) != n))
				continue;

			/* if indexed, verify type is array oriented */
			if (idxp && !nvpair_type_is_array(nvp))
				goto fail;

			/*
			 * Full match found, return nvp and idx if this
			 * was the last component.
			 */
			if (sepp == NULL) {
				if (ret)
					*ret = nvp;
				if (ip && idxp)
					*ip = (int)idx;	/* return index */
				return (0);		/* found */
			}

			/*
			 * More components: current match must be
			 * of DATA_TYPE_NVLIST or DATA_TYPE_NVLIST_ARRAY
			 * to support going deeper.
			 */
			if (nvpair_type(nvp) == DATA_TYPE_NVLIST) {
				nvl = EMBEDDED_NVL(nvp);
				break;
			} else if (nvpair_type(nvp) == DATA_TYPE_NVLIST_ARRAY) {
				(void) nvpair_value_nvlist_array(nvp,
				    &nva, (uint_t *)&n);
				if ((n < 0) || (idx >= n))
					goto fail;
				nvl = nva[idx];
				break;
			}

			/* type does not support more levels */
			goto fail;
		}
		if (nvp == NULL)
			goto fail;		/* 'name' not found */

		/* search for match of next component in embedded 'nvl' list */
	}

fail:	if (ep && sepp)
		*ep = sepp;
	return (EINVAL);
}

/*
 * Return pointer to nvpair with specified 'name'.
 */
int
nvlist_lookup_nvpair(nvlist_t *nvl, const char *name, nvpair_t **ret)
{
	return (nvlist_lookup_nvpair_ei_sep(nvl, name, 0, ret, NULL, NULL));
}

/*
 * Determine if named nvpair exists in nvlist (use embedded separator of '.'
 * and return array index).  See nvlist_lookup_nvpair_ei_sep for more detailed
 * description.
 */
int nvlist_lookup_nvpair_embedded_index(nvlist_t *nvl,
    const char *name, nvpair_t **ret, int *ip, char **ep)
{
	return (nvlist_lookup_nvpair_ei_sep(nvl, name, '.', ret, ip, ep));
}

boolean_t
nvlist_exists(nvlist_t *nvl, const char *name)
{
	nvpriv_t *priv;
	nvpair_t *nvp;
	i_nvp_t *curr;

	if (name == NULL || nvl == NULL ||
	    (priv = (nvpriv_t *)(uintptr_t)nvl->nvl_priv) == NULL)
		return (B_FALSE);

	for (curr = priv->nvp_list; curr != NULL; curr = curr->nvi_next) {
		nvp = &curr->nvi_nvp;

		if (strcmp(name, NVP_NAME(nvp)) == 0)
			return (B_TRUE);
	}

	return (B_FALSE);
}

int
nvpair_value_boolean_value(nvpair_t *nvp, boolean_t *val)
{
	return (nvpair_value_common(nvp, DATA_TYPE_BOOLEAN_VALUE, NULL, val));
}

int
nvpair_value_byte(nvpair_t *nvp, uchar_t *val)
{
	return (nvpair_value_common(nvp, DATA_TYPE_BYTE, NULL, val));
}

int
nvpair_value_int8(nvpair_t *nvp, int8_t *val)
{
	return (nvpair_value_common(nvp, DATA_TYPE_INT8, NULL, val));
}

int
nvpair_value_uint8(nvpair_t *nvp, uint8_t *val)
{
	return (nvpair_value_common(nvp, DATA_TYPE_UINT8, NULL, val));
}

int
nvpair_value_int16(nvpair_t *nvp, int16_t *val)
{
	return (nvpair_value_common(nvp, DATA_TYPE_INT16, NULL, val));
}

int
nvpair_value_uint16(nvpair_t *nvp, uint16_t *val)
{
	return (nvpair_value_common(nvp, DATA_TYPE_UINT16, NULL, val));
}

int
nvpair_value_int32(nvpair_t *nvp, int32_t *val)
{
	return (nvpair_value_common(nvp, DATA_TYPE_INT32, NULL, val));
}

int
nvpair_value_uint32(nvpair_t *nvp, uint32_t *val)
{
	return (nvpair_value_common(nvp, DATA_TYPE_UINT32, NULL, val));
}

int
nvpair_value_int64(nvpair_t *nvp, int64_t *val)
{
	return (nvpair_value_common(nvp, DATA_TYPE_INT64, NULL, val));
}

int
nvpair_value_uint64(nvpair_t *nvp, uint64_t *val)
{
	return (nvpair_value_common(nvp, DATA_TYPE_UINT64, NULL, val));
}

#if !defined(_KERNEL)
int
nvpair_value_double(nvpair_t *nvp, double *val)
{
	return (nvpair_value_common(nvp, DATA_TYPE_DOUBLE, NULL, val));
}
#endif

int
nvpair_value_string(nvpair_t *nvp, char **val)
{
	return (nvpair_value_common(nvp, DATA_TYPE_STRING, NULL, val));
}

int
nvpair_value_nvlist(nvpair_t *nvp, nvlist_t **val)
{
	return (nvpair_value_common(nvp, DATA_TYPE_NVLIST, NULL, val));
}

int
nvpair_value_boolean_array(nvpair_t *nvp, boolean_t **val, uint_t *nelem)
{
	return (nvpair_value_common(nvp, DATA_TYPE_BOOLEAN_ARRAY, nelem, val));
}

int
nvpair_value_byte_array(nvpair_t *nvp, uchar_t **val, uint_t *nelem)
{
	return (nvpair_value_common(nvp, DATA_TYPE_BYTE_ARRAY, nelem, val));
}

int
nvpair_value_int8_array(nvpair_t *nvp, int8_t **val, uint_t *nelem)
{
	return (nvpair_value_common(nvp, DATA_TYPE_INT8_ARRAY, nelem, val));
}

int
nvpair_value_uint8_array(nvpair_t *nvp, uint8_t **val, uint_t *nelem)
{
	return (nvpair_value_common(nvp, DATA_TYPE_UINT8_ARRAY, nelem, val));
}

int
nvpair_value_int16_array(nvpair_t *nvp, int16_t **val, uint_t *nelem)
{
	return (nvpair_value_common(nvp, DATA_TYPE_INT16_ARRAY, nelem, val));
}

int
nvpair_value_uint16_array(nvpair_t *nvp, uint16_t **val, uint_t *nelem)
{
	return (nvpair_value_common(nvp, DATA_TYPE_UINT16_ARRAY, nelem, val));
}

int
nvpair_value_int32_array(nvpair_t *nvp, int32_t **val, uint_t *nelem)
{
	return (nvpair_value_common(nvp, DATA_TYPE_INT32_ARRAY, nelem, val));
}

int
nvpair_value_uint32_array(nvpair_t *nvp, uint32_t **val, uint_t *nelem)
{
	return (nvpair_value_common(nvp, DATA_TYPE_UINT32_ARRAY, nelem, val));
}

int
nvpair_value_int64_array(nvpair_t *nvp, int64_t **val, uint_t *nelem)
{
	return (nvpair_value_common(nvp, DATA_TYPE_INT64_ARRAY, nelem, val));
}

int
nvpair_value_uint64_array(nvpair_t *nvp, uint64_t **val, uint_t *nelem)
{
	return (nvpair_value_common(nvp, DATA_TYPE_UINT64_ARRAY, nelem, val));
}

int
nvpair_value_string_array(nvpair_t *nvp, char ***val, uint_t *nelem)
{
	return (nvpair_value_common(nvp, DATA_TYPE_STRING_ARRAY, nelem, val));
}

int
nvpair_value_nvlist_array(nvpair_t *nvp, nvlist_t ***val, uint_t *nelem)
{
	return (nvpair_value_common(nvp, DATA_TYPE_NVLIST_ARRAY, nelem, val));
}

int
nvpair_value_hrtime(nvpair_t *nvp, hrtime_t *val)
{
	return (nvpair_value_common(nvp, DATA_TYPE_HRTIME, NULL, val));
}

/*
 * Add specified pair to the list.
 */
int
nvlist_add_nvpair(nvlist_t *nvl, nvpair_t *nvp)
{
	if (nvl == NULL || nvp == NULL)
		return (EINVAL);

	return (nvlist_add_common(nvl, NVP_NAME(nvp), NVP_TYPE(nvp),
	    NVP_NELEM(nvp), NVP_VALUE(nvp)));
}

/*
 * Merge the supplied nvlists and put the result in dst.
 * The merged list will contain all names specified in both lists,
 * the values are taken from nvl in the case of duplicates.
 * Return 0 on success.
 */
/*ARGSUSED*/
int
nvlist_merge(nvlist_t *dst, nvlist_t *nvl, int flag)
{
	if (nvl == NULL || dst == NULL)
		return (EINVAL);

	if (dst != nvl)
		return (nvlist_copy_pairs(nvl, dst));

	return (0);
}

/*
 * Encoding related routines
 */
#define	NVS_OP_ENCODE	0
#define	NVS_OP_DECODE	1
#define	NVS_OP_GETSIZE	2

typedef struct nvs_ops nvs_ops_t;

typedef struct {
	int		nvs_op;
	const nvs_ops_t	*nvs_ops;
	void		*nvs_private;
	nvpriv_t	*nvs_priv;
} nvstream_t;

/*
 * nvs operations are:
 *   - nvs_nvlist
 *     encoding / decoding of a nvlist header (nvlist_t)
 *     calculates the size used for header and end detection
 *
 *   - nvs_nvpair
 *     responsible for the first part of encoding / decoding of an nvpair
 *     calculates the decoded size of an nvpair
 *
 *   - nvs_nvp_op
 *     second part of encoding / decoding of an nvpair
 *
 *   - nvs_nvp_size
 *     calculates the encoding size of an nvpair
 *
 *   - nvs_nvl_fini
 *     encodes the end detection mark (zeros).
 */
struct nvs_ops {
	int (*nvs_nvlist)(nvstream_t *, nvlist_t *, size_t *);
	int (*nvs_nvpair)(nvstream_t *, nvpair_t *, size_t *);
	int (*nvs_nvp_op)(nvstream_t *, nvpair_t *);
	int (*nvs_nvp_size)(nvstream_t *, nvpair_t *, size_t *);
	int (*nvs_nvl_fini)(nvstream_t *);
};

typedef struct {
	char	nvh_encoding;	/* nvs encoding method */
	char	nvh_endian;	/* nvs endian */
	char	nvh_reserved1;	/* reserved for future use */
	char	nvh_reserved2;	/* reserved for future use */
} nvs_header_t;

static int
nvs_encode_pairs(nvstream_t *nvs, nvlist_t *nvl)
{
	nvpriv_t *priv = (nvpriv_t *)(uintptr_t)nvl->nvl_priv;
	i_nvp_t *curr;

	/*
	 * Walk nvpair in list and encode each nvpair
	 */
	for (curr = priv->nvp_list; curr != NULL; curr = curr->nvi_next)
		if (nvs->nvs_ops->nvs_nvpair(nvs, &curr->nvi_nvp, NULL) != 0)
			return (EFAULT);

	return (nvs->nvs_ops->nvs_nvl_fini(nvs));
}

static int
nvs_decode_pairs(nvstream_t *nvs, nvlist_t *nvl)
{
	nvpair_t *nvp;
	size_t nvsize;
	int err;

	/*
	 * Get decoded size of next pair in stream, alloc
	 * memory for nvpair_t, then decode the nvpair
	 */
	while ((err = nvs->nvs_ops->nvs_nvpair(nvs, NULL, &nvsize)) == 0) {
		if (nvsize == 0) /* end of list */
			break;

		/* make sure len makes sense */
		if (nvsize < NVP_SIZE_CALC(1, 0))
			return (EFAULT);

		if ((nvp = nvp_buf_alloc(nvl, nvsize)) == NULL)
			return (ENOMEM);

		if ((err = nvs->nvs_ops->nvs_nvp_op(nvs, nvp)) != 0) {
			nvp_buf_free(nvl, nvp);
			return (err);
		}

		if (i_validate_nvpair(nvp) != 0) {
			nvpair_free(nvp);
			nvp_buf_free(nvl, nvp);
			return (EFAULT);
		}

		nvp_buf_link(nvl, nvp);
	}
	return (err);
}

static int
nvs_getsize_pairs(nvstream_t *nvs, nvlist_t *nvl, size_t *buflen)
{
	nvpriv_t *priv = (nvpriv_t *)(uintptr_t)nvl->nvl_priv;
	i_nvp_t *curr;
	uint64_t nvsize = *buflen;
	size_t size;

	/*
	 * Get encoded size of nvpairs in nvlist
	 */
	for (curr = priv->nvp_list; curr != NULL; curr = curr->nvi_next) {
		if (nvs->nvs_ops->nvs_nvp_size(nvs, &curr->nvi_nvp, &size) != 0)
			return (EINVAL);

		if ((nvsize += size) > INT32_MAX)
			return (EINVAL);
	}

	*buflen = nvsize;
	return (0);
}

static int
nvs_operation(nvstream_t *nvs, nvlist_t *nvl, size_t *buflen)
{
	int err;

	if (nvl->nvl_priv == 0)
		return (EFAULT);

	/*
	 * Perform the operation, starting with header, then each nvpair
	 */
	if ((err = nvs->nvs_ops->nvs_nvlist(nvs, nvl, buflen)) != 0)
		return (err);

	switch (nvs->nvs_op) {
	case NVS_OP_ENCODE:
		err = nvs_encode_pairs(nvs, nvl);
		break;

	case NVS_OP_DECODE:
		err = nvs_decode_pairs(nvs, nvl);
		break;

	case NVS_OP_GETSIZE:
		err = nvs_getsize_pairs(nvs, nvl, buflen);
		break;

	default:
		err = EINVAL;
	}

	return (err);
}

static int
nvs_embedded(nvstream_t *nvs, nvlist_t *embedded)
{
	switch (nvs->nvs_op) {
	case NVS_OP_ENCODE:
		return (nvs_operation(nvs, embedded, NULL));

	case NVS_OP_DECODE: {
		nvpriv_t *priv;
		int err;

		if (embedded->nvl_version != NV_VERSION)
			return (ENOTSUP);

		if ((priv = nv_priv_alloc_embedded(nvs->nvs_priv)) == NULL)
			return (ENOMEM);

		nvlist_init(embedded, embedded->nvl_nvflag, priv);

		if ((err = nvs_operation(nvs, embedded, NULL)) != 0)
			nvlist_free(embedded);
		return (err);
	}
	default:
		break;
	}

	return (EINVAL);
}

static int
nvs_embedded_nvl_array(nvstream_t *nvs, nvpair_t *nvp, size_t *size)
{
	size_t nelem = NVP_NELEM(nvp);
	nvlist_t **nvlp = EMBEDDED_NVL_ARRAY(nvp);
	int i;

	switch (nvs->nvs_op) {
	case NVS_OP_ENCODE:
		for (i = 0; i < nelem; i++)
			if (nvs_embedded(nvs, nvlp[i]) != 0)
				return (EFAULT);
		break;

	case NVS_OP_DECODE: {
		size_t len = nelem * sizeof (uint64_t);
		nvlist_t *embedded = (nvlist_t *)((uintptr_t)nvlp + len);

		bzero(nvlp, len);	/* don't trust packed data */
		for (i = 0; i < nelem; i++) {
			if (nvs_embedded(nvs, embedded) != 0) {
				nvpair_free(nvp);
				return (EFAULT);
			}

			nvlp[i] = embedded++;
		}
		break;
	}
	case NVS_OP_GETSIZE: {
		uint64_t nvsize = 0;

		for (i = 0; i < nelem; i++) {
			size_t nvp_sz = 0;

			if (nvs_operation(nvs, nvlp[i], &nvp_sz) != 0)
				return (EINVAL);

			if ((nvsize += nvp_sz) > INT32_MAX)
				return (EINVAL);
		}

		*size = nvsize;
		break;
	}
	default:
		return (EINVAL);
	}

	return (0);
}

static int nvs_native(nvstream_t *, nvlist_t *, char *, size_t *);
static int nvs_xdr(nvstream_t *, nvlist_t *, char *, size_t *);

/*
 * Common routine for nvlist operations:
 * encode, decode, getsize (encoded size).
 */
static int
nvlist_common(nvlist_t *nvl, char *buf, size_t *buflen, int encoding,
    int nvs_op)
{
	int err = 0;
	nvstream_t nvs;
	int nvl_endian;
#ifdef	_LITTLE_ENDIAN
	int host_endian = 1;
#else
	int host_endian = 0;
#endif	/* _LITTLE_ENDIAN */
	nvs_header_t *nvh = (void *)buf;

	if (buflen == NULL || nvl == NULL ||
	    (nvs.nvs_priv = (nvpriv_t *)(uintptr_t)nvl->nvl_priv) == NULL)
		return (EINVAL);

	nvs.nvs_op = nvs_op;

	/*
	 * For NVS_OP_ENCODE and NVS_OP_DECODE make sure an nvlist and
	 * a buffer is allocated.  The first 4 bytes in the buffer are
	 * used for encoding method and host endian.
	 */
	switch (nvs_op) {
	case NVS_OP_ENCODE:
		if (buf == NULL || *buflen < sizeof (nvs_header_t))
			return (EINVAL);

		nvh->nvh_encoding = encoding;
		nvh->nvh_endian = nvl_endian = host_endian;
		nvh->nvh_reserved1 = 0;
		nvh->nvh_reserved2 = 0;
		break;

	case NVS_OP_DECODE:
		if (buf == NULL || *buflen < sizeof (nvs_header_t))
			return (EINVAL);

		/* get method of encoding from first byte */
		encoding = nvh->nvh_encoding;
		nvl_endian = nvh->nvh_endian;
		break;

	case NVS_OP_GETSIZE:
		nvl_endian = host_endian;

		/*
		 * add the size for encoding
		 */
		*buflen = sizeof (nvs_header_t);
		break;

	default:
		return (ENOTSUP);
	}

	/*
	 * Create an nvstream with proper encoding method
	 */
	switch (encoding) {
	case NV_ENCODE_NATIVE:
		/*
		 * check endianness, in case we are unpacking
		 * from a file
		 */
		if (nvl_endian != host_endian)
			return (ENOTSUP);
		err = nvs_native(&nvs, nvl, buf, buflen);
		break;
	case NV_ENCODE_XDR:
		err = nvs_xdr(&nvs, nvl, buf, buflen);
		break;
	default:
		err = ENOTSUP;
		break;
	}

	return (err);
}

int
nvlist_size(nvlist_t *nvl, size_t *size, int encoding)
{
	return (nvlist_common(nvl, NULL, size, encoding, NVS_OP_GETSIZE));
}

/*
 * Pack nvlist into contiguous memory
 */
int
nvlist_pack(nvlist_t *nvl, char **bufp, size_t *buflen, int encoding,
    int kmflag)
{
	return (nvlist_xpack(nvl, bufp, buflen, encoding,
	    nvlist_nv_alloc(kmflag)));
}

int
nvlist_xpack(nvlist_t *nvl, char **bufp, size_t *buflen, int encoding,
    nv_alloc_t *nva)
{
	nvpriv_t nvpriv;
	size_t alloc_size;
	char *buf;
	int err;

	if (nva == NULL || nvl == NULL || bufp == NULL || buflen == NULL)
		return (EINVAL);

	if (*bufp != NULL)
		return (nvlist_common(nvl, *bufp, buflen, encoding,
		    NVS_OP_ENCODE));

	/*
	 * Here is a difficult situation:
	 * 1. The nvlist has fixed allocator properties.
	 *    All other nvlist routines (like nvlist_add_*, ...) use
	 *    these properties.
	 * 2. When using nvlist_pack() the user can specify his own
	 *    allocator properties (e.g. by using KM_NOSLEEP).
	 *
	 * We use the user specified properties (2). A clearer solution
	 * will be to remove the kmflag from nvlist_pack(), but we will
	 * not change the interface.
	 */
	nv_priv_init(&nvpriv, nva, 0);

	if ((err = nvlist_size(nvl, &alloc_size, encoding)))
		return (err);

	if ((buf = nv_mem_zalloc(&nvpriv, alloc_size)) == NULL)
		return (ENOMEM);

	if ((err = nvlist_common(nvl, buf, &alloc_size, encoding,
	    NVS_OP_ENCODE)) != 0) {
		nv_mem_free(&nvpriv, buf, alloc_size);
	} else {
		*buflen = alloc_size;
		*bufp = buf;
	}

	return (err);
}

/*
 * Unpack buf into an nvlist_t
 */
int
nvlist_unpack(char *buf, size_t buflen, nvlist_t **nvlp, int kmflag)
{
	return (nvlist_xunpack(buf, buflen, nvlp, nvlist_nv_alloc(kmflag)));
}

int
nvlist_xunpack(char *buf, size_t buflen, nvlist_t **nvlp, nv_alloc_t *nva)
{
	nvlist_t *nvl;
	int err;

	if (nvlp == NULL)
		return (EINVAL);

	if ((err = nvlist_xalloc(&nvl, 0, nva)) != 0)
		return (err);

	if ((err = nvlist_common(nvl, buf, &buflen, 0, NVS_OP_DECODE)) != 0)
		nvlist_free(nvl);
	else
		*nvlp = nvl;

	return (err);
}

/*
 * Native encoding functions
 */
typedef struct {
	/*
	 * This structure is used when decoding a packed nvpair in
	 * the native format.  n_base points to a buffer containing the
	 * packed nvpair.  n_end is a pointer to the end of the buffer.
	 * (n_end actually points to the first byte past the end of the
	 * buffer.)  n_curr is a pointer that lies between n_base and n_end.
	 * It points to the current data that we are decoding.
	 * The amount of data left in the buffer is equal to n_end - n_curr.
	 * n_flag is used to recognize a packed embedded list.
	 */
	caddr_t n_base;
	caddr_t n_end;
	caddr_t n_curr;
	uint_t  n_flag;
} nvs_native_t;

static int
nvs_native_create(nvstream_t *nvs, nvs_native_t *native, char *buf,
    size_t buflen)
{
	switch (nvs->nvs_op) {
	case NVS_OP_ENCODE:
	case NVS_OP_DECODE:
		nvs->nvs_private = native;
		native->n_curr = native->n_base = buf;
		native->n_end = buf + buflen;
		native->n_flag = 0;
		return (0);

	case NVS_OP_GETSIZE:
		nvs->nvs_private = native;
		native->n_curr = native->n_base = native->n_end = NULL;
		native->n_flag = 0;
		return (0);
	default:
		return (EINVAL);
	}
}

/*ARGSUSED*/
static void
nvs_native_destroy(nvstream_t *nvs)
{
}

static int
native_cp(nvstream_t *nvs, void *buf, size_t size)
{
	nvs_native_t *native = (nvs_native_t *)nvs->nvs_private;

	if (native->n_curr + size > native->n_end)
		return (EFAULT);

	/*
	 * The bcopy() below eliminates alignment requirement
	 * on the buffer (stream) and is preferred over direct access.
	 */
	switch (nvs->nvs_op) {
	case NVS_OP_ENCODE:
		bcopy(buf, native->n_curr, size);
		break;
	case NVS_OP_DECODE:
		bcopy(native->n_curr, buf, size);
		break;
	default:
		return (EINVAL);
	}

	native->n_curr += size;
	return (0);
}

/*
 * operate on nvlist_t header
 */
static int
nvs_native_nvlist(nvstream_t *nvs, nvlist_t *nvl, size_t *size)
{
	nvs_native_t *native = nvs->nvs_private;

	switch (nvs->nvs_op) {
	case NVS_OP_ENCODE:
	case NVS_OP_DECODE:
		if (native->n_flag)
			return (0);	/* packed embedded list */

		native->n_flag = 1;

		/* copy version and nvflag of the nvlist_t */
		if (native_cp(nvs, &nvl->nvl_version, sizeof (int32_t)) != 0 ||
		    native_cp(nvs, &nvl->nvl_nvflag, sizeof (int32_t)) != 0)
			return (EFAULT);

		return (0);

	case NVS_OP_GETSIZE:
		/*
		 * if calculate for packed embedded list
		 * 	4 for end of the embedded list
		 * else
		 * 	2 * sizeof (int32_t) for nvl_version and nvl_nvflag
		 * 	and 4 for end of the entire list
		 */
		if (native->n_flag) {
			*size += 4;
		} else {
			native->n_flag = 1;
			*size += 2 * sizeof (int32_t) + 4;
		}

		return (0);

	default:
		return (EINVAL);
	}
}

static int
nvs_native_nvl_fini(nvstream_t *nvs)
{
	if (nvs->nvs_op == NVS_OP_ENCODE) {
		nvs_native_t *native = (nvs_native_t *)nvs->nvs_private;
		/*
		 * Add 4 zero bytes at end of nvlist. They are used
		 * for end detection by the decode routine.
		 */
		if (native->n_curr + sizeof (int) > native->n_end)
			return (EFAULT);

		bzero(native->n_curr, sizeof (int));
		native->n_curr += sizeof (int);
	}

	return (0);
}

static int
nvpair_native_embedded(nvstream_t *nvs, nvpair_t *nvp)
{
	if (nvs->nvs_op == NVS_OP_ENCODE) {
		nvs_native_t *native = (nvs_native_t *)nvs->nvs_private;
		nvlist_t *packed = (void *)
		    (native->n_curr - nvp->nvp_size + NVP_VALOFF(nvp));
		/*
		 * Null out the pointer that is meaningless in the packed
		 * structure. The address may not be aligned, so we have
		 * to use bzero.
		 */
		bzero((char *)packed + offsetof(nvlist_t, nvl_priv),
		    sizeof (uint64_t));
	}

	return (nvs_embedded(nvs, EMBEDDED_NVL(nvp)));
}

static int
nvpair_native_embedded_array(nvstream_t *nvs, nvpair_t *nvp)
{
	if (nvs->nvs_op == NVS_OP_ENCODE) {
		nvs_native_t *native = (nvs_native_t *)nvs->nvs_private;
		char *value = native->n_curr - nvp->nvp_size + NVP_VALOFF(nvp);
		size_t len = NVP_NELEM(nvp) * sizeof (uint64_t);
		nvlist_t *packed = (nvlist_t *)((uintptr_t)value + len);
		int i;
		/*
		 * Null out pointers that are meaningless in the packed
		 * structure. The addresses may not be aligned, so we have
		 * to use bzero.
		 */
		bzero(value, len);

		for (i = 0; i < NVP_NELEM(nvp); i++, packed++)
			/*
			 * Null out the pointer that is meaningless in the
			 * packed structure. The address may not be aligned,
			 * so we have to use bzero.
			 */
			bzero((char *)packed + offsetof(nvlist_t, nvl_priv),
			    sizeof (uint64_t));
	}

	return (nvs_embedded_nvl_array(nvs, nvp, NULL));
}

static void
nvpair_native_string_array(nvstream_t *nvs, nvpair_t *nvp)
{
	switch (nvs->nvs_op) {
	case NVS_OP_ENCODE: {
		nvs_native_t *native = (nvs_native_t *)nvs->nvs_private;
		uint64_t *strp = (void *)
		    (native->n_curr - nvp->nvp_size + NVP_VALOFF(nvp));
		/*
		 * Null out pointers that are meaningless in the packed
		 * structure. The addresses may not be aligned, so we have
		 * to use bzero.
		 */
		bzero(strp, NVP_NELEM(nvp) * sizeof (uint64_t));
		break;
	}
	case NVS_OP_DECODE: {
		char **strp = (void *)NVP_VALUE(nvp);
		char *buf = ((char *)strp + NVP_NELEM(nvp) * sizeof (uint64_t));
		int i;

		for (i = 0; i < NVP_NELEM(nvp); i++) {
			strp[i] = buf;
			buf += strlen(buf) + 1;
		}
		break;
	}
	}
}

static int
nvs_native_nvp_op(nvstream_t *nvs, nvpair_t *nvp)
{
	data_type_t type;
	int value_sz;
	int ret = 0;

	/*
	 * We do the initial bcopy of the data before we look at
	 * the nvpair type, because when we're decoding, we won't
	 * have the correct values for the pair until we do the bcopy.
	 */
	switch (nvs->nvs_op) {
	case NVS_OP_ENCODE:
	case NVS_OP_DECODE:
		if (native_cp(nvs, nvp, nvp->nvp_size) != 0)
			return (EFAULT);
		break;
	default:
		return (EINVAL);
	}

	/* verify nvp_name_sz, check the name string length */
	if (i_validate_nvpair_name(nvp) != 0)
		return (EFAULT);

	type = NVP_TYPE(nvp);

	/*
	 * Verify type and nelem and get the value size.
	 * In case of data types DATA_TYPE_STRING and DATA_TYPE_STRING_ARRAY
	 * is the size of the string(s) excluded.
	 */
	if ((value_sz = i_get_value_size(type, NULL, NVP_NELEM(nvp))) < 0)
		return (EFAULT);

	if (NVP_SIZE_CALC(nvp->nvp_name_sz, value_sz) > nvp->nvp_size)
		return (EFAULT);

	switch (type) {
	case DATA_TYPE_NVLIST:
		ret = nvpair_native_embedded(nvs, nvp);
		break;
	case DATA_TYPE_NVLIST_ARRAY:
		ret = nvpair_native_embedded_array(nvs, nvp);
		break;
	case DATA_TYPE_STRING_ARRAY:
		nvpair_native_string_array(nvs, nvp);
		break;
	default:
		break;
	}

	return (ret);
}

static int
nvs_native_nvp_size(nvstream_t *nvs, nvpair_t *nvp, size_t *size)
{
	uint64_t nvp_sz = nvp->nvp_size;

	switch (NVP_TYPE(nvp)) {
	case DATA_TYPE_NVLIST: {
		size_t nvsize = 0;

		if (nvs_operation(nvs, EMBEDDED_NVL(nvp), &nvsize) != 0)
			return (EINVAL);

		nvp_sz += nvsize;
		break;
	}
	case DATA_TYPE_NVLIST_ARRAY: {
		size_t nvsize;

		if (nvs_embedded_nvl_array(nvs, nvp, &nvsize) != 0)
			return (EINVAL);

		nvp_sz += nvsize;
		break;
	}
	default:
		break;
	}

	if (nvp_sz > INT32_MAX)
		return (EINVAL);

	*size = nvp_sz;

	return (0);
}

static int
nvs_native_nvpair(nvstream_t *nvs, nvpair_t *nvp, size_t *size)
{
	switch (nvs->nvs_op) {
	case NVS_OP_ENCODE:
		return (nvs_native_nvp_op(nvs, nvp));

	case NVS_OP_DECODE: {
		nvs_native_t *native = (nvs_native_t *)nvs->nvs_private;
		int32_t decode_len;

		/* try to read the size value from the stream */
		if (native->n_curr + sizeof (int32_t) > native->n_end)
			return (EFAULT);
		bcopy(native->n_curr, &decode_len, sizeof (int32_t));

		/* sanity check the size value */
		if (decode_len < 0 ||
		    decode_len > native->n_end - native->n_curr)
			return (EFAULT);

		*size = decode_len;

		/*
		 * If at the end of the stream then move the cursor
		 * forward, otherwise nvpair_native_op() will read
		 * the entire nvpair at the same cursor position.
		 */
		if (*size == 0)
			native->n_curr += sizeof (int32_t);
		break;
	}

	default:
		return (EINVAL);
	}

	return (0);
}

static const nvs_ops_t nvs_native_ops = {
	nvs_native_nvlist,
	nvs_native_nvpair,
	nvs_native_nvp_op,
	nvs_native_nvp_size,
	nvs_native_nvl_fini
};

static int
nvs_native(nvstream_t *nvs, nvlist_t *nvl, char *buf, size_t *buflen)
{
	nvs_native_t native;
	int err;

	nvs->nvs_ops = &nvs_native_ops;

	if ((err = nvs_native_create(nvs, &native, buf + sizeof (nvs_header_t),
	    *buflen - sizeof (nvs_header_t))) != 0)
		return (err);

	err = nvs_operation(nvs, nvl, buflen);

	nvs_native_destroy(nvs);

	return (err);
}

/*
 * XDR encoding functions
 *
 * An xdr packed nvlist is encoded as:
 *
 *  - encoding methode and host endian (4 bytes)
 *  - nvl_version (4 bytes)
 *  - nvl_nvflag (4 bytes)
 *
 *  - encoded nvpairs, the format of one xdr encoded nvpair is:
 *	- encoded size of the nvpair (4 bytes)
 *	- decoded size of the nvpair (4 bytes)
 *	- name string, (4 + sizeof(NV_ALIGN4(string))
 *	  a string is coded as size (4 bytes) and data
 *	- data type (4 bytes)
 *	- number of elements in the nvpair (4 bytes)
 *	- data
 *
 *  - 2 zero's for end of the entire list (8 bytes)
 */
static int
nvs_xdr_create(nvstream_t *nvs, XDR *xdr, char *buf, size_t buflen)
{
	/* xdr data must be 4 byte aligned */
	if ((ulong_t)buf % 4 != 0)
		return (EFAULT);

	switch (nvs->nvs_op) {
	case NVS_OP_ENCODE:
		xdrmem_create(xdr, buf, (uint_t)buflen, XDR_ENCODE);
		nvs->nvs_private = xdr;
		return (0);
	case NVS_OP_DECODE:
		xdrmem_create(xdr, buf, (uint_t)buflen, XDR_DECODE);
		nvs->nvs_private = xdr;
		return (0);
	case NVS_OP_GETSIZE:
		nvs->nvs_private = NULL;
		return (0);
	default:
		return (EINVAL);
	}
}

static void
nvs_xdr_destroy(nvstream_t *nvs)
{
	switch (nvs->nvs_op) {
	case NVS_OP_ENCODE:
	case NVS_OP_DECODE:
		xdr_destroy((XDR *)nvs->nvs_private);
		break;
	default:
		break;
	}
}

static int
nvs_xdr_nvlist(nvstream_t *nvs, nvlist_t *nvl, size_t *size)
{
	switch (nvs->nvs_op) {
	case NVS_OP_ENCODE:
	case NVS_OP_DECODE: {
		XDR 	*xdr = nvs->nvs_private;

		if (!xdr_int(xdr, &nvl->nvl_version) ||
		    !xdr_u_int(xdr, &nvl->nvl_nvflag))
			return (EFAULT);
		break;
	}
	case NVS_OP_GETSIZE: {
		/*
		 * 2 * 4 for nvl_version + nvl_nvflag
		 * and 8 for end of the entire list
		 */
		*size += 2 * 4 + 8;
		break;
	}
	default:
		return (EINVAL);
	}
	return (0);
}

static int
nvs_xdr_nvl_fini(nvstream_t *nvs)
{
	if (nvs->nvs_op == NVS_OP_ENCODE) {
		XDR *xdr = nvs->nvs_private;
		int zero = 0;

		if (!xdr_int(xdr, &zero) || !xdr_int(xdr, &zero))
			return (EFAULT);
	}

	return (0);
}

/*
 * The format of xdr encoded nvpair is:
 * encode_size, decode_size, name string, data type, nelem, data
 */
static int
nvs_xdr_nvp_op(nvstream_t *nvs, nvpair_t *nvp)
{
	data_type_t type;
	char	*buf;
	char	*buf_end = (char *)nvp + nvp->nvp_size;
	int	value_sz;
	uint_t	nelem, buflen;
	bool_t	ret = FALSE;
	XDR	*xdr = nvs->nvs_private;

	ASSERT(xdr != NULL && nvp != NULL);

	/* name string */
	if ((buf = NVP_NAME(nvp)) >= buf_end)
		return (EFAULT);
	buflen = buf_end - buf;

	if (!xdr_string(xdr, &buf, buflen - 1))
		return (EFAULT);
	nvp->nvp_name_sz = strlen(buf) + 1;

	/* type and nelem */
	if (!xdr_int(xdr, (int *)&nvp->nvp_type) ||
	    !xdr_int(xdr, &nvp->nvp_value_elem))
		return (EFAULT);

	type = NVP_TYPE(nvp);
	nelem = nvp->nvp_value_elem;

	/*
	 * Verify type and nelem and get the value size.
	 * In case of data types DATA_TYPE_STRING and DATA_TYPE_STRING_ARRAY
	 * is the size of the string(s) excluded.
	 */
	if ((value_sz = i_get_value_size(type, NULL, nelem)) < 0)
		return (EFAULT);

	/* if there is no data to extract then return */
	if (nelem == 0)
		return (0);

	/* value */
	if ((buf = NVP_VALUE(nvp)) >= buf_end)
		return (EFAULT);
	buflen = buf_end - buf;

	if (buflen < value_sz)
		return (EFAULT);

	switch (type) {
	case DATA_TYPE_NVLIST:
		if (nvs_embedded(nvs, (void *)buf) == 0)
			return (0);
		break;

	case DATA_TYPE_NVLIST_ARRAY:
		if (nvs_embedded_nvl_array(nvs, nvp, NULL) == 0)
			return (0);
		break;

	case DATA_TYPE_BOOLEAN:
		ret = TRUE;
		break;

	case DATA_TYPE_BYTE:
	case DATA_TYPE_INT8:
	case DATA_TYPE_UINT8:
		ret = xdr_char(xdr, buf);
		break;

	case DATA_TYPE_INT16:
		ret = xdr_short(xdr, (void *)buf);
		break;

	case DATA_TYPE_UINT16:
		ret = xdr_u_short(xdr, (void *)buf);
		break;

	case DATA_TYPE_BOOLEAN_VALUE:
	case DATA_TYPE_INT32:
		ret = xdr_int(xdr, (void *)buf);
		break;

	case DATA_TYPE_UINT32:
		ret = xdr_u_int(xdr, (void *)buf);
		break;

	case DATA_TYPE_INT64:
		ret = xdr_longlong_t(xdr, (void *)buf);
		break;

	case DATA_TYPE_UINT64:
		ret = xdr_u_longlong_t(xdr, (void *)buf);
		break;

	case DATA_TYPE_HRTIME:
		/*
		 * NOTE: must expose the definition of hrtime_t here
		 */
		ret = xdr_longlong_t(xdr, (void *)buf);
		break;
#if !defined(_KERNEL)
	case DATA_TYPE_DOUBLE:
		ret = xdr_double(xdr, (void *)buf);
		break;
#endif
	case DATA_TYPE_STRING:
		ret = xdr_string(xdr, &buf, buflen - 1);
		break;

	case DATA_TYPE_BYTE_ARRAY:
		ret = xdr_opaque(xdr, buf, nelem);
		break;

	case DATA_TYPE_INT8_ARRAY:
	case DATA_TYPE_UINT8_ARRAY:
		ret = xdr_array(xdr, &buf, &nelem, buflen, sizeof (int8_t),
		    (xdrproc_t)xdr_char);
		break;

	case DATA_TYPE_INT16_ARRAY:
		ret = xdr_array(xdr, &buf, &nelem, buflen / sizeof (int16_t),
		    sizeof (int16_t), (xdrproc_t)xdr_short);
		break;

	case DATA_TYPE_UINT16_ARRAY:
		ret = xdr_array(xdr, &buf, &nelem, buflen / sizeof (uint16_t),
		    sizeof (uint16_t), (xdrproc_t)xdr_u_short);
		break;

	case DATA_TYPE_BOOLEAN_ARRAY:
	case DATA_TYPE_INT32_ARRAY:
		ret = xdr_array(xdr, &buf, &nelem, buflen / sizeof (int32_t),
		    sizeof (int32_t), (xdrproc_t)xdr_int);
		break;

	case DATA_TYPE_UINT32_ARRAY:
		ret = xdr_array(xdr, &buf, &nelem, buflen / sizeof (uint32_t),
		    sizeof (uint32_t), (xdrproc_t)xdr_u_int);
		break;

	case DATA_TYPE_INT64_ARRAY:
		ret = xdr_array(xdr, &buf, &nelem, buflen / sizeof (int64_t),
		    sizeof (int64_t), (xdrproc_t)xdr_longlong_t);
		break;

	case DATA_TYPE_UINT64_ARRAY:
		ret = xdr_array(xdr, &buf, &nelem, buflen / sizeof (uint64_t),
		    sizeof (uint64_t), (xdrproc_t)xdr_u_longlong_t);
		break;

	case DATA_TYPE_STRING_ARRAY: {
		size_t len = nelem * sizeof (uint64_t);
		char **strp = (void *)buf;
		int i;

		if (nvs->nvs_op == NVS_OP_DECODE)
			bzero(buf, len);	/* don't trust packed data */

		for (i = 0; i < nelem; i++) {
			if (buflen <= len)
				return (EFAULT);

			buf += len;
			buflen -= len;

			if (xdr_string(xdr, &buf, buflen - 1) != TRUE)
				return (EFAULT);

			if (nvs->nvs_op == NVS_OP_DECODE)
				strp[i] = buf;
			len = strlen(buf) + 1;
		}
		ret = TRUE;
		break;
	}
	default:
		break;
	}

	return (ret == TRUE ? 0 : EFAULT);
}

static int
nvs_xdr_nvp_size(nvstream_t *nvs, nvpair_t *nvp, size_t *size)
{
	data_type_t type = NVP_TYPE(nvp);
	/*
	 * encode_size + decode_size + name string size + data type + nelem
	 * where name string size = 4 + NV_ALIGN4(strlen(NVP_NAME(nvp)))
	 */
	uint64_t nvp_sz = 4 + 4 + 4 + NV_ALIGN4(strlen(NVP_NAME(nvp))) + 4 + 4;

	switch (type) {
	case DATA_TYPE_BOOLEAN:
		break;

	case DATA_TYPE_BOOLEAN_VALUE:
	case DATA_TYPE_BYTE:
	case DATA_TYPE_INT8:
	case DATA_TYPE_UINT8:
	case DATA_TYPE_INT16:
	case DATA_TYPE_UINT16:
	case DATA_TYPE_INT32:
	case DATA_TYPE_UINT32:
		nvp_sz += 4;	/* 4 is the minimum xdr unit */
		break;

	case DATA_TYPE_INT64:
	case DATA_TYPE_UINT64:
	case DATA_TYPE_HRTIME:
#if !defined(_KERNEL)
	case DATA_TYPE_DOUBLE:
#endif
		nvp_sz += 8;
		break;

	case DATA_TYPE_STRING:
		nvp_sz += 4 + NV_ALIGN4(strlen((char *)NVP_VALUE(nvp)));
		break;

	case DATA_TYPE_BYTE_ARRAY:
		nvp_sz += NV_ALIGN4(NVP_NELEM(nvp));
		break;

	case DATA_TYPE_BOOLEAN_ARRAY:
	case DATA_TYPE_INT8_ARRAY:
	case DATA_TYPE_UINT8_ARRAY:
	case DATA_TYPE_INT16_ARRAY:
	case DATA_TYPE_UINT16_ARRAY:
	case DATA_TYPE_INT32_ARRAY:
	case DATA_TYPE_UINT32_ARRAY:
		nvp_sz += 4 + 4 * (uint64_t)NVP_NELEM(nvp);
		break;

	case DATA_TYPE_INT64_ARRAY:
	case DATA_TYPE_UINT64_ARRAY:
		nvp_sz += 4 + 8 * (uint64_t)NVP_NELEM(nvp);
		break;

	case DATA_TYPE_STRING_ARRAY: {
		int i;
		char **strs = (void *)NVP_VALUE(nvp);

		for (i = 0; i < NVP_NELEM(nvp); i++)
			nvp_sz += 4 + NV_ALIGN4(strlen(strs[i]));

		break;
	}

	case DATA_TYPE_NVLIST:
	case DATA_TYPE_NVLIST_ARRAY: {
		size_t nvsize = 0;
		int old_nvs_op = nvs->nvs_op;
		int err;

		nvs->nvs_op = NVS_OP_GETSIZE;
		if (type == DATA_TYPE_NVLIST)
			err = nvs_operation(nvs, EMBEDDED_NVL(nvp), &nvsize);
		else
			err = nvs_embedded_nvl_array(nvs, nvp, &nvsize);
		nvs->nvs_op = old_nvs_op;

		if (err != 0)
			return (EINVAL);

		nvp_sz += nvsize;
		break;
	}

	default:
		return (EINVAL);
	}

	if (nvp_sz > INT32_MAX)
		return (EINVAL);

	*size = nvp_sz;

	return (0);
}


/*
 * The NVS_XDR_MAX_LEN macro takes a packed xdr buffer of size x and estimates
 * the largest nvpair that could be encoded in the buffer.
 *
 * See comments above nvpair_xdr_op() for the format of xdr encoding.
 * The size of a xdr packed nvpair without any data is 5 words.
 *
 * Using the size of the data directly as an estimate would be ok
 * in all cases except one.  If the data type is of DATA_TYPE_STRING_ARRAY
 * then the actual nvpair has space for an array of pointers to index
 * the strings.  These pointers are not encoded into the packed xdr buffer.
 *
 * If the data is of type DATA_TYPE_STRING_ARRAY and all the strings are
 * of length 0, then each string is endcoded in xdr format as a single word.
 * Therefore when expanded to an nvpair there will be 2.25 word used for
 * each string.  (a int64_t allocated for pointer usage, and a single char
 * for the null termination.)
 *
 * This is the calculation performed by the NVS_XDR_MAX_LEN macro.
 */
#define	NVS_XDR_HDR_LEN		((size_t)(5 * 4))
#define	NVS_XDR_DATA_LEN(y)	(((size_t)(y) <= NVS_XDR_HDR_LEN) ? \
					0 : ((size_t)(y) - NVS_XDR_HDR_LEN))
#define	NVS_XDR_MAX_LEN(x)	(NVP_SIZE_CALC(1, 0) + \
					(NVS_XDR_DATA_LEN(x) * 2) + \
					NV_ALIGN4((NVS_XDR_DATA_LEN(x) / 4)))

static int
nvs_xdr_nvpair(nvstream_t *nvs, nvpair_t *nvp, size_t *size)
{
	XDR 	*xdr = nvs->nvs_private;
	int32_t	encode_len, decode_len;

	switch (nvs->nvs_op) {
	case NVS_OP_ENCODE: {
		size_t nvsize;

		if (nvs_xdr_nvp_size(nvs, nvp, &nvsize) != 0)
			return (EFAULT);

		decode_len = nvp->nvp_size;
		encode_len = nvsize;
		if (!xdr_int(xdr, &encode_len) || !xdr_int(xdr, &decode_len))
			return (EFAULT);

		return (nvs_xdr_nvp_op(nvs, nvp));
	}
	case NVS_OP_DECODE: {
		struct xdr_bytesrec bytesrec;

		/* get the encode and decode size */
		if (!xdr_int(xdr, &encode_len) || !xdr_int(xdr, &decode_len))
			return (EFAULT);
		*size = decode_len;

		/* are we at the end of the stream? */
		if (*size == 0)
			return (0);

		/* sanity check the size parameter */
		if (!xdr_control(xdr, XDR_GET_BYTES_AVAIL, &bytesrec))
			return (EFAULT);

		if (*size > NVS_XDR_MAX_LEN(bytesrec.xc_num_avail))
			return (EFAULT);
		break;
	}

	default:
		return (EINVAL);
	}
	return (0);
}

static const struct nvs_ops nvs_xdr_ops = {
	nvs_xdr_nvlist,
	nvs_xdr_nvpair,
	nvs_xdr_nvp_op,
	nvs_xdr_nvp_size,
	nvs_xdr_nvl_fini
};

static int
nvs_xdr(nvstream_t *nvs, nvlist_t *nvl, char *buf, size_t *buflen)
{
	XDR xdr;
	int err;

	nvs->nvs_ops = &nvs_xdr_ops;

	if ((err = nvs_xdr_create(nvs, &xdr, buf + sizeof (nvs_header_t),
	    *buflen - sizeof (nvs_header_t))) != 0)
		return (err);

	err = nvs_operation(nvs, nvl, buflen);

	nvs_xdr_destroy(nvs);

	return (err);
}

#if defined(_KERNEL) && defined(HAVE_SPL)
<<<<<<< HEAD

#if 0
#include <linux/module_compat.h>
=======
static int __init
nvpair_init(void)
{
	return (0);
}
>>>>>>> f42d7f41

static void __exit
nvpair_fini(void)
{
}

module_init(nvpair_init);
module_exit(nvpair_fini);

MODULE_DESCRIPTION("Generic name/value pair implementation");
MODULE_AUTHOR(ZFS_META_AUTHOR);
MODULE_LICENSE(ZFS_META_LICENSE);
MODULE_VERSION(ZFS_META_VERSION "-" ZFS_META_RELEASE);

EXPORT_SYMBOL(nv_alloc_init);
EXPORT_SYMBOL(nv_alloc_reset);
EXPORT_SYMBOL(nv_alloc_fini);

/* list management */
EXPORT_SYMBOL(nvlist_alloc);
EXPORT_SYMBOL(nvlist_free);
EXPORT_SYMBOL(nvlist_size);
EXPORT_SYMBOL(nvlist_pack);
EXPORT_SYMBOL(nvlist_unpack);
EXPORT_SYMBOL(nvlist_dup);
EXPORT_SYMBOL(nvlist_merge);

EXPORT_SYMBOL(nvlist_xalloc);
EXPORT_SYMBOL(nvlist_xpack);
EXPORT_SYMBOL(nvlist_xunpack);
EXPORT_SYMBOL(nvlist_xdup);
EXPORT_SYMBOL(nvlist_lookup_nv_alloc);

EXPORT_SYMBOL(nvlist_add_nvpair);
EXPORT_SYMBOL(nvlist_add_boolean);
EXPORT_SYMBOL(nvlist_add_boolean_value);
EXPORT_SYMBOL(nvlist_add_byte);
EXPORT_SYMBOL(nvlist_add_int8);
EXPORT_SYMBOL(nvlist_add_uint8);
EXPORT_SYMBOL(nvlist_add_int16);
EXPORT_SYMBOL(nvlist_add_uint16);
EXPORT_SYMBOL(nvlist_add_int32);
EXPORT_SYMBOL(nvlist_add_uint32);
EXPORT_SYMBOL(nvlist_add_int64);
EXPORT_SYMBOL(nvlist_add_uint64);
EXPORT_SYMBOL(nvlist_add_string);
EXPORT_SYMBOL(nvlist_add_nvlist);
EXPORT_SYMBOL(nvlist_add_boolean_array);
EXPORT_SYMBOL(nvlist_add_byte_array);
EXPORT_SYMBOL(nvlist_add_int8_array);
EXPORT_SYMBOL(nvlist_add_uint8_array);
EXPORT_SYMBOL(nvlist_add_int16_array);
EXPORT_SYMBOL(nvlist_add_uint16_array);
EXPORT_SYMBOL(nvlist_add_int32_array);
EXPORT_SYMBOL(nvlist_add_uint32_array);
EXPORT_SYMBOL(nvlist_add_int64_array);
EXPORT_SYMBOL(nvlist_add_uint64_array);
EXPORT_SYMBOL(nvlist_add_string_array);
EXPORT_SYMBOL(nvlist_add_nvlist_array);
EXPORT_SYMBOL(nvlist_next_nvpair);
EXPORT_SYMBOL(nvlist_prev_nvpair);
EXPORT_SYMBOL(nvlist_empty);
EXPORT_SYMBOL(nvlist_add_hrtime);

EXPORT_SYMBOL(nvlist_remove);
EXPORT_SYMBOL(nvlist_remove_nvpair);
EXPORT_SYMBOL(nvlist_remove_all);

EXPORT_SYMBOL(nvlist_lookup_boolean);
EXPORT_SYMBOL(nvlist_lookup_boolean_value);
EXPORT_SYMBOL(nvlist_lookup_byte);
EXPORT_SYMBOL(nvlist_lookup_int8);
EXPORT_SYMBOL(nvlist_lookup_uint8);
EXPORT_SYMBOL(nvlist_lookup_int16);
EXPORT_SYMBOL(nvlist_lookup_uint16);
EXPORT_SYMBOL(nvlist_lookup_int32);
EXPORT_SYMBOL(nvlist_lookup_uint32);
EXPORT_SYMBOL(nvlist_lookup_int64);
EXPORT_SYMBOL(nvlist_lookup_uint64);
EXPORT_SYMBOL(nvlist_lookup_string);
EXPORT_SYMBOL(nvlist_lookup_nvlist);
EXPORT_SYMBOL(nvlist_lookup_boolean_array);
EXPORT_SYMBOL(nvlist_lookup_byte_array);
EXPORT_SYMBOL(nvlist_lookup_int8_array);
EXPORT_SYMBOL(nvlist_lookup_uint8_array);
EXPORT_SYMBOL(nvlist_lookup_int16_array);
EXPORT_SYMBOL(nvlist_lookup_uint16_array);
EXPORT_SYMBOL(nvlist_lookup_int32_array);
EXPORT_SYMBOL(nvlist_lookup_uint32_array);
EXPORT_SYMBOL(nvlist_lookup_int64_array);
EXPORT_SYMBOL(nvlist_lookup_uint64_array);
EXPORT_SYMBOL(nvlist_lookup_string_array);
EXPORT_SYMBOL(nvlist_lookup_nvlist_array);
EXPORT_SYMBOL(nvlist_lookup_hrtime);
EXPORT_SYMBOL(nvlist_lookup_pairs);

EXPORT_SYMBOL(nvlist_lookup_nvpair);
EXPORT_SYMBOL(nvlist_exists);

/* processing nvpair */
EXPORT_SYMBOL(nvpair_name);
EXPORT_SYMBOL(nvpair_type);
EXPORT_SYMBOL(nvpair_value_boolean_value);
EXPORT_SYMBOL(nvpair_value_byte);
EXPORT_SYMBOL(nvpair_value_int8);
EXPORT_SYMBOL(nvpair_value_uint8);
EXPORT_SYMBOL(nvpair_value_int16);
EXPORT_SYMBOL(nvpair_value_uint16);
EXPORT_SYMBOL(nvpair_value_int32);
EXPORT_SYMBOL(nvpair_value_uint32);
EXPORT_SYMBOL(nvpair_value_int64);
EXPORT_SYMBOL(nvpair_value_uint64);
EXPORT_SYMBOL(nvpair_value_string);
EXPORT_SYMBOL(nvpair_value_nvlist);
EXPORT_SYMBOL(nvpair_value_boolean_array);
EXPORT_SYMBOL(nvpair_value_byte_array);
EXPORT_SYMBOL(nvpair_value_int8_array);
EXPORT_SYMBOL(nvpair_value_uint8_array);
EXPORT_SYMBOL(nvpair_value_int16_array);
EXPORT_SYMBOL(nvpair_value_uint16_array);
EXPORT_SYMBOL(nvpair_value_int32_array);
EXPORT_SYMBOL(nvpair_value_uint32_array);
EXPORT_SYMBOL(nvpair_value_int64_array);
EXPORT_SYMBOL(nvpair_value_uint64_array);
EXPORT_SYMBOL(nvpair_value_string_array);
EXPORT_SYMBOL(nvpair_value_nvlist_array);
EXPORT_SYMBOL(nvpair_value_hrtime);
#endif
#endif<|MERGE_RESOLUTION|>--- conflicted
+++ resolved
@@ -3296,17 +3296,16 @@
 }
 
 #if defined(_KERNEL) && defined(HAVE_SPL)
-<<<<<<< HEAD
+
 
 #if 0
 #include <linux/module_compat.h>
-=======
+
 static int __init
 nvpair_init(void)
 {
 	return (0);
 }
->>>>>>> f42d7f41
 
 static void __exit
 nvpair_fini(void)
