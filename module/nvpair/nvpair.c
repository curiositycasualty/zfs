--- conflicted
+++ resolved
@@ -3296,12 +3296,10 @@
 }
 
 #if defined(_KERNEL) && defined(HAVE_SPL)
-<<<<<<< HEAD
+
 #if 0
-=======
 #include <linux/module_compat.h>
 
->>>>>>> 80c50365
 static int nvpair_init(void) { return 0; }
 static int nvpair_fini(void) { return 0; }
 
