--- conflicted
+++ resolved
@@ -712,13 +712,7 @@
 #endif
 
 #if defined(_KERNEL) && defined(HAVE_SPL)
-<<<<<<< HEAD
-
-#if 0
-#include <linux/module_compat.h>
-static int zcommon_init(void) { return 0; }
-static int zcommon_fini(void) { return 0; }
-=======
+#ifdef LINUX
 static int __init
 zcommon_init(void)
 {
@@ -729,7 +723,6 @@
 zcommon_fini(void)
 {
 }
->>>>>>> f42d7f41
 
 module_init(zcommon_init);
 module_exit(zcommon_fini);
