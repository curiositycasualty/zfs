/*
 * CDDL HEADER START
 *
 * The contents of this file are subject to the terms of the
 * Common Development and Distribution License (the "License").
 * You may not use this file except in compliance with the License.
 *
 * You can obtain a copy of the license at usr/src/OPENSOLARIS.LICENSE
 * or http://www.opensolaris.org/os/licensing.
 * See the License for the specific language governing permissions
 * and limitations under the License.
 *
 * When distributing Covered Code, include this CDDL HEADER in each
 * file and include the License file at usr/src/OPENSOLARIS.LICENSE.
 * If applicable, add the following below this CDDL HEADER, with the
 * fields enclosed by brackets "[]" replaced with your own identifying
 * information: Portions Copyright [yyyy] [name of copyright owner]
 *
 * CDDL HEADER END
 */
/*
 * Copyright 2009 Sun Microsystems, Inc.  All rights reserved.
 * Use is subject to license terms.
 */

#ifndef	_SYS_FM_FS_ZFS_H
#define	_SYS_FM_FS_ZFS_H

<<<<<<< HEAD


=======
>>>>>>> 9babb374
#ifdef	__cplusplus
extern "C" {
#endif

#define	ZFS_ERROR_CLASS				"fs.zfs"

#define	FM_EREPORT_ZFS_CHECKSUM			"checksum"
#define	FM_EREPORT_ZFS_IO			"io"
#define	FM_EREPORT_ZFS_DATA			"data"
#define	FM_EREPORT_ZFS_POOL			"zpool"
#define	FM_EREPORT_ZFS_DEVICE_UNKNOWN		"vdev.unknown"
#define	FM_EREPORT_ZFS_DEVICE_OPEN_FAILED	"vdev.open_failed"
#define	FM_EREPORT_ZFS_DEVICE_CORRUPT_DATA	"vdev.corrupt_data"
#define	FM_EREPORT_ZFS_DEVICE_NO_REPLICAS	"vdev.no_replicas"
#define	FM_EREPORT_ZFS_DEVICE_BAD_GUID_SUM	"vdev.bad_guid_sum"
#define	FM_EREPORT_ZFS_DEVICE_TOO_SMALL		"vdev.too_small"
#define	FM_EREPORT_ZFS_DEVICE_BAD_LABEL		"vdev.bad_label"
#define	FM_EREPORT_ZFS_IO_FAILURE		"io_failure"
#define	FM_EREPORT_ZFS_PROBE_FAILURE		"probe_failure"
#define	FM_EREPORT_ZFS_LOG_REPLAY		"log_replay"

#define	FM_EREPORT_PAYLOAD_ZFS_POOL		"pool"
#define	FM_EREPORT_PAYLOAD_ZFS_POOL_FAILMODE	"pool_failmode"
#define	FM_EREPORT_PAYLOAD_ZFS_POOL_GUID	"pool_guid"
#define	FM_EREPORT_PAYLOAD_ZFS_POOL_CONTEXT	"pool_context"
#define	FM_EREPORT_PAYLOAD_ZFS_VDEV_GUID	"vdev_guid"
#define	FM_EREPORT_PAYLOAD_ZFS_VDEV_TYPE	"vdev_type"
#define	FM_EREPORT_PAYLOAD_ZFS_VDEV_PATH	"vdev_path"
#define	FM_EREPORT_PAYLOAD_ZFS_VDEV_DEVID	"vdev_devid"
#define	FM_EREPORT_PAYLOAD_ZFS_VDEV_FRU		"vdev_fru"
#define	FM_EREPORT_PAYLOAD_ZFS_PARENT_GUID	"parent_guid"
#define	FM_EREPORT_PAYLOAD_ZFS_PARENT_TYPE	"parent_type"
#define	FM_EREPORT_PAYLOAD_ZFS_PARENT_PATH	"parent_path"
#define	FM_EREPORT_PAYLOAD_ZFS_PARENT_DEVID	"parent_devid"
#define	FM_EREPORT_PAYLOAD_ZFS_ZIO_OBJSET	"zio_objset"
#define	FM_EREPORT_PAYLOAD_ZFS_ZIO_OBJECT	"zio_object"
#define	FM_EREPORT_PAYLOAD_ZFS_ZIO_LEVEL	"zio_level"
#define	FM_EREPORT_PAYLOAD_ZFS_ZIO_BLKID	"zio_blkid"
#define	FM_EREPORT_PAYLOAD_ZFS_ZIO_ERR		"zio_err"
#define	FM_EREPORT_PAYLOAD_ZFS_ZIO_OFFSET	"zio_offset"
#define	FM_EREPORT_PAYLOAD_ZFS_ZIO_SIZE		"zio_size"
#define	FM_EREPORT_PAYLOAD_ZFS_PREV_STATE	"prev_state"

#define	FM_EREPORT_FAILMODE_WAIT		"wait"
#define	FM_EREPORT_FAILMODE_CONTINUE		"continue"
#define	FM_EREPORT_FAILMODE_PANIC		"panic"

#define	FM_RESOURCE_REMOVED			"removed"
#define	FM_RESOURCE_AUTOREPLACE			"autoreplace"

#ifdef	__cplusplus
}
#endif

#endif	/* _SYS_FM_FS_ZFS_H */<|MERGE_RESOLUTION|>--- conflicted
+++ resolved
@@ -26,11 +26,6 @@
 #ifndef	_SYS_FM_FS_ZFS_H
 #define	_SYS_FM_FS_ZFS_H
 
-<<<<<<< HEAD
-
-
-=======
->>>>>>> 9babb374
 #ifdef	__cplusplus
 extern "C" {
 #endif
