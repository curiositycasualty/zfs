--- conflicted
+++ resolved
@@ -1054,16 +1054,16 @@
 }
 
 #if defined(_KERNEL) && defined(HAVE_SPL)
-<<<<<<< HEAD
+
 #if 0
 #include <linux/module_compat.h>
-=======
+
 static int __init
 avl_init(void)
 {
 	return (0);
 }
->>>>>>> f42d7f41
+
 
 static void __exit
 avl_fini(void)
