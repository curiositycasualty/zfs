/*
 * CDDL HEADER START
 *
 * The contents of this file are subject to the terms of the
 * Common Development and Distribution License, Version 1.0 only
 * (the "License").  You may not use this file except in compliance
 * with the License.
 *
 * You can obtain a copy of the license at usr/src/OPENSOLARIS.LICENSE
 * or http://www.opensolaris.org/os/licensing.
 * See the License for the specific language governing permissions
 * and limitations under the License.
 *
 * When distributing Covered Code, include this CDDL HEADER in each
 * file and include the License file at usr/src/OPENSOLARIS.LICENSE.
 * If applicable, add the following below this CDDL HEADER, with the
 * fields enclosed by brackets "[]" replaced with your own identifying
 * information: Portions Copyright [yyyy] [name of copyright owner]
 *
 * CDDL HEADER END
 */
/*
 * Copyright 2006 Sun Microsystems, Inc.  All rights reserved.
 * Use is subject to license terms.
 */

#ifndef _LIBSPL_SYS_FILE_H
#define	_LIBSPL_SYS_FILE_H

#include_next <sys/file.h>

#include <sys/user.h>

<<<<<<< HEAD
//#define FREAD   1
//#define FWRITE  2
//#define FAPPEND  8

#define FCREAT  O_CREAT
#define FTRUNC  O_TRUNC
#define FOFFMAX 0
#define FSYNC   O_SYNC
#define FDSYNC  O_DSYNC
#define FRSYNC  O_RSYNC
#define FEXCL   O_EXCL

#define O_DIRECT 0

#define FNODSYNC        0x10000 /* fsync pseudo flag */
#define FNOFOLLOW       0x20000 /* don't follow symlinks */
#define FIGNORECASE     0x80000 /* request case-insensitive lookups */
=======
#define	FREAD	1
#define	FWRITE	2
// #define FAPPEND  8

#define	FCREAT	O_CREAT
#define	FTRUNC	O_TRUNC
#define	FOFFMAX	O_LARGEFILE
#define	FSYNC	O_SYNC
#define	FDSYNC	O_DSYNC
#define	FRSYNC	O_RSYNC
#define	FEXCL	O_EXCL

#define	FNODSYNC	0x10000	/* fsync pseudo flag */
#define	FNOFOLLOW	0x20000	/* don't follow symlinks */
#define	FIGNORECASE	0x80000	/* request case-insensitive lookups */
>>>>>>> 01b738f4

#endif<|MERGE_RESOLUTION|>--- conflicted
+++ resolved
@@ -31,7 +31,6 @@
 
 #include <sys/user.h>
 
-<<<<<<< HEAD
 //#define FREAD   1
 //#define FWRITE  2
 //#define FAPPEND  8
@@ -49,22 +48,5 @@
 #define FNODSYNC        0x10000 /* fsync pseudo flag */
 #define FNOFOLLOW       0x20000 /* don't follow symlinks */
 #define FIGNORECASE     0x80000 /* request case-insensitive lookups */
-=======
-#define	FREAD	1
-#define	FWRITE	2
-// #define FAPPEND  8
-
-#define	FCREAT	O_CREAT
-#define	FTRUNC	O_TRUNC
-#define	FOFFMAX	O_LARGEFILE
-#define	FSYNC	O_SYNC
-#define	FDSYNC	O_DSYNC
-#define	FRSYNC	O_RSYNC
-#define	FEXCL	O_EXCL
-
-#define	FNODSYNC	0x10000	/* fsync pseudo flag */
-#define	FNOFOLLOW	0x20000	/* don't follow symlinks */
-#define	FIGNORECASE	0x80000	/* request case-insensitive lookups */
->>>>>>> 01b738f4
 
 #endif