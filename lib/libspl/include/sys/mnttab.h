/*
 * CDDL HEADER START
 *
 * The contents of this file are subject to the terms of the
 * Common Development and Distribution License, Version 1.0 only
 * (the "License").  You may not use this file except in compliance
 * with the License.
 *
 * You can obtain a copy of the license at usr/src/OPENSOLARIS.LICENSE
 * or http://www.opensolaris.org/os/licensing.
 * See the License for the specific language governing permissions
 * and limitations under the License.
 *
 * When distributing Covered Code, include this CDDL HEADER in each
 * file and include the License file at usr/src/OPENSOLARIS.LICENSE.
 * If applicable, add the following below this CDDL HEADER, with the
 * fields enclosed by brackets "[]" replaced with your own identifying
 * information: Portions Copyright [yyyy] [name of copyright owner]
 *
 * CDDL HEADER END
 */
/* Copyright (c) 1984, 1986, 1987, 1988, 1989 AT&T */
/*  All Rights Reserved  */
/*
 * Copyright 2004 Sun Microsystems, Inc.  All rights reserved.
 * Use is subject to license terms.
 */
/* Copyright 2006 Ricardo Correia */

#ifndef _SYS_MNTTAB_H
#define	_SYS_MNTTAB_H

#include <stdio.h>
#include <dirent.h>
#include <mntent.h>
#include <sys/stat.h>
#include <sys/types.h>

#ifdef MNTTAB
#undef MNTTAB
#endif /* MNTTAB */

#define	MNTTAB		"/etc/mtab"
#define	MNT_LINE_MAX	1024

#define	MNT_TOOLONG	1	/* entry exceeds MNT_LINE_MAX */
#define	MNT_TOOMANY	2	/* too many fields in line */
#define	MNT_TOOFEW	3	/* too few fields in line */

struct mnttab {
	char *mnt_special;
	char *mnt_mountp;
	char *mnt_fstype;
	char *mnt_mntopts;
	uint_t mnt_major;
	uint_t mnt_minor;
};
#define        extmnttab        mnttab

//Replacing with FreeBSD versions
//extern int getmntany(FILE *fp, struct mnttab *mgetp, struct mnttab *mrefp);
//extern char *mntopt(char **p);
//extern char *hasmntopt(struct mnttab *mnt, char *opt);
//extern int getmntent(FILE *fp, struct mnttab *mgetp);
extern DIR *fdopendir(int fd);
extern int openat64(int, const char *, int, ...);

//From FreeBSD
extern int getmntany(FILE *fd, struct mnttab *mgetp, struct mnttab *mrefp);
extern int getmntent(FILE *fp, struct mnttab *mp);
extern char *hasmntopt(struct mnttab *mnt, char *opt);

<<<<<<< HEAD
extern void statfs2mnttab(struct statfs *sfs, struct mnttab *mp);

#define	AT_FDCWD		-100
#define	AT_SYMLINK_NOFOLLOW	0x100
#define	AT_REMOVEDIR		0x200
#define	AT_SYMLINK_FOLLOW	0x400
extern int fstatat64(int, const char *, struct stat *, int);
=======
	return (hasmntopt(&mnt_new, opt));
}

#define	hasmntopt	_sol_hasmntopt
#define	getmntent	_sol_getmntent
>>>>>>> 01b738f4

#endif<|MERGE_RESOLUTION|>--- conflicted
+++ resolved
@@ -70,7 +70,6 @@
 extern int getmntent(FILE *fp, struct mnttab *mp);
 extern char *hasmntopt(struct mnttab *mnt, char *opt);
 
-<<<<<<< HEAD
 extern void statfs2mnttab(struct statfs *sfs, struct mnttab *mp);
 
 #define	AT_FDCWD		-100
@@ -78,12 +77,5 @@
 #define	AT_REMOVEDIR		0x200
 #define	AT_SYMLINK_FOLLOW	0x400
 extern int fstatat64(int, const char *, struct stat *, int);
-=======
-	return (hasmntopt(&mnt_new, opt));
-}
-
-#define	hasmntopt	_sol_hasmntopt
-#define	getmntent	_sol_getmntent
->>>>>>> 01b738f4
 
 #endif