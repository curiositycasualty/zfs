/*
 * CDDL HEADER START
 *
 * The contents of this file are subject to the terms of the
 * Common Development and Distribution License (the "License").
 * You may not use this file except in compliance with the License.
 *
 * You can obtain a copy of the license at usr/src/OPENSOLARIS.LICENSE
 * or http://www.opensolaris.org/os/licensing.
 * See the License for the specific language governing permissions
 * and limitations under the License.
 *
 * When distributing Covered Code, include this CDDL HEADER in each
 * file and include the License file at usr/src/OPENSOLARIS.LICENSE.
 * If applicable, add the following below this CDDL HEADER, with the
 * fields enclosed by brackets "[]" replaced with your own identifying
 * information: Portions Copyright [yyyy] [name of copyright owner]
 *
 * CDDL HEADER END
 */
/*
 * Copyright 2006 Sun Microsystems, Inc.  All rights reserved.
 * Use is subject to license terms.
 */

#ifndef	_SYS_KSTAT_H
#define	_SYS_KSTAT_H



/*
 * Definition of general kernel statistics structures and /dev/kstat ioctls
 */

#include <sys/types.h>
#include <sys/time.h>

#ifdef	__cplusplus
extern "C" {
#endif

typedef int	kid_t;		/* unique kstat id */

/*
 * Kernel statistics driver (/dev/kstat) ioctls
 */

#define	KSTAT_IOC_BASE		('K' << 8)

#define	KSTAT_IOC_CHAIN_ID	KSTAT_IOC_BASE | 0x01
#define	KSTAT_IOC_READ		KSTAT_IOC_BASE | 0x02
#define	KSTAT_IOC_WRITE		KSTAT_IOC_BASE | 0x03

/*
 * /dev/kstat ioctl usage (kd denotes /dev/kstat descriptor):
 *
 *	kcid = ioctl(kd, KSTAT_IOC_CHAIN_ID, NULL);
 *	kcid = ioctl(kd, KSTAT_IOC_READ, kstat_t *);
 *	kcid = ioctl(kd, KSTAT_IOC_WRITE, kstat_t *);
 */

#define	KSTAT_STRLEN	31	/* 30 chars + NULL; must be 16 * n - 1 */

/*
 * The generic kstat header
 */

typedef struct kstat {
	/*
	 * Fields relevant to both kernel and user
	 */
	hrtime_t	ks_crtime;	/* creation time (from gethrtime()) */
	struct kstat	*ks_next;	/* kstat chain linkage */
	kid_t		ks_kid;		/* unique kstat ID */
	char		ks_module[KSTAT_STRLEN]; /* provider module name */
	uchar_t		ks_resv;	/* reserved, currently just padding */
	int		ks_instance;	/* provider module's instance */
	char		ks_name[KSTAT_STRLEN]; /* kstat name */
	uchar_t		ks_type;	/* kstat data type */
	char		ks_class[KSTAT_STRLEN]; /* kstat class */
	uchar_t		ks_flags;	/* kstat flags */
	void		*ks_data;	/* kstat type-specific data */
	uint_t		ks_ndata;	/* # of type-specific data records */
	size_t		ks_data_size;	/* total size of kstat data section */
	hrtime_t	ks_snaptime;	/* time of last data shapshot */
	/*
	 * Fields relevant to kernel only
	 */
	int		(*ks_update)(struct kstat *, int); /* dynamic update */
	void		*ks_private;	/* arbitrary provider-private data */
	int		(*ks_snapshot)(struct kstat *, void *, int);
	void		*ks_lock;	/* protects this kstat's data */
} kstat_t;

#ifdef _SYSCALL32

typedef int32_t kid32_t;

typedef struct kstat32 {
	/*
	 * Fields relevant to both kernel and user
	 */
	hrtime_t	ks_crtime;
	caddr32_t	ks_next;		/* struct kstat pointer */
	kid32_t		ks_kid;
	char		ks_module[KSTAT_STRLEN];
	uint8_t		ks_resv;
	int32_t		ks_instance;
	char		ks_name[KSTAT_STRLEN];
	uint8_t		ks_type;
	char		ks_class[KSTAT_STRLEN];
	uint8_t		ks_flags;
	caddr32_t	ks_data;		/* type-specific data */
	uint32_t	ks_ndata;
	size32_t	ks_data_size;
	hrtime_t	ks_snaptime;
	/*
	 * Fields relevant to kernel only (only needed here for padding)
	 */
	int32_t		_ks_update;
	caddr32_t	_ks_private;
	int32_t		_ks_snapshot;
	caddr32_t	_ks_lock;
} kstat32_t;

#endif	/* _SYSCALL32 */

/*
 * kstat structure and locking strategy
 *
 * Each kstat consists of a header section (a kstat_t) and a data section.
 * The system maintains a set of kstats, protected by kstat_chain_lock.
 * kstat_chain_lock protects all additions to/deletions from this set,
 * as well as all changes to kstat headers.  kstat data sections are
 * *optionally* protected by the per-kstat ks_lock.  If ks_lock is non-NULL,
 * kstat clients (e.g. /dev/kstat) will acquire this lock for all of their
 * operations on that kstat.  It is up to the kstat provider to decide whether
 * guaranteeing consistent data to kstat clients is sufficiently important
 * to justify the locking cost.  Note, however, that most statistic updates
 * already occur under one of the provider's mutexes, so if the provider sets
 * ks_lock to point to that mutex, then kstat data locking is free.
 *
 * NOTE: variable-size kstats MUST employ kstat data locking, to prevent
 * data-size races with kstat clients.
 *
 * NOTE: ks_lock is really of type (kmutex_t *); it is declared as (void *)
 * in the kstat header so that users don't have to be exposed to all of the
 * kernel's lock-related data structures.
 */

#if	defined(_KERNEL)

#define	KSTAT_ENTER(k)	\
	{ kmutex_t *lp = (k)->ks_lock; if (lp) mutex_enter(lp); }

#define	KSTAT_EXIT(k)	\
	{ kmutex_t *lp = (k)->ks_lock; if (lp) mutex_exit(lp); }

#define	KSTAT_UPDATE(k, rw)		(*(k)->ks_update)((k), (rw))

#define	KSTAT_SNAPSHOT(k, buf, rw)	(*(k)->ks_snapshot)((k), (buf), (rw))

#endif	/* defined(_KERNEL) */

/*
 * kstat time
 *
 * All times associated with kstats (e.g. creation time, snapshot time,
 * kstat_timer_t and kstat_io_t timestamps, etc.) are 64-bit nanosecond values,
 * as returned by gethrtime().  The accuracy of these timestamps is machine
 * dependent, but the precision (units) is the same across all platforms.
 */

/*
 * kstat identity (KID)
 *
 * Each kstat is assigned a unique KID (kstat ID) when it is added to the
 * global kstat chain.  The KID is used as a cookie by /dev/kstat to
 * request information about the corresponding kstat.  There is also
 * an identity associated with the entire kstat chain, kstat_chain_id,
 * which is bumped each time a kstat is added or deleted.  /dev/kstat uses
 * the chain ID to detect changes in the kstat chain (e.g., a new disk
 * coming online) between ioctl()s.
 */

/*
 * kstat module, kstat instance
 *
 * ks_module and ks_instance contain the name and instance of the module
 * that created the kstat.  In cases where there can only be one instance,
 * ks_instance is 0.  The kernel proper (/kernel/unix) uses "unix" as its
 * module name.
 */

/*
 * kstat name
 *
 * ks_name gives a meaningful name to a kstat.  The full kstat namespace
 * is module.instance.name, so the name only need be unique within a
 * module.  kstat_create() will fail if you try to create a kstat with
 * an already-used (ks_module, ks_instance, ks_name) triplet.  Spaces are
 * allowed in kstat names, but strongly discouraged, since they hinder
 * awk-style processing at user level.
 */

/*
 * kstat type
 *
 * The kstat mechanism provides several flavors of kstat data, defined
 * below.  The "raw" kstat type is just treated as an array of bytes; you
 * can use this to export any kind of data you want.
 *
 * Some kstat types allow multiple data structures per kstat, e.g.
 * KSTAT_TYPE_NAMED; others do not.  This is part of the spec for each
 * kstat data type.
 *
 * User-level tools should *not* rely on the #define KSTAT_NUM_TYPES.  To
 * get this information, read out the standard system kstat "kstat_types".
 */

#define	KSTAT_TYPE_RAW		0	/* can be anything */
					/* ks_ndata >= 1 */
#define	KSTAT_TYPE_NAMED	1	/* name/value pair */
					/* ks_ndata >= 1 */
#define	KSTAT_TYPE_INTR		2	/* interrupt statistics */
					/* ks_ndata == 1 */
#define	KSTAT_TYPE_IO		3	/* I/O statistics */
					/* ks_ndata == 1 */
#define	KSTAT_TYPE_TIMER	4	/* event timer */
					/* ks_ndata >= 1 */

#define	KSTAT_NUM_TYPES		5

/*
 * kstat class
 *
 * Each kstat can be characterized as belonging to some broad class
 * of statistics, e.g. disk, tape, net, vm, streams, etc.  This field
 * can be used as a filter to extract related kstats.  The following
 * values are currently in use: disk, tape, net, controller, vm, kvm,
 * hat, streams, kstat, and misc.  (The kstat class encompasses things
 * like kstat_types.)
 */

/*
 * kstat flags
 *
 * Any of the following flags may be passed to kstat_create().  They are
 * all zero by default.
 *
 *	KSTAT_FLAG_VIRTUAL:
 *
 *		Tells kstat_create() not to allocate memory for the
 *		kstat data section; instead, you will set the ks_data
 *		field to point to the data you wish to export.  This
 *		provides a convenient way to export existing data
 *		structures.
 *
 *	KSTAT_FLAG_VAR_SIZE:
 *
 *		The size of the kstat you are creating will vary over time.
 *		For example, you may want to use the kstat mechanism to
 *		export a linked list.  NOTE: The kstat framework does not
 *		manage the data section, so all variable-size kstats must be
 *		virtual kstats.  Moreover, variable-size kstats MUST employ
 *		kstat data locking to prevent data-size races with kstat
 *		clients.  See the section on "kstat snapshot" for details.
 *
 *	KSTAT_FLAG_WRITABLE:
 *
 *		Makes the kstat's data section writable by root.
 *		The ks_snapshot routine (see below) does not need to check for
 *		this; permission checking is handled in the kstat driver.
 *
 *	KSTAT_FLAG_PERSISTENT:
 *
 *		Indicates that this kstat is to be persistent over time.
 *		For persistent kstats, kstat_delete() simply marks the
 *		kstat as dormant; a subsequent kstat_create() reactivates
 *		the kstat.  This feature is provided so that statistics
 *		are not lost across driver close/open (e.g., raw disk I/O
 *		on a disk with no mounted partitions.)
 *		NOTE: Persistent kstats cannot be virtual, since ks_data
 *		points to garbage as soon as the driver goes away.
 *
 * The following flags are maintained by the kstat framework:
 *
 *	KSTAT_FLAG_DORMANT:
 *
 *		For persistent kstats, indicates that the kstat is in the
 *		dormant state (e.g., the corresponding device is closed).
 *
 *	KSTAT_FLAG_INVALID:
 *
 *		This flag is set when a kstat is in a transitional state,
 *		e.g. between kstat_create() and kstat_install().
 *		kstat clients must not attempt to access the kstat's data
 *		if this flag is set.
 */

#define	KSTAT_FLAG_VIRTUAL		0x01
#define	KSTAT_FLAG_VAR_SIZE		0x02
#define	KSTAT_FLAG_WRITABLE		0x04
#define	KSTAT_FLAG_PERSISTENT		0x08
#define	KSTAT_FLAG_DORMANT		0x10
#define	KSTAT_FLAG_INVALID		0x20

/*
 * Dynamic update support
 *
 * The kstat mechanism allows for an optional ks_update function to update
 * kstat data.  This is useful for drivers where the underlying device
 * keeps cheap hardware stats, but extraction is expensive.  Instead of
 * constantly keeping the kstat data section up to date, you can supply a
 * ks_update function which updates the kstat's data section on demand.
 * To take advantage of this feature, simply set the ks_update field before
 * calling kstat_install().
 *
 * The ks_update function, if supplied, must have the following structure:
 *
 *	int
 *	foo_kstat_update(kstat_t *ksp, int rw)
 *	{
 *		if (rw == KSTAT_WRITE) {
 *			... update the native stats from ksp->ks_data;
 *				return EACCES if you don't support this
 *		} else {
 *			... update ksp->ks_data from the native stats
 *		}
 *	}
 *
 * The ks_update return codes are: 0 for success, EACCES if you don't allow
 * KSTAT_WRITE, and EIO for any other type of error.
 *
 * In general, the ks_update function may need to refer to provider-private
 * data; for example, it may need a pointer to the provider's raw statistics.
 * The ks_private field is available for this purpose.  Its use is entirely
 * at the provider's discretion.
 *
 * All variable-size kstats MUST supply a ks_update routine, which computes
 * and sets ks_data_size (and ks_ndata if that is meaningful), since these
 * are needed to perform kstat snapshots (see below).
 *
 * No kstat locking should be done inside the ks_update routine.  The caller
 * will already be holding the kstat's ks_lock (to ensure consistent data).
 */

#define	KSTAT_READ	0
#define	KSTAT_WRITE	1

/*
 * Kstat snapshot
 *
 * In order to get a consistent view of a kstat's data, clients must obey
 * the kstat's locking strategy.  However, these clients may need to perform
 * operations on the data which could cause a fault (e.g. copyout()), or
 * operations which are simply expensive.  Doing so could cause deadlock
 * (e.g. if you're holding a disk's kstat lock which is ultimately required
 * to resolve a copyout() fault), performance degradation (since the providers'
 * activity is serialized at the kstat lock), device timing problems, etc.
 *
 * To avoid these problems, kstat data is provided via snapshots.  Taking
 * a snapshot is a simple process: allocate a wired-down kernel buffer,
 * acquire the kstat's data lock, copy the data into the buffer ("take the
 * snapshot"), and release the lock.  This ensures that the kstat's data lock
 * will be held as briefly as possible, and that no faults will occur while
 * the lock is held.
 *
 * Normally, the snapshot is taken by default_kstat_snapshot(), which
 * timestamps the data (sets ks_snaptime), copies it, and does a little
 * massaging to deal with incomplete transactions on i/o kstats.  However,
 * this routine only works for kstats with contiguous data (the typical case).
 * If you create a kstat whose data is, say, a linked list, you must provide
 * your own ks_snapshot routine.  The routine you supply must have the
 * following prototype (replace "foo" with something appropriate):
 *
 *	int foo_kstat_snapshot(kstat_t *ksp, void *buf, int rw);
 *
 * The minimal snapshot routine -- one which copies contiguous data that
 * doesn't need any massaging -- would be this:
 *
 *	ksp->ks_snaptime = gethrtime();
 *	if (rw == KSTAT_WRITE)
 *		bcopy(buf, ksp->ks_data, ksp->ks_data_size);
 *	else
 *		bcopy(ksp->ks_data, buf, ksp->ks_data_size);
 *	return (0);
 *
 * A more illuminating example is taking a snapshot of a linked list:
 *
 *	ksp->ks_snaptime = gethrtime();
 *	if (rw == KSTAT_WRITE)
 *		return (EACCES);		... See below ...
 *	for (foo = first_foo; foo; foo = foo->next) {
 *		bcopy((char *) foo, (char *) buf, sizeof (struct foo));
 *		buf = ((struct foo *) buf) + 1;
 *	}
 *	return (0);
 *
 * In the example above, we have decided that we don't want to allow
 * KSTAT_WRITE access, so we return EACCES if this is attempted.
 *
 * The key points are:
 *
 *	(1) ks_snaptime must be set (via gethrtime()) to timestamp the data.
 *	(2) Data gets copied from the kstat to the buffer on KSTAT_READ,
 *		and from the buffer to the kstat on KSTAT_WRITE.
 *	(3) ks_snapshot return values are: 0 for success, EACCES if you
 *		don't allow KSTAT_WRITE, and EIO for any other type of error.
 *
 * Named kstats (see section on "Named statistics" below) containing long
 * strings (KSTAT_DATA_STRING) need special handling.  The kstat driver
 * assumes that all strings are copied into the buffer after the array of
 * named kstats, and the pointers (KSTAT_NAMED_STR_PTR()) are updated to point
 * into the copy within the buffer. The default snapshot routine does this,
 * but overriding routines should contain at least the following:
 *
 * if (rw == KSTAT_READ) {
 * 	kstat_named_t *knp = buf;
 * 	char *end = knp + ksp->ks_ndata;
 * 	uint_t i;
 *
 * 	... Do the regular copy ...
 * 	bcopy(ksp->ks_data, buf, sizeof (kstat_named_t) * ksp->ks_ndata);
 *
 * 	for (i = 0; i < ksp->ks_ndata; i++, knp++) {
 *		if (knp[i].data_type == KSTAT_DATA_STRING &&
 *		    KSTAT_NAMED_STR_PTR(knp) != NULL) {
 *			bcopy(KSTAT_NAMED_STR_PTR(knp), end,
 *			    KSTAT_NAMED_STR_BUFLEN(knp));
 *			KSTAT_NAMED_STR_PTR(knp) = end;
 *			end += KSTAT_NAMED_STR_BUFLEN(knp);
 *		}
 *	}
 */

/*
 * Named statistics.
 *
 * List of arbitrary name=value statistics.
 */

typedef struct kstat_named {
	char	name[KSTAT_STRLEN];	/* name of counter */
	uchar_t	data_type;		/* data type */
	union {
		char		c[16];	/* enough for 128-bit ints */
		int32_t		i32;
		uint32_t	ui32;
		struct {
			union {
				char 		*ptr;	/* NULL-term string */
#if defined(_KERNEL) && defined(_MULTI_DATAMODEL)
				caddr32_t	ptr32;
#endif
				char 		__pad[8]; /* 64-bit padding */
			} addr;
			uint32_t	len;	/* # bytes for strlen + '\0' */
		} str;
/*
 * The int64_t and uint64_t types are not valid for a maximally conformant
 * 32-bit compilation environment (cc -Xc) using compilers prior to the
 * introduction of C99 conforming compiler (reference ISO/IEC 9899:1990).
 * In these cases, the visibility of i64 and ui64 is only permitted for
 * 64-bit compilation environments or 32-bit non-maximally conformant
 * C89 or C90 ANSI C compilation environments (cc -Xt and cc -Xa). In the
 * C99 ANSI C compilation environment, the long long type is supported.
 * The _INT64_TYPE is defined by the implementation (see sys/int_types.h).
 */
#if defined(_INT64_TYPE)
		int64_t		i64;
		uint64_t	ui64;
#endif
		long		l;
		ulong_t		ul;

		/* These structure members are obsolete */

		longlong_t	ll;
		u_longlong_t	ull;
		float		f;
		double		d;
	} value;			/* value of counter */
} kstat_named_t;

#define	KSTAT_DATA_CHAR		0
#define	KSTAT_DATA_INT32	1
#define	KSTAT_DATA_UINT32	2
#define	KSTAT_DATA_INT64	3
#define	KSTAT_DATA_UINT64	4

#if !defined(_LP64)
#define	KSTAT_DATA_LONG		KSTAT_DATA_INT32
#define	KSTAT_DATA_ULONG	KSTAT_DATA_UINT32
#else
#if !defined(_KERNEL)
#define	KSTAT_DATA_LONG		KSTAT_DATA_INT64
#define	KSTAT_DATA_ULONG	KSTAT_DATA_UINT64
#else
#define	KSTAT_DATA_LONG		7	/* only visible to the kernel */
#define	KSTAT_DATA_ULONG	8	/* only visible to the kernel */
#endif	/* !_KERNEL */
#endif	/* !_LP64 */

/*
 * Statistics exporting named kstats with long strings (KSTAT_DATA_STRING)
 * may not make the assumption that ks_data_size is equal to (ks_ndata * sizeof
 * (kstat_named_t)).  ks_data_size in these cases is equal to the sum of the
 * amount of space required to store the strings (ie, the sum of
 * KSTAT_NAMED_STR_BUFLEN() for all KSTAT_DATA_STRING statistics) plus the
 * space required to store the kstat_named_t's.
 *
 * The default update routine will update ks_data_size automatically for
 * variable-length kstats containing long strings (using the default update
 * routine only makes sense if the string is the only thing that is changing
 * in size, and ks_ndata is constant).  Fixed-length kstats containing long
 * strings must explicitly change ks_data_size (after creation but before
 * initialization) to reflect the correct amount of space required for the
 * long strings and the kstat_named_t's.
 */
#define	KSTAT_DATA_STRING	9

/* These types are obsolete */

#define	KSTAT_DATA_LONGLONG	KSTAT_DATA_INT64
#define	KSTAT_DATA_ULONGLONG	KSTAT_DATA_UINT64
#define	KSTAT_DATA_FLOAT	5
#define	KSTAT_DATA_DOUBLE	6

#define	KSTAT_NAMED_PTR(kptr)	((kstat_named_t *)(kptr)->ks_data)

/*
 * Retrieve the pointer of the string contained in the given named kstat.
 */
#define	KSTAT_NAMED_STR_PTR(knptr) ((knptr)->value.str.addr.ptr)

/*
 * Retrieve the length of the buffer required to store the string in the given
 * named kstat.
 */
#define	KSTAT_NAMED_STR_BUFLEN(knptr) ((knptr)->value.str.len)

/*
 * Interrupt statistics.
 *
 * An interrupt is a hard interrupt (sourced from the hardware device
 * itself), a soft interrupt (induced by the system via the use of
 * some system interrupt source), a watchdog interrupt (induced by
 * a periodic timer call), spurious (an interrupt entry point was
 * entered but there was no interrupt condition to service),
 * or multiple service (an interrupt condition was detected and
 * serviced just prior to returning from any of the other types).
 *
 * Measurement of the spurious class of interrupts is useful for
 * autovectored devices in order to pinpoint any interrupt latency
 * problems in a particular system configuration.
 *
 * Devices that have more than one interrupt of the same
 * type should use multiple structures.
 */

#define	KSTAT_INTR_HARD			0
#define	KSTAT_INTR_SOFT			1
#define	KSTAT_INTR_WATCHDOG		2
#define	KSTAT_INTR_SPURIOUS		3
#define	KSTAT_INTR_MULTSVC		4

#define	KSTAT_NUM_INTRS			5

typedef struct kstat_intr {
	uint_t	intrs[KSTAT_NUM_INTRS];	/* interrupt counters */
} kstat_intr_t;

#define	KSTAT_INTR_PTR(kptr)	((kstat_intr_t *)(kptr)->ks_data)

/*
 * I/O statistics.
 */

typedef struct kstat_io {

	/*
	 * Basic counters.
	 *
	 * The counters should be updated at the end of service
	 * (e.g., just prior to calling biodone()).
	 */

	u_longlong_t	nread;		/* number of bytes read */
	u_longlong_t	nwritten;	/* number of bytes written */
	uint_t		reads;		/* number of read operations */
	uint_t		writes;		/* number of write operations */

	/*
	 * Accumulated time and queue length statistics.
	 *
	 * Accumulated time statistics are kept as a running sum
	 * of "active" time.  Queue length statistics are kept as a
	 * running sum of the product of queue length and elapsed time
	 * at that length -- i.e., a Riemann sum for queue length
	 * integrated against time.  (You can also think of the active time
	 * as a Riemann sum, for the boolean function (queue_length > 0)
	 * integrated against time, or you can think of it as the
	 * Lebesgue measure of the set on which queue_length > 0.)
	 *
	 *		^
	 *		|			_________
	 *		8			| i4	|
	 *		|			|	|
	 *	Queue	6			|	|
	 *	Length	|	_________	|	|
	 *		4	| i2	|_______|	|
	 *		|	|	    i3		|
	 *		2_______|			|
	 *		|    i1				|
	 *		|_______________________________|
	 *		Time->	t1	t2	t3	t4
	 *
	 * At each change of state (entry or exit from the queue),
	 * we add the elapsed time (since the previous state change)
	 * to the active time if the queue length was non-zero during
	 * that interval; and we add the product of the elapsed time
	 * times the queue length to the running length*time sum.
	 *
	 * This method is generalizable to measuring residency
	 * in any defined system: instead of queue lengths, think
	 * of "outstanding RPC calls to server X".
	 *
	 * A large number of I/O subsystems have at least two basic
	 * "lists" of transactions they manage: one for transactions
	 * that have been accepted for processing but for which processing
	 * has yet to begin, and one for transactions which are actively
	 * being processed (but not done). For this reason, two cumulative
	 * time statistics are defined here: wait (pre-service) time,
	 * and run (service) time.
	 *
	 * All times are 64-bit nanoseconds (hrtime_t), as returned by
	 * gethrtime().
	 *
	 * The units of cumulative busy time are accumulated nanoseconds.
	 * The units of cumulative length*time products are elapsed time
	 * times queue length.
	 *
	 * Updates to the fields below are performed implicitly by calls to
	 * these five functions:
	 *
	 *	kstat_waitq_enter()
	 *	kstat_waitq_exit()
	 *	kstat_runq_enter()
	 *	kstat_runq_exit()
	 *
	 *	kstat_waitq_to_runq()		(see below)
	 *	kstat_runq_back_to_waitq()	(see below)
	 *
	 * Since kstat_waitq_exit() is typically followed immediately
	 * by kstat_runq_enter(), there is a single kstat_waitq_to_runq()
	 * function which performs both operations.  This is a performance
	 * win since only one timestamp is required.
	 *
	 * In some instances, it may be necessary to move a request from
	 * the run queue back to the wait queue, e.g. for write throttling.
	 * For these situations, call kstat_runq_back_to_waitq().
	 *
	 * These fields should never be updated by any other means.
	 */

	hrtime_t wtime;		/* cumulative wait (pre-service) time */
	hrtime_t wlentime;	/* cumulative wait length*time product */
	hrtime_t wlastupdate;	/* last time wait queue changed */
	hrtime_t rtime;		/* cumulative run (service) time */
	hrtime_t rlentime;	/* cumulative run length*time product */
	hrtime_t rlastupdate;	/* last time run queue changed */

	uint_t	wcnt;		/* count of elements in wait state */
	uint_t	rcnt;		/* count of elements in run state */

} kstat_io_t;

#define	KSTAT_IO_PTR(kptr)	((kstat_io_t *)(kptr)->ks_data)

/*
 * Event timer statistics - cumulative elapsed time and number of events.
 *
 * Updates to these fields are performed implicitly by calls to
 * kstat_timer_start() and kstat_timer_stop().
 */

typedef struct kstat_timer {
	char		name[KSTAT_STRLEN];	/* event name */
	uchar_t		resv;			/* reserved */
	u_longlong_t	num_events;		/* number of events */
	hrtime_t	elapsed_time;		/* cumulative elapsed time */
	hrtime_t	min_time;		/* shortest event duration */
	hrtime_t	max_time;		/* longest event duration */
	hrtime_t	start_time;		/* previous event start time */
	hrtime_t	stop_time;		/* previous event stop time */
} kstat_timer_t;

#define	KSTAT_TIMER_PTR(kptr)	((kstat_timer_t *)(kptr)->ks_data)

<<<<<<< HEAD
/*
 * TXG statistics - bytes read/written and iops performed
 */
#if 1
#if	!defined(_KERNEL)

typedef enum kstat_txg_state {
	TXG_STATE_OPEN      = 1,
	TXG_STATE_QUIESCING = 2,
	TXG_STATE_SYNCING   = 3,
	TXG_STATE_COMMITTED = 4,
} kstat_txg_state_t;
#endif

typedef struct kstat_txg {
	u_longlong_t		txg;		/* txg id */
	kstat_txg_state_t	state;		/* txg state */
	hrtime_t		birth;		/* birth time stamp */
	u_longlong_t		nread;		/* number of bytes read */
	u_longlong_t		nwritten;	/* number of bytes written */
	uint_t			reads;		/* number of read operations */
	uint_t			writes;		/* number of write operations */
	hrtime_t		open_time;	/* open time */
	hrtime_t		quiesce_time;	/* quiesce time */
	hrtime_t		sync_time;	/* sync time */
} kstat_txg_t;

#endif

=======
>>>>>>> 01b738f4
#if	defined(_KERNEL)

#include <sys/t_lock.h>

extern kid_t	kstat_chain_id;		/* bumped at each state change */
extern void	kstat_init(void);	/* initialize kstat framework */

/*
 * Adding and deleting kstats.
 *
 * The typical sequence to add a kstat is:
 *
 *	ksp = kstat_create(module, instance, name, class, type, ndata, flags);
 *	if (ksp) {
 *		... provider initialization, if necessary
 *		kstat_install(ksp);
 *	}
 *
 * There are three logically distinct steps here:
 *
 * Step 1: System Initialization (kstat_create)
 *
 * kstat_create() performs system initialization.  kstat_create()
 * allocates memory for the entire kstat (header plus data), initializes
 * all header fields, initializes the data section to all zeroes, assigns
 * a unique KID, and puts the kstat onto the system's kstat chain.
 * The returned kstat is marked invalid (KSTAT_FLAG_INVALID is set),
 * because the provider (caller) has not yet had a chance to initialize
 * the data section.
 *
 * By default, kstats are exported to all zones on the system.  A kstat may be
 * created via kstat_create_zone() to specify a zone to which the statistics
 * should be exported.  kstat_zone_add() may be used to specify additional
 * zones to which the statistics are to be exported.
 *
 * Step 2: Provider Initialization
 *
 * The provider performs any necessary initialization of the data section,
 * e.g. setting the name fields in a KSTAT_TYPE_NAMED.  Virtual kstats set
 * the ks_data field at this time.  The provider may also set the ks_update,
 * ks_snapshot, ks_private, and ks_lock fields if necessary.
 *
 * Step 3: Installation (kstat_install)
 *
 * Once the kstat is completely initialized, kstat_install() clears the
 * INVALID flag, thus making the kstat accessible to the outside world.
 * kstat_install() also clears the DORMANT flag for persistent kstats.
 *
 * Removing a kstat from the system
 *
 * kstat_delete(ksp) removes ksp from the kstat chain and frees all
 * associated system resources.  NOTE: When you call kstat_delete(),
 * you must NOT be holding that kstat's ks_lock.  Otherwise, you may
 * deadlock with a kstat reader.
 *
 * Persistent kstats
 *
 * From the provider's point of view, persistence is transparent.  The only
 * difference between ephemeral (normal) kstats and persistent kstats
 * is that you pass KSTAT_FLAG_PERSISTENT to kstat_create().  Magically,
 * this has the effect of making your data visible even when you're
 * not home.  Persistence is important to tools like iostat, which want
 * to get a meaningful picture of disk activity.  Without persistence,
 * raw disk i/o statistics could never accumulate: they would come and
 * go with each open/close of the raw device.
 *
 * The magic of persistence works by slightly altering the behavior of
 * kstat_create() and kstat_delete().  The first call to kstat_create()
 * creates a new kstat, as usual.  However, kstat_delete() does not
 * actually delete the kstat: it performs one final update of the data
 * (i.e., calls the ks_update routine), marks the kstat as dormant, and
 * sets the ks_lock, ks_update, ks_private, and ks_snapshot fields back
 * to their default values (since they might otherwise point to garbage,
 * e.g. if the provider is going away).  kstat clients can still access
 * the dormant kstat just like a live kstat; they just continue to see
 * the final data values as long as the kstat remains dormant.
 * All subsequent kstat_create() calls simply find the already-existing,
 * dormant kstat and return a pointer to it, without altering any fields.
 * The provider then performs its usual initialization sequence, and
 * calls kstat_install().  kstat_install() uses the old data values to
 * initialize the native data (i.e., ks_update is called with KSTAT_WRITE),
 * thus making it seem like you were never gone.
 */

extern kstat_t *kstat_create(const char *, int, const char *, const char *,
    uchar_t, uint_t, uchar_t);
extern kstat_t *kstat_create_zone(const char *, int, const char *,
    const char *, uchar_t, uint_t, uchar_t, zoneid_t);
extern void kstat_install(kstat_t *);
extern void kstat_delete(kstat_t *);
extern void kstat_named_setstr(kstat_named_t *knp, const char *src);
extern void kstat_set_string(char *, const char *);
extern void kstat_delete_byname(const char *, int, const char *);
extern void kstat_delete_byname_zone(const char *, int, const char *, zoneid_t);
extern void kstat_named_init(kstat_named_t *, const char *, uchar_t);
extern void kstat_timer_init(kstat_timer_t *, const char *);
extern void kstat_waitq_enter(kstat_io_t *);
extern void kstat_waitq_exit(kstat_io_t *);
extern void kstat_runq_enter(kstat_io_t *);
extern void kstat_runq_exit(kstat_io_t *);
extern void kstat_waitq_to_runq(kstat_io_t *);
extern void kstat_runq_back_to_waitq(kstat_io_t *);
extern void kstat_timer_start(kstat_timer_t *);
extern void kstat_timer_stop(kstat_timer_t *);

extern void kstat_zone_add(kstat_t *, zoneid_t);
extern void kstat_zone_remove(kstat_t *, zoneid_t);
extern int kstat_zone_find(kstat_t *, zoneid_t);

extern kstat_t *kstat_hold_bykid(kid_t kid, zoneid_t);
extern kstat_t *kstat_hold_byname(const char *, int, const char *, zoneid_t);
extern void kstat_rele(kstat_t *);

#endif	/* defined(_KERNEL) */

#ifdef	__cplusplus
}
#endif

#endif	/* _SYS_KSTAT_H */<|MERGE_RESOLUTION|>--- conflicted
+++ resolved
@@ -698,38 +698,6 @@
 
 #define	KSTAT_TIMER_PTR(kptr)	((kstat_timer_t *)(kptr)->ks_data)
 
-<<<<<<< HEAD
-/*
- * TXG statistics - bytes read/written and iops performed
- */
-#if 1
-#if	!defined(_KERNEL)
-
-typedef enum kstat_txg_state {
-	TXG_STATE_OPEN      = 1,
-	TXG_STATE_QUIESCING = 2,
-	TXG_STATE_SYNCING   = 3,
-	TXG_STATE_COMMITTED = 4,
-} kstat_txg_state_t;
-#endif
-
-typedef struct kstat_txg {
-	u_longlong_t		txg;		/* txg id */
-	kstat_txg_state_t	state;		/* txg state */
-	hrtime_t		birth;		/* birth time stamp */
-	u_longlong_t		nread;		/* number of bytes read */
-	u_longlong_t		nwritten;	/* number of bytes written */
-	uint_t			reads;		/* number of read operations */
-	uint_t			writes;		/* number of write operations */
-	hrtime_t		open_time;	/* open time */
-	hrtime_t		quiesce_time;	/* quiesce time */
-	hrtime_t		sync_time;	/* sync time */
-} kstat_txg_t;
-
-#endif
-
-=======
->>>>>>> 01b738f4
 #if	defined(_KERNEL)
 
 #include <sys/t_lock.h>
