/*
 * CDDL HEADER START
 *
 * The contents of this file are subject to the terms of the
 * Common Development and Distribution License, Version 1.0 only
 * (the "License").  You may not use this file except in compliance
 * with the License.
 *
 * You can obtain a copy of the license at usr/src/OPENSOLARIS.LICENSE
 * or http://www.opensolaris.org/os/licensing.
 * See the License for the specific language governing permissions
 * and limitations under the License.
 *
 * When distributing Covered Code, include this CDDL HEADER in each
 * file and include the License file at usr/src/OPENSOLARIS.LICENSE.
 * If applicable, add the following below this CDDL HEADER, with the
 * fields enclosed by brackets "[]" replaced with your own identifying
 * information: Portions Copyright [yyyy] [name of copyright owner]
 *
 * CDDL HEADER END
 */
/*
 * Copyright (c) 2010, Oracle and/or its affiliates. All rights reserved.
 */

#ifndef _LIBSPL_SYS_STAT_H
#define	_LIBSPL_SYS_STAT_H

#include_next <sys/stat.h>

#ifdef __APPLE__
#include <sys/disk.h>
#ifndef _DARWIN_FEATURE_64_BIT_INODE
#error Need 64 bit inode support
#endif
#endif
#include <sys/mount.h> /* for BLKGETSIZE64 */

/*
 * Emulate Solaris' behavior of returning the block device size in fstat().
 */
static inline int
fstat_blk(int fd, struct stat *st)
{
<<<<<<< HEAD
	if (fstat(fd, st) == -1)
		return -1;
=======
	if (fstat64(fd, st) == -1)
		return (-1);
>>>>>>> 01b738f4

#ifdef __APPLE__
	/* In Mac OS X we need to use an ioctl to get the size of a block device */
	if (st->st_mode & (S_IFBLK | S_IFCHR)) {
		uint32_t blksize;
		uint64_t blkcnt;

		if (ioctl(fd, DKIOCGETBLOCKSIZE, &blksize) < 0) {
			return (-1);
		}
		if (ioctl(fd, DKIOCGETBLOCKCOUNT, &blkcnt) < 0) {
			return (-1);
		}

		st->st_size = (off_t)((uint64_t)blksize * blkcnt);
	}
#else
	/* In Linux we need to use an ioctl to get the size of a block device */
	if (S_ISBLK(st->st_mode)) {
		if (ioctl(fd, BLKGETSIZE64, &st->st_size) != 0)
			return (-1);
	}
#endif

	return (0);
}
#endif /* _LIBSPL_SYS_STAT_H */<|MERGE_RESOLUTION|>--- conflicted
+++ resolved
@@ -42,13 +42,8 @@
 static inline int
 fstat_blk(int fd, struct stat *st)
 {
-<<<<<<< HEAD
 	if (fstat(fd, st) == -1)
 		return -1;
-=======
-	if (fstat64(fd, st) == -1)
-		return (-1);
->>>>>>> 01b738f4
 
 #ifdef __APPLE__
 	/* In Mac OS X we need to use an ioctl to get the size of a block device */
