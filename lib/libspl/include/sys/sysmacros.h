--- conflicted
+++ resolved
@@ -40,15 +40,9 @@
 #define	ABS(a)		((a) < 0 ? -(a) : (a))
 #endif
 
-<<<<<<< HEAD
-#define makedevice(maj,min)	makedev(maj,min)
-#define _sysconf(a)		sysconf(a)
-//#define __NORETURN		__attribute__ ((noreturn))
-=======
 #define	makedevice(maj, min)	makedev(maj, min)
 #define	_sysconf(a)		sysconf(a)
-#define	__NORETURN		__attribute__((noreturn))
->>>>>>> 01b738f4
+//#define	__NORETURN		__attribute__((noreturn))
 
 /*
  * Compatibility macros/typedefs needed for Solaris -> Linux port
