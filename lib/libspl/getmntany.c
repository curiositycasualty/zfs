/*
 * CDDL HEADER START
 *
 * The contents of this file are subject to the terms of the
 * Common Development and Distribution License, Version 1.0 only
 * (the "License").  You may not use this file except in compliance
 * with the License.
 *
 * You can obtain a copy of the license at usr/src/OPENSOLARIS.LICENSE
 * or http://www.opensolaris.org/os/licensing.
 * See the License for the specific language governing permissions
 * and limitations under the License.
 *
 * When distributing Covered Code, include this CDDL HEADER in each
 * file and include the License file at usr/src/OPENSOLARIS.LICENSE.
 * If applicable, add the following below this CDDL HEADER, with the
 * fields enclosed by brackets "[]" replaced with your own identifying
 * information: Portions Copyright [yyyy] [name of copyright owner]
 *
 * CDDL HEADER END
 */
/*
 * Copyright 2005 Sun Microsystems, Inc.  All rights reserved.
 * Copyright 2006 Ricardo Correia.  All rights reserved.
 * Use is subject to license terms.
 */

/*	Copyright (c) 1988 AT&T	*/
/*	  All Rights Reserved	*/

#include <stdio.h>
#include <string.h>
#include <mntent.h>
#include <ctype.h> /* for isspace() */
#include <errno.h>
#include <unistd.h>
#include <sys/mnttab.h>
#include <sys/types.h>
#include <sys/vnode.h>
#include <sys/stat.h>
#include <unistd.h>
#include <dirent.h>
#include <sys/fcntl.h>
#include <libzfs.h>

#define BUFSIZE (MNT_LINE_MAX + 2)

/*__thread*/ char buf[BUFSIZE];

#define DIFF(xx) ((mrefp->xx != NULL) && \
		  (mgetp->xx == NULL || strcmp(mrefp->xx, mgetp->xx) != 0))

<<<<<<< HEAD
=======
#ifdef __APPLE__
/*
 * We will also query the extended filesystem capabilities API, to lookup
 * other mount options, for example, XATTR. We can not use the MNTNOUSERXATTR
 * option due to VFS rejecting with EACCESS.
 */

#include <sys/attr.h>
typedef struct attrlist attrlist_t;

struct attrBufS {
	u_int32_t       length;
	vol_capabilities_set_t caps;
} __attribute__((aligned(4), packed));
#endif


>>>>>>> 6a06ef26

DIR *
fdopendir(int fd)
{
	char fullpath[MAXPATHLEN];

	if (fcntl(fd, F_GETPATH, fullpath) < 0) {
		perror("fcntl");
		return (NULL);
	}
	if (close(fd) < 0) {
		return (NULL);
	}

	return (opendir(fullpath));
}

static int
chdir_block_begin(int newroot_fd)
{
	int cwdfd, error;

	cwdfd = open(".", O_RDONLY | O_DIRECTORY);
	if (cwdfd == -1)
		return (-1);

	if (fchdir(newroot_fd) == -1) {
		error = errno;
		(void) close(cwdfd);
		errno = error;
		return (-1);
	}
	return (cwdfd);
}

static void
chdir_block_end(int cwdfd)
{
	int error = errno;
	(void) fchdir(cwdfd);
	(void) close(cwdfd);
	errno = error;
}

int
openat64(int dirfd, const char *path, int flags, ...)
{
	int cwdfd, filefd;

	if ((cwdfd = chdir_block_begin(dirfd)) == -1)
		return (-1);

	if ((flags & O_CREAT) != 0) {
		va_list ap;
		int mode;

		va_start(ap, flags);
		mode = va_arg(ap, int);
		va_end(ap);

		filefd = open(path, flags, mode);
	} else
		filefd = open(path, flags);

	chdir_block_end(cwdfd);
	return (filefd);
}

int
fstatat64(int dirfd, const char *path, struct stat *statbuf, int flag)
{
	int cwdfd, error;

	if ((cwdfd = chdir_block_begin(dirfd)) == -1)
		return (-1);

	if (flag == AT_SYMLINK_NOFOLLOW)
		error = lstat(path, statbuf);
	else
		error = stat(path, statbuf);

	chdir_block_end(cwdfd);
	return (error);
}


static char *
mntopt(char **p)
{
	char *cp = *p;
	char *retstr;

	while (*cp && isspace(*cp))
		cp++;

	retstr = cp;
	while (*cp && *cp != ',')
		cp++;

	if (*cp) {
		*cp = '\0';
		cp++;
	}

	*p = cp;
	return (retstr);
}

char *
hasmntopt(struct mnttab *mnt, char *opt)
{
	char tmpopts[MNT_LINE_MAX];
	char *f, *opts = tmpopts;

	if (mnt->mnt_mntopts == NULL)
		return (NULL);
	(void) strcpy(opts, mnt->mnt_mntopts);
	f = mntopt(&opts);
	for (; *f; f = mntopt(&opts)) {
		if (strncmp(opt, f, strlen(opt)) == 0)
			return (f - tmpopts + mnt->mnt_mntopts);
	}
	return (NULL);
}

static void
optadd(char *mntopts, size_t size, const char *opt)
{

	if (mntopts[0] != '\0')
		strlcat(mntopts, ",", size);
	strlcat(mntopts, opt, size);
}



void
statfs2mnttab(struct statfs *sfs, struct mnttab *mp)
{
	static char mntopts[MNTMAXSTR];
	long flags;

	mntopts[0] = '\0';

	flags = sfs->f_flags;
#define	OPTADD(opt)	optadd(mntopts, sizeof(mntopts), (opt))
	if (flags & MNT_RDONLY)
		OPTADD(MNTOPT_RO);
	else
		OPTADD(MNTOPT_RW);
	if (flags & MNT_NOSUID)
		OPTADD(MNTOPT_NOSUID);
	else
		OPTADD(MNTOPT_SETUID);
	if (flags & MNT_UPDATE)
		OPTADD(MNTOPT_REMOUNT);
	if (flags & MNT_NOATIME)
		OPTADD(MNTOPT_NOATIME);
	else
		OPTADD(MNTOPT_ATIME);
#ifdef __FreeBSD__
	OPTADD(MNTOPT_NOXATTR);
#endif
#ifdef __APPLE__
		{
			struct attrBufS attrBuf;
			attrlist_t      attrList;

			memset(&attrList, 0, sizeof(attrList));
			attrList.bitmapcount = ATTR_BIT_MAP_COUNT;
			attrList.volattr = ATTR_VOL_INFO|ATTR_VOL_CAPABILITIES;

			if (getattrlist(sfs->f_mntonname, &attrList, &attrBuf,
							sizeof(attrBuf), 0) == 0)  {

				if (attrBuf.caps[VOL_CAPABILITIES_INTERFACES] &
					VOL_CAP_INT_EXTENDED_ATTR) {
					OPTADD(MNTOPT_XATTR);
				} else {
					OPTADD(MNTOPT_NOXATTR);
				} // If EXTENDED
			} // if getattrlist
		}
#endif
	if (flags & MNT_NOEXEC)
		OPTADD(MNTOPT_NOEXEC);
	else
		OPTADD(MNTOPT_EXEC);
	if (flags & MNT_DONTBROWSE)
		OPTADD(MNTOPT_NOBROWSE);
	else
		OPTADD(MNTOPT_BROWSE);
	if (flags & MNT_IGNORE_OWNERSHIP)
		OPTADD(MNTOPT_NOOWNERS);
	else
		OPTADD(MNTOPT_OWNERS);
#undef	OPTADD
	/* If the name is /dev/diskXX we need to translate it to ZFS pool/dataset
	 * name
	 */
	char *dataset = NULL;
	dataset = iokit_device_to_dataset(sfs->f_mntfromname);
	if (dataset) {
		//fprintf(stderr, "Translated '%s' to '%s'\r\n",
		//		sfs->f_mntfromname, dataset);
		// Are we really OK copying into sfs struct?
		strlcpy(sfs->f_mntfromname, dataset, MFSNAMELEN);
		free(dataset);
	}

	mp->mnt_special = sfs->f_mntfromname;
	mp->mnt_mountp = sfs->f_mntonname;
	mp->mnt_fstype = sfs->f_fstypename;
	mp->mnt_mntopts = mntopts;
	mp->mnt_fssubtype = sfs->f_fssubtype;
	//if (strcmp(mp->mnt_fstype, MNTTYPE_ZFS) == 0)
		//printf("mnttab: %s %s %s %s\n", mp->mnt_special, mp->mnt_mountp, mp->mnt_fstype, mp->mnt_mntopts);


}

static struct statfs *gsfs = NULL;
static int allfs = 0;

static int
statfs_init(void)
{
	struct statfs *sfs;
	int error;

	if (gsfs != NULL) {
		free(gsfs);
		gsfs = NULL;
	}
	allfs = getfsstat(NULL, 0, MNT_WAIT);
	if (allfs == -1)
		goto fail;
	gsfs = malloc(sizeof(gsfs[0]) * allfs * 2);
	if (gsfs == NULL)
		goto fail;
	allfs = getfsstat(gsfs, (long)(sizeof(gsfs[0]) * allfs * 2),
                      MNT_WAIT);
	if (allfs == -1)
		goto fail;
	sfs = realloc(gsfs, allfs * sizeof(gsfs[0]));
	if (sfs != NULL)
		gsfs = sfs;
	return (0);
fail:
	error = errno;
	if (gsfs != NULL)
		free(gsfs);
	gsfs = NULL;
	allfs = 0;
	return (error);
}

int
getmntany(FILE *fd __unused, struct mnttab *mgetp, struct mnttab *mrefp)
{
	//struct statfs *sfs; //Not sure what FreeBSD was planning to do with this.
	int i, error;

	error = statfs_init();
	if (error != 0)
		return (error);

	for (i = 0; i < allfs; i++) {
		if (mrefp->mnt_special != NULL &&
		    strcmp(mrefp->mnt_special, gsfs[i].f_mntfromname) != 0) {
			continue;
		}
		if (mrefp->mnt_mountp != NULL &&
		    strcmp(mrefp->mnt_mountp, gsfs[i].f_mntonname) != 0) {
			continue;
		}
		if (mrefp->mnt_fstype != NULL &&
		    strcmp(mrefp->mnt_fstype, gsfs[i].f_fstypename) != 0) {
			continue;
		}
		statfs2mnttab(&gsfs[i], mgetp);
		return (0);
	}
	return (-1);
}

int
getmntent(FILE *fp, struct mnttab *mp)
{
	//struct statfs *sfs; //Not sure what FreeBSD was planning to do with this.
	int error, nfs;

	nfs = (int)lseek(fileno(fp), 0, SEEK_CUR);
	if (nfs == -1)
		return (errno);
	/* If nfs is 0, we want to refresh out cache. */
	if (nfs == 0 || gsfs == NULL) {
		error = statfs_init();
		if (error != 0)
			return (error);
	}
	if (nfs >= allfs)
		return (-1);
	statfs2mnttab(&gsfs[nfs], mp);
	if (lseek(fileno(fp), 1, SEEK_CUR) == -1)
		return (errno);
	return (0);
}<|MERGE_RESOLUTION|>--- conflicted
+++ resolved
@@ -50,8 +50,6 @@
 #define DIFF(xx) ((mrefp->xx != NULL) && \
 		  (mgetp->xx == NULL || strcmp(mrefp->xx, mgetp->xx) != 0))
 
-<<<<<<< HEAD
-=======
 #ifdef __APPLE__
 /*
  * We will also query the extended filesystem capabilities API, to lookup
@@ -69,7 +67,6 @@
 #endif
 
 
->>>>>>> 6a06ef26
 
 DIR *
 fdopendir(int fd)
