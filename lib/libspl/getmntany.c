--- conflicted
+++ resolved
@@ -249,10 +249,7 @@
 	mp->mnt_mountp = sfs->f_mntonname;
 	mp->mnt_fstype = sfs->f_fstypename;
 	mp->mnt_mntopts = mntopts;
-<<<<<<< HEAD
-=======
 	mp->mnt_fssubtype = sfs->f_fssubtype;
->>>>>>> 2f77613d
 	//if (strcmp(mp->mnt_fstype, MNTTYPE_ZFS) == 0)
 		//printf("mnttab: %s %s %s %s\n", mp->mnt_special, mp->mnt_mountp, mp->mnt_fstype, mp->mnt_mntopts);
 
