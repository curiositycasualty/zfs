include $(top_srcdir)/config/Rules.am

<<<<<<< HEAD
AUTOMAKE_OPTIONS = subdir-objects
=======
VPATH = \
	$(top_srcdir)/module/nvpair \
	$(top_srcdir)/lib/libnvpair
>>>>>>> 3b36f831

AM_CFLAGS += $(DEBUG_STACKFLAGS) $(FRAME_LARGER_THAN)

DEFAULT_INCLUDES += \
	-I$(top_srcdir)/include \
	-I$(top_srcdir)/lib/libspl/include

lib_LTLIBRARIES = libnvpair.la

<<<<<<< HEAD
libnvpair_la_SOURCES = \
	libnvpair.c \
	nvpair_alloc_system.c \
	../../module/nvpair/nvpair_alloc_fixed.c \
	../../module/nvpair/nvpair.c \
	../../module/nvpair/fnvpair.c
=======
USER_C = \
	libnvpair.c \
	nvpair_alloc_system.c

KERNEL_C = \
	nvpair_alloc_fixed.c \
	nvpair.c \
	fnvpair.c

nodist_libnvpair_la_SOURCES = \
	$(USER_C) \
	$(KERNEL_C)
>>>>>>> 3b36f831

libnvpair_la_LIBADD = \
        $(top_builddir)/lib/libuutil/libuutil.la

libnvpair_la_LDFLAGS = -version-info 1:1:0

EXTRA_DIST = $(USER_C)<|MERGE_RESOLUTION|>--- conflicted
+++ resolved
@@ -1,12 +1,6 @@
 include $(top_srcdir)/config/Rules.am
 
-<<<<<<< HEAD
 AUTOMAKE_OPTIONS = subdir-objects
-=======
-VPATH = \
-	$(top_srcdir)/module/nvpair \
-	$(top_srcdir)/lib/libnvpair
->>>>>>> 3b36f831
 
 AM_CFLAGS += $(DEBUG_STACKFLAGS) $(FRAME_LARGER_THAN)
 
@@ -16,27 +10,12 @@
 
 lib_LTLIBRARIES = libnvpair.la
 
-<<<<<<< HEAD
 libnvpair_la_SOURCES = \
 	libnvpair.c \
 	nvpair_alloc_system.c \
 	../../module/nvpair/nvpair_alloc_fixed.c \
 	../../module/nvpair/nvpair.c \
 	../../module/nvpair/fnvpair.c
-=======
-USER_C = \
-	libnvpair.c \
-	nvpair_alloc_system.c
-
-KERNEL_C = \
-	nvpair_alloc_fixed.c \
-	nvpair.c \
-	fnvpair.c
-
-nodist_libnvpair_la_SOURCES = \
-	$(USER_C) \
-	$(KERNEL_C)
->>>>>>> 3b36f831
 
 libnvpair_la_LIBADD = \
         $(top_builddir)/lib/libuutil/libuutil.la
