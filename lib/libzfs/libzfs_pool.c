--- conflicted
+++ resolved
@@ -3481,7 +3481,6 @@
 		 */
 		if (nvlist_lookup_uint64(nv, ZPOOL_CONFIG_WHOLE_DISK,
 		    &value) == 0 && value) {
-<<<<<<< HEAD
 			int pathlen = strlen(path);
 			char *tmp = zfs_strdup(hdl, path);
 #ifdef illumos
@@ -3519,9 +3518,6 @@
 #elif __LINUX__
 			return strip_partition(hdl, path);
 #endif	/* illumos */
-=======
-			return (strip_partition(hdl, path));
->>>>>>> 01b738f4
 		}
 	} else {
 		verify(nvlist_lookup_string(nv, ZPOOL_CONFIG_TYPE, &path) == 0);
