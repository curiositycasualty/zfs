/*
 * CDDL HEADER START
 *
 * The contents of this file are subject to the terms of the
 * Common Development and Distribution License (the "License").
 * You may not use this file except in compliance with the License.
 *
 * You can obtain a copy of the license at usr/src/OPENSOLARIS.LICENSE
 * or http://www.opensolaris.org/os/licensing.
 * See the License for the specific language governing permissions
 * and limitations under the License.
 *
 * When distributing Covered Code, include this CDDL HEADER in each
 * file and include the License file at usr/src/OPENSOLARIS.LICENSE.
 * If applicable, add the following below this CDDL HEADER, with the
 * fields enclosed by brackets "[]" replaced with your own identifying
 * information: Portions Copyright [yyyy] [name of copyright owner]
 *
 * CDDL HEADER END
 */

/*
 * Copyright (c) 2005, 2010, Oracle and/or its affiliates. All rights reserved.
 * Copyright (c) 2012 by Delphix. All rights reserved.
 * Copyright (c) 2012 DEY Storage Systems, Inc.  All rights reserved.
 * Copyright (c) 2012 Pawel Jakub Dawidek <pawel@dawidek.net>.
 * Copyright 2012 Nexenta Systems, Inc. All rights reserved.
 */

#include <ctype.h>
#include <errno.h>
//#include <libintl.h>
#include <math.h>
#include <stdio.h>
#include <stdlib.h>
#include <strings.h>
#include <unistd.h>
#include <stddef.h>
#include <zone.h>
#include <fcntl.h>
#include <sys/mntent.h>
#include <sys/mount.h>
#include <priv.h>
#include <pwd.h>
#include <grp.h>
#include <stddef.h>
#include <ucred.h>
#ifdef HAVE_IDMAP
#include <idmap.h>
#include <aclutils.h>
#include <directory.h>
#endif /* HAVE_IDMAP */

#include <sys/dnode.h>
#include <sys/spa.h>
#include <sys/zap.h>
#include <libzfs.h>

#include "zfs_namecheck.h"
#include "zfs_prop.h"
#include "libzfs_impl.h"
#include "zfs_deleg.h"

static int zvol_create_link_common(libzfs_handle_t *, const char *, int);
static int userquota_propname_decode(const char *propname, boolean_t zoned,
    zfs_userquota_prop_t *typep, char *domain, int domainlen, uint64_t *ridp);

/*
 * Given a single type (not a mask of types), return the type in a human
 * readable form.
 */
const char *
zfs_type_to_name(zfs_type_t type)
{
	switch (type) {
	case ZFS_TYPE_FILESYSTEM:
		return (dgettext(TEXT_DOMAIN, "filesystem"));
	case ZFS_TYPE_SNAPSHOT:
		return (dgettext(TEXT_DOMAIN, "snapshot"));
	case ZFS_TYPE_VOLUME:
		return (dgettext(TEXT_DOMAIN, "volume"));
	default:
		break;
	}

	return (NULL);
}

/*
 * Validate a ZFS path.  This is used even before trying to open the dataset, to
 * provide a more meaningful error message.  We call zfs_error_aux() to
 * explain exactly why the name was not valid.
 */
int
zfs_validate_name(libzfs_handle_t *hdl, const char *path, int type,
    boolean_t modifying)
{
	namecheck_err_t why;
	char what;

	(void) zfs_prop_get_table();
	if (dataset_namecheck(path, &why, &what) != 0) {
		if (hdl != NULL) {
			switch (why) {
			case NAME_ERR_TOOLONG:
				zfs_error_aux(hdl, dgettext(TEXT_DOMAIN,
				    "name is too long"));
				break;

			case NAME_ERR_LEADING_SLASH:
				zfs_error_aux(hdl, dgettext(TEXT_DOMAIN,
				    "leading slash in name"));
				break;

			case NAME_ERR_EMPTY_COMPONENT:
				zfs_error_aux(hdl, dgettext(TEXT_DOMAIN,
				    "empty component in name"));
				break;

			case NAME_ERR_TRAILING_SLASH:
				zfs_error_aux(hdl, dgettext(TEXT_DOMAIN,
				    "trailing slash in name"));
				break;

			case NAME_ERR_INVALCHAR:
				zfs_error_aux(hdl,
				    dgettext(TEXT_DOMAIN, "invalid character "
				    "'%c' in name"), what);
				break;

			case NAME_ERR_MULTIPLE_AT:
				zfs_error_aux(hdl, dgettext(TEXT_DOMAIN,
				    "multiple '@' delimiters in name"));
				break;

			case NAME_ERR_NOLETTER:
				zfs_error_aux(hdl, dgettext(TEXT_DOMAIN,
				    "pool doesn't begin with a letter"));
				break;

			case NAME_ERR_RESERVED:
				zfs_error_aux(hdl, dgettext(TEXT_DOMAIN,
				    "name is reserved"));
				break;

			case NAME_ERR_DISKLIKE:
				zfs_error_aux(hdl, dgettext(TEXT_DOMAIN,
				    "reserved disk name"));
				break;
			default:
				break;
			}
		}

		return (0);
	}

	if (!(type & ZFS_TYPE_SNAPSHOT) && strchr(path, '@') != NULL) {
		if (hdl != NULL)
			zfs_error_aux(hdl, dgettext(TEXT_DOMAIN,
			    "snapshot delimiter '@' in filesystem name"));
		return (0);
	}

	if (type == ZFS_TYPE_SNAPSHOT && strchr(path, '@') == NULL) {
		if (hdl != NULL)
			zfs_error_aux(hdl, dgettext(TEXT_DOMAIN,
			    "missing '@' delimiter in snapshot name"));
		return (0);
	}

	if (modifying && strchr(path, '%') != NULL) {
		if (hdl != NULL)
			zfs_error_aux(hdl, dgettext(TEXT_DOMAIN,
			    "invalid character %c in name"), '%');
		return (0);
	}

	return (-1);
}

int
zfs_name_valid(const char *name, zfs_type_t type)
{
	if (type == ZFS_TYPE_POOL)
		return (zpool_name_valid(NULL, B_FALSE, name));
	return (zfs_validate_name(NULL, name, type, B_FALSE));
}

/*
 * This function takes the raw DSL properties, and filters out the user-defined
 * properties into a separate nvlist.
 */
static nvlist_t *
process_user_props(zfs_handle_t *zhp, nvlist_t *props)
{
	libzfs_handle_t *hdl = zhp->zfs_hdl;
	nvpair_t *elem;
	nvlist_t *propval;
	nvlist_t *nvl;

	if (nvlist_alloc(&nvl, NV_UNIQUE_NAME, 0) != 0) {
		(void) no_memory(hdl);
		return (NULL);
	}

	elem = NULL;
	while ((elem = nvlist_next_nvpair(props, elem)) != NULL) {
		if (!zfs_prop_user(nvpair_name(elem)))
			continue;

		verify(nvpair_value_nvlist(elem, &propval) == 0);
		if (nvlist_add_nvlist(nvl, nvpair_name(elem), propval) != 0) {
			nvlist_free(nvl);
			(void) no_memory(hdl);
			return (NULL);
		}
	}

	return (nvl);
}

static zpool_handle_t *
zpool_add_handle(zfs_handle_t *zhp, const char *pool_name)
{
	libzfs_handle_t *hdl = zhp->zfs_hdl;
	zpool_handle_t *zph;

	if ((zph = zpool_open_canfail(hdl, pool_name)) != NULL) {
		if (hdl->libzfs_pool_handles != NULL)
			zph->zpool_next = hdl->libzfs_pool_handles;
		hdl->libzfs_pool_handles = zph;
	}
	return (zph);
}

static zpool_handle_t *
zpool_find_handle(zfs_handle_t *zhp, const char *pool_name, int len)
{
	libzfs_handle_t *hdl = zhp->zfs_hdl;
	zpool_handle_t *zph = hdl->libzfs_pool_handles;

	while ((zph != NULL) &&
	    (strncmp(pool_name, zpool_get_name(zph), len) != 0))
		zph = zph->zpool_next;
	return (zph);
}

/*
 * Returns a handle to the pool that contains the provided dataset.
 * If a handle to that pool already exists then that handle is returned.
 * Otherwise, a new handle is created and added to the list of handles.
 */
static zpool_handle_t *
zpool_handle(zfs_handle_t *zhp)
{
	char *pool_name;
	int len;
	zpool_handle_t *zph;

	len = strcspn(zhp->zfs_name, "/@") + 1;
	pool_name = zfs_alloc(zhp->zfs_hdl, len);
	(void) strlcpy(pool_name, zhp->zfs_name, len);

	zph = zpool_find_handle(zhp, pool_name, len);
	if (zph == NULL)
		zph = zpool_add_handle(zhp, pool_name);

	free(pool_name);
	return (zph);
}

void
zpool_free_handles(libzfs_handle_t *hdl)
{
	zpool_handle_t *next, *zph = hdl->libzfs_pool_handles;

	while (zph != NULL) {
		next = zph->zpool_next;
		zpool_close(zph);
		zph = next;
	}
	hdl->libzfs_pool_handles = NULL;
}

/*
 * Utility function to gather stats (objset and zpl) for the given object.
 */
static int
get_stats_ioctl(zfs_handle_t *zhp, zfs_cmd_t *zc)
{
	libzfs_handle_t *hdl = zhp->zfs_hdl;

	(void) strlcpy(zc->zc_name, zhp->zfs_name, sizeof (zc->zc_name));

	while (zfs_ioctl(hdl, ZFS_IOC_OBJSET_STATS, zc) != 0) {
		if (errno == ENOMEM) {
			if (zcmd_expand_dst_nvlist(hdl, zc) != 0) {
				return (-1);
			}
		} else {
			return (-1);
		}
	}
	return (0);
}

/*
 * Utility function to get the received properties of the given object.
 */
static int
get_recvd_props_ioctl(zfs_handle_t *zhp)
{
	libzfs_handle_t *hdl = zhp->zfs_hdl;
	nvlist_t *recvdprops;
	zfs_cmd_t zc = { "\0", "\0", "\0", "\0", 0 };
	int err;

	if (zcmd_alloc_dst_nvlist(hdl, &zc, 0) != 0)
		return (-1);

	(void) strlcpy(zc.zc_name, zhp->zfs_name, sizeof (zc.zc_name));

	while (zfs_ioctl(hdl, ZFS_IOC_OBJSET_RECVD_PROPS, &zc) != 0) {
		if (errno == ENOMEM) {
			if (zcmd_expand_dst_nvlist(hdl, &zc) != 0) {
				return (-1);
			}
		} else {
			zcmd_free_nvlists(&zc);
			return (-1);
		}
	}

	err = zcmd_read_dst_nvlist(zhp->zfs_hdl, &zc, &recvdprops);
	zcmd_free_nvlists(&zc);
	if (err != 0)
		return (-1);

	nvlist_free(zhp->zfs_recvd_props);
	zhp->zfs_recvd_props = recvdprops;

	return (0);
}

static int
put_stats_zhdl(zfs_handle_t *zhp, zfs_cmd_t *zc)
{
	nvlist_t *allprops, *userprops;

	zhp->zfs_dmustats = zc->zc_objset_stats; /* structure assignment */

	if (zcmd_read_dst_nvlist(zhp->zfs_hdl, zc, &allprops) != 0) {
		return (-1);
	}

	/*
	 * XXX Why do we store the user props separately, in addition to
	 * storing them in zfs_props?
	 */
	if ((userprops = process_user_props(zhp, allprops)) == NULL) {
		nvlist_free(allprops);
		return (-1);
	}

	nvlist_free(zhp->zfs_props);
	nvlist_free(zhp->zfs_user_props);

	zhp->zfs_props = allprops;
	zhp->zfs_user_props = userprops;

	return (0);
}

static int
get_stats(zfs_handle_t *zhp)
{
	int rc = 0;
	zfs_cmd_t zc = { "\0", "\0", "\0", "\0", 0 };

	if (zcmd_alloc_dst_nvlist(zhp->zfs_hdl, &zc, 0) != 0)
		return (-1);
	if (get_stats_ioctl(zhp, &zc) != 0)
		rc = -1;
	else if (put_stats_zhdl(zhp, &zc) != 0)
		rc = -1;
	zcmd_free_nvlists(&zc);
	return (rc);
}

/*
 * Refresh the properties currently stored in the handle.
 */
void
zfs_refresh_properties(zfs_handle_t *zhp)
{
	(void) get_stats(zhp);
}

/*
 * Makes a handle from the given dataset name.  Used by zfs_open() and
 * zfs_iter_* to create child handles on the fly.
 */
static int
make_dataset_handle_common(zfs_handle_t *zhp, zfs_cmd_t *zc)
{
	if (put_stats_zhdl(zhp, zc) != 0)
		return (-1);

	/*
	 * We've managed to open the dataset and gather statistics.  Determine
	 * the high-level type.
	 */
	if (zhp->zfs_dmustats.dds_type == DMU_OST_ZVOL)
		zhp->zfs_head_type = ZFS_TYPE_VOLUME;
	else if (zhp->zfs_dmustats.dds_type == DMU_OST_ZFS)
		zhp->zfs_head_type = ZFS_TYPE_FILESYSTEM;
	else if (zhp->zfs_dmustats.dds_type == DMU_OST_OTHER)
		return (-1); /* zpios' and other testing datasets are
		                of this type, ignore if encountered */
	else
		abort();

	if (zhp->zfs_dmustats.dds_is_snapshot)
		zhp->zfs_type = ZFS_TYPE_SNAPSHOT;
	else if (zhp->zfs_dmustats.dds_type == DMU_OST_ZVOL)
		zhp->zfs_type = ZFS_TYPE_VOLUME;
	else if (zhp->zfs_dmustats.dds_type == DMU_OST_ZFS)
		zhp->zfs_type = ZFS_TYPE_FILESYSTEM;
	else
		abort();	/* we should never see any other types */

	if ((zhp->zpool_hdl = zpool_handle(zhp)) == NULL)
		return (-1);

	return (0);
}

zfs_handle_t *
make_dataset_handle(libzfs_handle_t *hdl, const char *path)
{
	zfs_cmd_t zc = { "\0", "\0", "\0", "\0", 0 };

	zfs_handle_t *zhp = calloc(sizeof (zfs_handle_t), 1);

	if (zhp == NULL)
		return (NULL);

	zhp->zfs_hdl = hdl;
	(void) strlcpy(zhp->zfs_name, path, sizeof (zhp->zfs_name));
	if (zcmd_alloc_dst_nvlist(hdl, &zc, 0) != 0) {
		free(zhp);
		return (NULL);
	}
	if (get_stats_ioctl(zhp, &zc) == -1) {
		zcmd_free_nvlists(&zc);
		free(zhp);
		return (NULL);
	}
	if (make_dataset_handle_common(zhp, &zc) == -1) {
		free(zhp);
		zhp = NULL;
	}
	zcmd_free_nvlists(&zc);
	return (zhp);
}

zfs_handle_t *
make_dataset_handle_zc(libzfs_handle_t *hdl, zfs_cmd_t *zc)
{
	zfs_handle_t *zhp = calloc(sizeof (zfs_handle_t), 1);

	if (zhp == NULL)
		return (NULL);

	zhp->zfs_hdl = hdl;
	(void) strlcpy(zhp->zfs_name, zc->zc_name, sizeof (zhp->zfs_name));
	if (make_dataset_handle_common(zhp, zc) == -1) {
		free(zhp);
		return (NULL);
	}
	return (zhp);
}

zfs_handle_t *
make_dataset_simple_handle_zc(zfs_handle_t *pzhp, zfs_cmd_t *zc)
{
	zfs_handle_t *zhp = calloc(sizeof (zfs_handle_t), 1);

	if (zhp == NULL)
		return (NULL);

	zhp->zfs_hdl = pzhp->zfs_hdl;
	(void) strlcpy(zhp->zfs_name, zc->zc_name, sizeof (zhp->zfs_name));
	zhp->zfs_head_type = pzhp->zfs_type;
	zhp->zfs_type = ZFS_TYPE_SNAPSHOT;
	zhp->zpool_hdl = zpool_handle(zhp);

	return (zhp);
}

zfs_handle_t *
zfs_handle_dup(zfs_handle_t *zhp_orig)
{
	zfs_handle_t *zhp = calloc(sizeof (zfs_handle_t), 1);

	if (zhp == NULL)
		return (NULL);

	zhp->zfs_hdl = zhp_orig->zfs_hdl;
	zhp->zpool_hdl = zhp_orig->zpool_hdl;
	(void) strlcpy(zhp->zfs_name, zhp_orig->zfs_name,
	    sizeof (zhp->zfs_name));
	zhp->zfs_type = zhp_orig->zfs_type;
	zhp->zfs_head_type = zhp_orig->zfs_head_type;
	zhp->zfs_dmustats = zhp_orig->zfs_dmustats;
	if (zhp_orig->zfs_props != NULL) {
		if (nvlist_dup(zhp_orig->zfs_props, &zhp->zfs_props, 0) != 0) {
			(void) no_memory(zhp->zfs_hdl);
			zfs_close(zhp);
			return (NULL);
		}
	}
	if (zhp_orig->zfs_user_props != NULL) {
		if (nvlist_dup(zhp_orig->zfs_user_props,
		    &zhp->zfs_user_props, 0) != 0) {
			(void) no_memory(zhp->zfs_hdl);
			zfs_close(zhp);
			return (NULL);
		}
	}
	if (zhp_orig->zfs_recvd_props != NULL) {
		if (nvlist_dup(zhp_orig->zfs_recvd_props,
		    &zhp->zfs_recvd_props, 0)) {
			(void) no_memory(zhp->zfs_hdl);
			zfs_close(zhp);
			return (NULL);
		}
	}
	zhp->zfs_mntcheck = zhp_orig->zfs_mntcheck;
	if (zhp_orig->zfs_mntopts != NULL) {
		zhp->zfs_mntopts = zfs_strdup(zhp_orig->zfs_hdl,
		    zhp_orig->zfs_mntopts);
	}
	zhp->zfs_props_table = zhp_orig->zfs_props_table;
	return (zhp);
}

/*
 * Opens the given snapshot, filesystem, or volume.   The 'types'
 * argument is a mask of acceptable types.  The function will print an
 * appropriate error message and return NULL if it can't be opened.
 */
zfs_handle_t *
zfs_open(libzfs_handle_t *hdl, const char *path, int types)
{
	zfs_handle_t *zhp;
	char errbuf[1024];

	(void) snprintf(errbuf, sizeof (errbuf),
	    dgettext(TEXT_DOMAIN, "cannot open '%s'"), path);

	/*
	 * Validate the name before we even try to open it.
	 */
	if (!zfs_validate_name(hdl, path, ZFS_TYPE_DATASET, B_FALSE)) {
		zfs_error_aux(hdl, dgettext(TEXT_DOMAIN,
		    "invalid dataset name"));
		(void) zfs_error(hdl, EZFS_INVALIDNAME, errbuf);
		return (NULL);
	}

	/*
	 * Try to get stats for the dataset, which will tell us if it exists.
	 */
	errno = 0;
	if ((zhp = make_dataset_handle(hdl, path)) == NULL) {
		(void) zfs_standard_error(hdl, errno, errbuf);
		return (NULL);
	}

	if (!(types & zhp->zfs_type)) {
		(void) zfs_error(hdl, EZFS_BADTYPE, errbuf);
		zfs_close(zhp);
		return (NULL);
	}

	return (zhp);
}

/*
 * Release a ZFS handle.  Nothing to do but free the associated memory.
 */
void
zfs_close(zfs_handle_t *zhp)
{
	if (zhp->zfs_mntopts)
		free(zhp->zfs_mntopts);
	nvlist_free(zhp->zfs_props);
	nvlist_free(zhp->zfs_user_props);
	nvlist_free(zhp->zfs_recvd_props);
	free(zhp);
}

mnttab_node_t *
libzfs_mnttab_first(libzfs_handle_t *hdl)
{
	return (avl_first(&hdl->libzfs_mnttab_cache));
}
mnttab_node_t *
libzfs_mnttab_next(libzfs_handle_t *hdl, mnttab_node_t *cur)
{
	return (AVL_NEXT(&hdl->libzfs_mnttab_cache, cur));
}

static int
libzfs_mnttab_cache_compare(const void *arg1, const void *arg2)
{
	const mnttab_node_t *mtn1 = arg1;
	const mnttab_node_t *mtn2 = arg2;
	int rv;

	rv = strcmp(mtn1->mtn_mt.mnt_special, mtn2->mtn_mt.mnt_special);

	if (rv == 0)
		return (0);
	return (rv > 0 ? 1 : -1);
}


int
libzfs_mnttab_update(libzfs_handle_t *hdl)
{
	int nitems;
	struct statfs *sfsp;

<<<<<<< HEAD
	nitems = getmntinfo(&sfsp, MNT_WAIT);
	if (nitems == 0) {
		(void) fprintf(stderr, gettext("no mounted filesystems\n"));
		abort();
	}
	while (--nitems >= 0) {
=======
	/* Reopen MNTTAB to prevent reading stale data from open file */
	if (freopen(MNTTAB, "r", hdl->libzfs_mnttab) == NULL)
		return (ENOENT);

	while (getmntent(hdl->libzfs_mnttab, &entry) == 0) {
		mnttab_node_t *mtn;
>>>>>>> 0f37d0c8

		if (strcmp(sfsp[nitems].f_fstypename, MNTTYPE_ZFS) != 0)
			continue;
		libzfs_mnttab_add(hdl, sfsp[nitems].f_mntfromname, sfsp[nitems].f_mntonname,
		    NULL);
	}

	return (0);
}

void
libzfs_mnttab_init(libzfs_handle_t *hdl)
{
	assert(avl_numnodes(&hdl->libzfs_mnttab_cache) == 0);
	avl_create(&hdl->libzfs_mnttab_cache, libzfs_mnttab_cache_compare,
	    sizeof (mnttab_node_t), offsetof(mnttab_node_t, mtn_node));

    libzfs_mnttab_update(hdl);
}

void
libzfs_mnttab_fini(libzfs_handle_t *hdl)
{
	void *cookie = NULL;
	mnttab_node_t *mtn;

	while ((mtn = avl_destroy_nodes(&hdl->libzfs_mnttab_cache, &cookie))) {
		free(mtn->mtn_mt.mnt_special);
		free(mtn->mtn_mt.mnt_mountp);
		free(mtn->mtn_mt.mnt_fstype);
		if (mtn->mtn_mt.mnt_mntopts)
			free(mtn->mtn_mt.mnt_mntopts);
		free(mtn);
	}
	avl_destroy(&hdl->libzfs_mnttab_cache);
}

void
libzfs_mnttab_cache(libzfs_handle_t *hdl, boolean_t enable)
{
	hdl->libzfs_mnttab_enable = enable;
}

int
libzfs_mnttab_find(libzfs_handle_t *hdl, const char *fsname,
    struct mnttab *entry)
{
	mnttab_node_t find;
	mnttab_node_t *mtn;
	int error;

	if (!hdl->libzfs_mnttab_enable) {
		struct mnttab srch = { 0 };

		if (avl_numnodes(&hdl->libzfs_mnttab_cache))
			libzfs_mnttab_fini(hdl);

		/* Reopen MNTTAB to prevent reading stale data from open file */
		if (freopen(MNTTAB, "r", hdl->libzfs_mnttab) == NULL)
			return (ENOENT);

		srch.mnt_special = (char *)fsname;
		srch.mnt_fstype = MNTTYPE_ZFS;
		if (getmntany(hdl->libzfs_mnttab, entry, &srch) == 0)
			return (0);
		else
			return (ENOENT);
	}

	if (avl_numnodes(&hdl->libzfs_mnttab_cache) == 0)
		if ((error = libzfs_mnttab_update(hdl)) != 0)
			return (error);

	find.mtn_mt.mnt_special = (char *)fsname;
	mtn = avl_find(&hdl->libzfs_mnttab_cache, &find, NULL);
	if (mtn) {
		*entry = mtn->mtn_mt;
		return (0);
	}
	return (ENOENT);
}

static void
libzfs_mnttab_root(const char *mountpoint)
{
#if 0 // NOTYET
	/* For a root file system, add a volume icon. */
	ssize_t attrsize;
	uint16_t finderinfo[16];
	struct stat sbuf;
	char *path;

	/* Tag the root directory as having a custom icon. */
	attrsize = getxattr(mountpoint, XATTR_FINDERINFO_NAME, &finderinfo,
	    sizeof (finderinfo), 0, 0);
	if (attrsize != sizeof (finderinfo))
		(void) memset(&finderinfo, 0, sizeof(finderinfo));
	finderinfo[4] |= OSSwapHostToBigInt16(0x0400);

	(void) setxattr(mountpoint, XATTR_FINDERINFO_NAME, &finderinfo,
	    sizeof (finderinfo), 0, 0);

	if (asprintf(&path, "%s/%s", mountpoint, MOUNT_POINT_CUSTOM_ICON) == -1)
		return;
	if ((stat(path, &sbuf) != 0 || sbuf.st_size == 0) &&
	    (stat(CUSTOM_ICON_PATH, &sbuf) == 0 && sbuf.st_size > 0)) {
		FILE *dstfp, srcfp;
		void *buf;

		srcfp = fopen(CUSTOM_ICON_PATH, "r");
		dstfp = fopen(path, "w");
		if (srcfp && dstfp) {
			/* Copy the custom icon to the root directory */
			buf = malloc(sbuf.st_size);
			if (fread(buf, 1, sbuf.st_size, srcfile) == sbuf.st_size)
				(void) fwrite(buf, 1, sbuf.st_size, file);
			free(buf);
			/* Init the custom icon's Finder Info. */
			(void) memset(&finderinfo, 0, sizeof (finderinfo));
			finderinfo[4] = OSSwapHostToBigInt16(0x4000);
			(void) setxattr(path, XATTR_FINDERINFO_NAME,
			    &finderinfo, sizeof (finderinfo), 0, 0);
		}
		if (srcfp)
			fclose(srcfp);
		if (dstfp)
			fclose(dstfp);
	}
	free(path);
#endif
}

void
libzfs_mnttab_add(libzfs_handle_t *hdl, const char *special,
    const char *mountp, const char *mntopts)
{
	mnttab_node_t *mtn;

	mtn = zfs_alloc(hdl, sizeof (mnttab_node_t));
	mtn->mtn_mt.mnt_special = zfs_strdup(hdl, special);
	mtn->mtn_mt.mnt_mountp = zfs_strdup(hdl, mountp);
	mtn->mtn_mt.mnt_fstype = zfs_strdup(hdl, MNTTYPE_ZFS);
	if (mntopts != NULL)
		mtn->mtn_mt.mnt_mntopts = zfs_strdup(hdl, mntopts);
	avl_add(&hdl->libzfs_mnttab_cache, mtn);

	if (strcmp(mountp, "/") == 0)
		libzfs_mnttab_root(mountp);
}

void
libzfs_mnttab_remove(libzfs_handle_t *hdl, const char *fsname)
{
	mnttab_node_t find;
	mnttab_node_t *ret;

	find.mtn_mt.mnt_special = (char *)fsname;
	if ((ret = avl_find(&hdl->libzfs_mnttab_cache, (void *)&find, NULL))) {
		avl_remove(&hdl->libzfs_mnttab_cache, ret);
		free(ret->mtn_mt.mnt_special);
		free(ret->mtn_mt.mnt_mountp);
		free(ret->mtn_mt.mnt_fstype);
		free(ret->mtn_mt.mnt_mntopts);
		free(ret);
	}
}

int
zfs_spa_version(zfs_handle_t *zhp, int *spa_version)
{
	zpool_handle_t *zpool_handle = zhp->zpool_hdl;

	if (zpool_handle == NULL)
		return (-1);

	*spa_version = zpool_get_prop_int(zpool_handle,
	    ZPOOL_PROP_VERSION, NULL);
	return (0);
}

/*
 * The choice of reservation property depends on the SPA version.
 */
static int
zfs_which_resv_prop(zfs_handle_t *zhp, zfs_prop_t *resv_prop)
{
	int spa_version;

	if (zfs_spa_version(zhp, &spa_version) < 0)
		return (-1);

	if (spa_version >= SPA_VERSION_REFRESERVATION)
		*resv_prop = ZFS_PROP_REFRESERVATION;
	else
		*resv_prop = ZFS_PROP_RESERVATION;

	return (0);
}

/*
 * Given an nvlist of properties to set, validates that they are correct, and
 * parses any numeric properties (index, boolean, etc) if they are specified as
 * strings.
 */
nvlist_t *
zfs_valid_proplist(libzfs_handle_t *hdl, zfs_type_t type, nvlist_t *nvl,
    uint64_t zoned, zfs_handle_t *zhp, const char *errbuf)
{
	nvpair_t *elem;
	uint64_t intval;
	char *strval;
	zfs_prop_t prop;
	nvlist_t *ret;
	int chosen_normal = -1;
	int chosen_utf = -1;

	if (nvlist_alloc(&ret, NV_UNIQUE_NAME, 0) != 0) {
		(void) no_memory(hdl);
		return (NULL);
	}

	/*
	 * Make sure this property is valid and applies to this type.
	 */

	elem = NULL;
	while ((elem = nvlist_next_nvpair(nvl, elem)) != NULL) {
		const char *propname = nvpair_name(elem);

		prop = zfs_name_to_prop(propname);
		if (prop == ZPROP_INVAL && zfs_prop_user(propname)) {
			/*
			 * This is a user property: make sure it's a
			 * string, and that it's less than ZAP_MAXNAMELEN.
			 */
			if (nvpair_type(elem) != DATA_TYPE_STRING) {
				zfs_error_aux(hdl, dgettext(TEXT_DOMAIN,
				    "'%s' must be a string"), propname);
				(void) zfs_error(hdl, EZFS_BADPROP, errbuf);
				goto error;
			}

			if (strlen(nvpair_name(elem)) >= ZAP_MAXNAMELEN) {
				zfs_error_aux(hdl, dgettext(TEXT_DOMAIN,
				    "property name '%s' is too long"),
				    propname);
				(void) zfs_error(hdl, EZFS_BADPROP, errbuf);
				goto error;
			}

			(void) nvpair_value_string(elem, &strval);
			if (nvlist_add_string(ret, propname, strval) != 0) {
				(void) no_memory(hdl);
				goto error;
			}
			continue;
		}

		/*
		 * Currently, only user properties can be modified on
		 * snapshots.
		 */
		if (type == ZFS_TYPE_SNAPSHOT) {
			zfs_error_aux(hdl, dgettext(TEXT_DOMAIN,
			    "this property can not be modified for snapshots"));
			(void) zfs_error(hdl, EZFS_PROPTYPE, errbuf);
			goto error;
		}

		if (prop == ZPROP_INVAL && zfs_prop_userquota(propname)) {
			zfs_userquota_prop_t uqtype;
			char newpropname[128];
			char domain[128];
			uint64_t rid;
			uint64_t valary[3];

			if (userquota_propname_decode(propname, zoned,
			    &uqtype, domain, sizeof (domain), &rid) != 0) {
				zfs_error_aux(hdl,
				    dgettext(TEXT_DOMAIN,
				    "'%s' has an invalid user/group name"),
				    propname);
				(void) zfs_error(hdl, EZFS_BADPROP, errbuf);
				goto error;
			}

			if (uqtype != ZFS_PROP_USERQUOTA &&
			    uqtype != ZFS_PROP_GROUPQUOTA) {
				zfs_error_aux(hdl,
				    dgettext(TEXT_DOMAIN, "'%s' is readonly"),
				    propname);
				(void) zfs_error(hdl, EZFS_PROPREADONLY,
				    errbuf);
				goto error;
			}

			if (nvpair_type(elem) == DATA_TYPE_STRING) {
				(void) nvpair_value_string(elem, &strval);
				if (strcmp(strval, "none") == 0) {
					intval = 0;
				} else if (zfs_nicestrtonum(hdl,
				    strval, &intval) != 0) {
					(void) zfs_error(hdl,
					    EZFS_BADPROP, errbuf);
					goto error;
				}
			} else if (nvpair_type(elem) ==
			    DATA_TYPE_UINT64) {
				(void) nvpair_value_uint64(elem, &intval);
				if (intval == 0) {
					zfs_error_aux(hdl, dgettext(TEXT_DOMAIN,
					    "use 'none' to disable "
					    "userquota/groupquota"));
					goto error;
				}
			} else {
				zfs_error_aux(hdl, dgettext(TEXT_DOMAIN,
				    "'%s' must be a number"), propname);
				(void) zfs_error(hdl, EZFS_BADPROP, errbuf);
				goto error;
			}

			/*
			 * Encode the prop name as
			 * userquota@<hex-rid>-domain, to make it easy
			 * for the kernel to decode.
			 */
			(void) snprintf(newpropname, sizeof (newpropname),
			    "%s%llx-%s", zfs_userquota_prop_prefixes[uqtype],
			    (longlong_t)rid, domain);
			valary[0] = uqtype;
			valary[1] = rid;
			valary[2] = intval;
			if (nvlist_add_uint64_array(ret, newpropname,
			    valary, 3) != 0) {
				(void) no_memory(hdl);
				goto error;
			}
			continue;
		} else if (prop == ZPROP_INVAL && zfs_prop_written(propname)) {
			zfs_error_aux(hdl, dgettext(TEXT_DOMAIN,
			    "'%s' is readonly"),
			    propname);
			(void) zfs_error(hdl, EZFS_PROPREADONLY, errbuf);
			goto error;
		}

		if (prop == ZPROP_INVAL) {
			zfs_error_aux(hdl, dgettext(TEXT_DOMAIN,
			    "invalid property '%s'"), propname);
			(void) zfs_error(hdl, EZFS_BADPROP, errbuf);
			goto error;
		}

		if (!zfs_prop_valid_for_type(prop, type)) {
			zfs_error_aux(hdl,
			    dgettext(TEXT_DOMAIN, "'%s' does not "
			    "apply to datasets of this type"), propname);
			(void) zfs_error(hdl, EZFS_PROPTYPE, errbuf);
			goto error;
		}

		if (zfs_prop_readonly(prop) &&
		    (!zfs_prop_setonce(prop) || zhp != NULL)) {
			zfs_error_aux(hdl,
			    dgettext(TEXT_DOMAIN, "'%s' is readonly"),
			    propname);
			(void) zfs_error(hdl, EZFS_PROPREADONLY, errbuf);
			goto error;
		}

		if (zprop_parse_value(hdl, elem, prop, type, ret,
		    &strval, &intval, errbuf) != 0)
			goto error;

		/*
		 * Perform some additional checks for specific properties.
		 */
		switch (prop) {
		case ZFS_PROP_VERSION:
		{
			int version;

			if (zhp == NULL)
				break;
			version = zfs_prop_get_int(zhp, ZFS_PROP_VERSION);
			if (intval < version) {
				zfs_error_aux(hdl, dgettext(TEXT_DOMAIN,
				    "Can not downgrade; already at version %u"),
				    version);
				(void) zfs_error(hdl, EZFS_BADPROP, errbuf);
				goto error;
			}
			break;
		}

		case ZFS_PROP_RECORDSIZE:
		case ZFS_PROP_VOLBLOCKSIZE:
			/* must be power of two within SPA_{MIN,MAX}BLOCKSIZE */
			if (intval < SPA_MINBLOCKSIZE ||
			    intval > SPA_MAXBLOCKSIZE || !ISP2(intval)) {
				zfs_error_aux(hdl, dgettext(TEXT_DOMAIN,
				    "'%s' must be power of 2 from %u "
				    "to %uk"), propname,
				    (uint_t)SPA_MINBLOCKSIZE,
				    (uint_t)SPA_MAXBLOCKSIZE >> 10);
				(void) zfs_error(hdl, EZFS_BADPROP, errbuf);
				goto error;
			}
			break;

		case ZFS_PROP_MLSLABEL:
		{
#ifdef HAVE_MLSLABEL
			/*
			 * Verify the mlslabel string and convert to
			 * internal hex label string.
			 */

			m_label_t *new_sl;
			char *hex = NULL;	/* internal label string */

			/* Default value is already OK. */
			if (strcasecmp(strval, ZFS_MLSLABEL_DEFAULT) == 0)
				break;

			/* Verify the label can be converted to binary form */
			if (((new_sl = m_label_alloc(MAC_LABEL)) == NULL) ||
			    (str_to_label(strval, &new_sl, MAC_LABEL,
			    L_NO_CORRECTION, NULL) == -1)) {
				goto badlabel;
			}

			/* Now translate to hex internal label string */
			if (label_to_str(new_sl, &hex, M_INTERNAL,
			    DEF_NAMES) != 0) {
				if (hex)
					free(hex);
				goto badlabel;
			}
			m_label_free(new_sl);

			/* If string is already in internal form, we're done. */
			if (strcmp(strval, hex) == 0) {
				free(hex);
				break;
			}

			/* Replace the label string with the internal form. */
			(void) nvlist_remove(ret, zfs_prop_to_name(prop),
			    DATA_TYPE_STRING);
			verify(nvlist_add_string(ret, zfs_prop_to_name(prop),
			    hex) == 0);
			free(hex);

			break;

badlabel:
			zfs_error_aux(hdl, dgettext(TEXT_DOMAIN,
			    "invalid mlslabel '%s'"), strval);
			(void) zfs_error(hdl, EZFS_BADPROP, errbuf);
			m_label_free(new_sl);	/* OK if null */
			goto error;
#else
			zfs_error_aux(hdl, dgettext(TEXT_DOMAIN,
			    "mlslabels are unsupported"));
			(void) zfs_error(hdl, EZFS_BADPROP, errbuf);
			goto error;
#endif /* HAVE_MLSLABEL */
		}

		case ZFS_PROP_MOUNTPOINT:
		{
			namecheck_err_t why;

			if (strcmp(strval, ZFS_MOUNTPOINT_NONE) == 0 ||
			    strcmp(strval, ZFS_MOUNTPOINT_LEGACY) == 0)
				break;

			if (mountpoint_namecheck(strval, &why)) {
				switch (why) {
				case NAME_ERR_LEADING_SLASH:
					zfs_error_aux(hdl,
					    dgettext(TEXT_DOMAIN,
					    "'%s' must be an absolute path, "
					    "'none', or 'legacy'"), propname);
					break;
				case NAME_ERR_TOOLONG:
					zfs_error_aux(hdl,
					    dgettext(TEXT_DOMAIN,
					    "component of '%s' is too long"),
					    propname);
					break;
				default:
					break;
				}
				(void) zfs_error(hdl, EZFS_BADPROP, errbuf);
				goto error;
			}
		}

			/*FALLTHRU*/

		case ZFS_PROP_SHARESMB:
		case ZFS_PROP_SHARENFS:
			/*
			 * For the mountpoint and sharenfs or sharesmb
			 * properties, check if it can be set in a
			 * global/non-global zone based on
			 * the zoned property value:
			 *
			 *		global zone	    non-global zone
			 * --------------------------------------------------
			 * zoned=on	mountpoint (no)	    mountpoint (yes)
			 *		sharenfs (no)	    sharenfs (no)
			 *		sharesmb (no)	    sharesmb (no)
			 *
			 * zoned=off	mountpoint (yes)	N/A
			 *		sharenfs (yes)
			 *		sharesmb (yes)
			 */
			if (zoned) {
				if (getzoneid() == GLOBAL_ZONEID) {
					zfs_error_aux(hdl, dgettext(TEXT_DOMAIN,
					    "'%s' cannot be set on "
					    "dataset in a non-global zone"),
					    propname);
					(void) zfs_error(hdl, EZFS_ZONED,
					    errbuf);
					goto error;
				} else if (prop == ZFS_PROP_SHARENFS ||
				    prop == ZFS_PROP_SHARESMB) {
					zfs_error_aux(hdl, dgettext(TEXT_DOMAIN,
					    "'%s' cannot be set in "
					    "a non-global zone"), propname);
					(void) zfs_error(hdl, EZFS_ZONED,
					    errbuf);
					goto error;
				}
			} else if (getzoneid() != GLOBAL_ZONEID) {
				/*
				 * If zoned property is 'off', this must be in
				 * a global zone. If not, something is wrong.
				 */
				zfs_error_aux(hdl, dgettext(TEXT_DOMAIN,
				    "'%s' cannot be set while dataset "
				    "'zoned' property is set"), propname);
				(void) zfs_error(hdl, EZFS_ZONED, errbuf);
				goto error;
			}

			/*
			 * At this point, it is legitimate to set the
			 * property. Now we want to make sure that the
			 * property value is valid if it is sharenfs.
			 */
			if ((prop == ZFS_PROP_SHARENFS ||
			    prop == ZFS_PROP_SHARESMB) &&
			    strcmp(strval, "on") != 0 &&
			    strcmp(strval, "off") != 0) {
				zfs_share_proto_t proto;

				if (prop == ZFS_PROP_SHARESMB)
					proto = PROTO_SMB;
				else
					proto = PROTO_NFS;

				/*
				 * Must be an valid sharing protocol
				 * option string so init the libshare
				 * in order to enable the parser and
				 * then parse the options. We use the
				 * control API since we don't care about
				 * the current configuration and don't
				 * want the overhead of loading it
				 * until we actually do something.
				 */

				if (zfs_init_libshare(hdl,
				    SA_INIT_CONTROL_API) != SA_OK) {
					/*
					 * An error occurred so we can't do
					 * anything
					 */
					zfs_error_aux(hdl, dgettext(TEXT_DOMAIN,
					    "'%s' cannot be set: problem "
					    "in share initialization"),
					    propname);
					(void) zfs_error(hdl, EZFS_BADPROP,
					    errbuf);
					goto error;
				}

				if (zfs_parse_options(strval, proto) != SA_OK) {
					/*
					 * There was an error in parsing so
					 * deal with it by issuing an error
					 * message and leaving after
					 * uninitializing the the libshare
					 * interface.
					 */
					zfs_error_aux(hdl, dgettext(TEXT_DOMAIN,
					    "'%s' cannot be set to invalid "
					    "options"), propname);
					(void) zfs_error(hdl, EZFS_BADPROP,
					    errbuf);
					zfs_uninit_libshare(hdl);
					goto error;
				}
				zfs_uninit_libshare(hdl);
			}

			break;
		case ZFS_PROP_UTF8ONLY:
			chosen_utf = (int)intval;
			break;
		case ZFS_PROP_NORMALIZE:
			chosen_normal = (int)intval;
			break;
		default:
			break;
		}

		/*
		 * For changes to existing volumes, we have some additional
		 * checks to enforce.
		 */
		if (type == ZFS_TYPE_VOLUME && zhp != NULL) {
			uint64_t volsize = zfs_prop_get_int(zhp,
			    ZFS_PROP_VOLSIZE);
			uint64_t blocksize = zfs_prop_get_int(zhp,
			    ZFS_PROP_VOLBLOCKSIZE);
			char buf[64];

			switch (prop) {
			case ZFS_PROP_RESERVATION:
			case ZFS_PROP_REFRESERVATION:
				if (intval > volsize) {
					zfs_error_aux(hdl, dgettext(TEXT_DOMAIN,
					    "'%s' is greater than current "
					    "volume size"), propname);
					(void) zfs_error(hdl, EZFS_BADPROP,
					    errbuf);
					goto error;
				}
				break;

			case ZFS_PROP_VOLSIZE:
				if (intval % blocksize != 0) {
					zfs_nicenum(blocksize, buf,
					    sizeof (buf));
					zfs_error_aux(hdl, dgettext(TEXT_DOMAIN,
					    "'%s' must be a multiple of "
					    "volume block size (%s)"),
					    propname, buf);
					(void) zfs_error(hdl, EZFS_BADPROP,
					    errbuf);
					goto error;
				}

				if (intval == 0) {
					zfs_error_aux(hdl, dgettext(TEXT_DOMAIN,
					    "'%s' cannot be zero"),
					    propname);
					(void) zfs_error(hdl, EZFS_BADPROP,
					    errbuf);
					goto error;
				}
				break;
			default:
				break;
			}
		}
	}

	/*
	 * If normalization was chosen, but no UTF8 choice was made,
	 * enforce rejection of non-UTF8 names.
	 *
	 * If normalization was chosen, but rejecting non-UTF8 names
	 * was explicitly not chosen, it is an error.
	 */
	if (chosen_normal > 0 && chosen_utf < 0) {
		if (nvlist_add_uint64(ret,
		    zfs_prop_to_name(ZFS_PROP_UTF8ONLY), 1) != 0) {
			(void) no_memory(hdl);
			goto error;
		}
	} else if (chosen_normal > 0 && chosen_utf == 0) {
		zfs_error_aux(hdl, dgettext(TEXT_DOMAIN,
		    "'%s' must be set 'on' if normalization chosen"),
		    zfs_prop_to_name(ZFS_PROP_UTF8ONLY));
		(void) zfs_error(hdl, EZFS_BADPROP, errbuf);
		goto error;
	}
	return (ret);

error:
	nvlist_free(ret);
	return (NULL);
}

int
zfs_add_synthetic_resv(zfs_handle_t *zhp, nvlist_t *nvl)
{
	uint64_t old_volsize;
	uint64_t new_volsize;
	uint64_t old_reservation;
	uint64_t new_reservation;
	zfs_prop_t resv_prop;

	/*
	 * If this is an existing volume, and someone is setting the volsize,
	 * make sure that it matches the reservation, or add it if necessary.
	 */
	old_volsize = zfs_prop_get_int(zhp, ZFS_PROP_VOLSIZE);
	if (zfs_which_resv_prop(zhp, &resv_prop) < 0)
		return (-1);
	old_reservation = zfs_prop_get_int(zhp, resv_prop);
	if ((zvol_volsize_to_reservation(old_volsize, zhp->zfs_props) !=
	    old_reservation) || nvlist_lookup_uint64(nvl,
	    zfs_prop_to_name(resv_prop), &new_reservation) != ENOENT) {
		return (0);
	}
	if (nvlist_lookup_uint64(nvl, zfs_prop_to_name(ZFS_PROP_VOLSIZE),
	    &new_volsize) != 0)
		return (-1);
	new_reservation = zvol_volsize_to_reservation(new_volsize,
	    zhp->zfs_props);
	if (nvlist_add_uint64(nvl, zfs_prop_to_name(resv_prop),
	    new_reservation) != 0) {
		(void) no_memory(zhp->zfs_hdl);
		return (-1);
	}
	return (1);
}

void
zfs_setprop_error(libzfs_handle_t *hdl, zfs_prop_t prop, int err,
    char *errbuf)
{
	switch (err) {

	case ENOSPC:
		/*
		 * For quotas and reservations, ENOSPC indicates
		 * something different; setting a quota or reservation
		 * doesn't use any disk space.
		 */
		switch (prop) {
		case ZFS_PROP_QUOTA:
		case ZFS_PROP_REFQUOTA:
			zfs_error_aux(hdl, dgettext(TEXT_DOMAIN,
			    "size is less than current used or "
			    "reserved space"));
			(void) zfs_error(hdl, EZFS_PROPSPACE, errbuf);
			break;

		case ZFS_PROP_RESERVATION:
		case ZFS_PROP_REFRESERVATION:
			zfs_error_aux(hdl, dgettext(TEXT_DOMAIN,
			    "size is greater than available space"));
			(void) zfs_error(hdl, EZFS_PROPSPACE, errbuf);
			break;

		default:
			(void) zfs_standard_error(hdl, err, errbuf);
			break;
		}
		break;

	case EBUSY:
		(void) zfs_standard_error(hdl, EBUSY, errbuf);
		break;

	case EROFS:
		(void) zfs_error(hdl, EZFS_DSREADONLY, errbuf);
		break;

	case ENOTSUP:
		zfs_error_aux(hdl, dgettext(TEXT_DOMAIN,
		    "pool and or dataset must be upgraded to set this "
		    "property or value"));
		(void) zfs_error(hdl, EZFS_BADVERSION, errbuf);
		break;

	case ERANGE:
		if (prop == ZFS_PROP_COMPRESSION) {
			(void) zfs_error_aux(hdl, dgettext(TEXT_DOMAIN,
			    "property setting is not allowed on "
			    "bootable datasets"));
			(void) zfs_error(hdl, EZFS_NOTSUP, errbuf);
		} else {
			(void) zfs_standard_error(hdl, err, errbuf);
		}
		break;

	case EINVAL:
		if (prop == ZPROP_INVAL) {
			(void) zfs_error(hdl, EZFS_BADPROP, errbuf);
		} else {
			(void) zfs_standard_error(hdl, err, errbuf);
		}
		break;

	case EOVERFLOW:
		/*
		 * This platform can't address a volume this big.
		 */
#ifdef _ILP32
		if (prop == ZFS_PROP_VOLSIZE) {
			(void) zfs_error(hdl, EZFS_VOLTOOBIG, errbuf);
			break;
		}
#endif
		/* FALLTHROUGH */
	default:
		(void) zfs_standard_error(hdl, err, errbuf);
	}
}

static boolean_t
zfs_is_namespace_prop(zfs_prop_t prop)
{
	switch (prop) {

	case ZFS_PROP_ATIME:
	case ZFS_PROP_DEVICES:
	case ZFS_PROP_EXEC:
	case ZFS_PROP_SETUID:
	case ZFS_PROP_READONLY:
	case ZFS_PROP_XATTR:
	case ZFS_PROP_NBMAND:
		return (B_TRUE);

	default:
		return (B_FALSE);
	}
}

/*
 * Given a property name and value, set the property for the given dataset.
 */
int
zfs_prop_set(zfs_handle_t *zhp, const char *propname, const char *propval)
{
	zfs_cmd_t zc = { "\0", "\0", "\0", "\0", 0 };
	int ret = -1;
	prop_changelist_t *cl = NULL;
	char errbuf[1024];
	libzfs_handle_t *hdl = zhp->zfs_hdl;
	nvlist_t *nvl = NULL, *realprops;
	zfs_prop_t prop;
	boolean_t do_prefix;
	uint64_t idx;
	int added_resv = 0;

	(void) snprintf(errbuf, sizeof (errbuf),
	    dgettext(TEXT_DOMAIN, "cannot set property for '%s'"),
	    zhp->zfs_name);

	if (nvlist_alloc(&nvl, NV_UNIQUE_NAME, 0) != 0 ||
	    nvlist_add_string(nvl, propname, propval) != 0) {
		(void) no_memory(hdl);
		goto error;
	}

	if ((realprops = zfs_valid_proplist(hdl, zhp->zfs_type, nvl,
	    zfs_prop_get_int(zhp, ZFS_PROP_ZONED), zhp, errbuf)) == NULL)
		goto error;

	nvlist_free(nvl);
	nvl = realprops;

	prop = zfs_name_to_prop(propname);

	if (prop == ZFS_PROP_VOLSIZE) {
		if ((added_resv = zfs_add_synthetic_resv(zhp, nvl)) == -1)
			goto error;
	}

	if ((cl = changelist_gather(zhp, prop, 0, 0)) == NULL)
		goto error;

	if (prop == ZFS_PROP_MOUNTPOINT && changelist_haszonedchild(cl)) {
		zfs_error_aux(hdl, dgettext(TEXT_DOMAIN,
		    "child dataset with inherited mountpoint is used "
		    "in a non-global zone"));
		ret = zfs_error(hdl, EZFS_ZONED, errbuf);
		goto error;
	}

	/*
	 * If the dataset's canmount property is being set to noauto,
	 * then we want to prevent unmounting & remounting it.
	 */
	do_prefix = !((prop == ZFS_PROP_CANMOUNT) &&
	    (zprop_string_to_index(prop, propval, &idx,
	    ZFS_TYPE_DATASET) == 0) && (idx == ZFS_CANMOUNT_NOAUTO));

	if (do_prefix && (ret = changelist_prefix(cl)) != 0)
		goto error;

	/*
	 * Execute the corresponding ioctl() to set this property.
	 */
	(void) strlcpy(zc.zc_name, zhp->zfs_name, sizeof (zc.zc_name));

	if (zcmd_write_src_nvlist(hdl, &zc, nvl) != 0)
		goto error;

	ret = zfs_ioctl(hdl, ZFS_IOC_SET_PROP, &zc);

	if (ret != 0) {
		zfs_setprop_error(hdl, prop, errno, errbuf);
		if (added_resv && errno == ENOSPC) {
			/* clean up the volsize property we tried to set */
			uint64_t old_volsize = zfs_prop_get_int(zhp,
			    ZFS_PROP_VOLSIZE);
			nvlist_free(nvl);
			zcmd_free_nvlists(&zc);
			if (nvlist_alloc(&nvl, NV_UNIQUE_NAME, 0) != 0)
				goto error;
			if (nvlist_add_uint64(nvl,
			    zfs_prop_to_name(ZFS_PROP_VOLSIZE),
			    old_volsize) != 0)
				goto error;
			if (zcmd_write_src_nvlist(hdl, &zc, nvl) != 0)
				goto error;
			(void) zfs_ioctl(hdl, ZFS_IOC_SET_PROP, &zc);
		}
	} else {
		if (do_prefix)
			ret = changelist_postfix(cl);

		if (ret == 0) {
			/*
			 * Refresh the statistics so the new property
			 * value is reflected.
			 */
			(void) get_stats(zhp);

			/*
			 * Remount the filesystem to propagate the change
			 * if one of the options handled by the generic
			 * Linux namespace layer has been modified.
			 */
			if (zfs_is_namespace_prop(prop) &&
			    zfs_is_mounted(zhp, NULL))
				ret = zfs_mount(zhp, MNTOPT_REMOUNT, 0);
		}
	}

error:
	nvlist_free(nvl);
	zcmd_free_nvlists(&zc);
	if (cl)
		changelist_free(cl);
	return (ret);
}

/*
 * Given a property, inherit the value from the parent dataset, or if received
 * is TRUE, revert to the received value, if any.
 */
int
zfs_prop_inherit(zfs_handle_t *zhp, const char *propname, boolean_t received)
{
	zfs_cmd_t zc = { "\0", "\0", "\0", "\0", 0 };
	int ret;
	prop_changelist_t *cl;
	libzfs_handle_t *hdl = zhp->zfs_hdl;
	char errbuf[1024];
	zfs_prop_t prop;

	(void) snprintf(errbuf, sizeof (errbuf), dgettext(TEXT_DOMAIN,
	    "cannot inherit %s for '%s'"), propname, zhp->zfs_name);

	zc.zc_cookie = received;
	if ((prop = zfs_name_to_prop(propname)) == ZPROP_INVAL) {
		/*
		 * For user properties, the amount of work we have to do is very
		 * small, so just do it here.
		 */
		if (!zfs_prop_user(propname)) {
			zfs_error_aux(hdl, dgettext(TEXT_DOMAIN,
			    "invalid property"));
			return (zfs_error(hdl, EZFS_BADPROP, errbuf));
		}

		(void) strlcpy(zc.zc_name, zhp->zfs_name, sizeof (zc.zc_name));
		(void) strlcpy(zc.zc_value, propname, sizeof (zc.zc_value));

		if (zfs_ioctl(zhp->zfs_hdl, ZFS_IOC_INHERIT_PROP, &zc) != 0)
			return (zfs_standard_error(hdl, errno, errbuf));

		return (0);
	}

	/*
	 * Verify that this property is inheritable.
	 */
	if (zfs_prop_readonly(prop))
		return (zfs_error(hdl, EZFS_PROPREADONLY, errbuf));

	if (!zfs_prop_inheritable(prop) && !received)
		return (zfs_error(hdl, EZFS_PROPNONINHERIT, errbuf));

	/*
	 * Check to see if the value applies to this type
	 */
	if (!zfs_prop_valid_for_type(prop, zhp->zfs_type))
		return (zfs_error(hdl, EZFS_PROPTYPE, errbuf));

	/*
	 * Normalize the name, to get rid of shorthand abbreviations.
	 */
	propname = zfs_prop_to_name(prop);
	(void) strlcpy(zc.zc_name, zhp->zfs_name, sizeof (zc.zc_name));
	(void) strlcpy(zc.zc_value, propname, sizeof (zc.zc_value));

	if (prop == ZFS_PROP_MOUNTPOINT && getzoneid() == GLOBAL_ZONEID &&
	    zfs_prop_get_int(zhp, ZFS_PROP_ZONED)) {
		zfs_error_aux(hdl, dgettext(TEXT_DOMAIN,
		    "dataset is used in a non-global zone"));
		return (zfs_error(hdl, EZFS_ZONED, errbuf));
	}

	/*
	 * Determine datasets which will be affected by this change, if any.
	 */
	if ((cl = changelist_gather(zhp, prop, 0, 0)) == NULL)
		return (-1);

	if (prop == ZFS_PROP_MOUNTPOINT && changelist_haszonedchild(cl)) {
		zfs_error_aux(hdl, dgettext(TEXT_DOMAIN,
		    "child dataset with inherited mountpoint is used "
		    "in a non-global zone"));
		ret = zfs_error(hdl, EZFS_ZONED, errbuf);
		goto error;
	}

	if ((ret = changelist_prefix(cl)) != 0)
		goto error;

	if ((ret = zfs_ioctl(zhp->zfs_hdl, ZFS_IOC_INHERIT_PROP, &zc)) != 0) {
		return (zfs_standard_error(hdl, errno, errbuf));
	} else {

		if ((ret = changelist_postfix(cl)) != 0)
			goto error;

		/*
		 * Refresh the statistics so the new property is reflected.
		 */
		(void) get_stats(zhp);
	}

error:
	changelist_free(cl);
	return (ret);
}

/*
 * True DSL properties are stored in an nvlist.  The following two functions
 * extract them appropriately.
 */
uint64_t
getprop_uint64(zfs_handle_t *zhp, zfs_prop_t prop, char **source)
{
	nvlist_t *nv;
	uint64_t value;

	*source = NULL;
	if (nvlist_lookup_nvlist(zhp->zfs_props,
	    zfs_prop_to_name(prop), &nv) == 0) {
		verify(nvlist_lookup_uint64(nv, ZPROP_VALUE, &value) == 0);
		(void) nvlist_lookup_string(nv, ZPROP_SOURCE, source);
	} else {
		verify(!zhp->zfs_props_table ||
		    zhp->zfs_props_table[prop] == B_TRUE);
		value = zfs_prop_default_numeric(prop);
		*source = "";
	}

	return (value);
}

static char *
getprop_string(zfs_handle_t *zhp, zfs_prop_t prop, char **source)
{
	nvlist_t *nv;
	char *value;

	*source = NULL;
	if (nvlist_lookup_nvlist(zhp->zfs_props,
	    zfs_prop_to_name(prop), &nv) == 0) {
		verify(nvlist_lookup_string(nv, ZPROP_VALUE, &value) == 0);
		(void) nvlist_lookup_string(nv, ZPROP_SOURCE, source);
	} else {
		verify(!zhp->zfs_props_table ||
		    zhp->zfs_props_table[prop] == B_TRUE);
		if ((value = (char *)zfs_prop_default_string(prop)) == NULL)
			value = "";
		*source = "";
	}

	return (value);
}

static boolean_t
zfs_is_recvd_props_mode(zfs_handle_t *zhp)
{
	return (zhp->zfs_props == zhp->zfs_recvd_props);
}

static void
zfs_set_recvd_props_mode(zfs_handle_t *zhp, uint64_t *cookie)
{
	*cookie = (uint64_t)(uintptr_t)zhp->zfs_props;
	zhp->zfs_props = zhp->zfs_recvd_props;
}

static void
zfs_unset_recvd_props_mode(zfs_handle_t *zhp, uint64_t *cookie)
{
	zhp->zfs_props = (nvlist_t *)(uintptr_t)*cookie;
	*cookie = 0;
}

/*
 * Internal function for getting a numeric property.  Both zfs_prop_get() and
 * zfs_prop_get_int() are built using this interface.
 *
 * Certain properties can be overridden using 'mount -o'.  In this case, scan
 * the contents of the /etc/mtab entry, searching for the appropriate options.
 * If they differ from the on-disk values, report the current values and mark
 * the source "temporary".
 */
static int
get_numeric_property(zfs_handle_t *zhp, zfs_prop_t prop, zprop_source_t *src,
    char **source, uint64_t *val)
{
	zfs_cmd_t zc = { "\0", "\0", "\0", "\0", 0 };
	nvlist_t *zplprops = NULL;
	struct mnttab mnt;
	char *mntopt_on = NULL;
	char *mntopt_off = NULL;
	boolean_t received = zfs_is_recvd_props_mode(zhp);

	*source = NULL;

	switch (prop) {
	case ZFS_PROP_ATIME:
		mntopt_on = MNTOPT_ATIME;
		mntopt_off = MNTOPT_NOATIME;
		break;

	case ZFS_PROP_DEVICES:
		mntopt_on = MNTOPT_DEVICES;
		mntopt_off = MNTOPT_NODEVICES;
		break;

	case ZFS_PROP_EXEC:
		mntopt_on = MNTOPT_EXEC;
		mntopt_off = MNTOPT_NOEXEC;
		break;

	case ZFS_PROP_READONLY:
		mntopt_on = MNTOPT_RO;
		mntopt_off = MNTOPT_RW;
		break;

	case ZFS_PROP_SETUID:
		mntopt_on = MNTOPT_SETUID;
		mntopt_off = MNTOPT_NOSETUID;
		break;

	case ZFS_PROP_XATTR:
		mntopt_on = MNTOPT_XATTR;
		mntopt_off = MNTOPT_NOXATTR;
		break;

	case ZFS_PROP_NBMAND:
		mntopt_on = MNTOPT_NBMAND;
		mntopt_off = MNTOPT_NONBMAND;
		break;
	default:
		break;
	}

	/*
	 * Because looking up the mount options is potentially expensive
	 * (iterating over all of /etc/mtab), we defer its calculation until
	 * we're looking up a property which requires its presence.
	 */
	if (!zhp->zfs_mntcheck &&
	    (mntopt_on != NULL || prop == ZFS_PROP_MOUNTED)) {
		libzfs_handle_t *hdl = zhp->zfs_hdl;
		struct mnttab entry;

		if (libzfs_mnttab_find(hdl, zhp->zfs_name, &entry) == 0) {
            if (!entry.mnt_mntopts) return -1;
			zhp->zfs_mntopts = zfs_strdup(hdl,
			    entry.mnt_mntopts);
			if (zhp->zfs_mntopts == NULL)
				return (-1);
		}

		zhp->zfs_mntcheck = B_TRUE;
	}

	if (zhp->zfs_mntopts == NULL)
		mnt.mnt_mntopts = "";
	else
		mnt.mnt_mntopts = zhp->zfs_mntopts;

	switch (prop) {
	case ZFS_PROP_ATIME:
	case ZFS_PROP_DEVICES:
	case ZFS_PROP_EXEC:
	case ZFS_PROP_READONLY:
	case ZFS_PROP_SETUID:
	case ZFS_PROP_XATTR:
	case ZFS_PROP_NBMAND:
		*val = getprop_uint64(zhp, prop, source);

		if (received)
			break;

		if (hasmntopt(&mnt, mntopt_on) && !*val) {
			*val = B_TRUE;
			if (src)
				*src = ZPROP_SRC_TEMPORARY;
		} else if (hasmntopt(&mnt, mntopt_off) && *val) {
			*val = B_FALSE;
			if (src)
				*src = ZPROP_SRC_TEMPORARY;
		}
		break;

	case ZFS_PROP_CANMOUNT:
	case ZFS_PROP_VOLSIZE:
	case ZFS_PROP_QUOTA:
	case ZFS_PROP_REFQUOTA:
	case ZFS_PROP_RESERVATION:
	case ZFS_PROP_REFRESERVATION:
		*val = getprop_uint64(zhp, prop, source);

		if (*source == NULL) {
			/* not default, must be local */
			*source = zhp->zfs_name;
		}
		break;

	case ZFS_PROP_MOUNTED:
		*val = (zhp->zfs_mntopts != NULL);
		break;

	case ZFS_PROP_NUMCLONES:
		*val = zhp->zfs_dmustats.dds_num_clones;
		break;

	case ZFS_PROP_VERSION:
	case ZFS_PROP_NORMALIZE:
	case ZFS_PROP_UTF8ONLY:
	case ZFS_PROP_CASE:
		if (!zfs_prop_valid_for_type(prop, zhp->zfs_head_type) ||
		    zcmd_alloc_dst_nvlist(zhp->zfs_hdl, &zc, 0) != 0)
			return (-1);
		(void) strlcpy(zc.zc_name, zhp->zfs_name, sizeof (zc.zc_name));
		if (zfs_ioctl(zhp->zfs_hdl, ZFS_IOC_OBJSET_ZPLPROPS, &zc)) {
			zcmd_free_nvlists(&zc);
			return (-1);
		}
		if (zcmd_read_dst_nvlist(zhp->zfs_hdl, &zc, &zplprops) != 0 ||
		    nvlist_lookup_uint64(zplprops, zfs_prop_to_name(prop),
		    val) != 0) {
			zcmd_free_nvlists(&zc);
			return (-1);
		}
		if (zplprops)
			nvlist_free(zplprops);
		zcmd_free_nvlists(&zc);
		break;

	default:
		switch (zfs_prop_get_type(prop)) {
		case PROP_TYPE_NUMBER:
		case PROP_TYPE_INDEX:
			*val = getprop_uint64(zhp, prop, source);
			/*
			 * If we tried to use a default value for a
			 * readonly property, it means that it was not
			 * present.
			 */
			if (zfs_prop_readonly(prop) &&
			    *source != NULL && (*source)[0] == '\0') {
				*source = NULL;
			}
			break;

		case PROP_TYPE_STRING:
		default:
			zfs_error_aux(zhp->zfs_hdl, dgettext(TEXT_DOMAIN,
			    "cannot get non-numeric property"));
			return (zfs_error(zhp->zfs_hdl, EZFS_BADPROP,
			    dgettext(TEXT_DOMAIN, "internal error")));
		}
	}

	return (0);
}

/*
 * Calculate the source type, given the raw source string.
 */
static void
get_source(zfs_handle_t *zhp, zprop_source_t *srctype, char *source,
    char *statbuf, size_t statlen)
{
	if (statbuf == NULL || *srctype == ZPROP_SRC_TEMPORARY)
		return;

	if (source == NULL) {
		*srctype = ZPROP_SRC_NONE;
	} else if (source[0] == '\0') {
		*srctype = ZPROP_SRC_DEFAULT;
	} else if (strstr(source, ZPROP_SOURCE_VAL_RECVD) != NULL) {
		*srctype = ZPROP_SRC_RECEIVED;
	} else {
		if (strcmp(source, zhp->zfs_name) == 0) {
			*srctype = ZPROP_SRC_LOCAL;
		} else {
			(void) strlcpy(statbuf, source, statlen);
			*srctype = ZPROP_SRC_INHERITED;
		}
	}

}

int
zfs_prop_get_recvd(zfs_handle_t *zhp, const char *propname, char *propbuf,
    size_t proplen, boolean_t literal)
{
	zfs_prop_t prop;
	int err = 0;

	if (zhp->zfs_recvd_props == NULL)
		if (get_recvd_props_ioctl(zhp) != 0)
			return (-1);

	prop = zfs_name_to_prop(propname);

	if (prop != ZPROP_INVAL) {
		uint64_t cookie;
		if (!nvlist_exists(zhp->zfs_recvd_props, propname))
			return (-1);
		zfs_set_recvd_props_mode(zhp, &cookie);
		err = zfs_prop_get(zhp, prop, propbuf, proplen,
		    NULL, NULL, 0, literal);
		zfs_unset_recvd_props_mode(zhp, &cookie);
	} else {
		nvlist_t *propval;
		char *recvdval;
		if (nvlist_lookup_nvlist(zhp->zfs_recvd_props,
		    propname, &propval) != 0)
			return (-1);
		verify(nvlist_lookup_string(propval, ZPROP_VALUE,
		    &recvdval) == 0);
		(void) strlcpy(propbuf, recvdval, proplen);
	}

	return (err == 0 ? 0 : -1);
}

static int
get_clones_string(zfs_handle_t *zhp, char *propbuf, size_t proplen)
{
	nvlist_t *value;
	nvpair_t *pair;

	value = zfs_get_clones_nvl(zhp);
	if (value == NULL)
		return (-1);

	propbuf[0] = '\0';
	for (pair = nvlist_next_nvpair(value, NULL); pair != NULL;
	    pair = nvlist_next_nvpair(value, pair)) {
		if (propbuf[0] != '\0')
			(void) strlcat(propbuf, ",", proplen);
		(void) strlcat(propbuf, nvpair_name(pair), proplen);
	}

	return (0);
}

struct get_clones_arg {
	uint64_t numclones;
	nvlist_t *value;
	const char *origin;
	char buf[ZFS_MAXNAMELEN];
};

int
get_clones_cb(zfs_handle_t *zhp, void *arg)
{
	struct get_clones_arg *gca = arg;

	if (gca->numclones == 0) {
		zfs_close(zhp);
		return (0);
	}

	if (zfs_prop_get(zhp, ZFS_PROP_ORIGIN, gca->buf, sizeof (gca->buf),
	    NULL, NULL, 0, B_TRUE) != 0)
		goto out;
	if (strcmp(gca->buf, gca->origin) == 0) {
		if (nvlist_add_boolean(gca->value, zfs_get_name(zhp)) != 0) {
			zfs_close(zhp);
			return (no_memory(zhp->zfs_hdl));
		}
		gca->numclones--;
	}

out:
	(void) zfs_iter_children(zhp, get_clones_cb, gca);
	zfs_close(zhp);
	return (0);
}

nvlist_t *
zfs_get_clones_nvl(zfs_handle_t *zhp)
{
	nvlist_t *nv, *value;

	if (nvlist_lookup_nvlist(zhp->zfs_props,
	    zfs_prop_to_name(ZFS_PROP_CLONES), &nv) != 0) {
		struct get_clones_arg gca;

		/*
		 * if this is a snapshot, then the kernel wasn't able
		 * to get the clones.  Do it by slowly iterating.
		 */
		if (zhp->zfs_type != ZFS_TYPE_SNAPSHOT)
			return (NULL);
		if (nvlist_alloc(&nv, NV_UNIQUE_NAME, 0) != 0)
			return (NULL);
		if (nvlist_alloc(&value, NV_UNIQUE_NAME, 0) != 0) {
			nvlist_free(nv);
			return (NULL);
		}

		gca.numclones = zfs_prop_get_int(zhp, ZFS_PROP_NUMCLONES);
		gca.value = value;
		gca.origin = zhp->zfs_name;

		if (gca.numclones != 0) {
			zfs_handle_t *root;
			char pool[ZFS_MAXNAMELEN];
			char *cp = pool;

			/* get the pool name */
			(void) strlcpy(pool, zhp->zfs_name, sizeof (pool));
			(void) strsep(&cp, "/@");
			root = zfs_open(zhp->zfs_hdl, pool,
			    ZFS_TYPE_FILESYSTEM);

			(void) get_clones_cb(root, &gca);
		}

		if (gca.numclones != 0 ||
		    nvlist_add_nvlist(nv, ZPROP_VALUE, value) != 0 ||
		    nvlist_add_nvlist(zhp->zfs_props,
		    zfs_prop_to_name(ZFS_PROP_CLONES), nv) != 0) {
			nvlist_free(nv);
			nvlist_free(value);
			return (NULL);
		}
		nvlist_free(nv);
		nvlist_free(value);
		verify(0 == nvlist_lookup_nvlist(zhp->zfs_props,
		    zfs_prop_to_name(ZFS_PROP_CLONES), &nv));
	}

	verify(nvlist_lookup_nvlist(nv, ZPROP_VALUE, &value) == 0);

	return (value);
}

/*
 * Retrieve a property from the given object.  If 'literal' is specified, then
 * numbers are left as exact values.  Otherwise, numbers are converted to a
 * human-readable form.
 *
 * Returns 0 on success, or -1 on error.
 */
int
zfs_prop_get(zfs_handle_t *zhp, zfs_prop_t prop, char *propbuf, size_t proplen,
    zprop_source_t *src, char *statbuf, size_t statlen, boolean_t literal)
{
	char *source = NULL;
	uint64_t val;
	char *str;
	const char *strval;
	boolean_t received = zfs_is_recvd_props_mode(zhp);

	/*
	 * Check to see if this property applies to our object
	 */
	if (!zfs_prop_valid_for_type(prop, zhp->zfs_type))
		return (-1);

	if (received && zfs_prop_readonly(prop))
		return (-1);

	if (src)
		*src = ZPROP_SRC_NONE;

	switch (prop) {
	case ZFS_PROP_CREATION:
		/*
		 * 'creation' is a time_t stored in the statistics.  We convert
		 * this into a string unless 'literal' is specified.
		 */
		{
			val = getprop_uint64(zhp, prop, &source);
			time_t time = (time_t)val;
			struct tm t;

			if (literal ||
			    localtime_r(&time, &t) == NULL ||
			    strftime(propbuf, proplen, "%a %b %e %k:%M %Y",
			    &t) == 0)
				(void) snprintf(propbuf, proplen, "%llu", (u_longlong_t) val);
		}
		break;

	case ZFS_PROP_MOUNTPOINT:
		/*
		 * Getting the precise mountpoint can be tricky.
		 *
		 *  - for 'none' or 'legacy', return those values.
		 *  - for inherited mountpoints, we want to take everything
		 *    after our ancestor and append it to the inherited value.
		 *
		 * If the pool has an alternate root, we want to prepend that
		 * root to any values we return.
		 */

		str = getprop_string(zhp, prop, &source);

		if (str[0] == '/') {
			char buf[MAXPATHLEN];
			char *root = buf;
			const char *relpath;

			/*
			 * If we inherit the mountpoint, even from a dataset
			 * with a received value, the source will be the path of
			 * the dataset we inherit from. If source is
			 * ZPROP_SOURCE_VAL_RECVD, the received value is not
			 * inherited.
			 */
			if (strcmp(source, ZPROP_SOURCE_VAL_RECVD) == 0) {
				relpath = "";
			} else {
				relpath = zhp->zfs_name + strlen(source);
				if (relpath[0] == '/')
					relpath++;
			}

			if ((zpool_get_prop(zhp->zpool_hdl,
			    ZPOOL_PROP_ALTROOT, buf, MAXPATHLEN, NULL)) ||
			    (strcmp(root, "-") == 0))
				root[0] = '\0';
			/*
			 * Special case an alternate root of '/'. This will
			 * avoid having multiple leading slashes in the
			 * mountpoint path.
			 */
			if (strcmp(root, "/") == 0)
				root++;

			/*
			 * If the mountpoint is '/' then skip over this
			 * if we are obtaining either an alternate root or
			 * an inherited mountpoint.
			 */
			if (str[1] == '\0' && (root[0] != '\0' ||
			    relpath[0] != '\0'))
				str++;

			if (relpath[0] == '\0')
				(void) snprintf(propbuf, proplen, "%s%s",
				    root, str);
			else
				(void) snprintf(propbuf, proplen, "%s%s%s%s",
				    root, str, relpath[0] == '@' ? "" : "/",
				    relpath);
		} else {
			/* 'legacy' or 'none' */
			(void) strlcpy(propbuf, str, proplen);
		}

		break;

	case ZFS_PROP_ORIGIN:
		(void) strlcpy(propbuf, getprop_string(zhp, prop, &source),
		    proplen);
		/*
		 * If there is no parent at all, return failure to indicate that
		 * it doesn't apply to this dataset.
		 */
		if (propbuf[0] == '\0')
			return (-1);
		break;

	case ZFS_PROP_CLONES:
		if (get_clones_string(zhp, propbuf, proplen) != 0)
			return (-1);
		break;

	case ZFS_PROP_QUOTA:
	case ZFS_PROP_REFQUOTA:
	case ZFS_PROP_RESERVATION:
	case ZFS_PROP_REFRESERVATION:

		if (get_numeric_property(zhp, prop, src, &source, &val) != 0)
			return (-1);

		/*
		 * If quota or reservation is 0, we translate this into 'none'
		 * (unless literal is set), and indicate that it's the default
		 * value.  Otherwise, we print the number nicely and indicate
		 * that its set locally.
		 */
		if (val == 0) {
			if (literal)
				(void) strlcpy(propbuf, "0", proplen);
			else
				(void) strlcpy(propbuf, "none", proplen);
		} else {
			if (literal)
				(void) snprintf(propbuf, proplen, "%llu",
				    (u_longlong_t)val);
			else
				zfs_nicenum(val, propbuf, proplen);
		}
		break;

	case ZFS_PROP_REFRATIO:
	case ZFS_PROP_COMPRESSRATIO:
		if (get_numeric_property(zhp, prop, src, &source, &val) != 0)
			return (-1);
		(void) snprintf(propbuf, proplen, "%llu.%02llux",
		    (u_longlong_t)(val / 100),
		    (u_longlong_t)(val % 100));
		break;

	case ZFS_PROP_TYPE:
		switch (zhp->zfs_type) {
		case ZFS_TYPE_FILESYSTEM:
			str = "filesystem";
			break;
		case ZFS_TYPE_VOLUME:
			str = "volume";
			break;
		case ZFS_TYPE_SNAPSHOT:
			str = "snapshot";
			break;
		default:
			abort();
		}
		(void) snprintf(propbuf, proplen, "%s", str);
		break;

	case ZFS_PROP_MOUNTED:
		/*
		 * The 'mounted' property is a pseudo-property that described
		 * whether the filesystem is currently mounted.  Even though
		 * it's a boolean value, the typical values of "on" and "off"
		 * don't make sense, so we translate to "yes" and "no".
		 */
		if (get_numeric_property(zhp, ZFS_PROP_MOUNTED,
		    src, &source, &val) != 0)
			return (-1);
		if (val)
			(void) strlcpy(propbuf, "yes", proplen);
		else
			(void) strlcpy(propbuf, "no", proplen);
		break;

	case ZFS_PROP_NAME:
		/*
		 * The 'name' property is a pseudo-property derived from the
		 * dataset name.  It is presented as a real property to simplify
		 * consumers.
		 */
		(void) strlcpy(propbuf, zhp->zfs_name, proplen);
		break;

	case ZFS_PROP_MLSLABEL:
		{
#ifdef HAVE_MLSLABEL
			m_label_t *new_sl = NULL;
			char *ascii = NULL;	/* human readable label */

			(void) strlcpy(propbuf,
			    getprop_string(zhp, prop, &source), proplen);

			if (literal || (strcasecmp(propbuf,
			    ZFS_MLSLABEL_DEFAULT) == 0))
				break;

			/*
			 * Try to translate the internal hex string to
			 * human-readable output.  If there are any
			 * problems just use the hex string.
			 */

			if (str_to_label(propbuf, &new_sl, MAC_LABEL,
			    L_NO_CORRECTION, NULL) == -1) {
				m_label_free(new_sl);
				break;
			}

			if (label_to_str(new_sl, &ascii, M_LABEL,
			    DEF_NAMES) != 0) {
				if (ascii)
					free(ascii);
				m_label_free(new_sl);
				break;
			}
			m_label_free(new_sl);

			(void) strlcpy(propbuf, ascii, proplen);
			free(ascii);
#else
			(void) strlcpy(propbuf,
			    getprop_string(zhp, prop, &source), proplen);
#endif /* HAVE_MLSLABEL */
		}
		break;

	case ZFS_PROP_GUID:
		/*
		 * GUIDs are stored as numbers, but they are identifiers.
		 * We don't want them to be pretty printed, because pretty
		 * printing mangles the ID into a truncated and useless value.
		 */
		if (get_numeric_property(zhp, prop, src, &source, &val) != 0)
			return (-1);
		(void) snprintf(propbuf, proplen, "%llu", (u_longlong_t)val);
		break;

	default:
		switch (zfs_prop_get_type(prop)) {
		case PROP_TYPE_NUMBER:
			if (get_numeric_property(zhp, prop, src,
			    &source, &val) != 0)
				return (-1);
			if (literal)
				(void) snprintf(propbuf, proplen, "%llu",
				    (u_longlong_t)val);
			else
				zfs_nicenum(val, propbuf, proplen);
			break;

		case PROP_TYPE_STRING:
			(void) strlcpy(propbuf,
			    getprop_string(zhp, prop, &source), proplen);
			break;

		case PROP_TYPE_INDEX:
			if (get_numeric_property(zhp, prop, src,
			    &source, &val) != 0)
				return (-1);
			if (zfs_prop_index_to_string(prop, val, &strval) != 0)
				return (-1);
			(void) strlcpy(propbuf, strval, proplen);
			break;

		default:
			abort();
		}
	}

	get_source(zhp, src, source, statbuf, statlen);

	return (0);
}

/*
 * Utility function to get the given numeric property.  Does no validation that
 * the given property is the appropriate type; should only be used with
 * hard-coded property types.
 */
uint64_t
zfs_prop_get_int(zfs_handle_t *zhp, zfs_prop_t prop)
{
	char *source;
	uint64_t val;

	(void) get_numeric_property(zhp, prop, NULL, &source, &val);

	return (val);
}

int
zfs_prop_set_int(zfs_handle_t *zhp, zfs_prop_t prop, uint64_t val)
{
	char buf[64];

	(void) snprintf(buf, sizeof (buf), "%llu", (longlong_t)val);
	return (zfs_prop_set(zhp, zfs_prop_to_name(prop), buf));
}

/*
 * Similar to zfs_prop_get(), but returns the value as an integer.
 */
int
zfs_prop_get_numeric(zfs_handle_t *zhp, zfs_prop_t prop, uint64_t *value,
    zprop_source_t *src, char *statbuf, size_t statlen)
{
	char *source;

	/*
	 * Check to see if this property applies to our object
	 */
	if (!zfs_prop_valid_for_type(prop, zhp->zfs_type)) {
		return (zfs_error_fmt(zhp->zfs_hdl, EZFS_PROPTYPE,
		    dgettext(TEXT_DOMAIN, "cannot get property '%s'"),
		    zfs_prop_to_name(prop)));
	}

	if (src)
		*src = ZPROP_SRC_NONE;

	if (get_numeric_property(zhp, prop, src, &source, value) != 0)
		return (-1);

	get_source(zhp, src, source, statbuf, statlen);

	return (0);
}

#ifdef HAVE_IDMAP
static int
idmap_id_to_numeric_domain_rid(uid_t id, boolean_t isuser,
    char **domainp, idmap_rid_t *ridp)
{
	idmap_get_handle_t *get_hdl = NULL;
	idmap_stat status;
	int err = EINVAL;

	if (idmap_get_create(&get_hdl) != IDMAP_SUCCESS)
		goto out;

	if (isuser) {
		err = idmap_get_sidbyuid(get_hdl, id,
		    IDMAP_REQ_FLG_USE_CACHE, domainp, ridp, &status);
	} else {
		err = idmap_get_sidbygid(get_hdl, id,
		    IDMAP_REQ_FLG_USE_CACHE, domainp, ridp, &status);
	}
	if (err == IDMAP_SUCCESS &&
	    idmap_get_mappings(get_hdl) == IDMAP_SUCCESS &&
	    status == IDMAP_SUCCESS)
		err = 0;
	else
		err = EINVAL;
out:
	if (get_hdl)
		idmap_get_destroy(get_hdl);
	return (err);
}
#endif /* HAVE_IDMAP */

/*
 * convert the propname into parameters needed by kernel
 * Eg: userquota@ahrens -> ZFS_PROP_USERQUOTA, "", 126829
 * Eg: userused@matt@domain -> ZFS_PROP_USERUSED, "S-1-123-456", 789
 * Eg: groupquota@staff -> ZFS_PROP_GROUPQUOTA, "", 1234
 * Eg: groupused@staff -> ZFS_PROP_GROUPUSED, "", 1234
 */
static int
userquota_propname_decode(const char *propname, boolean_t zoned,
    zfs_userquota_prop_t *typep, char *domain, int domainlen, uint64_t *ridp)
{
	zfs_userquota_prop_t type;
	char *cp;
	boolean_t isuser;
	boolean_t isgroup;
	struct passwd *pw;
	struct group *gr;

	domain[0] = '\0';

	/* Figure out the property type ({user|group}{quota|space}) */
	for (type = 0; type < ZFS_NUM_USERQUOTA_PROPS; type++) {
		if (strncmp(propname, zfs_userquota_prop_prefixes[type],
		    strlen(zfs_userquota_prop_prefixes[type])) == 0)
			break;
	}
	if (type == ZFS_NUM_USERQUOTA_PROPS)
		return (EINVAL);
	*typep = type;

	isuser = (type == ZFS_PROP_USERQUOTA || type == ZFS_PROP_USERUSED);
	isgroup = (type == ZFS_PROP_GROUPQUOTA || type == ZFS_PROP_GROUPUSED);

	cp = strchr(propname, '@') + 1;

	if (isuser && (pw = getpwnam(cp)) != NULL) {
		if (zoned && getzoneid() == GLOBAL_ZONEID)
			return (ENOENT);
		*ridp = pw->pw_uid;
	} else if (isgroup && (gr = getgrnam(cp)) != NULL) {
		if (zoned && getzoneid() == GLOBAL_ZONEID)
			return (ENOENT);
		*ridp = gr->gr_gid;
	} else if (strchr(cp, '@')) {
#ifdef HAVE_IDMAP
		/*
		 * It's a SID name (eg "user@domain") that needs to be
		 * turned into S-1-domainID-RID.
		 */
		directory_error_t e;
		char *numericsid = NULL;
		char *end;

		if (zoned && getzoneid() == GLOBAL_ZONEID)
			return (ENOENT);
		if (isuser) {
			e = directory_sid_from_user_name(NULL,
			    cp, &numericsid);
		} else {
			e = directory_sid_from_group_name(NULL,
			    cp, &numericsid);
		}
		if (e != NULL) {
			directory_error_free(e);
			return (ENOENT);
		}
		if (numericsid == NULL)
			return (ENOENT);
		cp = numericsid;
		(void) strlcpy(domain, cp, domainlen);
		cp = strrchr(domain, '-');
		*cp = '\0';
		cp++;

		errno = 0;
		*ridp = strtoull(cp, &end, 10);
		free(numericsid);

		if (errno != 0 || *end != '\0')
			return (EINVAL);
#else
		return (ENOSYS);
#endif /* HAVE_IDMAP */
	} else {
		/* It's a user/group ID (eg "12345"). */
		uid_t id;
		char *end;
		id = strtoul(cp, &end, 10);
		if (*end != '\0')
			return (EINVAL);
		if (id > MAXUID) {
#ifdef HAVE_IDMAP
			/* It's an ephemeral ID. */
			idmap_rid_t rid;
			char *mapdomain;

			if (idmap_id_to_numeric_domain_rid(id, isuser,
			    &mapdomain, &rid) != 0)
				return (ENOENT);
			(void) strlcpy(domain, mapdomain, domainlen);
			*ridp = rid;
#else
			return (ENOSYS);
#endif /* HAVE_IDMAP */
		} else {
			*ridp = id;
		}
	}

	return (0);
}

static int
zfs_prop_get_userquota_common(zfs_handle_t *zhp, const char *propname,
    uint64_t *propvalue, zfs_userquota_prop_t *typep)
{
	int err;
	zfs_cmd_t zc = { "\0", "\0", "\0", "\0", 0 };

	(void) strlcpy(zc.zc_name, zhp->zfs_name, sizeof (zc.zc_name));

	err = userquota_propname_decode(propname,
	    zfs_prop_get_int(zhp, ZFS_PROP_ZONED),
	    typep, zc.zc_value, sizeof (zc.zc_value), &zc.zc_guid);
	zc.zc_objset_type = *typep;
	if (err)
		return (err);

	err = zfs_ioctl(zhp->zfs_hdl, ZFS_IOC_USERSPACE_ONE, &zc);
	if (err)
		return (err);

	*propvalue = zc.zc_cookie;
	return (0);
}

int
zfs_prop_get_userquota_int(zfs_handle_t *zhp, const char *propname,
    uint64_t *propvalue)
{
	zfs_userquota_prop_t type;

	return (zfs_prop_get_userquota_common(zhp, propname, propvalue,
	    &type));
}

int
zfs_prop_get_userquota(zfs_handle_t *zhp, const char *propname,
    char *propbuf, int proplen, boolean_t literal)
{
	int err;
	uint64_t propvalue;
	zfs_userquota_prop_t type;

	err = zfs_prop_get_userquota_common(zhp, propname, &propvalue,
	    &type);

	if (err)
		return (err);

	if (literal) {
		(void) snprintf(propbuf, proplen, "%llu",
			       (u_longlong_t)propvalue);
	} else if (propvalue == 0 &&
	    (type == ZFS_PROP_USERQUOTA || type == ZFS_PROP_GROUPQUOTA)) {
		(void) strlcpy(propbuf, "none", proplen);
	} else {
		zfs_nicenum(propvalue, propbuf, proplen);
	}
	return (0);
}

int
zfs_prop_get_written_int(zfs_handle_t *zhp, const char *propname,
    uint64_t *propvalue)
{
	int err;
	zfs_cmd_t zc = { "\0", "\0", "\0", "\0", 0 };
	const char *snapname;

	(void) strlcpy(zc.zc_name, zhp->zfs_name, sizeof (zc.zc_name));

	snapname = strchr(propname, '@') + 1;
	if (strchr(snapname, '@')) {
		(void) strlcpy(zc.zc_value, snapname, sizeof (zc.zc_value));
	} else {
		/* snapname is the short name, append it to zhp's fsname */
		char *cp;

		(void) strlcpy(zc.zc_value, zhp->zfs_name,
		    sizeof (zc.zc_value));
		cp = strchr(zc.zc_value, '@');
		if (cp != NULL)
			*cp = '\0';
		(void) strlcat(zc.zc_value, "@", sizeof (zc.zc_value));
		(void) strlcat(zc.zc_value, snapname, sizeof (zc.zc_value));
	}

	err = zfs_ioctl(zhp->zfs_hdl, ZFS_IOC_SPACE_WRITTEN, &zc);
	if (err)
		return (err);

	*propvalue = zc.zc_cookie;
	return (0);
}

int
zfs_prop_get_written(zfs_handle_t *zhp, const char *propname,
    char *propbuf, int proplen, boolean_t literal)
{
	int err;
	uint64_t propvalue;

	err = zfs_prop_get_written_int(zhp, propname, &propvalue);

	if (err)
		return (err);

	if (literal) {
		(void) snprintf(propbuf, proplen, "%llu", (long long unsigned int)propvalue);
	} else {
		zfs_nicenum(propvalue, propbuf, proplen);
	}

	return (0);
}

int
zfs_get_snapused_int(zfs_handle_t *firstsnap, zfs_handle_t *lastsnap,
    uint64_t *usedp)
{
	int err;
	zfs_cmd_t zc = { "\0", "\0", "\0", "\0", 0 };

	(void) strlcpy(zc.zc_name, lastsnap->zfs_name, sizeof (zc.zc_name));
	(void) strlcpy(zc.zc_value, firstsnap->zfs_name, sizeof (zc.zc_value));

	err = zfs_ioctl(lastsnap->zfs_hdl, ZFS_IOC_SPACE_SNAPS, &zc);
	if (err)
		return (err);

	*usedp = zc.zc_cookie;

	return (0);
}

/*
 * Returns the name of the given zfs handle.
 */
const char *
zfs_get_name(const zfs_handle_t *zhp)
{
	return (zhp->zfs_name);
}

/*
 * Returns the type of the given zfs handle.
 */
zfs_type_t
zfs_get_type(const zfs_handle_t *zhp)
{
	return (zhp->zfs_type);
}

/*
 * Is one dataset name a child dataset of another?
 *
 * Needs to handle these cases:
 * Dataset 1	"a/foo"		"a/foo"		"a/foo"		"a/foo"
 * Dataset 2	"a/fo"		"a/foobar"	"a/bar/baz"	"a/foo/bar"
 * Descendant?	No.		No.		No.		Yes.
 */
static boolean_t
is_descendant(const char *ds1, const char *ds2)
{
	size_t d1len = strlen(ds1);

	/* ds2 can't be a descendant if it's smaller */
	if (strlen(ds2) < d1len)
		return (B_FALSE);

	/* otherwise, compare strings and verify that there's a '/' char */
	return (ds2[d1len] == '/' && (strncmp(ds1, ds2, d1len) == 0));
}

/*
 * Given a complete name, return just the portion that refers to the parent.
 * Will return -1 if there is no parent (path is just the name of the
 * pool).
 */
static int
parent_name(const char *path, char *buf, size_t buflen)
{
	char *slashp;

	(void) strlcpy(buf, path, buflen);

	if ((slashp = strrchr(buf, '/')) == NULL)
		return (-1);
	*slashp = '\0';

	return (0);
}

/*
 * If accept_ancestor is false, then check to make sure that the given path has
 * a parent, and that it exists.  If accept_ancestor is true, then find the
 * closest existing ancestor for the given path.  In prefixlen return the
 * length of already existing prefix of the given path.  We also fetch the
 * 'zoned' property, which is used to validate property settings when creating
 * new datasets.
 */
static int
check_parents(libzfs_handle_t *hdl, const char *path, uint64_t *zoned,
    boolean_t accept_ancestor, int *prefixlen)
{
	zfs_cmd_t zc = { "\0", "\0", "\0", "\0", 0 };
	char parent[ZFS_MAXNAMELEN];
	char *slash;
	zfs_handle_t *zhp;
	char errbuf[1024];
	uint64_t is_zoned;

	(void) snprintf(errbuf, sizeof (errbuf),
	    dgettext(TEXT_DOMAIN, "cannot create '%s'"), path);

	/* get parent, and check to see if this is just a pool */
	if (parent_name(path, parent, sizeof (parent)) != 0) {
		zfs_error_aux(hdl, dgettext(TEXT_DOMAIN,
		    "missing dataset name"));
		return (zfs_error(hdl, EZFS_INVALIDNAME, errbuf));
	}

	/* check to see if the pool exists */
	if ((slash = strchr(parent, '/')) == NULL)
		slash = parent + strlen(parent);
	(void) strncpy(zc.zc_name, parent, slash - parent);
	zc.zc_name[slash - parent] = '\0';
	if (zfs_ioctl(hdl, ZFS_IOC_OBJSET_STATS, &zc) != 0 &&
	    errno == ENOENT) {
		zfs_error_aux(hdl, dgettext(TEXT_DOMAIN,
		    "no such pool '%s'"), zc.zc_name);
		return (zfs_error(hdl, EZFS_NOENT, errbuf));
	}

	/* check to see if the parent dataset exists */
	while ((zhp = make_dataset_handle(hdl, parent)) == NULL) {
		if (errno == ENOENT && accept_ancestor) {
			/*
			 * Go deeper to find an ancestor, give up on top level.
			 */
			if (parent_name(parent, parent, sizeof (parent)) != 0) {
				zfs_error_aux(hdl, dgettext(TEXT_DOMAIN,
				    "no such pool '%s'"), zc.zc_name);
				return (zfs_error(hdl, EZFS_NOENT, errbuf));
			}
		} else if (errno == ENOENT) {
			zfs_error_aux(hdl, dgettext(TEXT_DOMAIN,
			    "parent does not exist"));
			return (zfs_error(hdl, EZFS_NOENT, errbuf));
		} else
			return (zfs_standard_error(hdl, errno, errbuf));
	}

	is_zoned = zfs_prop_get_int(zhp, ZFS_PROP_ZONED);
	if (zoned != NULL)
		*zoned = is_zoned;

	/* we are in a non-global zone, but parent is in the global zone */
	if (getzoneid() != GLOBAL_ZONEID && !is_zoned) {
		(void) zfs_standard_error(hdl, EPERM, errbuf);
		zfs_close(zhp);
		return (-1);
	}

	/* make sure parent is a filesystem */
	if (zfs_get_type(zhp) != ZFS_TYPE_FILESYSTEM) {
		zfs_error_aux(hdl, dgettext(TEXT_DOMAIN,
		    "parent is not a filesystem"));
		(void) zfs_error(hdl, EZFS_BADTYPE, errbuf);
		zfs_close(zhp);
		return (-1);
	}

	zfs_close(zhp);
	if (prefixlen != NULL)
		*prefixlen = strlen(parent);
	return (0);
}

/*
 * Finds whether the dataset of the given type(s) exists.
 */
boolean_t
zfs_dataset_exists(libzfs_handle_t *hdl, const char *path, zfs_type_t types)
{
	zfs_handle_t *zhp;

	if (!zfs_validate_name(hdl, path, types, B_FALSE))
		return (B_FALSE);

	/*
	 * Try to get stats for the dataset, which will tell us if it exists.
	 */
	if ((zhp = make_dataset_handle(hdl, path)) != NULL) {
		int ds_type = zhp->zfs_type;

		zfs_close(zhp);
		if (types & ds_type)
			return (B_TRUE);
	}
	return (B_FALSE);
}

/*
 * Given a path to 'target', create all the ancestors between
 * the prefixlen portion of the path, and the target itself.
 * Fail if the initial prefixlen-ancestor does not already exist.
 */
int
create_parents(libzfs_handle_t *hdl, char *target, int prefixlen)
{
	zfs_handle_t *h;
	char *cp;
	const char *opname;

	/* make sure prefix exists */
	cp = target + prefixlen;
	if (*cp != '/') {
		assert(strchr(cp, '/') == NULL);
		h = zfs_open(hdl, target, ZFS_TYPE_FILESYSTEM);
	} else {
		*cp = '\0';
		h = zfs_open(hdl, target, ZFS_TYPE_FILESYSTEM);
		*cp = '/';
	}
	if (h == NULL)
		return (-1);
	zfs_close(h);

	/*
	 * Attempt to create, mount, and share any ancestor filesystems,
	 * up to the prefixlen-long one.
	 */
	for (cp = target + prefixlen + 1;
	    (cp = strchr(cp, '/')); *cp = '/', cp++) {
		char *logstr;

		*cp = '\0';

		h = make_dataset_handle(hdl, target);
		if (h) {
			/* it already exists, nothing to do here */
			zfs_close(h);
			continue;
		}

		logstr = hdl->libzfs_log_str;
		hdl->libzfs_log_str = NULL;
		if (zfs_create(hdl, target, ZFS_TYPE_FILESYSTEM,
		    NULL) != 0) {
			hdl->libzfs_log_str = logstr;
			opname = dgettext(TEXT_DOMAIN, "create");
			goto ancestorerr;
		}

		hdl->libzfs_log_str = logstr;
		h = zfs_open(hdl, target, ZFS_TYPE_FILESYSTEM);
		if (h == NULL) {
			opname = dgettext(TEXT_DOMAIN, "open");
			goto ancestorerr;
		}

		if (zfs_mount(h, NULL, 0) != 0) {
			opname = dgettext(TEXT_DOMAIN, "mount");
			goto ancestorerr;
		}

		if (zfs_share(h) != 0) {
			opname = dgettext(TEXT_DOMAIN, "share");
			goto ancestorerr;
		}

		zfs_close(h);
	}

	return (0);

ancestorerr:
	zfs_error_aux(hdl, dgettext(TEXT_DOMAIN,
	    "failed to %s ancestor '%s'"), opname, target);
	return (-1);
}

/*
 * Creates non-existing ancestors of the given path.
 */
int
zfs_create_ancestors(libzfs_handle_t *hdl, const char *path)
{
	int prefix;
	char *path_copy;
	int rc = 0;

	if (check_parents(hdl, path, NULL, B_TRUE, &prefix) != 0)
		return (-1);

	if ((path_copy = strdup(path)) != NULL) {
		rc = create_parents(hdl, path_copy, prefix);
		free(path_copy);
	}
	if (path_copy == NULL || rc != 0)
		return (-1);

	return (0);
}

/*
 * Create a new filesystem or volume.
 */
int
zfs_create(libzfs_handle_t *hdl, const char *path, zfs_type_t type,
    nvlist_t *props)
{
	zfs_cmd_t zc = { "\0", "\0", "\0", "\0", 0 };
	int ret;
	uint64_t size = 0;
	uint64_t blocksize = zfs_prop_default_numeric(ZFS_PROP_VOLBLOCKSIZE);
	char errbuf[1024];
	uint64_t zoned;

	(void) snprintf(errbuf, sizeof (errbuf), dgettext(TEXT_DOMAIN,
	    "cannot create '%s'"), path);

	/* validate the path, taking care to note the extended error message */
	if (!zfs_validate_name(hdl, path, type, B_TRUE))
		return (zfs_error(hdl, EZFS_INVALIDNAME, errbuf));

	/* validate parents exist */
	if (check_parents(hdl, path, &zoned, B_FALSE, NULL) != 0)
		return (-1);

	/*
	 * The failure modes when creating a dataset of a different type over
	 * one that already exists is a little strange.  In particular, if you
	 * try to create a dataset on top of an existing dataset, the ioctl()
	 * will return ENOENT, not EEXIST.  To prevent this from happening, we
	 * first try to see if the dataset exists.
	 */
	(void) strlcpy(zc.zc_name, path, sizeof (zc.zc_name));
	if (zfs_dataset_exists(hdl, zc.zc_name, ZFS_TYPE_DATASET)) {
		zfs_error_aux(hdl, dgettext(TEXT_DOMAIN,
		    "dataset already exists"));
		return (zfs_error(hdl, EZFS_EXISTS, errbuf));
	}

	if (type == ZFS_TYPE_VOLUME)
		zc.zc_objset_type = DMU_OST_ZVOL;
	else
		zc.zc_objset_type = DMU_OST_ZFS;

	if (props && (props = zfs_valid_proplist(hdl, type, props,
	    zoned, NULL, errbuf)) == 0)
		return (-1);

	if (type == ZFS_TYPE_VOLUME) {
		/*
		 * If we are creating a volume, the size and block size must
		 * satisfy a few restraints.  First, the blocksize must be a
		 * valid block size between SPA_{MIN,MAX}BLOCKSIZE.  Second, the
		 * volsize must be a multiple of the block size, and cannot be
		 * zero.
		 */
		if (props == NULL || nvlist_lookup_uint64(props,
		    zfs_prop_to_name(ZFS_PROP_VOLSIZE), &size) != 0) {
			nvlist_free(props);
			zfs_error_aux(hdl, dgettext(TEXT_DOMAIN,
			    "missing volume size"));
			return (zfs_error(hdl, EZFS_BADPROP, errbuf));
		}

		if ((ret = nvlist_lookup_uint64(props,
		    zfs_prop_to_name(ZFS_PROP_VOLBLOCKSIZE),
		    &blocksize)) != 0) {
			if (ret == ENOENT) {
				blocksize = zfs_prop_default_numeric(
				    ZFS_PROP_VOLBLOCKSIZE);
			} else {
				nvlist_free(props);
				zfs_error_aux(hdl, dgettext(TEXT_DOMAIN,
				    "missing volume block size"));
				return (zfs_error(hdl, EZFS_BADPROP, errbuf));
			}
		}

		if (size == 0) {
			nvlist_free(props);
			zfs_error_aux(hdl, dgettext(TEXT_DOMAIN,
			    "volume size cannot be zero"));
			return (zfs_error(hdl, EZFS_BADPROP, errbuf));
		}

		if (size % blocksize != 0) {
			nvlist_free(props);
			zfs_error_aux(hdl, dgettext(TEXT_DOMAIN,
			    "volume size must be a multiple of volume block "
			    "size"));
			return (zfs_error(hdl, EZFS_BADPROP, errbuf));
		}
	}

	if (props && zcmd_write_src_nvlist(hdl, &zc, props) != 0)
		return (-1);
	nvlist_free(props);

	/* create the dataset */
	ret = zfs_ioctl(hdl, ZFS_IOC_CREATE, &zc);

	if (ret == 0 && type == ZFS_TYPE_VOLUME) {
		ret = zvol_create_link(hdl, path);
		if (ret) {
			(void) zfs_standard_error(hdl, errno,
			    dgettext(TEXT_DOMAIN,
			    "Volume successfully created, but device links "
			    "were not created"));
			zcmd_free_nvlists(&zc);
			return (-1);
		}
	}

	zcmd_free_nvlists(&zc);

	/* check for failure */
	if (ret != 0) {
		char parent[ZFS_MAXNAMELEN];
		(void) parent_name(path, parent, sizeof (parent));

		switch (errno) {
		case ENOENT:
			zfs_error_aux(hdl, dgettext(TEXT_DOMAIN,
			    "no such parent '%s'"), parent);
			return (zfs_error(hdl, EZFS_NOENT, errbuf));

		case EINVAL:
			zfs_error_aux(hdl, dgettext(TEXT_DOMAIN,
			    "parent '%s' is not a filesystem"), parent);
			return (zfs_error(hdl, EZFS_BADTYPE, errbuf));

		case EDOM:
			zfs_error_aux(hdl, dgettext(TEXT_DOMAIN,
			    "volume block size must be power of 2 from "
			    "%u to %uk"),
			    (uint_t)SPA_MINBLOCKSIZE,
			    (uint_t)SPA_MAXBLOCKSIZE >> 10);

			return (zfs_error(hdl, EZFS_BADPROP, errbuf));

		case ENOTSUP:
			zfs_error_aux(hdl, dgettext(TEXT_DOMAIN,
			    "pool must be upgraded to set this "
			    "property or value"));
			return (zfs_error(hdl, EZFS_BADVERSION, errbuf));
#ifdef _ILP32
		case EOVERFLOW:
			/*
			 * This platform can't address a volume this big.
			 */
			if (type == ZFS_TYPE_VOLUME)
				return (zfs_error(hdl, EZFS_VOLTOOBIG,
				    errbuf));
#endif
			/* FALLTHROUGH */
		default:
			return (zfs_standard_error(hdl, errno, errbuf));
		}
	}

	return (0);
}

/*
 * Destroys the given dataset.  The caller must make sure that the filesystem
 * isn't mounted, and that there are no active dependents. If the file system
 * does not exist this function does nothing.
 */
int
zfs_destroy(zfs_handle_t *zhp, boolean_t defer)
{
	zfs_cmd_t zc = { "\0", "\0", "\0", "\0", 0 };

	(void) strlcpy(zc.zc_name, zhp->zfs_name, sizeof (zc.zc_name));

	if (ZFS_IS_VOLUME(zhp)) {
		if (zvol_remove_link(zhp->zfs_hdl, zhp->zfs_name) != 0)
			return (-1);

		zc.zc_objset_type = DMU_OST_ZVOL;
	} else {
		zc.zc_objset_type = DMU_OST_ZFS;
	}

	zc.zc_defer_destroy = defer;
	if (zfs_ioctl(zhp->zfs_hdl, ZFS_IOC_DESTROY, &zc) != 0 &&
	    errno != ENOENT) {
		return (zfs_standard_error_fmt(zhp->zfs_hdl, errno,
		    dgettext(TEXT_DOMAIN, "cannot destroy '%s'"),
		    zhp->zfs_name));
	}

	remove_mountpoint(zhp);

	return (0);
}

struct destroydata {
	nvlist_t *nvl;
	const char *snapname;
};

static int
zfs_check_snap_cb(zfs_handle_t *zhp, void *arg)
{
	struct destroydata *dd = arg;
	zfs_handle_t *szhp;
	char name[ZFS_MAXNAMELEN];
	int rv = 0;

	(void) snprintf(name, sizeof (name),
	    "%s@%s", zhp->zfs_name, dd->snapname);

	szhp = make_dataset_handle(zhp->zfs_hdl, name);
	if (szhp) {
		verify(nvlist_add_boolean(dd->nvl, name) == 0);
		zfs_close(szhp);
	}

	if (zhp->zfs_type == ZFS_TYPE_VOLUME) {
		(void) zvol_remove_link(zhp->zfs_hdl, name);
		/*
		 * NB: this is simply a best-effort.  We don't want to
		 * return an error, because then we wouldn't visit all
		 * the volumes.
		 */
	}

	rv = zfs_iter_filesystems(zhp, zfs_check_snap_cb, dd);
	zfs_close(zhp);
	return (rv);
}

/*
 * Destroys all snapshots with the given name in zhp & descendants.
 */
int
zfs_destroy_snaps(zfs_handle_t *zhp, char *snapname, boolean_t defer)
{
	int ret;
	struct destroydata dd = { 0 };

	dd.snapname = snapname;
	verify(nvlist_alloc(&dd.nvl, NV_UNIQUE_NAME, 0) == 0);
	(void) zfs_check_snap_cb(zfs_handle_dup(zhp), &dd);

	if (nvlist_next_nvpair(dd.nvl, NULL) == NULL) {
		ret = zfs_standard_error_fmt(zhp->zfs_hdl, ENOENT,
		    dgettext(TEXT_DOMAIN, "cannot destroy '%s@%s'"),
		    zhp->zfs_name, snapname);
	} else {
		ret = zfs_destroy_snaps_nvl(zhp, dd.nvl, defer);
	}
	nvlist_free(dd.nvl);
	return (ret);
}

/*
 * Destroys all the snapshots named in the nvlist.  They must be underneath
 * the zhp (either snapshots of it, or snapshots of its descendants).
 */
int
zfs_destroy_snaps_nvl(zfs_handle_t *zhp, nvlist_t *snaps, boolean_t defer)
{
	int ret;
	zfs_cmd_t zc = { "\0", "\0", "\0", "\0", 0 };

	(void) strlcpy(zc.zc_name, zhp->zfs_name, sizeof (zc.zc_name));
	if (zcmd_write_src_nvlist(zhp->zfs_hdl, &zc, snaps) != 0)
		return (-1);
	zc.zc_defer_destroy = defer;

	ret = zfs_ioctl(zhp->zfs_hdl, ZFS_IOC_DESTROY_SNAPS_NVL, &zc);
	if (ret != 0) {
		char errbuf[1024];

		(void) snprintf(errbuf, sizeof (errbuf), dgettext(TEXT_DOMAIN,
		    "cannot destroy snapshots in %s"), zc.zc_name);

		switch (errno) {
		case EEXIST:
			zfs_error_aux(zhp->zfs_hdl, dgettext(TEXT_DOMAIN,
			    "snapshot is cloned"));
			return (zfs_error(zhp->zfs_hdl, EZFS_EXISTS, errbuf));

		default:
			return (zfs_standard_error(zhp->zfs_hdl, errno,
			    errbuf));
		}
	}

	return (0);
}

/*
 * Clones the given dataset.  The target must be of the same type as the source.
 */
int
zfs_clone(zfs_handle_t *zhp, const char *target, nvlist_t *props)
{
	zfs_cmd_t zc = { "\0", "\0", "\0", "\0", 0 };
	char parent[ZFS_MAXNAMELEN];
	int ret;
	char errbuf[1024];
	libzfs_handle_t *hdl = zhp->zfs_hdl;
	zfs_type_t type;
	uint64_t zoned;

	assert(zhp->zfs_type == ZFS_TYPE_SNAPSHOT);

	(void) snprintf(errbuf, sizeof (errbuf), dgettext(TEXT_DOMAIN,
	    "cannot create '%s'"), target);

	/* validate the target/clone name */
	if (!zfs_validate_name(hdl, target, ZFS_TYPE_FILESYSTEM, B_TRUE))
		return (zfs_error(hdl, EZFS_INVALIDNAME, errbuf));

	/* validate parents exist */
	if (check_parents(hdl, target, &zoned, B_FALSE, NULL) != 0)
		return (-1);

	(void) parent_name(target, parent, sizeof (parent));

	/* do the clone */
	if (ZFS_IS_VOLUME(zhp)) {
		zc.zc_objset_type = DMU_OST_ZVOL;
		type = ZFS_TYPE_VOLUME;
	} else {
		zc.zc_objset_type = DMU_OST_ZFS;
		type = ZFS_TYPE_FILESYSTEM;
	}

	if (props) {
		if ((props = zfs_valid_proplist(hdl, type, props, zoned,
		    zhp, errbuf)) == NULL)
			return (-1);

		if (zcmd_write_src_nvlist(hdl, &zc, props) != 0) {
			nvlist_free(props);
			return (-1);
		}

		nvlist_free(props);
	}

	(void) strlcpy(zc.zc_name, target, sizeof (zc.zc_name));
	(void) strlcpy(zc.zc_value, zhp->zfs_name, sizeof (zc.zc_value));
	ret = zfs_ioctl(zhp->zfs_hdl, ZFS_IOC_CREATE, &zc);

	zcmd_free_nvlists(&zc);

	if (ret != 0) {
		switch (errno) {

		case ENOENT:
			/*
			 * The parent doesn't exist.  We should have caught this
			 * above, but there may a race condition that has since
			 * destroyed the parent.
			 *
			 * At this point, we don't know whether it's the source
			 * that doesn't exist anymore, or whether the target
			 * dataset doesn't exist.
			 */
			zfs_error_aux(zhp->zfs_hdl, dgettext(TEXT_DOMAIN,
			    "no such parent '%s'"), parent);
			return (zfs_error(zhp->zfs_hdl, EZFS_NOENT, errbuf));

		case EXDEV:
			zfs_error_aux(zhp->zfs_hdl, dgettext(TEXT_DOMAIN,
			    "source and target pools differ"));
			return (zfs_error(zhp->zfs_hdl, EZFS_CROSSTARGET,
			    errbuf));

		default:
			return (zfs_standard_error(zhp->zfs_hdl, errno,
			    errbuf));
		}
	} else if (ZFS_IS_VOLUME(zhp)) {
		ret = zvol_create_link(zhp->zfs_hdl, target);
	}

	return (ret);
}

typedef struct promote_data {
	char cb_mountpoint[MAXPATHLEN];
	const char *cb_target;
	const char *cb_errbuf;
	uint64_t cb_pivot_txg;
} promote_data_t;

static int
promote_snap_cb(zfs_handle_t *zhp, void *data)
{
	promote_data_t *pd = data;
	zfs_handle_t *szhp;
	char snapname[MAXPATHLEN];
	int rv = 0;

	/* We don't care about snapshots after the pivot point */
	if (zfs_prop_get_int(zhp, ZFS_PROP_CREATETXG) > pd->cb_pivot_txg) {
		zfs_close(zhp);
		return (0);
	}

	/* Remove the device link if it's a zvol. */
	if (ZFS_IS_VOLUME(zhp))
		(void) zvol_remove_link(zhp->zfs_hdl, zhp->zfs_name);

	/* Check for conflicting names */
	(void) strlcpy(snapname, pd->cb_target, sizeof (snapname));
	(void) strlcat(snapname, strchr(zhp->zfs_name, '@'), sizeof (snapname));
	szhp = make_dataset_handle(zhp->zfs_hdl, snapname);
	if (szhp != NULL) {
		zfs_close(szhp);
		zfs_error_aux(zhp->zfs_hdl, dgettext(TEXT_DOMAIN,
		    "snapshot name '%s' from origin \n"
		    "conflicts with '%s' from target"),
		    zhp->zfs_name, snapname);
		rv = zfs_error(zhp->zfs_hdl, EZFS_EXISTS, pd->cb_errbuf);
	}
	zfs_close(zhp);
	return (rv);
}

static int
promote_snap_done_cb(zfs_handle_t *zhp, void *data)
{
	promote_data_t *pd = data;

	/* We don't care about snapshots after the pivot point */
	if (zfs_prop_get_int(zhp, ZFS_PROP_CREATETXG) <= pd->cb_pivot_txg) {
		/* Create the device link if it's a zvol. */
		if (ZFS_IS_VOLUME(zhp))
			(void) zvol_create_link(zhp->zfs_hdl, zhp->zfs_name);
	}

	zfs_close(zhp);
	return (0);
}

/*
 * Promotes the given clone fs to be the clone parent.
 */
int
zfs_promote(zfs_handle_t *zhp)
{
	libzfs_handle_t *hdl = zhp->zfs_hdl;
	zfs_cmd_t zc = { "\0", "\0", "\0", "\0", 0 };
	char parent[MAXPATHLEN];
	char *cp;
	int ret;
	zfs_handle_t *pzhp;
	promote_data_t pd;
	char errbuf[1024];

	(void) snprintf(errbuf, sizeof (errbuf), dgettext(TEXT_DOMAIN,
	    "cannot promote '%s'"), zhp->zfs_name);

	if (zhp->zfs_type == ZFS_TYPE_SNAPSHOT) {
		zfs_error_aux(hdl, dgettext(TEXT_DOMAIN,
		    "snapshots can not be promoted"));
		return (zfs_error(hdl, EZFS_BADTYPE, errbuf));
	}

	(void) strlcpy(parent, zhp->zfs_dmustats.dds_origin, sizeof (parent));
	if (parent[0] == '\0') {
		zfs_error_aux(hdl, dgettext(TEXT_DOMAIN,
		    "not a cloned filesystem"));
		return (zfs_error(hdl, EZFS_BADTYPE, errbuf));
	}
	cp = strchr(parent, '@');
	*cp = '\0';

	/* Walk the snapshots we will be moving */
	pzhp = zfs_open(hdl, zhp->zfs_dmustats.dds_origin, ZFS_TYPE_SNAPSHOT);
	if (pzhp == NULL)
		return (-1);
	pd.cb_pivot_txg = zfs_prop_get_int(pzhp, ZFS_PROP_CREATETXG);
	zfs_close(pzhp);
	pd.cb_target = zhp->zfs_name;
	pd.cb_errbuf = errbuf;
	pzhp = zfs_open(hdl, parent, ZFS_TYPE_DATASET);
	if (pzhp == NULL)
		return (-1);
	(void) zfs_prop_get(pzhp, ZFS_PROP_MOUNTPOINT, pd.cb_mountpoint,
	    sizeof (pd.cb_mountpoint), NULL, NULL, 0, FALSE);
	ret = zfs_iter_snapshots(pzhp, B_FALSE, promote_snap_cb, &pd);
	if (ret != 0) {
		zfs_close(pzhp);
		return (-1);
	}

	/* issue the ioctl */
	(void) strlcpy(zc.zc_value, zhp->zfs_dmustats.dds_origin,
	    sizeof (zc.zc_value));
	(void) strlcpy(zc.zc_name, zhp->zfs_name, sizeof (zc.zc_name));
	ret = zfs_ioctl(hdl, ZFS_IOC_PROMOTE, &zc);

	if (ret != 0) {
		int save_errno = errno;

		(void) zfs_iter_snapshots(pzhp, B_FALSE, promote_snap_done_cb,
		    &pd);
		zfs_close(pzhp);

		switch (save_errno) {
		case EEXIST:
			/*
			 * There is a conflicting snapshot name.  We
			 * should have caught this above, but they could
			 * have renamed something in the mean time.
			 */
			zfs_error_aux(hdl, dgettext(TEXT_DOMAIN,
			    "conflicting snapshot '%s' from parent '%s'"),
			    zc.zc_string, parent);
			return (zfs_error(hdl, EZFS_EXISTS, errbuf));

		default:
			return (zfs_standard_error(hdl, save_errno, errbuf));
		}
	} else {
		(void) zfs_iter_snapshots(zhp, B_FALSE, promote_snap_done_cb,
		    &pd);
	}

	zfs_close(pzhp);
	return (ret);
}

struct createdata {
	const char *cd_snapname;
	int cd_ifexists;
};

static int
zfs_create_link_cb(zfs_handle_t *zhp, void *arg)
{
	struct createdata *cd = arg;
	int ret;

	if (zhp->zfs_type == ZFS_TYPE_VOLUME) {
		char name[MAXPATHLEN];

		(void) strlcpy(name, zhp->zfs_name, sizeof (name));
		(void) strlcat(name, "@", sizeof (name));
		(void) strlcat(name, cd->cd_snapname, sizeof (name));
		(void) zvol_create_link_common(zhp->zfs_hdl, name,
		    cd->cd_ifexists);
		/*
		 * NB: this is simply a best-effort.  We don't want to
		 * return an error, because then we wouldn't visit all
		 * the volumes.
		 */
	}

	ret = zfs_iter_filesystems(zhp, zfs_create_link_cb, cd);

	zfs_close(zhp);

	return (ret);
}

/*
 * Takes a snapshot of the given dataset.
 */
int
zfs_snapshot(libzfs_handle_t *hdl, const char *path, boolean_t recursive,
    nvlist_t *props)
{
	const char *delim;
	char parent[ZFS_MAXNAMELEN];
	zfs_handle_t *zhp;
	zfs_cmd_t zc = { "\0", "\0", "\0", "\0", 0 };
	int ret;
	char errbuf[1024];

	(void) snprintf(errbuf, sizeof (errbuf), dgettext(TEXT_DOMAIN,
	    "cannot snapshot '%s'"), path);

	/* validate the target name */
	if (!zfs_validate_name(hdl, path, ZFS_TYPE_SNAPSHOT, B_TRUE))
		return (zfs_error(hdl, EZFS_INVALIDNAME, errbuf));

	if (props) {
		if ((props = zfs_valid_proplist(hdl, ZFS_TYPE_SNAPSHOT,
		    props, B_FALSE, NULL, errbuf)) == NULL)
			return (-1);

		if (zcmd_write_src_nvlist(hdl, &zc, props) != 0) {
			nvlist_free(props);
			return (-1);
		}

		nvlist_free(props);
	}

	/* make sure the parent exists and is of the appropriate type */
	delim = strchr(path, '@');
	(void) strncpy(parent, path, delim - path);
	parent[delim - path] = '\0';

	if ((zhp = zfs_open(hdl, parent, ZFS_TYPE_FILESYSTEM |
	    ZFS_TYPE_VOLUME)) == NULL) {
		zcmd_free_nvlists(&zc);
		return (-1);
	}

	(void) strlcpy(zc.zc_name, zhp->zfs_name, sizeof (zc.zc_name));
	(void) strlcpy(zc.zc_value, delim+1, sizeof (zc.zc_value));
	if (ZFS_IS_VOLUME(zhp))
		zc.zc_objset_type = DMU_OST_ZVOL;
	else
		zc.zc_objset_type = DMU_OST_ZFS;
	zc.zc_cookie = recursive;
	ret = zfs_ioctl(zhp->zfs_hdl, ZFS_IOC_SNAPSHOT, &zc);

	zcmd_free_nvlists(&zc);

	/*
	 * if it was recursive, the one that actually failed will be in
	 * zc.zc_name.
	 */
	if (ret != 0)
		(void) snprintf(errbuf, sizeof (errbuf), dgettext(TEXT_DOMAIN,
		    "cannot create snapshot '%s@%s'"), zc.zc_name, zc.zc_value);

	if (ret == 0 && recursive) {
		struct createdata cd;

		cd.cd_snapname = delim + 1;
		cd.cd_ifexists = B_FALSE;
		(void) zfs_iter_filesystems(zhp, zfs_create_link_cb, &cd);
	}
	if (ret == 0 && zhp->zfs_type == ZFS_TYPE_VOLUME) {
		ret = zvol_create_link(zhp->zfs_hdl, path);
		if (ret != 0) {
			(void) zfs_standard_error(hdl, errno,
			    dgettext(TEXT_DOMAIN,
			    "Volume successfully snapshotted, but device links "
			    "were not created"));
			zfs_close(zhp);
			return (-1);
		}
	}

	if (ret != 0)
		(void) zfs_standard_error(hdl, errno, errbuf);

	zfs_close(zhp);

	return (ret);
}

/*
 * Destroy any more recent snapshots.  We invoke this callback on any dependents
 * of the snapshot first.  If the 'cb_dependent' member is non-zero, then this
 * is a dependent and we should just destroy it without checking the transaction
 * group.
 */
typedef struct rollback_data {
	const char	*cb_target;		/* the snapshot */
	uint64_t	cb_create;		/* creation time reference */
	boolean_t	cb_error;
	boolean_t	cb_dependent;
	boolean_t	cb_force;
} rollback_data_t;

static int
rollback_destroy(zfs_handle_t *zhp, void *data)
{
	rollback_data_t *cbp = data;

	if (!cbp->cb_dependent) {
		if (strcmp(zhp->zfs_name, cbp->cb_target) != 0 &&
		    zfs_get_type(zhp) == ZFS_TYPE_SNAPSHOT &&
		    zfs_prop_get_int(zhp, ZFS_PROP_CREATETXG) >
		    cbp->cb_create) {
			char *logstr;

			cbp->cb_dependent = B_TRUE;
			cbp->cb_error |= zfs_iter_dependents(zhp, B_FALSE,
			    rollback_destroy, cbp);
			cbp->cb_dependent = B_FALSE;

			logstr = zhp->zfs_hdl->libzfs_log_str;
			zhp->zfs_hdl->libzfs_log_str = NULL;
			cbp->cb_error |= zfs_destroy(zhp, B_FALSE);
			zhp->zfs_hdl->libzfs_log_str = logstr;
		}
	} else {
		/* We must destroy this clone; first unmount it */
		prop_changelist_t *clp;

		clp = changelist_gather(zhp, ZFS_PROP_NAME, 0,
		    cbp->cb_force ? MS_FORCE: 0);
		if (clp == NULL || changelist_prefix(clp) != 0) {
			cbp->cb_error = B_TRUE;
			zfs_close(zhp);
			return (0);
		}
		if (zfs_destroy(zhp, B_FALSE) != 0)
			cbp->cb_error = B_TRUE;
		else
			changelist_remove(clp, zhp->zfs_name);
		(void) changelist_postfix(clp);
		changelist_free(clp);
	}

	zfs_close(zhp);
	return (0);
}

/*
 * Given a dataset, rollback to a specific snapshot, discarding any
 * data changes since then and making it the active dataset.
 *
 * Any snapshots more recent than the target are destroyed, along with
 * their dependents.
 */
int
zfs_rollback(zfs_handle_t *zhp, zfs_handle_t *snap, boolean_t force)
{
	rollback_data_t cb = { 0 };
	int err;
	zfs_cmd_t zc = { "\0", "\0", "\0", "\0", 0 };
	boolean_t restore_resv = 0;
	uint64_t old_volsize = 0, new_volsize;
	zfs_prop_t resv_prop = { 0 };

	assert(zhp->zfs_type == ZFS_TYPE_FILESYSTEM ||
	    zhp->zfs_type == ZFS_TYPE_VOLUME);

	/*
	 * Destroy all recent snapshots and their dependents.
	 */
	cb.cb_force = force;
	cb.cb_target = snap->zfs_name;
	cb.cb_create = zfs_prop_get_int(snap, ZFS_PROP_CREATETXG);
	(void) zfs_iter_children(zhp, rollback_destroy, &cb);

	if (cb.cb_error)
		return (-1);

	/*
	 * Now that we have verified that the snapshot is the latest,
	 * rollback to the given snapshot.
	 */

	if (zhp->zfs_type == ZFS_TYPE_VOLUME) {
		if (zvol_remove_link(zhp->zfs_hdl, zhp->zfs_name) != 0)
			return (-1);
		if (zfs_which_resv_prop(zhp, &resv_prop) < 0)
			return (-1);
		old_volsize = zfs_prop_get_int(zhp, ZFS_PROP_VOLSIZE);
		restore_resv =
		    (old_volsize == zfs_prop_get_int(zhp, resv_prop));
	}

	(void) strlcpy(zc.zc_name, zhp->zfs_name, sizeof (zc.zc_name));

	if (ZFS_IS_VOLUME(zhp))
		zc.zc_objset_type = DMU_OST_ZVOL;
	else
		zc.zc_objset_type = DMU_OST_ZFS;

	/*
	 * We rely on zfs_iter_children() to verify that there are no
	 * newer snapshots for the given dataset.  Therefore, we can
	 * simply pass the name on to the ioctl() call.  There is still
	 * an unlikely race condition where the user has taken a
	 * snapshot since we verified that this was the most recent.
	 *
	 */
	if ((err = zfs_ioctl(zhp->zfs_hdl, ZFS_IOC_ROLLBACK, &zc)) != 0) {
		(void) zfs_standard_error_fmt(zhp->zfs_hdl, errno,
		    dgettext(TEXT_DOMAIN, "cannot rollback '%s'"),
		    zhp->zfs_name);
		return (err);
	}

	/*
	 * For volumes, if the pre-rollback volsize matched the pre-
	 * rollback reservation and the volsize has changed then set
	 * the reservation property to the post-rollback volsize.
	 * Make a new handle since the rollback closed the dataset.
	 */
	if ((zhp->zfs_type == ZFS_TYPE_VOLUME) &&
	    (zhp = make_dataset_handle(zhp->zfs_hdl, zhp->zfs_name))) {
		if ((err = zvol_create_link(zhp->zfs_hdl, zhp->zfs_name))) {
			zfs_close(zhp);
			return (err);
		}
		if (restore_resv) {
			new_volsize = zfs_prop_get_int(zhp, ZFS_PROP_VOLSIZE);
			if (old_volsize != new_volsize)
				err = zfs_prop_set_int(zhp, resv_prop,
				    new_volsize);
		}
		zfs_close(zhp);
	}
	return (err);
}

/*
 * Renames the given dataset.
 */
int
zfs_rename(zfs_handle_t *zhp, const char *target, boolean_t recursive,
    boolean_t force_unmount)
{
	int ret;
	zfs_cmd_t zc = { "\0", "\0", "\0", "\0", 0 };
	char *delim;
	prop_changelist_t *cl = NULL;
	zfs_handle_t *zhrp = NULL;
	char *parentname = NULL;
	char parent[ZFS_MAXNAMELEN];
	libzfs_handle_t *hdl = zhp->zfs_hdl;
	char errbuf[1024];

	/* if we have the same exact name, just return success */
	if (strcmp(zhp->zfs_name, target) == 0)
		return (0);

	(void) snprintf(errbuf, sizeof (errbuf), dgettext(TEXT_DOMAIN,
	    "cannot rename to '%s'"), target);

	/*
	 * Make sure the target name is valid
	 */
	if (zhp->zfs_type == ZFS_TYPE_SNAPSHOT) {
		if ((strchr(target, '@') == NULL) ||
		    *target == '@') {
			/*
			 * Snapshot target name is abbreviated,
			 * reconstruct full dataset name
			 */
			(void) strlcpy(parent, zhp->zfs_name,
			    sizeof (parent));
			delim = strchr(parent, '@');
			if (strchr(target, '@') == NULL)
				*(++delim) = '\0';
			else
				*delim = '\0';
			(void) strlcat(parent, target, sizeof (parent));
			target = parent;
		} else {
			/*
			 * Make sure we're renaming within the same dataset.
			 */
			delim = strchr(target, '@');
			if (strncmp(zhp->zfs_name, target, delim - target)
			    != 0 || zhp->zfs_name[delim - target] != '@') {
				zfs_error_aux(hdl, dgettext(TEXT_DOMAIN,
				    "snapshots must be part of same "
				    "dataset"));
				return (zfs_error(hdl, EZFS_CROSSTARGET,
				    errbuf));
			}
		}
		if (!zfs_validate_name(hdl, target, zhp->zfs_type, B_TRUE))
			return (zfs_error(hdl, EZFS_INVALIDNAME, errbuf));
	} else {
		if (recursive) {
			zfs_error_aux(hdl, dgettext(TEXT_DOMAIN,
			    "recursive rename must be a snapshot"));
			return (zfs_error(hdl, EZFS_BADTYPE, errbuf));
		}

		if (!zfs_validate_name(hdl, target, zhp->zfs_type, B_TRUE))
			return (zfs_error(hdl, EZFS_INVALIDNAME, errbuf));

		/* validate parents */
		if (check_parents(hdl, target, NULL, B_FALSE, NULL) != 0)
			return (-1);

		/* make sure we're in the same pool */
		verify((delim = strchr(target, '/')) != NULL);
		if (strncmp(zhp->zfs_name, target, delim - target) != 0 ||
		    zhp->zfs_name[delim - target] != '/') {
			zfs_error_aux(hdl, dgettext(TEXT_DOMAIN,
			    "datasets must be within same pool"));
			return (zfs_error(hdl, EZFS_CROSSTARGET, errbuf));
		}

		/* new name cannot be a child of the current dataset name */
		if (is_descendant(zhp->zfs_name, target)) {
			zfs_error_aux(hdl, dgettext(TEXT_DOMAIN,
			    "New dataset name cannot be a descendant of "
			    "current dataset name"));
			return (zfs_error(hdl, EZFS_INVALIDNAME, errbuf));
		}
	}

	(void) snprintf(errbuf, sizeof (errbuf),
	    dgettext(TEXT_DOMAIN, "cannot rename '%s'"), zhp->zfs_name);

	if (getzoneid() == GLOBAL_ZONEID &&
	    zfs_prop_get_int(zhp, ZFS_PROP_ZONED)) {
		zfs_error_aux(hdl, dgettext(TEXT_DOMAIN,
		    "dataset is used in a non-global zone"));
		return (zfs_error(hdl, EZFS_ZONED, errbuf));
	}

	if (recursive) {
		struct destroydata dd;

		parentname = zfs_strdup(zhp->zfs_hdl, zhp->zfs_name);
		if (parentname == NULL) {
			ret = -1;
			goto error;
		}
		delim = strchr(parentname, '@');
		*delim = '\0';
		zhrp = zfs_open(zhp->zfs_hdl, parentname, ZFS_TYPE_DATASET);
		if (zhrp == NULL) {
			ret = -1;
			goto error;
		}

		dd.snapname = delim + 1;

		/* We remove any zvol links prior to renaming them */
		verify(nvlist_alloc(&dd.nvl, NV_UNIQUE_NAME, 0) == 0);
		ret = zfs_iter_filesystems(zhrp, zfs_check_snap_cb, &dd);
		nvlist_free(dd.nvl);
		if (ret) {
			goto error;
		}
	} else {
		if ((cl = changelist_gather(zhp, ZFS_PROP_NAME, 0,
		    force_unmount ? MS_FORCE : 0)) == NULL)
			return (-1);

		if (changelist_haszonedchild(cl)) {
			zfs_error_aux(hdl, dgettext(TEXT_DOMAIN,
			    "child dataset with inherited mountpoint is used "
			    "in a non-global zone"));
			(void) zfs_error(hdl, EZFS_ZONED, errbuf);
			ret = -1;
			goto error;
		}

		if ((ret = changelist_prefix(cl)) != 0)
			goto error;
	}

	if (ZFS_IS_VOLUME(zhp))
		zc.zc_objset_type = DMU_OST_ZVOL;
	else
		zc.zc_objset_type = DMU_OST_ZFS;

	(void) strlcpy(zc.zc_name, zhp->zfs_name, sizeof (zc.zc_name));
	(void) strlcpy(zc.zc_value, target, sizeof (zc.zc_value));

	zc.zc_cookie = recursive;

	if ((ret = zfs_ioctl(zhp->zfs_hdl, ZFS_IOC_RENAME, &zc)) != 0) {
		/*
		 * if it was recursive, the one that actually failed will
		 * be in zc.zc_name
		 */
		(void) snprintf(errbuf, sizeof (errbuf), dgettext(TEXT_DOMAIN,
		    "cannot rename '%s'"), zc.zc_name);

		if (recursive && errno == EEXIST) {
			zfs_error_aux(hdl, dgettext(TEXT_DOMAIN,
			    "a child dataset already has a snapshot "
			    "with the new name"));
			(void) zfs_error(hdl, EZFS_EXISTS, errbuf);
		} else {
			(void) zfs_standard_error(zhp->zfs_hdl, errno, errbuf);
		}

		/*
		 * On failure, we still want to remount any filesystems that
		 * were previously mounted, so we don't alter the system state.
		 */
		if (recursive) {
			struct createdata cd;

			/* only create links for datasets that had existed */
			cd.cd_snapname = delim + 1;
			cd.cd_ifexists = B_TRUE;
			(void) zfs_iter_filesystems(zhrp, zfs_create_link_cb,
			    &cd);
		} else {
			(void) changelist_postfix(cl);
		}
	} else {
		if (recursive) {
			struct createdata cd;

			/* only create links for datasets that had existed */
			cd.cd_snapname = strchr(target, '@') + 1;
			cd.cd_ifexists = B_TRUE;
			ret = zfs_iter_filesystems(zhrp, zfs_create_link_cb,
			    &cd);
		} else {
			changelist_rename(cl, zfs_get_name(zhp), target);
			ret = changelist_postfix(cl);
		}
	}

error:
	if (parentname) {
		free(parentname);
	}
	if (zhrp) {
		zfs_close(zhrp);
	}
	if (cl) {
		changelist_free(cl);
	}
	return (ret);
}

/*
 * Given a zvol dataset, issue the ioctl to create the appropriate minor node,
 * and wait briefly for udev to create the /dev link.
 */
int
zvol_create_link(libzfs_handle_t *hdl, const char *dataset)
{
	return (zvol_create_link_common(hdl, dataset, B_FALSE));
}

static int
zvol_create_link_common(libzfs_handle_t *hdl, const char *dataset, int ifexists)
{
	zfs_cmd_t zc = { "\0", "\0", "\0", "\0", 0 };
	char path[MAXPATHLEN];
	int error;

	(void) strlcpy(zc.zc_name, dataset, sizeof (zc.zc_name));

	/*
	 * Issue the appropriate ioctl.
	 */
	if (zfs_ioctl(hdl, ZFS_IOC_CREATE_MINOR, &zc) != 0) {
		switch (errno) {
		case EEXIST:
			/*
			 * Silently ignore the case where the link already
			 * exists.  This allows 'zfs volinit' to be run multiple
			 * times without errors.
			 */
			return (0);

		case ENODEV:
			/*
			 * snapdev set to hidden :
			 *  device creation was not permitted (see zvol.c)
			 *  ignore error quietly
			 */
			return (0);

		case ENOENT:
			/*
			 * Dataset does not exist in the kernel.  If we
			 * don't care (see zfs_rename), then ignore the
			 * error quietly.
			 */
			if (ifexists) {
				return (0);
			}

			/* FALLTHROUGH */

		default:
			return (zfs_standard_error_fmt(hdl, errno,
			    dgettext(TEXT_DOMAIN, "cannot create device links "
			    "for '%s'"), dataset));
		}
	}

	/*
	 * Wait up to 10 seconds for udev to create the device.
	 */
	(void) snprintf(path, sizeof (path), "%s/%s", ZVOL_DIR, dataset);
	error = zpool_label_disk_wait(path, 10000);
	if (error)
		(void) printf(gettext("%s may not be immediately "
		    "available\n"), path);

	return (0);
}

/*
 * Remove a minor node for the given zvol and the associated /dev links.
 */
int
zvol_remove_link(libzfs_handle_t *hdl, const char *dataset)
{
	zfs_cmd_t zc = { "\0", "\0", "\0", "\0", 0 };
	int timeout = 3000; /* in milliseconds */
	int error = 0;
	int i;

	(void) strlcpy(zc.zc_name, dataset, sizeof (zc.zc_name));

	/*
	 * Due to concurrent updates by udev the device may be reported as
	 * busy.  In this case don't immediately fail.  Instead briefly delay
	 * and retry the ioctl() which is now likely to succeed.  If unable
	 * remove the link after timeout milliseconds return the failure.
	 */
	for (i = 0; i < timeout; i++) {
		error = zfs_ioctl(hdl, ZFS_IOC_REMOVE_MINOR, &zc);
		if (error && errno == EBUSY) {
			usleep(1000);
			continue;
		} else {
			break;
		}
	}

	if (error) {
		switch (errno) {
		case ENXIO:
			/*
			 * Silently ignore the case where the link no longer
			 * exists, so that 'zfs volfini' can be run multiple
			 * times without errors.
			 */
			return (0);

		default:
			return (zfs_standard_error_fmt(hdl, errno,
			    dgettext(TEXT_DOMAIN, "cannot remove device "
			    "links for '%s': %s"), dataset, strerror(errno)));
		}
	}

	return (0);
}

nvlist_t *
zfs_get_user_props(zfs_handle_t *zhp)
{
	return (zhp->zfs_user_props);
}

/*
 * This function is used by 'zfs list' to determine the exact set of columns to
 * display, and their maximum widths.  This does two main things:
 *
 *      - If this is a list of all properties, then expand the list to include
 *        all native properties, and set a flag so that for each dataset we look
 *        for new unique user properties and add them to the list.
 *
 *      - For non fixed-width properties, keep track of the maximum width seen
 *        so that we can size the column appropriately. If the user has
 *        requested received property values, we also need to compute the width
 *        of the RECEIVED column.
 */
int
zfs_expand_proplist(zfs_handle_t *zhp, zprop_list_t **plp, boolean_t received)
{
	libzfs_handle_t *hdl = zhp->zfs_hdl;
	zprop_list_t *entry;
	zprop_list_t **last, **start;
	nvlist_t *userprops, *propval;
	nvpair_t *elem;
	char *strval;
	char buf[ZFS_MAXPROPLEN];

	if (zprop_expand_list(hdl, plp, ZFS_TYPE_DATASET) != 0)
		return (-1);

	userprops = zfs_get_user_props(zhp);

	entry = *plp;
	if (entry->pl_all && nvlist_next_nvpair(userprops, NULL) != NULL) {
		/*
		 * Go through and add any user properties as necessary.  We
		 * start by incrementing our list pointer to the first
		 * non-native property.
		 */
		start = plp;
		while (*start != NULL) {
			if ((*start)->pl_prop == ZPROP_INVAL)
				break;
			start = &(*start)->pl_next;
		}

		elem = NULL;
		while ((elem = nvlist_next_nvpair(userprops, elem)) != NULL) {
			/*
			 * See if we've already found this property in our list.
			 */
			for (last = start; *last != NULL;
			    last = &(*last)->pl_next) {
				if (strcmp((*last)->pl_user_prop,
				    nvpair_name(elem)) == 0)
					break;
			}

			if (*last == NULL) {
				if ((entry = zfs_alloc(hdl,
				    sizeof (zprop_list_t))) == NULL ||
				    ((entry->pl_user_prop = zfs_strdup(hdl,
				    nvpair_name(elem)))) == NULL) {
					free(entry);
					return (-1);
				}

				entry->pl_prop = ZPROP_INVAL;
				entry->pl_width = strlen(nvpair_name(elem));
				entry->pl_all = B_TRUE;
				*last = entry;
			}
		}
	}

	/*
	 * Now go through and check the width of any non-fixed columns
	 */
	for (entry = *plp; entry != NULL; entry = entry->pl_next) {
		if (entry->pl_fixed)
			continue;

		if (entry->pl_prop != ZPROP_INVAL) {
			if (zfs_prop_get(zhp, entry->pl_prop,
			    buf, sizeof (buf), NULL, NULL, 0, B_FALSE) == 0) {
				if (strlen(buf) > entry->pl_width)
					entry->pl_width = strlen(buf);
			}
			if (received && zfs_prop_get_recvd(zhp,
			    zfs_prop_to_name(entry->pl_prop),
			    buf, sizeof (buf), B_FALSE) == 0)
				if (strlen(buf) > entry->pl_recvd_width)
					entry->pl_recvd_width = strlen(buf);
		} else {
			if (nvlist_lookup_nvlist(userprops, entry->pl_user_prop,
			    &propval) == 0) {
				verify(nvlist_lookup_string(propval,
				    ZPROP_VALUE, &strval) == 0);
				if (strlen(strval) > entry->pl_width)
					entry->pl_width = strlen(strval);
			}
			if (received && zfs_prop_get_recvd(zhp,
			    entry->pl_user_prop,
			    buf, sizeof (buf), B_FALSE) == 0)
				if (strlen(buf) > entry->pl_recvd_width)
					entry->pl_recvd_width = strlen(buf);
		}
	}

	return (0);
}

void
zfs_prune_proplist(zfs_handle_t *zhp, uint8_t *props)
{
	nvpair_t *curr;

	/*
	 * Keep a reference to the props-table against which we prune the
	 * properties.
	 */
	zhp->zfs_props_table = props;

	curr = nvlist_next_nvpair(zhp->zfs_props, NULL);

	while (curr) {
		zfs_prop_t zfs_prop = zfs_name_to_prop(nvpair_name(curr));
		nvpair_t *next = nvlist_next_nvpair(zhp->zfs_props, curr);

		/*
		 * User properties will result in ZPROP_INVAL, and since we
		 * only know how to prune standard ZFS properties, we always
		 * leave these in the list.  This can also happen if we
		 * encounter an unknown DSL property (when running older
		 * software, for example).
		 */
		if (zfs_prop != ZPROP_INVAL && props[zfs_prop] == B_FALSE)
			(void) nvlist_remove(zhp->zfs_props,
			    nvpair_name(curr), nvpair_type(curr));
		curr = next;
	}
}

static int
zfs_smb_acl_mgmt(libzfs_handle_t *hdl, char *dataset, char *path,
    zfs_smb_acl_op_t cmd, char *resource1, char *resource2)
{
	zfs_cmd_t zc = { "\0", "\0", "\0", "\0", 0 };
	nvlist_t *nvlist = NULL;
	int error;

	(void) strlcpy(zc.zc_name, dataset, sizeof (zc.zc_name));
	(void) strlcpy(zc.zc_value, path, sizeof (zc.zc_value));
	zc.zc_cookie = (uint64_t)cmd;

	if (cmd == ZFS_SMB_ACL_RENAME) {
		if (nvlist_alloc(&nvlist, NV_UNIQUE_NAME, 0) != 0) {
			(void) no_memory(hdl);
			return (-1);
		}
	}

	switch (cmd) {
	case ZFS_SMB_ACL_ADD:
	case ZFS_SMB_ACL_REMOVE:
		(void) strlcpy(zc.zc_string, resource1, sizeof (zc.zc_string));
		break;
	case ZFS_SMB_ACL_RENAME:
		if (nvlist_add_string(nvlist, ZFS_SMB_ACL_SRC,
		    resource1) != 0) {
				(void) no_memory(hdl);
				return (-1);
		}
		if (nvlist_add_string(nvlist, ZFS_SMB_ACL_TARGET,
		    resource2) != 0) {
				(void) no_memory(hdl);
				return (-1);
		}
		if (zcmd_write_src_nvlist(hdl, &zc, nvlist) != 0) {
			nvlist_free(nvlist);
			return (-1);
		}
		break;
	case ZFS_SMB_ACL_PURGE:
		break;
	default:
		return (-1);
	}
	error = zfs_ioctl(hdl, ZFS_IOC_SMB_ACL, &zc);
	if (nvlist)
		nvlist_free(nvlist);
	return (error);
}

int
zfs_smb_acl_add(libzfs_handle_t *hdl, char *dataset,
    char *path, char *resource)
{
	return (zfs_smb_acl_mgmt(hdl, dataset, path, ZFS_SMB_ACL_ADD,
	    resource, NULL));
}

int
zfs_smb_acl_remove(libzfs_handle_t *hdl, char *dataset,
    char *path, char *resource)
{
	return (zfs_smb_acl_mgmt(hdl, dataset, path, ZFS_SMB_ACL_REMOVE,
	    resource, NULL));
}

int
zfs_smb_acl_purge(libzfs_handle_t *hdl, char *dataset, char *path)
{
	return (zfs_smb_acl_mgmt(hdl, dataset, path, ZFS_SMB_ACL_PURGE,
	    NULL, NULL));
}

int
zfs_smb_acl_rename(libzfs_handle_t *hdl, char *dataset, char *path,
    char *oldname, char *newname)
{
	return (zfs_smb_acl_mgmt(hdl, dataset, path, ZFS_SMB_ACL_RENAME,
	    oldname, newname));
}

int
zfs_userspace(zfs_handle_t *zhp, zfs_userquota_prop_t type,
    zfs_userspace_cb_t func, void *arg)
{
	zfs_cmd_t zc = { "\0", "\0", "\0", "\0", 0 };
	zfs_useracct_t buf[100];
	libzfs_handle_t *hdl = zhp->zfs_hdl;
	int ret;

	(void) strlcpy(zc.zc_name, zhp->zfs_name, sizeof (zc.zc_name));

	zc.zc_objset_type = type;
	zc.zc_nvlist_dst = (uintptr_t)buf;

	for (;;) {
		zfs_useracct_t *zua = buf;

		zc.zc_nvlist_dst_size = sizeof (buf);
<<<<<<< HEAD
		error = zfs_ioctl(zhp->zfs_hdl, ZFS_IOC_USERSPACE_MANY, &zc);
		if (error || zc.zc_nvlist_dst_size == 0)
=======
		if (zfs_ioctl(hdl, ZFS_IOC_USERSPACE_MANY, &zc) != 0) {
			char errbuf[ZFS_MAXNAMELEN + 32];

			(void) snprintf(errbuf, sizeof (errbuf),
			    dgettext(TEXT_DOMAIN,
			    "cannot get used/quota for %s"), zc.zc_name);
			return (zfs_standard_error_fmt(hdl, errno, errbuf));
		}
		if (zc.zc_nvlist_dst_size == 0)
>>>>>>> 0f37d0c8
			break;

		while (zc.zc_nvlist_dst_size > 0) {
			if ((ret = func(arg, zua->zu_domain, zua->zu_rid,
			    zua->zu_space)) != 0)
				return (ret);
			zua++;
			zc.zc_nvlist_dst_size -= sizeof (zfs_useracct_t);
		}
	}

	return (0);
}

int
zfs_hold(zfs_handle_t *zhp, const char *snapname, const char *tag,
    boolean_t recursive, boolean_t temphold, boolean_t enoent_ok,
    int cleanup_fd, uint64_t dsobj, uint64_t createtxg)
{
	zfs_cmd_t zc = { "\0", "\0", "\0", "\0", 0 };
	libzfs_handle_t *hdl = zhp->zfs_hdl;

	ASSERT(!recursive || dsobj == 0);

	(void) strlcpy(zc.zc_name, zhp->zfs_name, sizeof (zc.zc_name));
	(void) strlcpy(zc.zc_value, snapname, sizeof (zc.zc_value));
	if (strlcpy(zc.zc_string, tag, sizeof (zc.zc_string))
	    >= sizeof (zc.zc_string))
		return (zfs_error(hdl, EZFS_TAGTOOLONG, tag));
	zc.zc_cookie = recursive;
	zc.zc_temphold = temphold;
	zc.zc_cleanup_fd = cleanup_fd;
	zc.zc_sendobj = dsobj;
	zc.zc_createtxg = createtxg;

	if (zfs_ioctl(hdl, ZFS_IOC_HOLD, &zc) != 0) {
		char errbuf[ZFS_MAXNAMELEN+32];

		/*
		 * if it was recursive, the one that actually failed will be in
		 * zc.zc_name.
		 */
		(void) snprintf(errbuf, sizeof (errbuf), dgettext(TEXT_DOMAIN,
		    "cannot hold '%s@%s'"), zc.zc_name, snapname);
		switch (errno) {
		case E2BIG:
			/*
			 * Temporary tags wind up having the ds object id
			 * prepended. So even if we passed the length check
			 * above, it's still possible for the tag to wind
			 * up being slightly too long.
			 */
			return (zfs_error(hdl, EZFS_TAGTOOLONG, errbuf));
		case ENOTSUP:
			zfs_error_aux(hdl, dgettext(TEXT_DOMAIN,
			    "pool must be upgraded"));
			return (zfs_error(hdl, EZFS_BADVERSION, errbuf));
		case EINVAL:
			return (zfs_error(hdl, EZFS_BADTYPE, errbuf));
		case EEXIST:
			return (zfs_error(hdl, EZFS_REFTAG_HOLD, errbuf));
		case ENOENT:
			if (enoent_ok)
				return (ENOENT);
			/* FALLTHROUGH */
		default:
			return (zfs_standard_error_fmt(hdl, errno, errbuf));
		}
	}

	return (0);
}

int
zfs_release(zfs_handle_t *zhp, const char *snapname, const char *tag,
    boolean_t recursive)
{
	zfs_cmd_t zc = { "\0", "\0", "\0", "\0", 0 };
	libzfs_handle_t *hdl = zhp->zfs_hdl;

	(void) strlcpy(zc.zc_name, zhp->zfs_name, sizeof (zc.zc_name));
	(void) strlcpy(zc.zc_value, snapname, sizeof (zc.zc_value));
	if (strlcpy(zc.zc_string, tag, sizeof (zc.zc_string))
	    >= sizeof (zc.zc_string))
		return (zfs_error(hdl, EZFS_TAGTOOLONG, tag));
	zc.zc_cookie = recursive;

	if (zfs_ioctl(hdl, ZFS_IOC_RELEASE, &zc) != 0) {
		char errbuf[ZFS_MAXNAMELEN+32];

		/*
		 * if it was recursive, the one that actually failed will be in
		 * zc.zc_name.
		 */
		(void) snprintf(errbuf, sizeof (errbuf), dgettext(TEXT_DOMAIN,
		    "cannot release '%s' from '%s@%s'"), tag, zc.zc_name,
		    snapname);
		switch (errno) {
		case ESRCH:
			return (zfs_error(hdl, EZFS_REFTAG_RELE, errbuf));
		case ENOTSUP:
			zfs_error_aux(hdl, dgettext(TEXT_DOMAIN,
			    "pool must be upgraded"));
			return (zfs_error(hdl, EZFS_BADVERSION, errbuf));
		case EINVAL:
			return (zfs_error(hdl, EZFS_BADTYPE, errbuf));
		default:
			return (zfs_standard_error_fmt(hdl, errno, errbuf));
		}
	}

	return (0);
}

int
zfs_get_fsacl(zfs_handle_t *zhp, nvlist_t **nvl)
{
	zfs_cmd_t zc = { "\0", "\0", "\0", "\0", 0 };
	libzfs_handle_t *hdl = zhp->zfs_hdl;
	int nvsz = 2048;
	void *nvbuf;
	int err = 0;
	char errbuf[ZFS_MAXNAMELEN+32];

	assert(zhp->zfs_type == ZFS_TYPE_VOLUME ||
	    zhp->zfs_type == ZFS_TYPE_FILESYSTEM);

tryagain:

	nvbuf = malloc(nvsz);
	if (nvbuf == NULL) {
		err = (zfs_error(hdl, EZFS_NOMEM, strerror(errno)));
		goto out;
	}

	zc.zc_nvlist_dst_size = nvsz;
	zc.zc_nvlist_dst = (uintptr_t)nvbuf;

	(void) strlcpy(zc.zc_name, zhp->zfs_name, ZFS_MAXNAMELEN);

	if (zfs_ioctl(hdl, ZFS_IOC_GET_FSACL, &zc) != 0) {
		(void) snprintf(errbuf, sizeof (errbuf),
		    dgettext(TEXT_DOMAIN, "cannot get permissions on '%s'"),
		    zc.zc_name);
		switch (errno) {
		case ENOMEM:
			free(nvbuf);
			nvsz = zc.zc_nvlist_dst_size;
			goto tryagain;

		case ENOTSUP:
			zfs_error_aux(hdl, dgettext(TEXT_DOMAIN,
			    "pool must be upgraded"));
			err = zfs_error(hdl, EZFS_BADVERSION, errbuf);
			break;
		case EINVAL:
			err = zfs_error(hdl, EZFS_BADTYPE, errbuf);
			break;
		case ENOENT:
			err = zfs_error(hdl, EZFS_NOENT, errbuf);
			break;
		default:
			err = zfs_standard_error_fmt(hdl, errno, errbuf);
			break;
		}
	} else {
		/* success */
		int rc = nvlist_unpack(nvbuf, zc.zc_nvlist_dst_size, nvl, 0);
		if (rc) {
			(void) snprintf(errbuf, sizeof (errbuf), dgettext(
			    TEXT_DOMAIN, "cannot get permissions on '%s'"),
			    zc.zc_name);
			err = zfs_standard_error_fmt(hdl, rc, errbuf);
		}
	}

	free(nvbuf);
out:
	return (err);
}

int
zfs_set_fsacl(zfs_handle_t *zhp, boolean_t un, nvlist_t *nvl)
{
	zfs_cmd_t zc = { "\0", "\0", "\0", "\0", 0 };
	libzfs_handle_t *hdl = zhp->zfs_hdl;
	char *nvbuf;
	char errbuf[ZFS_MAXNAMELEN+32];
	size_t nvsz;
	int err;

	assert(zhp->zfs_type == ZFS_TYPE_VOLUME ||
	    zhp->zfs_type == ZFS_TYPE_FILESYSTEM);

	err = nvlist_size(nvl, &nvsz, NV_ENCODE_NATIVE);
	assert(err == 0);

	nvbuf = malloc(nvsz);

	err = nvlist_pack(nvl, &nvbuf, &nvsz, NV_ENCODE_NATIVE, 0);
	assert(err == 0);

	zc.zc_nvlist_src_size = nvsz;
	zc.zc_nvlist_src = (uintptr_t)nvbuf;
	zc.zc_perm_action = un;

	(void) strlcpy(zc.zc_name, zhp->zfs_name, sizeof (zc.zc_name));

	if (zfs_ioctl(hdl, ZFS_IOC_SET_FSACL, &zc) != 0) {
		(void) snprintf(errbuf, sizeof (errbuf),
		    dgettext(TEXT_DOMAIN, "cannot set permissions on '%s'"),
		    zc.zc_name);
		switch (errno) {
		case ENOTSUP:
			zfs_error_aux(hdl, dgettext(TEXT_DOMAIN,
			    "pool must be upgraded"));
			err = zfs_error(hdl, EZFS_BADVERSION, errbuf);
			break;
		case EINVAL:
			err = zfs_error(hdl, EZFS_BADTYPE, errbuf);
			break;
		case ENOENT:
			err = zfs_error(hdl, EZFS_NOENT, errbuf);
			break;
		default:
			err = zfs_standard_error_fmt(hdl, errno, errbuf);
			break;
		}
	}

	free(nvbuf);

	return (err);
}

int
zfs_get_holds(zfs_handle_t *zhp, nvlist_t **nvl)
{
	zfs_cmd_t zc = { "\0", "\0", "\0", "\0", 0 };
	libzfs_handle_t *hdl = zhp->zfs_hdl;
	int nvsz = 2048;
	void *nvbuf;
	int err = 0;
	char errbuf[ZFS_MAXNAMELEN+32];

	assert(zhp->zfs_type == ZFS_TYPE_SNAPSHOT);

tryagain:

	nvbuf = malloc(nvsz);
	if (nvbuf == NULL) {
		err = (zfs_error(hdl, EZFS_NOMEM, strerror(errno)));
		goto out;
	}

	zc.zc_nvlist_dst_size = nvsz;
	zc.zc_nvlist_dst = (uintptr_t)nvbuf;

	(void) strlcpy(zc.zc_name, zhp->zfs_name, ZFS_MAXNAMELEN);

	if (zfs_ioctl(hdl, ZFS_IOC_GET_HOLDS, &zc) != 0) {
		(void) snprintf(errbuf, sizeof (errbuf),
		    dgettext(TEXT_DOMAIN, "cannot get holds for '%s'"),
		    zc.zc_name);
		switch (errno) {
		case ENOMEM:
			free(nvbuf);
			nvsz = zc.zc_nvlist_dst_size;
			goto tryagain;

		case ENOTSUP:
			zfs_error_aux(hdl, dgettext(TEXT_DOMAIN,
			    "pool must be upgraded"));
			err = zfs_error(hdl, EZFS_BADVERSION, errbuf);
			break;
		case EINVAL:
			err = zfs_error(hdl, EZFS_BADTYPE, errbuf);
			break;
		case ENOENT:
			err = zfs_error(hdl, EZFS_NOENT, errbuf);
			break;
		default:
			err = zfs_standard_error_fmt(hdl, errno, errbuf);
			break;
		}
	} else {
		/* success */
		int rc = nvlist_unpack(nvbuf, zc.zc_nvlist_dst_size, nvl, 0);
		if (rc) {
			(void) snprintf(errbuf, sizeof (errbuf),
			    dgettext(TEXT_DOMAIN, "cannot get holds for '%s'"),
			    zc.zc_name);
			err = zfs_standard_error_fmt(hdl, rc, errbuf);
		}
	}

	free(nvbuf);
out:
	return (err);
}

uint64_t
zvol_volsize_to_reservation(uint64_t volsize, nvlist_t *props)
{
	uint64_t numdb;
	uint64_t nblocks, volblocksize;
	int ncopies;
	char *strval;

	if (nvlist_lookup_string(props,
	    zfs_prop_to_name(ZFS_PROP_COPIES), &strval) == 0)
		ncopies = atoi(strval);
	else
		ncopies = 1;
	if (nvlist_lookup_uint64(props,
	    zfs_prop_to_name(ZFS_PROP_VOLBLOCKSIZE),
	    &volblocksize) != 0)
		volblocksize = ZVOL_DEFAULT_BLOCKSIZE;
	nblocks = volsize/volblocksize;
	/* start with metadnode L0-L6 */
	numdb = 7;
	/* calculate number of indirects */
	while (nblocks > 1) {
		nblocks += DNODES_PER_LEVEL - 1;
		nblocks /= DNODES_PER_LEVEL;
		numdb += nblocks;
	}
	numdb *= MIN(SPA_DVAS_PER_BP, ncopies + 1);
	volsize *= ncopies;
	/*
	 * this is exactly DN_MAX_INDBLKSHIFT when metadata isn't
	 * compressed, but in practice they compress down to about
	 * 1100 bytes
	 */
	numdb *= 1ULL << DN_MAX_INDBLKSHIFT;
	volsize += numdb;
	return (volsize);
}<|MERGE_RESOLUTION|>--- conflicted
+++ resolved
@@ -634,22 +634,12 @@
 	int nitems;
 	struct statfs *sfsp;
 
-<<<<<<< HEAD
 	nitems = getmntinfo(&sfsp, MNT_WAIT);
 	if (nitems == 0) {
 		(void) fprintf(stderr, gettext("no mounted filesystems\n"));
 		abort();
 	}
 	while (--nitems >= 0) {
-=======
-	/* Reopen MNTTAB to prevent reading stale data from open file */
-	if (freopen(MNTTAB, "r", hdl->libzfs_mnttab) == NULL)
-		return (ENOENT);
-
-	while (getmntent(hdl->libzfs_mnttab, &entry) == 0) {
-		mnttab_node_t *mtn;
->>>>>>> 0f37d0c8
-
 		if (strcmp(sfsp[nitems].f_fstypename, MNTTYPE_ZFS) != 0)
 			continue;
 		libzfs_mnttab_add(hdl, sfsp[nitems].f_mntfromname, sfsp[nitems].f_mntonname,
@@ -4430,10 +4420,6 @@
 		zfs_useracct_t *zua = buf;
 
 		zc.zc_nvlist_dst_size = sizeof (buf);
-<<<<<<< HEAD
-		error = zfs_ioctl(zhp->zfs_hdl, ZFS_IOC_USERSPACE_MANY, &zc);
-		if (error || zc.zc_nvlist_dst_size == 0)
-=======
 		if (zfs_ioctl(hdl, ZFS_IOC_USERSPACE_MANY, &zc) != 0) {
 			char errbuf[ZFS_MAXNAMELEN + 32];
 
@@ -4443,7 +4429,6 @@
 			return (zfs_standard_error_fmt(hdl, errno, errbuf));
 		}
 		if (zc.zc_nvlist_dst_size == 0)
->>>>>>> 0f37d0c8
 			break;
 
 		while (zc.zc_nvlist_dst_size > 0) {
