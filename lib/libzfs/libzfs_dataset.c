/*
 * CDDL HEADER START
 *
 * The contents of this file are subject to the terms of the
 * Common Development and Distribution License (the "License").
 * You may not use this file except in compliance with the License.
 *
 * You can obtain a copy of the license at usr/src/OPENSOLARIS.LICENSE
 * or http://www.opensolaris.org/os/licensing.
 * See the License for the specific language governing permissions
 * and limitations under the License.
 *
 * When distributing Covered Code, include this CDDL HEADER in each
 * file and include the License file at usr/src/OPENSOLARIS.LICENSE.
 * If applicable, add the following below this CDDL HEADER, with the
 * fields enclosed by brackets "[]" replaced with your own identifying
 * information: Portions Copyright [yyyy] [name of copyright owner]
 *
 * CDDL HEADER END
 */

/*
 * Copyright (c) 2005, 2010, Oracle and/or its affiliates. All rights reserved.
 * Copyright (c) 2013, Joyent, Inc. All rights reserved.
 * Copyright (c) 2013 by Delphix. All rights reserved.
 * Copyright (c) 2012 DEY Storage Systems, Inc.  All rights reserved.
 * Copyright (c) 2012 Pawel Jakub Dawidek <pawel@dawidek.net>.
 * Copyright (c) 2013 Martin Matuska. All rights reserved.
 * Copyright (c) 2013 Steven Hartland. All rights reserved.
 * Copyright 2013 Nexenta Systems, Inc. All rights reserved.
 */

#include <ctype.h>
#include <errno.h>
#include <libintl.h>
#include <math.h>
#include <stdio.h>
#include <stdlib.h>
#include <strings.h>
#include <unistd.h>
#include <stddef.h>
#include <zone.h>
#include <fcntl.h>
#ifndef __APPLE__
#include <sys/mntent.h>
#else
#include <mntent.h>
#endif
#include <sys/mount.h>
#include <priv.h>
#include <pwd.h>
#include <grp.h>
#include <stddef.h>
#include <ucred.h>
#ifdef HAVE_IDMAP
#include <idmap.h>
#include <aclutils.h>
#include <directory.h>
#endif /* HAVE_IDMAP */

#include <sys/dnode.h>
#include <sys/spa.h>
#include <sys/zap.h>
#include <libzfs.h>

#include "zfs_namecheck.h"
#include "zfs_prop.h"
#include "libzfs_impl.h"
#include "zfs_deleg.h"

#ifdef __APPLE__
#include <sys/zfs_mount.h>
#endif /* __APPLE__ */

static int userquota_propname_decode(const char *propname, boolean_t zoned,
    zfs_userquota_prop_t *typep, char *domain, int domainlen, uint64_t *ridp);

/*
 * Given a single type (not a mask of types), return the type in a human
 * readable form.
 */
const char *
zfs_type_to_name(zfs_type_t type)
{
	switch (type) {
	case ZFS_TYPE_FILESYSTEM:
		return (dgettext(TEXT_DOMAIN, "filesystem"));
	case ZFS_TYPE_SNAPSHOT:
		return (dgettext(TEXT_DOMAIN, "snapshot"));
	case ZFS_TYPE_VOLUME:
		return (dgettext(TEXT_DOMAIN, "volume"));
	default:
		break;
	}

	return (NULL);
}

/*
 * Validate a ZFS path.  This is used even before trying to open the dataset, to
 * provide a more meaningful error message.  We call zfs_error_aux() to
 * explain exactly why the name was not valid.
 */
int
zfs_validate_name(libzfs_handle_t *hdl, const char *path, int type,
    boolean_t modifying)
{
	namecheck_err_t why;
	char what;

	(void) zfs_prop_get_table();
	if (dataset_namecheck(path, &why, &what) != 0) {
		if (hdl != NULL) {
			switch (why) {
			case NAME_ERR_TOOLONG:
				zfs_error_aux(hdl, dgettext(TEXT_DOMAIN,
				    "name is too long"));
				break;

			case NAME_ERR_LEADING_SLASH:
				zfs_error_aux(hdl, dgettext(TEXT_DOMAIN,
				    "leading slash in name"));
				break;

			case NAME_ERR_EMPTY_COMPONENT:
				zfs_error_aux(hdl, dgettext(TEXT_DOMAIN,
				    "empty component in name"));
				break;

			case NAME_ERR_TRAILING_SLASH:
				zfs_error_aux(hdl, dgettext(TEXT_DOMAIN,
				    "trailing slash in name"));
				break;

			case NAME_ERR_INVALCHAR:
				zfs_error_aux(hdl,
				    dgettext(TEXT_DOMAIN, "invalid character "
				    "'%c' in name"), what);
				break;

			case NAME_ERR_MULTIPLE_AT:
				zfs_error_aux(hdl, dgettext(TEXT_DOMAIN,
				    "multiple '@' delimiters in name"));
				break;

			case NAME_ERR_NOLETTER:
				zfs_error_aux(hdl, dgettext(TEXT_DOMAIN,
				    "pool doesn't begin with a letter"));
				break;

			case NAME_ERR_RESERVED:
				zfs_error_aux(hdl, dgettext(TEXT_DOMAIN,
				    "name is reserved"));
				break;

			case NAME_ERR_DISKLIKE:
				zfs_error_aux(hdl, dgettext(TEXT_DOMAIN,
				    "reserved disk name"));
				break;
			default:
				break;
			}
		}

		return (0);
	}

	if (!(type & ZFS_TYPE_SNAPSHOT) && strchr(path, '@') != NULL) {
		if (hdl != NULL)
			zfs_error_aux(hdl, dgettext(TEXT_DOMAIN,
			    "snapshot delimiter '@' in filesystem name"));
		return (0);
	}

	if (type == ZFS_TYPE_SNAPSHOT && strchr(path, '@') == NULL) {
		if (hdl != NULL)
			zfs_error_aux(hdl, dgettext(TEXT_DOMAIN,
			    "missing '@' delimiter in snapshot name"));
		return (0);
	}

	if (modifying && strchr(path, '%') != NULL) {
		if (hdl != NULL)
			zfs_error_aux(hdl, dgettext(TEXT_DOMAIN,
			    "invalid character %c in name"), '%');
		return (0);
	}

	return (-1);
}

int
zfs_name_valid(const char *name, zfs_type_t type)
{
	if (type == ZFS_TYPE_POOL)
		return (zpool_name_valid(NULL, B_FALSE, name));
	return (zfs_validate_name(NULL, name, type, B_FALSE));
}

/*
 * This function takes the raw DSL properties, and filters out the user-defined
 * properties into a separate nvlist.
 */
static nvlist_t *
process_user_props(zfs_handle_t *zhp, nvlist_t *props)
{
	libzfs_handle_t *hdl = zhp->zfs_hdl;
	nvpair_t *elem;
	nvlist_t *propval;
	nvlist_t *nvl;

	if (nvlist_alloc(&nvl, NV_UNIQUE_NAME, 0) != 0) {
		(void) no_memory(hdl);
		return (NULL);
	}

	elem = NULL;
	while ((elem = nvlist_next_nvpair(props, elem)) != NULL) {
		if (!zfs_prop_user(nvpair_name(elem)))
			continue;

		verify(nvpair_value_nvlist(elem, &propval) == 0);
		if (nvlist_add_nvlist(nvl, nvpair_name(elem), propval) != 0) {
			nvlist_free(nvl);
			(void) no_memory(hdl);
			return (NULL);
		}
	}

	return (nvl);
}

static zpool_handle_t *
zpool_add_handle(zfs_handle_t *zhp, const char *pool_name)
{
	libzfs_handle_t *hdl = zhp->zfs_hdl;
	zpool_handle_t *zph;

	if ((zph = zpool_open_canfail(hdl, pool_name)) != NULL) {
		if (hdl->libzfs_pool_handles != NULL)
			zph->zpool_next = hdl->libzfs_pool_handles;
		hdl->libzfs_pool_handles = zph;
	}
	return (zph);
}

static zpool_handle_t *
zpool_find_handle(zfs_handle_t *zhp, const char *pool_name, int len)
{
	libzfs_handle_t *hdl = zhp->zfs_hdl;
	zpool_handle_t *zph = hdl->libzfs_pool_handles;

	while ((zph != NULL) &&
	    (strncmp(pool_name, zpool_get_name(zph), len) != 0))
		zph = zph->zpool_next;
	return (zph);
}

/*
 * Returns a handle to the pool that contains the provided dataset.
 * If a handle to that pool already exists then that handle is returned.
 * Otherwise, a new handle is created and added to the list of handles.
 */
static zpool_handle_t *
zpool_handle(zfs_handle_t *zhp)
{
	char *pool_name;
	int len;
	zpool_handle_t *zph;

	len = strcspn(zhp->zfs_name, "/@#") + 1;
	pool_name = zfs_alloc(zhp->zfs_hdl, len);
	(void) strlcpy(pool_name, zhp->zfs_name, len);

	zph = zpool_find_handle(zhp, pool_name, len);
	if (zph == NULL)
		zph = zpool_add_handle(zhp, pool_name);

	free(pool_name);
	return (zph);
}

void
zpool_free_handles(libzfs_handle_t *hdl)
{
	zpool_handle_t *next, *zph = hdl->libzfs_pool_handles;

	while (zph != NULL) {
		next = zph->zpool_next;
		zpool_close(zph);
		zph = next;
	}
	hdl->libzfs_pool_handles = NULL;
}

/*
 * Utility function to gather stats (objset and zpl) for the given object.
 */
static int
get_stats_ioctl(zfs_handle_t *zhp, zfs_cmd_t *zc)
{
	libzfs_handle_t *hdl = zhp->zfs_hdl;

	(void) strlcpy(zc->zc_name, zhp->zfs_name, sizeof (zc->zc_name));

	while (zfs_ioctl(hdl, ZFS_IOC_OBJSET_STATS, zc) != 0) {
		if (errno == ENOMEM) {
			if (zcmd_expand_dst_nvlist(hdl, zc) != 0) {
				return (-1);
			}
		} else {
			return (-1);
		}
	}
	return (0);
}

/*
 * Utility function to get the received properties of the given object.
 */
static int
get_recvd_props_ioctl(zfs_handle_t *zhp)
{
	libzfs_handle_t *hdl = zhp->zfs_hdl;
	nvlist_t *recvdprops;
	zfs_cmd_t zc = {"\0"};
	int err;

	if (zcmd_alloc_dst_nvlist(hdl, &zc, 0) != 0)
		return (-1);

	(void) strlcpy(zc.zc_name, zhp->zfs_name, sizeof (zc.zc_name));

	while (zfs_ioctl(hdl, ZFS_IOC_OBJSET_RECVD_PROPS, &zc) != 0) {
		if (errno == ENOMEM) {
			if (zcmd_expand_dst_nvlist(hdl, &zc) != 0) {
				return (-1);
			}
		} else {
			zcmd_free_nvlists(&zc);
			return (-1);
		}
	}

	err = zcmd_read_dst_nvlist(zhp->zfs_hdl, &zc, &recvdprops);
	zcmd_free_nvlists(&zc);
	if (err != 0)
		return (-1);

	nvlist_free(zhp->zfs_recvd_props);
	zhp->zfs_recvd_props = recvdprops;

	return (0);
}

static int
put_stats_zhdl(zfs_handle_t *zhp, zfs_cmd_t *zc)
{
	nvlist_t *allprops, *userprops;

	zhp->zfs_dmustats = zc->zc_objset_stats; /* structure assignment */

	if (zcmd_read_dst_nvlist(zhp->zfs_hdl, zc, &allprops) != 0) {
		return (-1);
	}

	/*
	 * XXX Why do we store the user props separately, in addition to
	 * storing them in zfs_props?
	 */
	if ((userprops = process_user_props(zhp, allprops)) == NULL) {
		nvlist_free(allprops);
		return (-1);
	}

	nvlist_free(zhp->zfs_props);
	nvlist_free(zhp->zfs_user_props);

	zhp->zfs_props = allprops;
	zhp->zfs_user_props = userprops;

	return (0);
}

static int
get_stats(zfs_handle_t *zhp)
{
	int rc = 0;
	zfs_cmd_t zc = {"\0"};

	if (zcmd_alloc_dst_nvlist(zhp->zfs_hdl, &zc, 0) != 0)
		return (-1);
	if (get_stats_ioctl(zhp, &zc) != 0)
		rc = -1;
	else if (put_stats_zhdl(zhp, &zc) != 0)
		rc = -1;
	zcmd_free_nvlists(&zc);
	return (rc);
}

/*
 * Refresh the properties currently stored in the handle.
 */
void
zfs_refresh_properties(zfs_handle_t *zhp)
{
	(void) get_stats(zhp);
}

/*
 * Makes a handle from the given dataset name.  Used by zfs_open() and
 * zfs_iter_* to create child handles on the fly.
 */
static int
make_dataset_handle_common(zfs_handle_t *zhp, zfs_cmd_t *zc)
{
	if (put_stats_zhdl(zhp, zc) != 0)
		return (-1);

	/*
	 * We've managed to open the dataset and gather statistics.  Determine
	 * the high-level type.
	 */
	if (zhp->zfs_dmustats.dds_type == DMU_OST_ZVOL)
		zhp->zfs_head_type = ZFS_TYPE_VOLUME;
	else if (zhp->zfs_dmustats.dds_type == DMU_OST_ZFS)
		zhp->zfs_head_type = ZFS_TYPE_FILESYSTEM;
	else if (zhp->zfs_dmustats.dds_type == DMU_OST_OTHER)
		return (-1);
	else
		abort();

	if (zhp->zfs_dmustats.dds_is_snapshot)
		zhp->zfs_type = ZFS_TYPE_SNAPSHOT;
	else if (zhp->zfs_dmustats.dds_type == DMU_OST_ZVOL)
		zhp->zfs_type = ZFS_TYPE_VOLUME;
	else if (zhp->zfs_dmustats.dds_type == DMU_OST_ZFS)
		zhp->zfs_type = ZFS_TYPE_FILESYSTEM;
	else
		abort();	/* we should never see any other types */

	if ((zhp->zpool_hdl = zpool_handle(zhp)) == NULL)
		return (-1);

	return (0);
}

zfs_handle_t *
make_dataset_handle(libzfs_handle_t *hdl, const char *path)
{
	zfs_cmd_t zc = {"\0"};

	zfs_handle_t *zhp = calloc(sizeof (zfs_handle_t), 1);

	if (zhp == NULL)
		return (NULL);

	zhp->zfs_hdl = hdl;
	(void) strlcpy(zhp->zfs_name, path, sizeof (zhp->zfs_name));
	if (zcmd_alloc_dst_nvlist(hdl, &zc, 0) != 0) {
		free(zhp);
		return (NULL);
	}
	if (get_stats_ioctl(zhp, &zc) == -1) {
		zcmd_free_nvlists(&zc);
		free(zhp);
		return (NULL);
	}
	if (make_dataset_handle_common(zhp, &zc) == -1) {
		free(zhp);
		zhp = NULL;
	}
	zcmd_free_nvlists(&zc);
	return (zhp);
}

zfs_handle_t *
make_dataset_handle_zc(libzfs_handle_t *hdl, zfs_cmd_t *zc)
{
	zfs_handle_t *zhp = calloc(sizeof (zfs_handle_t), 1);

	if (zhp == NULL)
		return (NULL);

	zhp->zfs_hdl = hdl;
	(void) strlcpy(zhp->zfs_name, zc->zc_name, sizeof (zhp->zfs_name));
	if (make_dataset_handle_common(zhp, zc) == -1) {
		free(zhp);
		return (NULL);
	}
	return (zhp);
}

zfs_handle_t *
make_dataset_simple_handle_zc(zfs_handle_t *pzhp, zfs_cmd_t *zc)
{
	zfs_handle_t *zhp = calloc(sizeof (zfs_handle_t), 1);

	if (zhp == NULL)
		return (NULL);

	zhp->zfs_hdl = pzhp->zfs_hdl;
	(void) strlcpy(zhp->zfs_name, zc->zc_name, sizeof (zhp->zfs_name));
	zhp->zfs_head_type = pzhp->zfs_type;
	zhp->zfs_type = ZFS_TYPE_SNAPSHOT;
	zhp->zpool_hdl = zpool_handle(zhp);

	return (zhp);
}

zfs_handle_t *
zfs_handle_dup(zfs_handle_t *zhp_orig)
{
	zfs_handle_t *zhp = calloc(sizeof (zfs_handle_t), 1);

	if (zhp == NULL)
		return (NULL);

	zhp->zfs_hdl = zhp_orig->zfs_hdl;
	zhp->zpool_hdl = zhp_orig->zpool_hdl;
	(void) strlcpy(zhp->zfs_name, zhp_orig->zfs_name,
	    sizeof (zhp->zfs_name));
	zhp->zfs_type = zhp_orig->zfs_type;
	zhp->zfs_head_type = zhp_orig->zfs_head_type;
	zhp->zfs_dmustats = zhp_orig->zfs_dmustats;
	if (zhp_orig->zfs_props != NULL) {
		if (nvlist_dup(zhp_orig->zfs_props, &zhp->zfs_props, 0) != 0) {
			(void) no_memory(zhp->zfs_hdl);
			zfs_close(zhp);
			return (NULL);
		}
	}
	if (zhp_orig->zfs_user_props != NULL) {
		if (nvlist_dup(zhp_orig->zfs_user_props,
		    &zhp->zfs_user_props, 0) != 0) {
			(void) no_memory(zhp->zfs_hdl);
			zfs_close(zhp);
			return (NULL);
		}
	}
	if (zhp_orig->zfs_recvd_props != NULL) {
		if (nvlist_dup(zhp_orig->zfs_recvd_props,
		    &zhp->zfs_recvd_props, 0)) {
			(void) no_memory(zhp->zfs_hdl);
			zfs_close(zhp);
			return (NULL);
		}
	}
	zhp->zfs_mntcheck = zhp_orig->zfs_mntcheck;
	if (zhp_orig->zfs_mntopts != NULL) {
		zhp->zfs_mntopts = zfs_strdup(zhp_orig->zfs_hdl,
		    zhp_orig->zfs_mntopts);
	}
	zhp->zfs_props_table = zhp_orig->zfs_props_table;
	return (zhp);
}

boolean_t
zfs_bookmark_exists(const char *path)
{
	nvlist_t *bmarks;
	nvlist_t *props;
	char fsname[ZFS_MAXNAMELEN];
	char *bmark_name;
	char *pound;
	int err;
	boolean_t rv;


	(void) strlcpy(fsname, path, sizeof (fsname));
	pound = strchr(fsname, '#');
	if (pound == NULL)
		return (B_FALSE);

	*pound = '\0';
	bmark_name = pound + 1;
	props = fnvlist_alloc();
	err = lzc_get_bookmarks(fsname, props, &bmarks);
	nvlist_free(props);
	if (err != 0) {
		nvlist_free(bmarks);
		return (B_FALSE);
	}

	rv = nvlist_exists(bmarks, bmark_name);
	nvlist_free(bmarks);
	return (rv);
}

zfs_handle_t *
make_bookmark_handle(zfs_handle_t *parent, const char *path,
    nvlist_t *bmark_props)
{
	zfs_handle_t *zhp = calloc(sizeof (zfs_handle_t), 1);

	if (zhp == NULL)
		return (NULL);

	/* Fill in the name. */
	zhp->zfs_hdl = parent->zfs_hdl;
	(void) strlcpy(zhp->zfs_name, path, sizeof (zhp->zfs_name));

	/* Set the property lists. */
	if (nvlist_dup(bmark_props, &zhp->zfs_props, 0) != 0) {
		free(zhp);
		return (NULL);
	}

	/* Set the types. */
	zhp->zfs_head_type = parent->zfs_head_type;
	zhp->zfs_type = ZFS_TYPE_BOOKMARK;

	if ((zhp->zpool_hdl = zpool_handle(zhp)) == NULL) {
		nvlist_free(zhp->zfs_props);
		free(zhp);
		return (NULL);
	}

	return (zhp);
}

/*
 * Opens the given snapshot, filesystem, or volume.   The 'types'
 * argument is a mask of acceptable types.  The function will print an
 * appropriate error message and return NULL if it can't be opened.
 */
zfs_handle_t *
zfs_open(libzfs_handle_t *hdl, const char *path, int types)
{
	zfs_handle_t *zhp;
	char errbuf[1024];

	(void) snprintf(errbuf, sizeof (errbuf),
	    dgettext(TEXT_DOMAIN, "cannot open '%s'"), path);

	/*
	 * Validate the name before we even try to open it.
	 */
	if (!zfs_validate_name(hdl, path, ZFS_TYPE_DATASET, B_FALSE)) {
		zfs_error_aux(hdl, dgettext(TEXT_DOMAIN,
		    "invalid dataset name"));
		(void) zfs_error(hdl, EZFS_INVALIDNAME, errbuf);
		return (NULL);
	}

	/*
	 * Try to get stats for the dataset, which will tell us if it exists.
	 */
	errno = 0;
	if ((zhp = make_dataset_handle(hdl, path)) == NULL) {
		(void) zfs_standard_error(hdl, errno, errbuf);
		return (NULL);
	}

	if (!(types & zhp->zfs_type)) {
		(void) zfs_error(hdl, EZFS_BADTYPE, errbuf);
		zfs_close(zhp);
		return (NULL);
	}

	return (zhp);
}

/*
 * Release a ZFS handle.  Nothing to do but free the associated memory.
 */
void
zfs_close(zfs_handle_t *zhp)
{
	if (zhp->zfs_mntopts)
		free(zhp->zfs_mntopts);
	nvlist_free(zhp->zfs_props);
	nvlist_free(zhp->zfs_user_props);
	nvlist_free(zhp->zfs_recvd_props);
	free(zhp);
}

typedef struct mnttab_node {
        struct mnttab mtn_mt;
        avl_node_t mtn_node;
} mnttab_node_t;

static int
libzfs_mnttab_cache_compare(const void *arg1, const void *arg2)
{
	const mnttab_node_t *mtn1 = arg1;
	const mnttab_node_t *mtn2 = arg2;
	int rv;

	rv = strcmp(mtn1->mtn_mt.mnt_special, mtn2->mtn_mt.mnt_special);

	if (rv == 0)
		return (0);
	return (rv > 0 ? 1 : -1);
}

#if 0
int
libzfs_mnttab_update(libzfs_handle_t *hdl)
{
	int nitems;
	struct statfs *sfsp;

	nitems = getmntinfo(&sfsp, MNT_WAIT);
	if (nitems == 0) {
		(void) fprintf(stderr, gettext("no mounted filesystems\n"));
		abort();
	}
	while (--nitems >= 0) {
		if (strcmp(sfsp[nitems].f_fstypename, MNTTYPE_ZFS) != 0)
			continue;
		libzfs_mnttab_add(hdl, sfsp[nitems].f_mntfromname, sfsp[nitems].f_mntonname,
		    NULL);
	}

	return (0);
}
#endif

//From FreeBSD
void
libzfs_mnttab_update(libzfs_handle_t *hdl)
{
	struct mnttab entry;

	rewind(hdl->libzfs_mnttab);
	while (getmntent(hdl->libzfs_mnttab, &entry) == 0) {
		mnttab_node_t *mtn;
		avl_index_t where;

		if ((strcmp(entry.mnt_fstype, MNTTYPE_ZFS) != 0) &&
			(entry.mnt_fssubtype != MNTTYPE_ZFS_SUBTYPE))
			continue;

		mtn = zfs_alloc(hdl, sizeof (mnttab_node_t));
		mtn->mtn_mt.mnt_special = zfs_strdup(hdl, entry.mnt_special);
		mtn->mtn_mt.mnt_mountp = zfs_strdup(hdl, entry.mnt_mountp);
		//mtn->mtn_mt.mnt_fstype = zfs_strdup(hdl, entry.mnt_fstype);
		mtn->mtn_mt.mnt_fstype = zfs_strdup(hdl, MNTTYPE_ZFS);
		mtn->mtn_mt.mnt_mntopts = zfs_strdup(hdl, entry.mnt_mntopts);

		/* Exclude duplicate mounts */
		if (avl_find(&hdl->libzfs_mnttab_cache, mtn, &where) != NULL) {
			free(mtn->mtn_mt.mnt_special);
			free(mtn->mtn_mt.mnt_mountp);
			free(mtn->mtn_mt.mnt_fstype);
			free(mtn->mtn_mt.mnt_mntopts);
			free(mtn);
			continue;
		}

		avl_add(&hdl->libzfs_mnttab_cache, mtn);
	}
}

void
libzfs_mnttab_init(libzfs_handle_t *hdl)
{
	assert(avl_numnodes(&hdl->libzfs_mnttab_cache) == 0);
	avl_create(&hdl->libzfs_mnttab_cache, libzfs_mnttab_cache_compare,
	    sizeof (mnttab_node_t), offsetof(mnttab_node_t, mtn_node));
}

void
libzfs_mnttab_fini(libzfs_handle_t *hdl)
{
	void *cookie = NULL;
	mnttab_node_t *mtn;

	while ((mtn = avl_destroy_nodes(&hdl->libzfs_mnttab_cache, &cookie))) {
		free(mtn->mtn_mt.mnt_special);
		free(mtn->mtn_mt.mnt_mountp);
		free(mtn->mtn_mt.mnt_fstype);
		if (mtn->mtn_mt.mnt_mntopts)
			free(mtn->mtn_mt.mnt_mntopts);
		free(mtn);
	}
	avl_destroy(&hdl->libzfs_mnttab_cache);
}

void
libzfs_mnttab_cache(libzfs_handle_t *hdl, boolean_t enable)
{
	hdl->libzfs_mnttab_enable = enable;
}

int
libzfs_mnttab_find(libzfs_handle_t *hdl, const char *fsname,
    struct mnttab *entry)
{
	mnttab_node_t find;
	mnttab_node_t *mtn;

	if (!hdl->libzfs_mnttab_enable) {
		struct mnttab srch = { 0 };

		if (avl_numnodes(&hdl->libzfs_mnttab_cache))
			libzfs_mnttab_fini(hdl);
		rewind(hdl->libzfs_mnttab);
		srch.mnt_special = (char *)fsname;
		//srch.mnt_fstype = MNTTYPE_ZFS;
		srch.mnt_fstype = NULL; // search for zfs or mimic
		if (getmntany(hdl->libzfs_mnttab, entry, &srch) == 0)
			return (0);
		else
			return (ENOENT);
	}

	if (avl_numnodes(&hdl->libzfs_mnttab_cache) == 0)
		libzfs_mnttab_update(hdl);

	find.mtn_mt.mnt_special = (char *)fsname;
	mtn = avl_find(&hdl->libzfs_mnttab_cache, &find, NULL);
	if (mtn) {
		*entry = mtn->mtn_mt;
		return (0);
	}
	return (ENOENT);
}



void
libzfs_mnttab_add(libzfs_handle_t *hdl, const char *special,
    const char *mountp, const char *mntopts)
{
	mnttab_node_t *mtn;

	if (avl_numnodes(&hdl->libzfs_mnttab_cache) == 0)
		return;
	mtn = zfs_alloc(hdl, sizeof (mnttab_node_t));
	mtn->mtn_mt.mnt_special = zfs_strdup(hdl, special);
	mtn->mtn_mt.mnt_mountp = zfs_strdup(hdl, mountp);
	mtn->mtn_mt.mnt_fstype = zfs_strdup(hdl, MNTTYPE_ZFS);
	if (mntopts != NULL)
		mtn->mtn_mt.mnt_mntopts = zfs_strdup(hdl, mntopts);
	avl_add(&hdl->libzfs_mnttab_cache, mtn);
}

void
libzfs_mnttab_remove(libzfs_handle_t *hdl, const char *fsname)
{
	mnttab_node_t find;
	mnttab_node_t *ret;

	find.mtn_mt.mnt_special = (char *)fsname;
	if ((ret = avl_find(&hdl->libzfs_mnttab_cache, (void *)&find, NULL))) {
		avl_remove(&hdl->libzfs_mnttab_cache, ret);
		free(ret->mtn_mt.mnt_special);
		free(ret->mtn_mt.mnt_mountp);
		free(ret->mtn_mt.mnt_fstype);
		if (ret->mtn_mt.mnt_mntopts != NULL)
			free(ret->mtn_mt.mnt_mntopts);
		free(ret);
	}
}

int
zfs_spa_version(zfs_handle_t *zhp, int *spa_version)
{
	zpool_handle_t *zpool_handle = zhp->zpool_hdl;

	if (zpool_handle == NULL)
		return (-1);

	*spa_version = zpool_get_prop_int(zpool_handle,
	    ZPOOL_PROP_VERSION, NULL);
	return (0);
}

/*
 * The choice of reservation property depends on the SPA version.
 */
static int
zfs_which_resv_prop(zfs_handle_t *zhp, zfs_prop_t *resv_prop)
{
	int spa_version;

	if (zfs_spa_version(zhp, &spa_version) < 0)
		return (-1);

	if (spa_version >= SPA_VERSION_REFRESERVATION)
		*resv_prop = ZFS_PROP_REFRESERVATION;
	else
		*resv_prop = ZFS_PROP_RESERVATION;

	return (0);
}

/*
 * Given an nvlist of properties to set, validates that they are correct, and
 * parses any numeric properties (index, boolean, etc) if they are specified as
 * strings.
 */
nvlist_t *
zfs_valid_proplist(libzfs_handle_t *hdl, zfs_type_t type, nvlist_t *nvl,
    uint64_t zoned, zfs_handle_t *zhp, const char *errbuf)
{
	nvpair_t *elem;
	uint64_t intval;
	char *strval;
	zfs_prop_t prop;
	nvlist_t *ret;
	int chosen_normal = -1;
	int chosen_utf = -1;

	if (nvlist_alloc(&ret, NV_UNIQUE_NAME, 0) != 0) {
		(void) no_memory(hdl);
		return (NULL);
	}

	/*
	 * Make sure this property is valid and applies to this type.
	 */

	elem = NULL;
	while ((elem = nvlist_next_nvpair(nvl, elem)) != NULL) {
		const char *propname = nvpair_name(elem);

		prop = zfs_name_to_prop(propname);
		if (prop == ZPROP_INVAL && zfs_prop_user(propname)) {
			/*
			 * This is a user property: make sure it's a
			 * string, and that it's less than ZAP_MAXNAMELEN.
			 */
			if (nvpair_type(elem) != DATA_TYPE_STRING) {
				zfs_error_aux(hdl, dgettext(TEXT_DOMAIN,
				    "'%s' must be a string"), propname);
				(void) zfs_error(hdl, EZFS_BADPROP, errbuf);
				goto error;
			}

			if (strlen(nvpair_name(elem)) >= ZAP_MAXNAMELEN) {
				zfs_error_aux(hdl, dgettext(TEXT_DOMAIN,
				    "property name '%s' is too long"),
				    propname);
				(void) zfs_error(hdl, EZFS_BADPROP, errbuf);
				goto error;
			}

			(void) nvpair_value_string(elem, &strval);
			if (nvlist_add_string(ret, propname, strval) != 0) {
				(void) no_memory(hdl);
				goto error;
			}
			continue;
		}

		/*
		 * Currently, only user properties can be modified on
		 * snapshots.
		 */
		if (type == ZFS_TYPE_SNAPSHOT) {
			zfs_error_aux(hdl, dgettext(TEXT_DOMAIN,
			    "this property can not be modified for snapshots"));
			(void) zfs_error(hdl, EZFS_PROPTYPE, errbuf);
			goto error;
		}

		if (prop == ZPROP_INVAL && zfs_prop_userquota(propname)) {
			zfs_userquota_prop_t uqtype;
			char newpropname[128];
			char domain[128];
			uint64_t rid;
			uint64_t valary[3];

			if (userquota_propname_decode(propname, zoned,
			    &uqtype, domain, sizeof (domain), &rid) != 0) {
				zfs_error_aux(hdl,
				    dgettext(TEXT_DOMAIN,
				    "'%s' has an invalid user/group name"),
				    propname);
				(void) zfs_error(hdl, EZFS_BADPROP, errbuf);
				goto error;
			}

			if (uqtype != ZFS_PROP_USERQUOTA &&
			    uqtype != ZFS_PROP_GROUPQUOTA) {
				zfs_error_aux(hdl,
				    dgettext(TEXT_DOMAIN, "'%s' is readonly"),
				    propname);
				(void) zfs_error(hdl, EZFS_PROPREADONLY,
				    errbuf);
				goto error;
			}

			if (nvpair_type(elem) == DATA_TYPE_STRING) {
				(void) nvpair_value_string(elem, &strval);
				if (strcmp(strval, "none") == 0) {
					intval = 0;
				} else if (zfs_nicestrtonum(hdl,
				    strval, &intval) != 0) {
					(void) zfs_error(hdl,
					    EZFS_BADPROP, errbuf);
					goto error;
				}
			} else if (nvpair_type(elem) ==
			    DATA_TYPE_UINT64) {
				(void) nvpair_value_uint64(elem, &intval);
				if (intval == 0) {
					zfs_error_aux(hdl, dgettext(TEXT_DOMAIN,
					    "use 'none' to disable "
					    "userquota/groupquota"));
					goto error;
				}
			} else {
				zfs_error_aux(hdl, dgettext(TEXT_DOMAIN,
				    "'%s' must be a number"), propname);
				(void) zfs_error(hdl, EZFS_BADPROP, errbuf);
				goto error;
			}

			/*
			 * Encode the prop name as
			 * userquota@<hex-rid>-domain, to make it easy
			 * for the kernel to decode.
			 */
			(void) snprintf(newpropname, sizeof (newpropname),
			    "%s%llx-%s", zfs_userquota_prop_prefixes[uqtype],
			    (longlong_t)rid, domain);
			valary[0] = uqtype;
			valary[1] = rid;
			valary[2] = intval;
			if (nvlist_add_uint64_array(ret, newpropname,
			    valary, 3) != 0) {
				(void) no_memory(hdl);
				goto error;
			}
			continue;
		} else if (prop == ZPROP_INVAL && zfs_prop_written(propname)) {
			zfs_error_aux(hdl, dgettext(TEXT_DOMAIN,
			    "'%s' is readonly"),
			    propname);
			(void) zfs_error(hdl, EZFS_PROPREADONLY, errbuf);
			goto error;
		}

		if (prop == ZPROP_INVAL) {
			zfs_error_aux(hdl, dgettext(TEXT_DOMAIN,
			    "invalid property '%s'"), propname);
			(void) zfs_error(hdl, EZFS_BADPROP, errbuf);
			goto error;
		}

		if (!zfs_prop_valid_for_type(prop, type, B_FALSE)) {
			zfs_error_aux(hdl,
			    dgettext(TEXT_DOMAIN, "'%s' does not "
			    "apply to datasets of this type"), propname);
			(void) zfs_error(hdl, EZFS_PROPTYPE, errbuf);
			goto error;
		}

		if (zfs_prop_readonly(prop) &&
		    (!zfs_prop_setonce(prop) || zhp != NULL)) {
			zfs_error_aux(hdl,
			    dgettext(TEXT_DOMAIN, "'%s' is readonly"),
			    propname);
			(void) zfs_error(hdl, EZFS_PROPREADONLY, errbuf);
			goto error;
		}

		if (zprop_parse_value(hdl, elem, prop, type, ret,
		    &strval, &intval, errbuf) != 0)
			goto error;

		/*
		 * Perform some additional checks for specific properties.
		 */
		switch (prop) {
		case ZFS_PROP_VERSION:
		{
			int version;

			if (zhp == NULL)
				break;
			version = zfs_prop_get_int(zhp, ZFS_PROP_VERSION);
			if (intval < version) {
				zfs_error_aux(hdl, dgettext(TEXT_DOMAIN,
				    "Can not downgrade; already at version %u"),
				    version);
				(void) zfs_error(hdl, EZFS_BADPROP, errbuf);
				goto error;
			}
			break;
		}

		case ZFS_PROP_VOLBLOCKSIZE:
		case ZFS_PROP_RECORDSIZE:
		{
			int maxbs = SPA_MAXBLOCKSIZE;
			char buf[64];

			if (zhp != NULL) {
				maxbs = zpool_get_prop_int(zhp->zpool_hdl,
				    ZPOOL_PROP_MAXBLOCKSIZE, NULL);
			}
			/*
			 * The value must be a power of two between
			 * SPA_MINBLOCKSIZE and maxbs.
			 */
			if (intval < SPA_MINBLOCKSIZE ||
			    intval > maxbs || !ISP2(intval)) {
				zfs_nicenum(maxbs, buf, sizeof (buf));
				zfs_error_aux(hdl, dgettext(TEXT_DOMAIN,
				    "'%s' must be power of 2 from 512B "
				    "to %s"), propname, buf);
				(void) zfs_error(hdl, EZFS_BADPROP, errbuf);
				goto error;
			}
			break;
		}
		case ZFS_PROP_MLSLABEL:
		{
#ifdef HAVE_MLSLABEL
			/*
			 * Verify the mlslabel string and convert to
			 * internal hex label string.
			 */

			m_label_t *new_sl;
			char *hex = NULL;	/* internal label string */

			/* Default value is already OK. */
			if (strcasecmp(strval, ZFS_MLSLABEL_DEFAULT) == 0)
				break;

			/* Verify the label can be converted to binary form */
			if (((new_sl = m_label_alloc(MAC_LABEL)) == NULL) ||
			    (str_to_label(strval, &new_sl, MAC_LABEL,
			    L_NO_CORRECTION, NULL) == -1)) {
				goto badlabel;
			}

			/* Now translate to hex internal label string */
			if (label_to_str(new_sl, &hex, M_INTERNAL,
			    DEF_NAMES) != 0) {
				if (hex)
					free(hex);
				goto badlabel;
			}
			m_label_free(new_sl);

			/* If string is already in internal form, we're done. */
			if (strcmp(strval, hex) == 0) {
				free(hex);
				break;
			}

			/* Replace the label string with the internal form. */
			(void) nvlist_remove(ret, zfs_prop_to_name(prop),
			    DATA_TYPE_STRING);
			verify(nvlist_add_string(ret, zfs_prop_to_name(prop),
			    hex) == 0);
			free(hex);

			break;

badlabel:
			zfs_error_aux(hdl, dgettext(TEXT_DOMAIN,
			    "invalid mlslabel '%s'"), strval);
			(void) zfs_error(hdl, EZFS_BADPROP, errbuf);
			m_label_free(new_sl);	/* OK if null */
			goto error;
#else
			zfs_error_aux(hdl, dgettext(TEXT_DOMAIN,
			    "mlslabels are unsupported"));
			(void) zfs_error(hdl, EZFS_BADPROP, errbuf);
			goto error;
#endif /* HAVE_MLSLABEL */
		}

		case ZFS_PROP_MOUNTPOINT:
		{
			namecheck_err_t why;

			if (strcmp(strval, ZFS_MOUNTPOINT_NONE) == 0 ||
			    strcmp(strval, ZFS_MOUNTPOINT_LEGACY) == 0)
				break;

			if (mountpoint_namecheck(strval, &why)) {
				switch (why) {
				case NAME_ERR_LEADING_SLASH:
					zfs_error_aux(hdl,
					    dgettext(TEXT_DOMAIN,
					    "'%s' must be an absolute path, "
					    "'none', or 'legacy'"), propname);
					break;
				case NAME_ERR_TOOLONG:
					zfs_error_aux(hdl,
					    dgettext(TEXT_DOMAIN,
					    "component of '%s' is too long"),
					    propname);
					break;
				default:
					break;
				}
				(void) zfs_error(hdl, EZFS_BADPROP, errbuf);
				goto error;
			}
		}

			/*FALLTHRU*/

		case ZFS_PROP_SHARESMB:
		case ZFS_PROP_SHARENFS:
			/*
			 * For the mountpoint and sharenfs or sharesmb
			 * properties, check if it can be set in a
			 * global/non-global zone based on
			 * the zoned property value:
			 *
			 *		global zone	    non-global zone
			 * --------------------------------------------------
			 * zoned=on	mountpoint (no)	    mountpoint (yes)
			 *		sharenfs (no)	    sharenfs (no)
			 *		sharesmb (no)	    sharesmb (no)
			 *
			 * zoned=off	mountpoint (yes)	N/A
			 *		sharenfs (yes)
			 *		sharesmb (yes)
			 */
			if (zoned) {
				if (getzoneid() == GLOBAL_ZONEID) {
					zfs_error_aux(hdl, dgettext(TEXT_DOMAIN,
					    "'%s' cannot be set on "
					    "dataset in a non-global zone"),
					    propname);
					(void) zfs_error(hdl, EZFS_ZONED,
					    errbuf);
					goto error;
				} else if (prop == ZFS_PROP_SHARENFS ||
				    prop == ZFS_PROP_SHARESMB) {
					zfs_error_aux(hdl, dgettext(TEXT_DOMAIN,
					    "'%s' cannot be set in "
					    "a non-global zone"), propname);
					(void) zfs_error(hdl, EZFS_ZONED,
					    errbuf);
					goto error;
				}
			} else if (getzoneid() != GLOBAL_ZONEID) {
				/*
				 * If zoned property is 'off', this must be in
				 * a global zone. If not, something is wrong.
				 */
				zfs_error_aux(hdl, dgettext(TEXT_DOMAIN,
				    "'%s' cannot be set while dataset "
				    "'zoned' property is set"), propname);
				(void) zfs_error(hdl, EZFS_ZONED, errbuf);
				goto error;
			}

			/*
			 * At this point, it is legitimate to set the
			 * property. Now we want to make sure that the
			 * property value is valid if it is sharenfs.
			 */
			if ((prop == ZFS_PROP_SHARENFS ||
			    prop == ZFS_PROP_SHARESMB) &&
			    strcmp(strval, "on") != 0 &&
			    strcmp(strval, "off") != 0) {
				zfs_share_proto_t proto;

				if (prop == ZFS_PROP_SHARESMB)
					proto = PROTO_SMB;
				else
					proto = PROTO_NFS;

				/*
				 * Must be an valid sharing protocol
				 * option string so init the libshare
				 * in order to enable the parser and
				 * then parse the options. We use the
				 * control API since we don't care about
				 * the current configuration and don't
				 * want the overhead of loading it
				 * until we actually do something.
				 */

				if (zfs_init_libshare(hdl,
				    SA_INIT_CONTROL_API) != SA_OK) {
					/*
					 * An error occurred so we can't do
					 * anything
					 */
					zfs_error_aux(hdl, dgettext(TEXT_DOMAIN,
					    "'%s' cannot be set: problem "
					    "in share initialization"),
					    propname);
					(void) zfs_error(hdl, EZFS_BADPROP,
					    errbuf);
					goto error;
				}

				if (zfs_parse_options(strval, proto) != SA_OK) {
					/*
					 * There was an error in parsing so
					 * deal with it by issuing an error
					 * message and leaving after
					 * uninitializing the the libshare
					 * interface.
					 */
					zfs_error_aux(hdl, dgettext(TEXT_DOMAIN,
					    "'%s' cannot be set to invalid "
					    "options"), propname);
					(void) zfs_error(hdl, EZFS_BADPROP,
					    errbuf);
					zfs_uninit_libshare(hdl);
					goto error;
				}
				zfs_uninit_libshare(hdl);
			}

			break;
		case ZFS_PROP_UTF8ONLY:
			chosen_utf = (int)intval;
			break;
		case ZFS_PROP_NORMALIZE:
			chosen_normal = (int)intval;
			break;
		default:
			break;
		}

		/*
		 * For changes to existing volumes, we have some additional
		 * checks to enforce.
		 */
		if (type == ZFS_TYPE_VOLUME && zhp != NULL) {
			uint64_t volsize = zfs_prop_get_int(zhp,
			    ZFS_PROP_VOLSIZE);
			uint64_t blocksize = zfs_prop_get_int(zhp,
			    ZFS_PROP_VOLBLOCKSIZE);
			char buf[64];

			switch (prop) {
			case ZFS_PROP_RESERVATION:
			case ZFS_PROP_REFRESERVATION:
				if (intval > volsize) {
					zfs_error_aux(hdl, dgettext(TEXT_DOMAIN,
					    "'%s' is greater than current "
					    "volume size"), propname);
					(void) zfs_error(hdl, EZFS_BADPROP,
					    errbuf);
					goto error;
				}
				break;

			case ZFS_PROP_VOLSIZE:
				if (intval % blocksize != 0) {
					zfs_nicenum(blocksize, buf,
					    sizeof (buf));
					zfs_error_aux(hdl, dgettext(TEXT_DOMAIN,
					    "'%s' must be a multiple of "
					    "volume block size (%s)"),
					    propname, buf);
					(void) zfs_error(hdl, EZFS_BADPROP,
					    errbuf);
					goto error;
				}

				if (intval == 0) {
					zfs_error_aux(hdl, dgettext(TEXT_DOMAIN,
					    "'%s' cannot be zero"),
					    propname);
					(void) zfs_error(hdl, EZFS_BADPROP,
					    errbuf);
					goto error;
				}
				break;
			default:
				break;
			}
		}
	}

	/*
	 * If normalization was chosen, but no UTF8 choice was made,
	 * enforce rejection of non-UTF8 names.
	 *
	 * If normalization was chosen, but rejecting non-UTF8 names
	 * was explicitly not chosen, it is an error.
	 */
	if (chosen_normal > 0 && chosen_utf < 0) {
		if (nvlist_add_uint64(ret,
		    zfs_prop_to_name(ZFS_PROP_UTF8ONLY), 1) != 0) {
			(void) no_memory(hdl);
			goto error;
		}
	} else if (chosen_normal > 0 && chosen_utf == 0) {
		zfs_error_aux(hdl, dgettext(TEXT_DOMAIN,
		    "'%s' must be set 'on' if normalization chosen"),
		    zfs_prop_to_name(ZFS_PROP_UTF8ONLY));
		(void) zfs_error(hdl, EZFS_BADPROP, errbuf);
		goto error;
	}
	return (ret);

error:
	nvlist_free(ret);
	return (NULL);
}

int
zfs_add_synthetic_resv(zfs_handle_t *zhp, nvlist_t *nvl)
{
	uint64_t old_volsize;
	uint64_t new_volsize;
	uint64_t old_reservation;
	uint64_t new_reservation;
	zfs_prop_t resv_prop;

	/*
	 * If this is an existing volume, and someone is setting the volsize,
	 * make sure that it matches the reservation, or add it if necessary.
	 */
	old_volsize = zfs_prop_get_int(zhp, ZFS_PROP_VOLSIZE);
	if (zfs_which_resv_prop(zhp, &resv_prop) < 0)
		return (-1);
	old_reservation = zfs_prop_get_int(zhp, resv_prop);
	if ((zvol_volsize_to_reservation(old_volsize, zhp->zfs_props) !=
	    old_reservation) || nvlist_lookup_uint64(nvl,
	    zfs_prop_to_name(resv_prop), &new_reservation) != ENOENT) {
		return (0);
	}
	if (nvlist_lookup_uint64(nvl, zfs_prop_to_name(ZFS_PROP_VOLSIZE),
	    &new_volsize) != 0)
		return (-1);
	new_reservation = zvol_volsize_to_reservation(new_volsize,
	    zhp->zfs_props);
	if (nvlist_add_uint64(nvl, zfs_prop_to_name(resv_prop),
	    new_reservation) != 0) {
		(void) no_memory(zhp->zfs_hdl);
		return (-1);
	}
	return (1);
}

void
zfs_setprop_error(libzfs_handle_t *hdl, zfs_prop_t prop, int err,
    char *errbuf)
{
	switch (err) {

	case ENOSPC:
		/*
		 * For quotas and reservations, ENOSPC indicates
		 * something different; setting a quota or reservation
		 * doesn't use any disk space.
		 */
		switch (prop) {
		case ZFS_PROP_QUOTA:
		case ZFS_PROP_REFQUOTA:
			zfs_error_aux(hdl, dgettext(TEXT_DOMAIN,
			    "size is less than current used or "
			    "reserved space"));
			(void) zfs_error(hdl, EZFS_PROPSPACE, errbuf);
			break;

		case ZFS_PROP_RESERVATION:
		case ZFS_PROP_REFRESERVATION:
			zfs_error_aux(hdl, dgettext(TEXT_DOMAIN,
			    "size is greater than available space"));
			(void) zfs_error(hdl, EZFS_PROPSPACE, errbuf);
			break;

		default:
			(void) zfs_standard_error(hdl, err, errbuf);
			break;
		}
		break;

	case EBUSY:
		(void) zfs_standard_error(hdl, EBUSY, errbuf);
		break;

	case EROFS:
		(void) zfs_error(hdl, EZFS_DSREADONLY, errbuf);
		break;

	case E2BIG:
		zfs_error_aux(hdl, dgettext(TEXT_DOMAIN,
		    "property value too long"));
		(void) zfs_error(hdl, EZFS_BADPROP, errbuf);
		break;

	case ENOTSUP:
		zfs_error_aux(hdl, dgettext(TEXT_DOMAIN,
		    "pool and or dataset must be upgraded to set this "
		    "property or value"));
		(void) zfs_error(hdl, EZFS_BADVERSION, errbuf);
		break;

	case ERANGE:
		if (prop == ZFS_PROP_COMPRESSION ||
		    prop == ZFS_PROP_RECORDSIZE) {
			(void) zfs_error_aux(hdl, dgettext(TEXT_DOMAIN,
			    "property setting is not allowed on "
			    "bootable datasets"));
			(void) zfs_error(hdl, EZFS_NOTSUP, errbuf);
		} else {
			(void) zfs_standard_error(hdl, err, errbuf);
		}
		break;

	case EINVAL:
		if (prop == ZPROP_INVAL) {
			(void) zfs_error(hdl, EZFS_BADPROP, errbuf);
		} else {
			(void) zfs_standard_error(hdl, err, errbuf);
		}
		break;

	case EOVERFLOW:
		/*
		 * This platform can't address a volume this big.
		 */
#ifdef _ILP32
		if (prop == ZFS_PROP_VOLSIZE) {
			(void) zfs_error(hdl, EZFS_VOLTOOBIG, errbuf);
			break;
		}
#endif
		/* FALLTHROUGH */
	default:
		(void) zfs_standard_error(hdl, err, errbuf);
	}
}

#ifdef __LINUX__
static boolean_t
zfs_is_namespace_prop(zfs_prop_t prop)
{
	switch (prop) {

	case ZFS_PROP_ATIME:
#ifdef LINUX
	case ZFS_PROP_RELATIME:
#endif
	case ZFS_PROP_DEVICES:
	case ZFS_PROP_EXEC:
	case ZFS_PROP_SETUID:
	case ZFS_PROP_READONLY:
	case ZFS_PROP_XATTR:
	case ZFS_PROP_NBMAND:
		return (B_TRUE);

	default:
		return (B_FALSE);
	}
}
#endif /* __LINUX__ */

/*
 * Given a property name and value, set the property for the given dataset.
 */
int
zfs_prop_set(zfs_handle_t *zhp, const char *propname, const char *propval)
{
	zfs_cmd_t zc = {"\0"};
	int ret = -1;
	prop_changelist_t *cl = NULL;
	char errbuf[1024];
	libzfs_handle_t *hdl = zhp->zfs_hdl;
	nvlist_t *nvl = NULL, *realprops;
	zfs_prop_t prop;
	boolean_t do_prefix = B_TRUE;
	int added_resv = 0;

	(void) snprintf(errbuf, sizeof (errbuf),
	    dgettext(TEXT_DOMAIN, "cannot set property for '%s'"),
	    zhp->zfs_name);

	if (nvlist_alloc(&nvl, NV_UNIQUE_NAME, 0) != 0 ||
	    nvlist_add_string(nvl, propname, propval) != 0) {
		(void) no_memory(hdl);
		goto error;
	}

	if ((realprops = zfs_valid_proplist(hdl, zhp->zfs_type, nvl,
	    zfs_prop_get_int(zhp, ZFS_PROP_ZONED), zhp, errbuf)) == NULL)
		goto error;

	nvlist_free(nvl);
	nvl = realprops;

	prop = zfs_name_to_prop(propname);

	if (prop == ZFS_PROP_VOLSIZE) {
		if ((added_resv = zfs_add_synthetic_resv(zhp, nvl)) == -1)
			goto error;
	}

	if ((cl = changelist_gather(zhp, prop, 0, 0)) == NULL)
		goto error;

	if (prop == ZFS_PROP_MOUNTPOINT && changelist_haszonedchild(cl)) {
		zfs_error_aux(hdl, dgettext(TEXT_DOMAIN,
		    "child dataset with inherited mountpoint is used "
		    "in a non-global zone"));
		ret = zfs_error(hdl, EZFS_ZONED, errbuf);
		goto error;
	}

	/*
	 * We don't want to unmount & remount the dataset when changing
	 * its canmount property to 'on' or 'noauto'.  We only use
	 * the changelist logic to unmount when setting canmount=off.
	 */
	if (prop == ZFS_PROP_CANMOUNT) {
		uint64_t idx;
		int err = zprop_string_to_index(prop, propval, &idx,
		    ZFS_TYPE_DATASET);
		if (err == 0 && idx != ZFS_CANMOUNT_OFF)
			do_prefix = B_FALSE;
	}

	if (do_prefix && (ret = changelist_prefix(cl)) != 0)
		goto error;

	/*
	 * Execute the corresponding ioctl() to set this property.
	 */
	(void) strlcpy(zc.zc_name, zhp->zfs_name, sizeof (zc.zc_name));

	if (zcmd_write_src_nvlist(hdl, &zc, nvl) != 0)
		goto error;

	ret = zfs_ioctl(hdl, ZFS_IOC_SET_PROP, &zc);

	if (ret != 0) {
		zfs_setprop_error(hdl, prop, errno, errbuf);
		if (added_resv && errno == ENOSPC) {
			/* clean up the volsize property we tried to set */
			uint64_t old_volsize = zfs_prop_get_int(zhp,
			    ZFS_PROP_VOLSIZE);
			nvlist_free(nvl);
			zcmd_free_nvlists(&zc);
			if (nvlist_alloc(&nvl, NV_UNIQUE_NAME, 0) != 0)
				goto error;
			if (nvlist_add_uint64(nvl,
			    zfs_prop_to_name(ZFS_PROP_VOLSIZE),
			    old_volsize) != 0)
				goto error;
			if (zcmd_write_src_nvlist(hdl, &zc, nvl) != 0)
				goto error;
			(void) zfs_ioctl(hdl, ZFS_IOC_SET_PROP, &zc);
		}
	} else {
		if (do_prefix)
			ret = changelist_postfix(cl);

		if (ret == 0) {
			/*
			 * Refresh the statistics so the new property
			 * value is reflected.
			 */
			(void) get_stats(zhp);

			/*
			 * Remount the filesystem to propagate the change
			 * if one of the options handled by the generic
			 * Linux namespace layer has been modified.
			 */
#ifdef __LINUX__
			if (zfs_is_namespace_prop(prop) &&
			    zfs_is_mounted(zhp, NULL))
				ret = zfs_mount(zhp, MNTOPT_REMOUNT, 0);
#endif
		}
	}

error:
	nvlist_free(nvl);
	zcmd_free_nvlists(&zc);
	if (cl)
		changelist_free(cl);
	return (ret);
}

/*
 * Given a property, inherit the value from the parent dataset, or if received
 * is TRUE, revert to the received value, if any.
 */
int
zfs_prop_inherit(zfs_handle_t *zhp, const char *propname, boolean_t received)
{
	zfs_cmd_t zc = {"\0"};
	int ret;
	prop_changelist_t *cl;
	libzfs_handle_t *hdl = zhp->zfs_hdl;
	char errbuf[1024];
	zfs_prop_t prop;

	(void) snprintf(errbuf, sizeof (errbuf), dgettext(TEXT_DOMAIN,
	    "cannot inherit %s for '%s'"), propname, zhp->zfs_name);

	zc.zc_cookie = received;
	if ((prop = zfs_name_to_prop(propname)) == ZPROP_INVAL) {
		/*
		 * For user properties, the amount of work we have to do is very
		 * small, so just do it here.
		 */
		if (!zfs_prop_user(propname)) {
			zfs_error_aux(hdl, dgettext(TEXT_DOMAIN,
			    "invalid property"));
			return (zfs_error(hdl, EZFS_BADPROP, errbuf));
		}

		(void) strlcpy(zc.zc_name, zhp->zfs_name, sizeof (zc.zc_name));
		(void) strlcpy(zc.zc_value, propname, sizeof (zc.zc_value));

		if (zfs_ioctl(zhp->zfs_hdl, ZFS_IOC_INHERIT_PROP, &zc) != 0)
			return (zfs_standard_error(hdl, errno, errbuf));

		return (0);
	}

	/*
	 * Verify that this property is inheritable.
	 */
	if (zfs_prop_readonly(prop))
		return (zfs_error(hdl, EZFS_PROPREADONLY, errbuf));

	if (!zfs_prop_inheritable(prop) && !received)
		return (zfs_error(hdl, EZFS_PROPNONINHERIT, errbuf));

	/*
	 * Check to see if the value applies to this type
	 */
	if (!zfs_prop_valid_for_type(prop, zhp->zfs_type, B_FALSE))
		return (zfs_error(hdl, EZFS_PROPTYPE, errbuf));

	/*
	 * Normalize the name, to get rid of shorthand abbreviations.
	 */
	propname = zfs_prop_to_name(prop);
	(void) strlcpy(zc.zc_name, zhp->zfs_name, sizeof (zc.zc_name));
	(void) strlcpy(zc.zc_value, propname, sizeof (zc.zc_value));

	if (prop == ZFS_PROP_MOUNTPOINT && getzoneid() == GLOBAL_ZONEID &&
	    zfs_prop_get_int(zhp, ZFS_PROP_ZONED)) {
		zfs_error_aux(hdl, dgettext(TEXT_DOMAIN,
		    "dataset is used in a non-global zone"));
		return (zfs_error(hdl, EZFS_ZONED, errbuf));
	}

	/*
	 * Determine datasets which will be affected by this change, if any.
	 */
	if ((cl = changelist_gather(zhp, prop, 0, 0)) == NULL)
		return (-1);

	if (prop == ZFS_PROP_MOUNTPOINT && changelist_haszonedchild(cl)) {
		zfs_error_aux(hdl, dgettext(TEXT_DOMAIN,
		    "child dataset with inherited mountpoint is used "
		    "in a non-global zone"));
		ret = zfs_error(hdl, EZFS_ZONED, errbuf);
		goto error;
	}

	if ((ret = changelist_prefix(cl)) != 0)
		goto error;

	if ((ret = zfs_ioctl(zhp->zfs_hdl, ZFS_IOC_INHERIT_PROP, &zc)) != 0) {
		return (zfs_standard_error(hdl, errno, errbuf));
	} else {

		if ((ret = changelist_postfix(cl)) != 0)
			goto error;

		/*
		 * Refresh the statistics so the new property is reflected.
		 */
		(void) get_stats(zhp);

#ifdef __LINUX__
		/*
		 * Remount the filesystem to propagate the change
		 * if one of the options handled by the generic
		 * Linux namespace layer has been modified.
		 */
		if (zfs_is_namespace_prop(prop) &&
		    zfs_is_mounted(zhp, NULL))
			ret = zfs_mount(zhp, MNTOPT_REMOUNT, 0);
#endif /* __LINUX__ */
	}

error:
	changelist_free(cl);
	return (ret);
}

/*
 * True DSL properties are stored in an nvlist.  The following two functions
 * extract them appropriately.
 */
uint64_t
getprop_uint64(zfs_handle_t *zhp, zfs_prop_t prop, char **source)
{
	nvlist_t *nv;
	uint64_t value;

	*source = NULL;
	if (nvlist_lookup_nvlist(zhp->zfs_props,
	    zfs_prop_to_name(prop), &nv) == 0) {
		verify(nvlist_lookup_uint64(nv, ZPROP_VALUE, &value) == 0);
		(void) nvlist_lookup_string(nv, ZPROP_SOURCE, source);
	} else {
		verify(!zhp->zfs_props_table ||
		    zhp->zfs_props_table[prop] == B_TRUE);
		value = zfs_prop_default_numeric(prop);
		*source = "";
	}

	return (value);
}

static char *
getprop_string(zfs_handle_t *zhp, zfs_prop_t prop, char **source)
{
	nvlist_t *nv;
	char *value;

	*source = NULL;
	if (nvlist_lookup_nvlist(zhp->zfs_props,
	    zfs_prop_to_name(prop), &nv) == 0) {
		verify(nvlist_lookup_string(nv, ZPROP_VALUE, &value) == 0);
		(void) nvlist_lookup_string(nv, ZPROP_SOURCE, source);
	} else {
		verify(!zhp->zfs_props_table ||
		    zhp->zfs_props_table[prop] == B_TRUE);
		if ((value = (char *)zfs_prop_default_string(prop)) == NULL)
			value = "";
		*source = "";
	}

	return (value);
}

static boolean_t
zfs_is_recvd_props_mode(zfs_handle_t *zhp)
{
	return (zhp->zfs_props == zhp->zfs_recvd_props);
}

static void
zfs_set_recvd_props_mode(zfs_handle_t *zhp, uint64_t *cookie)
{
	*cookie = (uint64_t)(uintptr_t)zhp->zfs_props;
	zhp->zfs_props = zhp->zfs_recvd_props;
}

static void
zfs_unset_recvd_props_mode(zfs_handle_t *zhp, uint64_t *cookie)
{
	zhp->zfs_props = (nvlist_t *)(uintptr_t)*cookie;
	*cookie = 0;
}

/*
 * Internal function for getting a numeric property.  Both zfs_prop_get() and
 * zfs_prop_get_int() are built using this interface.
 *
 * Certain properties can be overridden using 'mount -o'.  In this case, scan
 * the contents of the /etc/mtab entry, searching for the appropriate options.
 * If they differ from the on-disk values, report the current values and mark
 * the source "temporary".
 */
static int
get_numeric_property(zfs_handle_t *zhp, zfs_prop_t prop, zprop_source_t *src,
    char **source, uint64_t *val)
{
	zfs_cmd_t zc = {"\0"};
	nvlist_t *zplprops = NULL;
	struct mnttab mnt;
	char *mntopt_on = NULL;
	char *mntopt_off = NULL;
	boolean_t received = zfs_is_recvd_props_mode(zhp);

	*source = NULL;

	/*
	 * If the property is being fetched for a snapshot, check whether
	 * the property is valid for the snapshot's head dataset type.
	 */
	if (zhp->zfs_type == ZFS_TYPE_SNAPSHOT &&
		!zfs_prop_valid_for_type(prop, zhp->zfs_head_type, B_TRUE)) {
			*val = zfs_prop_default_numeric(prop);
			return (-1);
	}

	switch (prop) {
	case ZFS_PROP_ATIME:
		mntopt_on = MNTOPT_ATIME;
		mntopt_off = MNTOPT_NOATIME;
		break;

#ifdef LINUX
	case ZFS_PROP_RELATIME:
		mntopt_on = MNTOPT_RELATIME;
		mntopt_off = MNTOPT_NORELATIME;
		break;
#endif

	case ZFS_PROP_DEVICES:
		mntopt_on = MNTOPT_DEVICES;
		mntopt_off = MNTOPT_NODEVICES;
		break;

	case ZFS_PROP_EXEC:
		mntopt_on = MNTOPT_EXEC;
		mntopt_off = MNTOPT_NOEXEC;
		break;

	case ZFS_PROP_READONLY:
		mntopt_on = MNTOPT_RO;
		mntopt_off = MNTOPT_RW;
		break;

	case ZFS_PROP_SETUID:
		mntopt_on = MNTOPT_SETUID;
		mntopt_off = MNTOPT_NOSETUID;
		break;

	case ZFS_PROP_XATTR:
		mntopt_on = MNTOPT_XATTR;
		mntopt_off = MNTOPT_NOXATTR;
		break;

	case ZFS_PROP_NBMAND:
		mntopt_on = MNTOPT_NBMAND;
		mntopt_off = MNTOPT_NONBMAND;
		break;
#ifdef __APPLE__
	case ZFS_PROP_APPLE_BROWSE:
		mntopt_on = MNTOPT_BROWSE;
		mntopt_off = MNTOPT_NOBROWSE;
		break;

	case ZFS_PROP_APPLE_IGNOREOWNER:
		mntopt_on = MNTOPT_NOOWNERS;
		mntopt_off = MNTOPT_OWNERS;
		break;
#endif
	default:
		break;
	}

	/*
	 * Because looking up the mount options is potentially expensive
	 * (iterating over all of /etc/mtab), we defer its calculation until
	 * we're looking up a property which requires its presence.
	 */
	if (!zhp->zfs_mntcheck &&
	    (mntopt_on != NULL || prop == ZFS_PROP_MOUNTED)) {
		libzfs_handle_t *hdl = zhp->zfs_hdl;
		struct mnttab entry;

		if (libzfs_mnttab_find(hdl, zhp->zfs_name, &entry) == 0) {
            if (!entry.mnt_mntopts) return -1;
			zhp->zfs_mntopts = zfs_strdup(hdl,
			    entry.mnt_mntopts);
			if (zhp->zfs_mntopts == NULL)
				return (-1);
			//printf("Found options: %s\n", zhp->zfs_mntopts);
		}

		zhp->zfs_mntcheck = B_TRUE;
	}

	if (zhp->zfs_mntopts == NULL)
		mnt.mnt_mntopts = "";
	else
		mnt.mnt_mntopts = zhp->zfs_mntopts;

	switch (prop) {
	case ZFS_PROP_ATIME:
	case ZFS_PROP_RELATIME:
	case ZFS_PROP_DEVICES:
	case ZFS_PROP_EXEC:
	case ZFS_PROP_READONLY:
	case ZFS_PROP_SETUID:
	case ZFS_PROP_XATTR:
	case ZFS_PROP_NBMAND:
#ifdef __APPLE__
        case ZFS_PROP_APPLE_BROWSE:
        case ZFS_PROP_APPLE_IGNOREOWNER:
#endif
		*val = getprop_uint64(zhp, prop, source);

		if (received)
			break;

		if (hasmntopt(&mnt, mntopt_on) && !*val) {
			*val = B_TRUE;
			if (src)
				*src = ZPROP_SRC_TEMPORARY;
		} else if (hasmntopt(&mnt, mntopt_off) && *val) {
			*val = B_FALSE;
			if (src)
				*src = ZPROP_SRC_TEMPORARY;
		}
		break;

<<<<<<< HEAD
	case ZFS_PROP_ATIME:
#ifdef LINUX
	case ZFS_PROP_RELATIME:
#endif
=======
>>>>>>> 3b36f831
	case ZFS_PROP_CANMOUNT:
	case ZFS_PROP_VOLSIZE:
	case ZFS_PROP_QUOTA:
	case ZFS_PROP_REFQUOTA:
	case ZFS_PROP_RESERVATION:
	case ZFS_PROP_REFRESERVATION:
	case ZFS_PROP_FILESYSTEM_LIMIT:
	case ZFS_PROP_SNAPSHOT_LIMIT:
	case ZFS_PROP_FILESYSTEM_COUNT:
	case ZFS_PROP_SNAPSHOT_COUNT:
		*val = getprop_uint64(zhp, prop, source);

		if (*source == NULL) {
			/* not default, must be local */
			*source = zhp->zfs_name;
		}
		break;

	case ZFS_PROP_MOUNTED:
		*val = (zhp->zfs_mntopts != NULL);
		break;

	case ZFS_PROP_NUMCLONES:
		*val = zhp->zfs_dmustats.dds_num_clones;
		break;

	case ZFS_PROP_VERSION:
	case ZFS_PROP_NORMALIZE:
	case ZFS_PROP_UTF8ONLY:
	case ZFS_PROP_CASE:
		if (zcmd_alloc_dst_nvlist(zhp->zfs_hdl, &zc, 0) != 0)
			return (-1);
		(void) strlcpy(zc.zc_name, zhp->zfs_name, sizeof (zc.zc_name));
		if (zfs_ioctl(zhp->zfs_hdl, ZFS_IOC_OBJSET_ZPLPROPS, &zc)) {
			zcmd_free_nvlists(&zc);
			if (prop == ZFS_PROP_VERSION &&
			    zhp->zfs_type == ZFS_TYPE_VOLUME)
				*val = zfs_prop_default_numeric(prop);
			return (-1);
		}
		if (zcmd_read_dst_nvlist(zhp->zfs_hdl, &zc, &zplprops) != 0 ||
		    nvlist_lookup_uint64(zplprops, zfs_prop_to_name(prop),
		    val) != 0) {
			zcmd_free_nvlists(&zc);
			return (-1);
		}
		if (zplprops)
			nvlist_free(zplprops);
		zcmd_free_nvlists(&zc);
		break;

	case ZFS_PROP_INCONSISTENT:
		*val = zhp->zfs_dmustats.dds_inconsistent;
		break;

	default:
		switch (zfs_prop_get_type(prop)) {
		case PROP_TYPE_NUMBER:
		case PROP_TYPE_INDEX:
			*val = getprop_uint64(zhp, prop, source);
			/*
			 * If we tried to use a default value for a
			 * readonly property, it means that it was not
			 * present.
			 */
			if (zfs_prop_readonly(prop) &&
			    *source != NULL && (*source)[0] == '\0') {
				*source = NULL;
			}
			break;

		case PROP_TYPE_STRING:
		default:
			zfs_error_aux(zhp->zfs_hdl, dgettext(TEXT_DOMAIN,
			    "cannot get non-numeric property"));
			return (zfs_error(zhp->zfs_hdl, EZFS_BADPROP,
			    dgettext(TEXT_DOMAIN, "internal error")));
		}
	}

	return (0);
}

/*
 * Calculate the source type, given the raw source string.
 */
static void
get_source(zfs_handle_t *zhp, zprop_source_t *srctype, char *source,
    char *statbuf, size_t statlen)
{
	if (statbuf == NULL || *srctype == ZPROP_SRC_TEMPORARY)
		return;

	if (source == NULL) {
		*srctype = ZPROP_SRC_NONE;
	} else if (source[0] == '\0') {
		*srctype = ZPROP_SRC_DEFAULT;
	} else if (strstr(source, ZPROP_SOURCE_VAL_RECVD) != NULL) {
		*srctype = ZPROP_SRC_RECEIVED;
	} else {
		if (strcmp(source, zhp->zfs_name) == 0) {
			*srctype = ZPROP_SRC_LOCAL;
		} else {
			(void) strlcpy(statbuf, source, statlen);
			*srctype = ZPROP_SRC_INHERITED;
		}
	}

}

int
zfs_prop_get_recvd(zfs_handle_t *zhp, const char *propname, char *propbuf,
    size_t proplen, boolean_t literal)
{
	zfs_prop_t prop;
	int err = 0;

	if (zhp->zfs_recvd_props == NULL)
		if (get_recvd_props_ioctl(zhp) != 0)
			return (-1);

	prop = zfs_name_to_prop(propname);

	if (prop != ZPROP_INVAL) {
		uint64_t cookie;
		if (!nvlist_exists(zhp->zfs_recvd_props, propname))
			return (-1);
		zfs_set_recvd_props_mode(zhp, &cookie);
		err = zfs_prop_get(zhp, prop, propbuf, proplen,
		    NULL, NULL, 0, literal);
		zfs_unset_recvd_props_mode(zhp, &cookie);
	} else {
		nvlist_t *propval;
		char *recvdval;
		if (nvlist_lookup_nvlist(zhp->zfs_recvd_props,
		    propname, &propval) != 0)
			return (-1);
		verify(nvlist_lookup_string(propval, ZPROP_VALUE,
		    &recvdval) == 0);
		(void) strlcpy(propbuf, recvdval, proplen);
	}

	return (err == 0 ? 0 : -1);
}

static int
get_clones_string(zfs_handle_t *zhp, char *propbuf, size_t proplen)
{
	nvlist_t *value;
	nvpair_t *pair;

	value = zfs_get_clones_nvl(zhp);
	if (value == NULL)
		return (-1);

	propbuf[0] = '\0';
	for (pair = nvlist_next_nvpair(value, NULL); pair != NULL;
	    pair = nvlist_next_nvpair(value, pair)) {
		if (propbuf[0] != '\0')
			(void) strlcat(propbuf, ",", proplen);
		(void) strlcat(propbuf, nvpair_name(pair), proplen);
	}

	return (0);
}

struct get_clones_arg {
	uint64_t numclones;
	nvlist_t *value;
	const char *origin;
	char buf[ZFS_MAXNAMELEN];
};

int
get_clones_cb(zfs_handle_t *zhp, void *arg)
{
	struct get_clones_arg *gca = arg;

	if (gca->numclones == 0) {
		zfs_close(zhp);
		return (0);
	}

	if (zfs_prop_get(zhp, ZFS_PROP_ORIGIN, gca->buf, sizeof (gca->buf),
	    NULL, NULL, 0, B_TRUE) != 0)
		goto out;
	if (strcmp(gca->buf, gca->origin) == 0) {
		fnvlist_add_boolean(gca->value, zfs_get_name(zhp));
		gca->numclones--;
	}

out:
	(void) zfs_iter_children(zhp, get_clones_cb, gca);
	zfs_close(zhp);
	return (0);
}

nvlist_t *
zfs_get_clones_nvl(zfs_handle_t *zhp)
{
	nvlist_t *nv, *value;

	if (nvlist_lookup_nvlist(zhp->zfs_props,
	    zfs_prop_to_name(ZFS_PROP_CLONES), &nv) != 0) {
		struct get_clones_arg gca;

		/*
		 * if this is a snapshot, then the kernel wasn't able
		 * to get the clones.  Do it by slowly iterating.
		 */
		if (zhp->zfs_type != ZFS_TYPE_SNAPSHOT)
			return (NULL);
		if (nvlist_alloc(&nv, NV_UNIQUE_NAME, 0) != 0)
			return (NULL);
		if (nvlist_alloc(&value, NV_UNIQUE_NAME, 0) != 0) {
			nvlist_free(nv);
			return (NULL);
		}

		gca.numclones = zfs_prop_get_int(zhp, ZFS_PROP_NUMCLONES);
		gca.value = value;
		gca.origin = zhp->zfs_name;

		if (gca.numclones != 0) {
			zfs_handle_t *root;
			char pool[ZFS_MAXNAMELEN];
			char *cp = pool;

			/* get the pool name */
			(void) strlcpy(pool, zhp->zfs_name, sizeof (pool));
			(void) strsep(&cp, "/@");
			root = zfs_open(zhp->zfs_hdl, pool,
			    ZFS_TYPE_FILESYSTEM);

			(void) get_clones_cb(root, &gca);
		}

		if (gca.numclones != 0 ||
		    nvlist_add_nvlist(nv, ZPROP_VALUE, value) != 0 ||
		    nvlist_add_nvlist(zhp->zfs_props,
		    zfs_prop_to_name(ZFS_PROP_CLONES), nv) != 0) {
			nvlist_free(nv);
			nvlist_free(value);
			return (NULL);
		}
		nvlist_free(nv);
		nvlist_free(value);
		verify(0 == nvlist_lookup_nvlist(zhp->zfs_props,
		    zfs_prop_to_name(ZFS_PROP_CLONES), &nv));
	}

	verify(nvlist_lookup_nvlist(nv, ZPROP_VALUE, &value) == 0);

	return (value);
}

/*
 * Retrieve a property from the given object.  If 'literal' is specified, then
 * numbers are left as exact values.  Otherwise, numbers are converted to a
 * human-readable form.
 *
 * Returns 0 on success, or -1 on error.
 */
int
zfs_prop_get(zfs_handle_t *zhp, zfs_prop_t prop, char *propbuf, size_t proplen,
    zprop_source_t *src, char *statbuf, size_t statlen, boolean_t literal)
{
	char *source = NULL;
	uint64_t val;
	char *str;
	const char *strval;
	boolean_t received = zfs_is_recvd_props_mode(zhp);

	/*
	 * Check to see if this property applies to our object
	 */
	if (!zfs_prop_valid_for_type(prop, zhp->zfs_type, B_FALSE))
		return (-1);

	if (received && zfs_prop_readonly(prop))
		return (-1);

	if (src)
		*src = ZPROP_SRC_NONE;

	switch (prop) {
	case ZFS_PROP_CREATION:
		/*
		 * 'creation' is a time_t stored in the statistics.  We convert
		 * this into a string unless 'literal' is specified.
		 */
		{
			val = getprop_uint64(zhp, prop, &source);
			time_t time = (time_t)val;
			struct tm t;

			if (literal ||
			    localtime_r(&time, &t) == NULL ||
			    strftime(propbuf, proplen, "%a %b %e %k:%M %Y",
			    &t) == 0)
				(void) snprintf(propbuf, proplen, "%llu",
				    (u_longlong_t) val);
		}
		break;

	case ZFS_PROP_MOUNTPOINT:
		/*
		 * Getting the precise mountpoint can be tricky.
		 *
		 *  - for 'none' or 'legacy', return those values.
		 *  - for inherited mountpoints, we want to take everything
		 *    after our ancestor and append it to the inherited value.
		 *
		 * If the pool has an alternate root, we want to prepend that
		 * root to any values we return.
		 */

		str = getprop_string(zhp, prop, &source);

		if (str[0] == '/') {
			char buf[MAXPATHLEN];
			char *root = buf;
			const char *relpath;

			/*
			 * If we inherit the mountpoint, even from a dataset
			 * with a received value, the source will be the path of
			 * the dataset we inherit from. If source is
			 * ZPROP_SOURCE_VAL_RECVD, the received value is not
			 * inherited.
			 */
			if (strcmp(source, ZPROP_SOURCE_VAL_RECVD) == 0) {
				relpath = "";
			} else {
				relpath = zhp->zfs_name + strlen(source);
				if (relpath[0] == '/')
					relpath++;
			}

			if ((zpool_get_prop(zhp->zpool_hdl,
			    ZPOOL_PROP_ALTROOT, buf, MAXPATHLEN, NULL)) ||
			    (strcmp(root, "-") == 0))
				root[0] = '\0';
			/*
			 * Special case an alternate root of '/'. This will
			 * avoid having multiple leading slashes in the
			 * mountpoint path.
			 */
			if (strcmp(root, "/") == 0)
				root++;

			/*
			 * If the mountpoint is '/' then skip over this
			 * if we are obtaining either an alternate root or
			 * an inherited mountpoint.
			 */
			if (str[1] == '\0' && (root[0] != '\0' ||
			    relpath[0] != '\0'))
				str++;

#ifdef __APPLE__
			/*
			 * On OSX by default we mount pools under /Volumes unless
			 * the dataset property mountpoint specifies otherwise.
			 * In addition to this, there is an undocumented environment
			 * variable __ZFS_MAIN_MOUNTPOINT_DIR, used mainly by the
			 * testing environment, as it expects "/" by default.
			 */
			char *default_mountpoint;
			default_mountpoint = getenv("__ZFS_MAIN_MOUNTPOINT_DIR");
			if (!default_mountpoint) default_mountpoint = "/Volumes/";

			//Temporarily allowing snapshot mounting
			if (zhp->zfs_type == ZFS_TYPE_SNAPSHOT) {
				const char *r = strrchr(relpath, '@');
				if (!r) {
					(void) fprintf(stderr, "snapshot '%s' "
					    "has no '@'\n", zhp->zfs_name);
					abort();
				}
				const char *snapshot_name = &r[1];
				if (*snapshot_name == '\0')  {
					(void) fprintf(stderr, "snapshot '%s' "
					    "has no name after '@'\n",
					    zhp->zfs_name);
					abort();
				}
				size_t parent_name_len = r - relpath;
				if (parent_name_len > 0) {
					char *parent_name =
					    zfs_alloc(zhp->zfs_hdl,
					    parent_name_len + 1);
					(void) strlcpy(parent_name, relpath,
					    parent_name_len + 1);
					(void) snprintf(propbuf, proplen,
					    "%s%s%s%s/.zfs/snapshot/%s", root,
					    str, source == NULL ||
					    source[0] == '\0' ? default_mountpoint :
					    "/", parent_name, snapshot_name);
					free(parent_name);
				} else {
					(void) snprintf(propbuf, proplen,
					    "%s%s%s.zfs/snapshot/%s", root, str,
					    source == NULL ||
					    source[0] == '\0' ? default_mountpoint :
					    "/", snapshot_name);
				}
			} else {
#endif
			if (relpath[0] == '\0')
				(void) snprintf(propbuf, proplen, "%s%s",
				    root, str);
			else
				(void) snprintf(propbuf, proplen, "%s%s%s%s",
#ifdef __APPLE__
				    root, str, source == NULL ||
				    source[0] == '\0' ? default_mountpoint : "/",
#else
				    root, str, relpath[0] == '@' ? "" : "/",
#endif
				    relpath);


#ifdef __APPLE__
			}
#endif
		} else {
			/* 'legacy' or 'none' */
			(void) strlcpy(propbuf, str, proplen);
		}

		break;

	case ZFS_PROP_ORIGIN:
		(void) strlcpy(propbuf, getprop_string(zhp, prop, &source),
		    proplen);
		/*
		 * If there is no parent at all, return failure to indicate that
		 * it doesn't apply to this dataset.
		 */
		if (propbuf[0] == '\0')
			return (-1);
		break;

	case ZFS_PROP_CLONES:
		if (get_clones_string(zhp, propbuf, proplen) != 0)
			return (-1);
		break;

	case ZFS_PROP_QUOTA:
	case ZFS_PROP_REFQUOTA:
	case ZFS_PROP_RESERVATION:
	case ZFS_PROP_REFRESERVATION:

		if (get_numeric_property(zhp, prop, src, &source, &val) != 0)
			return (-1);

		/*
		 * If quota or reservation is 0, we translate this into 'none'
		 * (unless literal is set), and indicate that it's the default
		 * value.  Otherwise, we print the number nicely and indicate
		 * that its set locally.
		 */
		if (val == 0) {
			if (literal)
				(void) strlcpy(propbuf, "0", proplen);
			else
				(void) strlcpy(propbuf, "none", proplen);
		} else {
			if (literal)
				(void) snprintf(propbuf, proplen, "%llu",
				    (u_longlong_t)val);
			else
				zfs_nicenum(val, propbuf, proplen);
		}
		break;

	case ZFS_PROP_FILESYSTEM_LIMIT:
	case ZFS_PROP_SNAPSHOT_LIMIT:
	case ZFS_PROP_FILESYSTEM_COUNT:
	case ZFS_PROP_SNAPSHOT_COUNT:

		if (get_numeric_property(zhp, prop, src, &source, &val) != 0)
			return (-1);

		/*
		 * If limit is UINT64_MAX, we translate this into 'none' (unless
		 * literal is set), and indicate that it's the default value.
		 * Otherwise, we print the number nicely and indicate that it's
		 * set locally.
		 */
		if (literal) {
			(void) snprintf(propbuf, proplen, "%llu",
			    (u_longlong_t)val);
		} else if (val == UINT64_MAX) {
			(void) strlcpy(propbuf, "none", proplen);
		} else {
			zfs_nicenum(val, propbuf, proplen);
		}
		break;

	case ZFS_PROP_REFRATIO:
	case ZFS_PROP_COMPRESSRATIO:
		if (get_numeric_property(zhp, prop, src, &source, &val) != 0)
			return (-1);
		(void) snprintf(propbuf, proplen, "%llu.%02llux",
		    (u_longlong_t)(val / 100),
		    (u_longlong_t)(val % 100));
		break;

	case ZFS_PROP_TYPE:
		switch (zhp->zfs_type) {
		case ZFS_TYPE_FILESYSTEM:
			str = "filesystem";
			break;
		case ZFS_TYPE_VOLUME:
			str = "volume";
			break;
		case ZFS_TYPE_SNAPSHOT:
			str = "snapshot";
			break;
		case ZFS_TYPE_BOOKMARK:
			str = "bookmark";
			break;
		default:
			abort();
		}
		(void) snprintf(propbuf, proplen, "%s", str);
		break;

	case ZFS_PROP_MOUNTED:
		/*
		 * The 'mounted' property is a pseudo-property that described
		 * whether the filesystem is currently mounted.  Even though
		 * it's a boolean value, the typical values of "on" and "off"
		 * don't make sense, so we translate to "yes" and "no".
		 */
		if (get_numeric_property(zhp, ZFS_PROP_MOUNTED,
		    src, &source, &val) != 0)
			return (-1);
		if (val)
			(void) strlcpy(propbuf, "yes", proplen);
		else
			(void) strlcpy(propbuf, "no", proplen);
		break;

	case ZFS_PROP_NAME:
		/*
		 * The 'name' property is a pseudo-property derived from the
		 * dataset name.  It is presented as a real property to simplify
		 * consumers.
		 */
		(void) strlcpy(propbuf, zhp->zfs_name, proplen);
		break;

	case ZFS_PROP_MLSLABEL:
		{
#ifdef HAVE_MLSLABEL
			m_label_t *new_sl = NULL;
			char *ascii = NULL;	/* human readable label */

			(void) strlcpy(propbuf,
			    getprop_string(zhp, prop, &source), proplen);

			if (literal || (strcasecmp(propbuf,
			    ZFS_MLSLABEL_DEFAULT) == 0))
				break;

			/*
			 * Try to translate the internal hex string to
			 * human-readable output.  If there are any
			 * problems just use the hex string.
			 */

			if (str_to_label(propbuf, &new_sl, MAC_LABEL,
			    L_NO_CORRECTION, NULL) == -1) {
				m_label_free(new_sl);
				break;
			}

			if (label_to_str(new_sl, &ascii, M_LABEL,
			    DEF_NAMES) != 0) {
				if (ascii)
					free(ascii);
				m_label_free(new_sl);
				break;
			}
			m_label_free(new_sl);

			(void) strlcpy(propbuf, ascii, proplen);
			free(ascii);
#else
			(void) strlcpy(propbuf,
			    getprop_string(zhp, prop, &source), proplen);
#endif /* HAVE_MLSLABEL */
		}
		break;

	case ZFS_PROP_GUID:
		/*
		 * GUIDs are stored as numbers, but they are identifiers.
		 * We don't want them to be pretty printed, because pretty
		 * printing mangles the ID into a truncated and useless value.
		 */
		if (get_numeric_property(zhp, prop, src, &source, &val) != 0)
			return (-1);
		(void) snprintf(propbuf, proplen, "%llu", (u_longlong_t)val);
		break;

	default:
		switch (zfs_prop_get_type(prop)) {
		case PROP_TYPE_NUMBER:
			if (get_numeric_property(zhp, prop, src,
			    &source, &val) != 0)
				return (-1);
			if (literal)
				(void) snprintf(propbuf, proplen, "%llu",
				    (u_longlong_t)val);
			else
				zfs_nicenum(val, propbuf, proplen);
			break;

		case PROP_TYPE_STRING:
			(void) strlcpy(propbuf,
			    getprop_string(zhp, prop, &source), proplen);
			break;

		case PROP_TYPE_INDEX:
			if (get_numeric_property(zhp, prop, src,
			    &source, &val) != 0)
				return (-1);
			if (zfs_prop_index_to_string(prop, val, &strval) != 0)
				return (-1);
			(void) strlcpy(propbuf, strval, proplen);
			break;

		default:
			abort();
		}
	}

	get_source(zhp, src, source, statbuf, statlen);

	return (0);
}

/*
 * Utility function to get the given numeric property.  Does no validation that
 * the given property is the appropriate type; should only be used with
 * hard-coded property types.
 */
uint64_t
zfs_prop_get_int(zfs_handle_t *zhp, zfs_prop_t prop)
{
	char *source;
	uint64_t val;

	(void) get_numeric_property(zhp, prop, NULL, &source, &val);

	return (val);
}

int
zfs_prop_set_int(zfs_handle_t *zhp, zfs_prop_t prop, uint64_t val)
{
	char buf[64];

	(void) snprintf(buf, sizeof (buf), "%llu", (longlong_t)val);
	return (zfs_prop_set(zhp, zfs_prop_to_name(prop), buf));
}

/*
 * Similar to zfs_prop_get(), but returns the value as an integer.
 */
int
zfs_prop_get_numeric(zfs_handle_t *zhp, zfs_prop_t prop, uint64_t *value,
    zprop_source_t *src, char *statbuf, size_t statlen)
{
	char *source;

	/*
	 * Check to see if this property applies to our object
	 */
	if (!zfs_prop_valid_for_type(prop, zhp->zfs_type, B_FALSE)) {
		return (zfs_error_fmt(zhp->zfs_hdl, EZFS_PROPTYPE,
		    dgettext(TEXT_DOMAIN, "cannot get property '%s'"),
		    zfs_prop_to_name(prop)));
	}

	if (src)
		*src = ZPROP_SRC_NONE;

	if (get_numeric_property(zhp, prop, src, &source, value) != 0)
		return (-1);

	get_source(zhp, src, source, statbuf, statlen);

	return (0);
}

#ifdef HAVE_IDMAP
static int
idmap_id_to_numeric_domain_rid(uid_t id, boolean_t isuser,
    char **domainp, idmap_rid_t *ridp)
{
	idmap_get_handle_t *get_hdl = NULL;
	idmap_stat status;
	int err = EINVAL;

	if (idmap_get_create(&get_hdl) != IDMAP_SUCCESS)
		goto out;

	if (isuser) {
		err = idmap_get_sidbyuid(get_hdl, id,
		    IDMAP_REQ_FLG_USE_CACHE, domainp, ridp, &status);
	} else {
		err = idmap_get_sidbygid(get_hdl, id,
		    IDMAP_REQ_FLG_USE_CACHE, domainp, ridp, &status);
	}
	if (err == IDMAP_SUCCESS &&
	    idmap_get_mappings(get_hdl) == IDMAP_SUCCESS &&
	    status == IDMAP_SUCCESS)
		err = 0;
	else
		err = EINVAL;
out:
	if (get_hdl)
		idmap_get_destroy(get_hdl);
	return (err);
}
#endif /* HAVE_IDMAP */

/*
 * convert the propname into parameters needed by kernel
 * Eg: userquota@ahrens -> ZFS_PROP_USERQUOTA, "", 126829
 * Eg: userused@matt@domain -> ZFS_PROP_USERUSED, "S-1-123-456", 789
 * Eg: groupquota@staff -> ZFS_PROP_GROUPQUOTA, "", 1234
 * Eg: groupused@staff -> ZFS_PROP_GROUPUSED, "", 1234
 */
static int
userquota_propname_decode(const char *propname, boolean_t zoned,
    zfs_userquota_prop_t *typep, char *domain, int domainlen, uint64_t *ridp)
{
	zfs_userquota_prop_t type;
	char *cp;
	boolean_t isuser;
	boolean_t isgroup;
	struct passwd *pw;
	struct group *gr;

	domain[0] = '\0';

	/* Figure out the property type ({user|group}{quota|space}) */
	for (type = 0; type < ZFS_NUM_USERQUOTA_PROPS; type++) {
		if (strncmp(propname, zfs_userquota_prop_prefixes[type],
		    strlen(zfs_userquota_prop_prefixes[type])) == 0)
			break;
	}
	if (type == ZFS_NUM_USERQUOTA_PROPS)
		return (EINVAL);
	*typep = type;

	isuser = (type == ZFS_PROP_USERQUOTA || type == ZFS_PROP_USERUSED);
	isgroup = (type == ZFS_PROP_GROUPQUOTA || type == ZFS_PROP_GROUPUSED);

	cp = strchr(propname, '@') + 1;

	if (isuser && (pw = getpwnam(cp)) != NULL) {
		if (zoned && getzoneid() == GLOBAL_ZONEID)
			return (ENOENT);
		*ridp = pw->pw_uid;
	} else if (isgroup && (gr = getgrnam(cp)) != NULL) {
		if (zoned && getzoneid() == GLOBAL_ZONEID)
			return (ENOENT);
		*ridp = gr->gr_gid;
	} else if (strchr(cp, '@')) {
#ifdef HAVE_IDMAP
		/*
		 * It's a SID name (eg "user@domain") that needs to be
		 * turned into S-1-domainID-RID.
		 */
		directory_error_t e;
		char *numericsid = NULL;
		char *end;

		if (zoned && getzoneid() == GLOBAL_ZONEID)
			return (ENOENT);
		if (isuser) {
			e = directory_sid_from_user_name(NULL,
			    cp, &numericsid);
		} else {
			e = directory_sid_from_group_name(NULL,
			    cp, &numericsid);
		}
		if (e != NULL) {
			directory_error_free(e);
			return (ENOENT);
		}
		if (numericsid == NULL)
			return (ENOENT);
		cp = numericsid;
		(void) strlcpy(domain, cp, domainlen);
		cp = strrchr(domain, '-');
		*cp = '\0';
		cp++;

		errno = 0;
		*ridp = strtoull(cp, &end, 10);
		free(numericsid);

		if (errno != 0 || *end != '\0')
			return (EINVAL);
#else
		return (ENOSYS);
#endif /* HAVE_IDMAP */
	} else {
		/* It's a user/group ID (eg "12345"). */
		uid_t id;
		char *end;
		id = strtoul(cp, &end, 10);
		if (*end != '\0')
			return (EINVAL);
		if (id > MAXUID) {
#ifdef HAVE_IDMAP
			/* It's an ephemeral ID. */
			idmap_rid_t rid;
			char *mapdomain;

			if (idmap_id_to_numeric_domain_rid(id, isuser,
			    &mapdomain, &rid) != 0)
				return (ENOENT);
			(void) strlcpy(domain, mapdomain, domainlen);
			*ridp = rid;
#else
			return (ENOSYS);
#endif /* HAVE_IDMAP */
		} else {
			*ridp = id;
		}
	}

	return (0);
}

static int
zfs_prop_get_userquota_common(zfs_handle_t *zhp, const char *propname,
    uint64_t *propvalue, zfs_userquota_prop_t *typep)
{
	int err;
	zfs_cmd_t zc = {"\0"};

	(void) strlcpy(zc.zc_name, zhp->zfs_name, sizeof (zc.zc_name));

	err = userquota_propname_decode(propname,
	    zfs_prop_get_int(zhp, ZFS_PROP_ZONED),
	    typep, zc.zc_value, sizeof (zc.zc_value), &zc.zc_guid);
	zc.zc_objset_type = *typep;
	if (err)
		return (err);

	err = zfs_ioctl(zhp->zfs_hdl, ZFS_IOC_USERSPACE_ONE, &zc);
	if (err)
		return (err);

	*propvalue = zc.zc_cookie;
	return (0);
}

int
zfs_prop_get_userquota_int(zfs_handle_t *zhp, const char *propname,
    uint64_t *propvalue)
{
	zfs_userquota_prop_t type;

	return (zfs_prop_get_userquota_common(zhp, propname, propvalue,
	    &type));
}

int
zfs_prop_get_userquota(zfs_handle_t *zhp, const char *propname,
    char *propbuf, int proplen, boolean_t literal)
{
	int err;
	uint64_t propvalue;
	zfs_userquota_prop_t type;

	err = zfs_prop_get_userquota_common(zhp, propname, &propvalue,
	    &type);

	if (err)
		return (err);

	if (literal) {
		(void) snprintf(propbuf, proplen, "%llu",
		    (u_longlong_t)propvalue);
	} else if (propvalue == 0 &&
	    (type == ZFS_PROP_USERQUOTA || type == ZFS_PROP_GROUPQUOTA)) {
		(void) strlcpy(propbuf, "none", proplen);
	} else {
		zfs_nicenum(propvalue, propbuf, proplen);
	}
	return (0);
}

int
zfs_prop_get_written_int(zfs_handle_t *zhp, const char *propname,
    uint64_t *propvalue)
{
	int err;
	zfs_cmd_t zc = {"\0"};
	const char *snapname;

	(void) strlcpy(zc.zc_name, zhp->zfs_name, sizeof (zc.zc_name));

	snapname = strchr(propname, '@') + 1;
	if (strchr(snapname, '@')) {
		(void) strlcpy(zc.zc_value, snapname, sizeof (zc.zc_value));
	} else {
		/* snapname is the short name, append it to zhp's fsname */
		char *cp;

		(void) strlcpy(zc.zc_value, zhp->zfs_name,
		    sizeof (zc.zc_value));
		cp = strchr(zc.zc_value, '@');
		if (cp != NULL)
			*cp = '\0';
		(void) strlcat(zc.zc_value, "@", sizeof (zc.zc_value));
		(void) strlcat(zc.zc_value, snapname, sizeof (zc.zc_value));
	}

	err = zfs_ioctl(zhp->zfs_hdl, ZFS_IOC_SPACE_WRITTEN, &zc);
	if (err)
		return (err);

	*propvalue = zc.zc_cookie;
	return (0);
}

int
zfs_prop_get_written(zfs_handle_t *zhp, const char *propname,
    char *propbuf, int proplen, boolean_t literal)
{
	int err;
	uint64_t propvalue;

	err = zfs_prop_get_written_int(zhp, propname, &propvalue);

	if (err)
		return (err);

	if (literal) {
		(void) snprintf(propbuf, proplen, "%llu",
		    (u_longlong_t)propvalue);
	} else {
		zfs_nicenum(propvalue, propbuf, proplen);
	}

	return (0);
}

/*
 * Returns the name of the given zfs handle.
 */
const char *
zfs_get_name(const zfs_handle_t *zhp)
{
	return (zhp->zfs_name);
}

/*
 * Returns the type of the given zfs handle.
 */
zfs_type_t
zfs_get_type(const zfs_handle_t *zhp)
{
	return (zhp->zfs_type);
}

/*
 * Is one dataset name a child dataset of another?
 *
 * Needs to handle these cases:
 * Dataset 1	"a/foo"		"a/foo"		"a/foo"		"a/foo"
 * Dataset 2	"a/fo"		"a/foobar"	"a/bar/baz"	"a/foo/bar"
 * Descendant?	No.		No.		No.		Yes.
 */
static boolean_t
is_descendant(const char *ds1, const char *ds2)
{
	size_t d1len = strlen(ds1);

	/* ds2 can't be a descendant if it's smaller */
	if (strlen(ds2) < d1len)
		return (B_FALSE);

	/* otherwise, compare strings and verify that there's a '/' char */
	return (ds2[d1len] == '/' && (strncmp(ds1, ds2, d1len) == 0));
}

/*
 * Given a complete name, return just the portion that refers to the parent.
 * Will return -1 if there is no parent (path is just the name of the
 * pool).
 */
static int
parent_name(const char *path, char *buf, size_t buflen)
{
	char *slashp;

	if (path != buf)
		(void) strlcpy(buf, path, buflen);

	if ((slashp = strrchr(buf, '/')) == NULL)
		return (-1);
	*slashp = '\0';

	return (0);
}

/*
 * If accept_ancestor is false, then check to make sure that the given path has
 * a parent, and that it exists.  If accept_ancestor is true, then find the
 * closest existing ancestor for the given path.  In prefixlen return the
 * length of already existing prefix of the given path.  We also fetch the
 * 'zoned' property, which is used to validate property settings when creating
 * new datasets.
 */
static int
check_parents(libzfs_handle_t *hdl, const char *path, uint64_t *zoned,
    boolean_t accept_ancestor, int *prefixlen)
{
	zfs_cmd_t zc = {"\0"};
	char parent[ZFS_MAXNAMELEN];
	char *slash;
	zfs_handle_t *zhp;
	char errbuf[1024];
	uint64_t is_zoned;

	(void) snprintf(errbuf, sizeof (errbuf),
	    dgettext(TEXT_DOMAIN, "cannot create '%s'"), path);

	/* get parent, and check to see if this is just a pool */
	if (parent_name(path, parent, sizeof (parent)) != 0) {
		zfs_error_aux(hdl, dgettext(TEXT_DOMAIN,
		    "missing dataset name"));
		return (zfs_error(hdl, EZFS_INVALIDNAME, errbuf));
	}

	/* check to see if the pool exists */
	if ((slash = strchr(parent, '/')) == NULL)
		slash = parent + strlen(parent);
	(void) strncpy(zc.zc_name, parent, slash - parent);
	zc.zc_name[slash - parent] = '\0';
	if (zfs_ioctl(hdl, ZFS_IOC_OBJSET_STATS, &zc) != 0 &&
	    errno == ENOENT) {
		zfs_error_aux(hdl, dgettext(TEXT_DOMAIN,
		    "no such pool '%s'"), zc.zc_name);
		return (zfs_error(hdl, EZFS_NOENT, errbuf));
	}

	/* check to see if the parent dataset exists */
	while ((zhp = make_dataset_handle(hdl, parent)) == NULL) {
		if (errno == ENOENT && accept_ancestor) {
			/*
			 * Go deeper to find an ancestor, give up on top level.
			 */
			if (parent_name(parent, parent, sizeof (parent)) != 0) {
				zfs_error_aux(hdl, dgettext(TEXT_DOMAIN,
				    "no such pool '%s'"), zc.zc_name);
				return (zfs_error(hdl, EZFS_NOENT, errbuf));
			}
		} else if (errno == ENOENT) {
			zfs_error_aux(hdl, dgettext(TEXT_DOMAIN,
			    "parent does not exist"));
			return (zfs_error(hdl, EZFS_NOENT, errbuf));
		} else
			return (zfs_standard_error(hdl, errno, errbuf));
	}

	is_zoned = zfs_prop_get_int(zhp, ZFS_PROP_ZONED);
	if (zoned != NULL)
		*zoned = is_zoned;

	/* we are in a non-global zone, but parent is in the global zone */
	if (getzoneid() != GLOBAL_ZONEID && !is_zoned) {
		(void) zfs_standard_error(hdl, EPERM, errbuf);
		zfs_close(zhp);
		return (-1);
	}

	/* make sure parent is a filesystem */
	if (zfs_get_type(zhp) != ZFS_TYPE_FILESYSTEM) {
		zfs_error_aux(hdl, dgettext(TEXT_DOMAIN,
		    "parent is not a filesystem"));
		(void) zfs_error(hdl, EZFS_BADTYPE, errbuf);
		zfs_close(zhp);
		return (-1);
	}

	zfs_close(zhp);
	if (prefixlen != NULL)
		*prefixlen = strlen(parent);
	return (0);
}

/*
 * Finds whether the dataset of the given type(s) exists.
 */
boolean_t
zfs_dataset_exists(libzfs_handle_t *hdl, const char *path, zfs_type_t types)
{
	zfs_handle_t *zhp;

	if (!zfs_validate_name(hdl, path, types, B_FALSE))
		return (B_FALSE);

	/*
	 * Try to get stats for the dataset, which will tell us if it exists.
	 */
	if ((zhp = make_dataset_handle(hdl, path)) != NULL) {
		int ds_type = zhp->zfs_type;

		zfs_close(zhp);
		if (types & ds_type)
			return (B_TRUE);
	}
	return (B_FALSE);
}

/*
 * Given a path to 'target', create all the ancestors between
 * the prefixlen portion of the path, and the target itself.
 * Fail if the initial prefixlen-ancestor does not already exist.
 */
int
create_parents(libzfs_handle_t *hdl, char *target, int prefixlen)
{
	zfs_handle_t *h;
	char *cp;
	const char *opname;

	/* make sure prefix exists */
	cp = target + prefixlen;
	if (*cp != '/') {
		assert(strchr(cp, '/') == NULL);
		h = zfs_open(hdl, target, ZFS_TYPE_FILESYSTEM);
	} else {
		*cp = '\0';
		h = zfs_open(hdl, target, ZFS_TYPE_FILESYSTEM);
		*cp = '/';
	}
	if (h == NULL)
		return (-1);
	zfs_close(h);

	/*
	 * Attempt to create, mount, and share any ancestor filesystems,
	 * up to the prefixlen-long one.
	 */
	for (cp = target + prefixlen + 1;
	    (cp = strchr(cp, '/')); *cp = '/', cp++) {

		*cp = '\0';

		h = make_dataset_handle(hdl, target);
		if (h) {
			/* it already exists, nothing to do here */
			zfs_close(h);
			continue;
		}

		if (zfs_create(hdl, target, ZFS_TYPE_FILESYSTEM,
		    NULL) != 0) {
			opname = dgettext(TEXT_DOMAIN, "create");
			goto ancestorerr;
		}

		h = zfs_open(hdl, target, ZFS_TYPE_FILESYSTEM);
		if (h == NULL) {
			opname = dgettext(TEXT_DOMAIN, "open");
			goto ancestorerr;
		}

		if (zfs_mount(h, NULL, 0) != 0) {
			opname = dgettext(TEXT_DOMAIN, "mount");
			goto ancestorerr;
		}

		if (zfs_share(h) != 0) {
			opname = dgettext(TEXT_DOMAIN, "share");
			goto ancestorerr;
		}

		zfs_close(h);
	}

	return (0);

ancestorerr:
	zfs_error_aux(hdl, dgettext(TEXT_DOMAIN,
	    "failed to %s ancestor '%s'"), opname, target);
	return (-1);
}

/*
 * Creates non-existing ancestors of the given path.
 */
int
zfs_create_ancestors(libzfs_handle_t *hdl, const char *path)
{
	int prefix;
	char *path_copy;
	int rc = 0;

	if (check_parents(hdl, path, NULL, B_TRUE, &prefix) != 0)
		return (-1);

	if ((path_copy = strdup(path)) != NULL) {
		rc = create_parents(hdl, path_copy, prefix);
		free(path_copy);
	}
	if (path_copy == NULL || rc != 0)
		return (-1);

	return (0);
}

/*
 * Create a new filesystem or volume.
 */
int
zfs_create(libzfs_handle_t *hdl, const char *path, zfs_type_t type,
    nvlist_t *props)
{
	int ret;
	uint64_t size = 0;
	uint64_t blocksize = zfs_prop_default_numeric(ZFS_PROP_VOLBLOCKSIZE);
	char errbuf[1024];
	uint64_t zoned;
	dmu_objset_type_t ost;

	(void) snprintf(errbuf, sizeof (errbuf), dgettext(TEXT_DOMAIN,
	    "cannot create '%s'"), path);

	/* validate the path, taking care to note the extended error message */
	if (!zfs_validate_name(hdl, path, type, B_TRUE))
		return (zfs_error(hdl, EZFS_INVALIDNAME, errbuf));

	/* validate parents exist */
	if (check_parents(hdl, path, &zoned, B_FALSE, NULL) != 0)
		return (-1);

	/*
	 * The failure modes when creating a dataset of a different type over
	 * one that already exists is a little strange.  In particular, if you
	 * try to create a dataset on top of an existing dataset, the ioctl()
	 * will return ENOENT, not EEXIST.  To prevent this from happening, we
	 * first try to see if the dataset exists.
	 */
	if (zfs_dataset_exists(hdl, path, ZFS_TYPE_DATASET)) {
		zfs_error_aux(hdl, dgettext(TEXT_DOMAIN,
		    "dataset already exists"));
		return (zfs_error(hdl, EZFS_EXISTS, errbuf));
	}

	if (type == ZFS_TYPE_VOLUME)
		ost = DMU_OST_ZVOL;
	else
		ost = DMU_OST_ZFS;

	if (props && (props = zfs_valid_proplist(hdl, type, props,
	    zoned, NULL, errbuf)) == 0)
		return (-1);

	if (type == ZFS_TYPE_VOLUME) {
		/*
		 * If we are creating a volume, the size and block size must
		 * satisfy a few restraints.  First, the blocksize must be a
		 * valid block size between SPA_{MIN,MAX}BLOCKSIZE.  Second, the
		 * volsize must be a multiple of the block size, and cannot be
		 * zero.
		 */
		if (props == NULL || nvlist_lookup_uint64(props,
		    zfs_prop_to_name(ZFS_PROP_VOLSIZE), &size) != 0) {
			nvlist_free(props);
			zfs_error_aux(hdl, dgettext(TEXT_DOMAIN,
			    "missing volume size"));
			return (zfs_error(hdl, EZFS_BADPROP, errbuf));
		}

		if ((ret = nvlist_lookup_uint64(props,
		    zfs_prop_to_name(ZFS_PROP_VOLBLOCKSIZE),
		    &blocksize)) != 0) {
			if (ret == ENOENT) {
				blocksize = zfs_prop_default_numeric(
				    ZFS_PROP_VOLBLOCKSIZE);
			} else {
				nvlist_free(props);
				zfs_error_aux(hdl, dgettext(TEXT_DOMAIN,
				    "missing volume block size"));
				return (zfs_error(hdl, EZFS_BADPROP, errbuf));
			}
		}

		if (size == 0) {
			nvlist_free(props);
			zfs_error_aux(hdl, dgettext(TEXT_DOMAIN,
			    "volume size cannot be zero"));
			return (zfs_error(hdl, EZFS_BADPROP, errbuf));
		}

		if (size % blocksize != 0) {
			nvlist_free(props);
			zfs_error_aux(hdl, dgettext(TEXT_DOMAIN,
			    "volume size must be a multiple of volume block "
			    "size"));
			return (zfs_error(hdl, EZFS_BADPROP, errbuf));
		}
	}

	/* create the dataset */
	ret = lzc_create(path, ost, props);
	nvlist_free(props);

	/* check for failure */
	if (ret != 0) {
		char parent[ZFS_MAXNAMELEN];
		char buf[64];

		(void) parent_name(path, parent, sizeof (parent));

		switch (errno) {
		case ENOENT:
			zfs_error_aux(hdl, dgettext(TEXT_DOMAIN,
			    "no such parent '%s'"), parent);
			return (zfs_error(hdl, EZFS_NOENT, errbuf));

		case EINVAL:
			zfs_error_aux(hdl, dgettext(TEXT_DOMAIN,
			    "parent '%s' is not a filesystem"), parent);
			return (zfs_error(hdl, EZFS_BADTYPE, errbuf));

		case EDOM:
			zfs_nicenum(SPA_MAXBLOCKSIZE, buf, sizeof (buf));
			zfs_error_aux(hdl, dgettext(TEXT_DOMAIN,
			    "volume block size must be power of 2 from "
			    "512B to %s"), buf);

			return (zfs_error(hdl, EZFS_BADPROP, errbuf));

		case ENOTSUP:
			zfs_error_aux(hdl, dgettext(TEXT_DOMAIN,
			    "pool must be upgraded to set this "
			    "property or value"));
			return (zfs_error(hdl, EZFS_BADVERSION, errbuf));
#ifdef _ILP32
		case EOVERFLOW:
			/*
			 * This platform can't address a volume this big.
			 */
			if (type == ZFS_TYPE_VOLUME)
				return (zfs_error(hdl, EZFS_VOLTOOBIG,
				    errbuf));
#endif
			/* FALLTHROUGH */
		default:
			return (zfs_standard_error(hdl, errno, errbuf));
		}
	}

	return (0);
}

/*
 * Destroys the given dataset.  The caller must make sure that the filesystem
 * isn't mounted, and that there are no active dependents. If the file system
 * does not exist this function does nothing.
 */
int
zfs_destroy(zfs_handle_t *zhp, boolean_t defer)
{
	zfs_cmd_t zc = {"\0"};

	if (zhp->zfs_type == ZFS_TYPE_BOOKMARK) {
		nvlist_t *nv = fnvlist_alloc();
		fnvlist_add_boolean(nv, zhp->zfs_name);
		int error = lzc_destroy_bookmarks(nv, NULL);
		fnvlist_free(nv);
		if (error != 0) {
			return (zfs_standard_error_fmt(zhp->zfs_hdl, errno,
			    dgettext(TEXT_DOMAIN, "cannot destroy '%s'"),
			    zhp->zfs_name));
		}
		return (0);
	}

	(void) strlcpy(zc.zc_name, zhp->zfs_name, sizeof (zc.zc_name));

	if (ZFS_IS_VOLUME(zhp)) {
		zc.zc_objset_type = DMU_OST_ZVOL;
	} else {
		zc.zc_objset_type = DMU_OST_ZFS;
	}

	zc.zc_defer_destroy = defer;
	if (zfs_ioctl(zhp->zfs_hdl, ZFS_IOC_DESTROY, &zc) != 0 &&
	    errno != ENOENT) {
		return (zfs_standard_error_fmt(zhp->zfs_hdl, errno,
		    dgettext(TEXT_DOMAIN, "cannot destroy '%s'"),
		    zhp->zfs_name));
	}

	remove_mountpoint(zhp);

	return (0);
}

struct destroydata {
	nvlist_t *nvl;
	const char *snapname;
};

static int
zfs_check_snap_cb(zfs_handle_t *zhp, void *arg)
{
	struct destroydata *dd = arg;
	char name[ZFS_MAXNAMELEN];
	int rv = 0;

	(void) snprintf(name, sizeof (name),
	    "%s@%s", zhp->zfs_name, dd->snapname);

	if (lzc_exists(name))
		verify(nvlist_add_boolean(dd->nvl, name) == 0);

	rv = zfs_iter_filesystems(zhp, zfs_check_snap_cb, dd);
	zfs_close(zhp);
	return (rv);
}

/*
 * Destroys all snapshots with the given name in zhp & descendants.
 */
int
zfs_destroy_snaps(zfs_handle_t *zhp, char *snapname, boolean_t defer)
{
	int ret;
	struct destroydata dd = { 0 };

	dd.snapname = snapname;
	verify(nvlist_alloc(&dd.nvl, NV_UNIQUE_NAME, 0) == 0);
	(void) zfs_check_snap_cb(zfs_handle_dup(zhp), &dd);

	if (nvlist_empty(dd.nvl)) {
		ret = zfs_standard_error_fmt(zhp->zfs_hdl, ENOENT,
		    dgettext(TEXT_DOMAIN, "cannot destroy '%s@%s'"),
		    zhp->zfs_name, snapname);
	} else {
		ret = zfs_destroy_snaps_nvl(zhp->zfs_hdl, dd.nvl, defer);
	}
	nvlist_free(dd.nvl);
	return (ret);
}

/*
 * Destroys all the snapshots named in the nvlist.
 */
int
zfs_destroy_snaps_nvl(libzfs_handle_t *hdl, nvlist_t *snaps, boolean_t defer)
{
	int ret;
	nvlist_t *errlist;
	nvpair_t *pair;

	ret = lzc_destroy_snaps(snaps, defer, &errlist);

	if (ret == 0)
		return (0);

	if (nvlist_empty(errlist)) {
		char errbuf[1024];
		(void) snprintf(errbuf, sizeof (errbuf),
		    dgettext(TEXT_DOMAIN, "cannot destroy snapshots"));

		ret = zfs_standard_error(hdl, ret, errbuf);
	}
	for (pair = nvlist_next_nvpair(errlist, NULL);
	    pair != NULL; pair = nvlist_next_nvpair(errlist, pair)) {
		char errbuf[1024];
		(void) snprintf(errbuf, sizeof (errbuf),
		    dgettext(TEXT_DOMAIN, "cannot destroy snapshot %s"),
		    nvpair_name(pair));

		switch (fnvpair_value_int32(pair)) {
		case EEXIST:
			zfs_error_aux(hdl,
			    dgettext(TEXT_DOMAIN, "snapshot is cloned"));
			ret = zfs_error(hdl, EZFS_EXISTS, errbuf);
			break;
		default:
			ret = zfs_standard_error(hdl, errno, errbuf);
			break;
		}
	}

	return (ret);
}

/*
 * Clones the given dataset.  The target must be of the same type as the source.
 */
int
zfs_clone(zfs_handle_t *zhp, const char *target, nvlist_t *props)
{
	char parent[ZFS_MAXNAMELEN];
	int ret;
	char errbuf[1024];
	libzfs_handle_t *hdl = zhp->zfs_hdl;
	uint64_t zoned;

	assert(zhp->zfs_type == ZFS_TYPE_SNAPSHOT);

	(void) snprintf(errbuf, sizeof (errbuf), dgettext(TEXT_DOMAIN,
	    "cannot create '%s'"), target);

	/* validate the target/clone name */
	if (!zfs_validate_name(hdl, target, ZFS_TYPE_FILESYSTEM, B_TRUE))
		return (zfs_error(hdl, EZFS_INVALIDNAME, errbuf));

	/* validate parents exist */
	if (check_parents(hdl, target, &zoned, B_FALSE, NULL) != 0)
		return (-1);

	(void) parent_name(target, parent, sizeof (parent));

	/* do the clone */

	if (props) {
		zfs_type_t type;
		if (ZFS_IS_VOLUME(zhp)) {
			type = ZFS_TYPE_VOLUME;
		} else {
			type = ZFS_TYPE_FILESYSTEM;
		}
		if ((props = zfs_valid_proplist(hdl, type, props, zoned,
		    zhp, errbuf)) == NULL)
			return (-1);
	}

	ret = lzc_clone(target, zhp->zfs_name, props);
	nvlist_free(props);

	if (ret != 0) {
		switch (errno) {

		case ENOENT:
			/*
			 * The parent doesn't exist.  We should have caught this
			 * above, but there may a race condition that has since
			 * destroyed the parent.
			 *
			 * At this point, we don't know whether it's the source
			 * that doesn't exist anymore, or whether the target
			 * dataset doesn't exist.
			 */
			zfs_error_aux(zhp->zfs_hdl, dgettext(TEXT_DOMAIN,
			    "no such parent '%s'"), parent);
			return (zfs_error(zhp->zfs_hdl, EZFS_NOENT, errbuf));

		case EXDEV:
			zfs_error_aux(zhp->zfs_hdl, dgettext(TEXT_DOMAIN,
			    "source and target pools differ"));
			return (zfs_error(zhp->zfs_hdl, EZFS_CROSSTARGET,
			    errbuf));

		default:
			return (zfs_standard_error(zhp->zfs_hdl, errno,
			    errbuf));
		}
	}

	return (ret);
}

/*
 * Promotes the given clone fs to be the clone parent.
 */
int
zfs_promote(zfs_handle_t *zhp)
{
	libzfs_handle_t *hdl = zhp->zfs_hdl;
	zfs_cmd_t zc = {"\0"};
	char parent[MAXPATHLEN];
	int ret;
	char errbuf[1024];

	(void) snprintf(errbuf, sizeof (errbuf), dgettext(TEXT_DOMAIN,
	    "cannot promote '%s'"), zhp->zfs_name);

	if (zhp->zfs_type == ZFS_TYPE_SNAPSHOT) {
		zfs_error_aux(hdl, dgettext(TEXT_DOMAIN,
		    "snapshots can not be promoted"));
		return (zfs_error(hdl, EZFS_BADTYPE, errbuf));
	}

	(void) strlcpy(parent, zhp->zfs_dmustats.dds_origin, sizeof (parent));
	if (parent[0] == '\0') {
		zfs_error_aux(hdl, dgettext(TEXT_DOMAIN,
		    "not a cloned filesystem"));
		return (zfs_error(hdl, EZFS_BADTYPE, errbuf));
	}

	(void) strlcpy(zc.zc_value, zhp->zfs_dmustats.dds_origin,
	    sizeof (zc.zc_value));
	(void) strlcpy(zc.zc_name, zhp->zfs_name, sizeof (zc.zc_name));
	ret = zfs_ioctl(hdl, ZFS_IOC_PROMOTE, &zc);

	if (ret != 0) {
		int save_errno = errno;

		switch (save_errno) {
		case EEXIST:
			/* There is a conflicting snapshot name. */
			zfs_error_aux(hdl, dgettext(TEXT_DOMAIN,
			    "conflicting snapshot '%s' from parent '%s'"),
			    zc.zc_string, parent);
			return (zfs_error(hdl, EZFS_EXISTS, errbuf));

		default:
			return (zfs_standard_error(hdl, save_errno, errbuf));
		}
	}
	return (ret);
}

typedef struct snapdata {
	nvlist_t *sd_nvl;
	const char *sd_snapname;
} snapdata_t;

static int
zfs_snapshot_cb(zfs_handle_t *zhp, void *arg)
{
	snapdata_t *sd = arg;
	char name[ZFS_MAXNAMELEN];
	int rv = 0;

	if (zfs_prop_get_int(zhp, ZFS_PROP_INCONSISTENT) == 0) {
		(void) snprintf(name, sizeof (name),
		    "%s@%s", zfs_get_name(zhp), sd->sd_snapname);

		fnvlist_add_boolean(sd->sd_nvl, name);

		rv = zfs_iter_filesystems(zhp, zfs_snapshot_cb, sd);
	}
	zfs_close(zhp);

	return (rv);
}

/*
 * Creates snapshots.  The keys in the snaps nvlist are the snapshots to be
 * created.
 */
int
zfs_snapshot_nvl(libzfs_handle_t *hdl, nvlist_t *snaps, nvlist_t *props)
{
	int ret;
	char errbuf[1024];
	nvpair_t *elem;
	nvlist_t *errors;

	(void) snprintf(errbuf, sizeof (errbuf), dgettext(TEXT_DOMAIN,
	    "cannot create snapshots "));

	elem = NULL;
	while ((elem = nvlist_next_nvpair(snaps, elem)) != NULL) {
		const char *snapname = nvpair_name(elem);

		/* validate the target name */
		if (!zfs_validate_name(hdl, snapname, ZFS_TYPE_SNAPSHOT,
		    B_TRUE)) {
			(void) snprintf(errbuf, sizeof (errbuf),
			    dgettext(TEXT_DOMAIN,
			    "cannot create snapshot '%s'"), snapname);
			return (zfs_error(hdl, EZFS_INVALIDNAME, errbuf));
		}
	}

	if (props != NULL &&
	    (props = zfs_valid_proplist(hdl, ZFS_TYPE_SNAPSHOT,
	    props, B_FALSE, NULL, errbuf)) == NULL) {
		return (-1);
	}

	ret = lzc_snapshot(snaps, props, &errors);

	if (ret != 0) {
		boolean_t printed = B_FALSE;
		for (elem = nvlist_next_nvpair(errors, NULL);
		    elem != NULL;
		    elem = nvlist_next_nvpair(errors, elem)) {
			(void) snprintf(errbuf, sizeof (errbuf),
			    dgettext(TEXT_DOMAIN,
			    "cannot create snapshot '%s'"), nvpair_name(elem));
			(void) zfs_standard_error(hdl,
			    fnvpair_value_int32(elem), errbuf);
			printed = B_TRUE;
		}
		if (!printed) {
			switch (ret) {
			case EXDEV:
				zfs_error_aux(hdl, dgettext(TEXT_DOMAIN,
				    "multiple snapshots of same "
				    "fs not allowed"));
				(void) zfs_error(hdl, EZFS_EXISTS, errbuf);

				break;
			default:
				(void) zfs_standard_error(hdl, ret, errbuf);
			}
		}
	}

	nvlist_free(props);
	nvlist_free(errors);
	return (ret);
}

int
zfs_snapshot(libzfs_handle_t *hdl, const char *path, boolean_t recursive,
    nvlist_t *props)
{
	int ret;
	snapdata_t sd = { 0 };
	char fsname[ZFS_MAXNAMELEN];
	char *cp;
	zfs_handle_t *zhp;
	char errbuf[1024];

	(void) snprintf(errbuf, sizeof (errbuf), dgettext(TEXT_DOMAIN,
	    "cannot snapshot %s"), path);

	if (!zfs_validate_name(hdl, path, ZFS_TYPE_SNAPSHOT, B_TRUE))
		return (zfs_error(hdl, EZFS_INVALIDNAME, errbuf));

	(void) strlcpy(fsname, path, sizeof (fsname));
	cp = strchr(fsname, '@');
	*cp = '\0';
	sd.sd_snapname = cp + 1;

	if ((zhp = zfs_open(hdl, fsname, ZFS_TYPE_FILESYSTEM |
	    ZFS_TYPE_VOLUME)) == NULL) {
		return (-1);
	}

	verify(nvlist_alloc(&sd.sd_nvl, NV_UNIQUE_NAME, 0) == 0);
	if (recursive) {
		(void) zfs_snapshot_cb(zfs_handle_dup(zhp), &sd);
	} else {
		fnvlist_add_boolean(sd.sd_nvl, path);
	}

	ret = zfs_snapshot_nvl(hdl, sd.sd_nvl, props);
	nvlist_free(sd.sd_nvl);
	zfs_close(zhp);
	return (ret);
}

/*
 * Destroy any more recent snapshots.  We invoke this callback on any dependents
 * of the snapshot first.  If the 'cb_dependent' member is non-zero, then this
 * is a dependent and we should just destroy it without checking the transaction
 * group.
 */
typedef struct rollback_data {
	const char	*cb_target;		/* the snapshot */
	uint64_t	cb_create;		/* creation time reference */
	boolean_t	cb_error;
	boolean_t	cb_force;
} rollback_data_t;

static int
rollback_destroy_dependent(zfs_handle_t *zhp, void *data)
{
	rollback_data_t *cbp = data;
	prop_changelist_t *clp;

	/* We must destroy this clone; first unmount it */
	clp = changelist_gather(zhp, ZFS_PROP_NAME, 0,
	    cbp->cb_force ? MS_FORCE: 0);
	if (clp == NULL || changelist_prefix(clp) != 0) {
		cbp->cb_error = B_TRUE;
		zfs_close(zhp);
		return (0);
	}
	if (zfs_destroy(zhp, B_FALSE) != 0)
		cbp->cb_error = B_TRUE;
	else
		changelist_remove(clp, zhp->zfs_name);
	(void) changelist_postfix(clp);
	changelist_free(clp);

	zfs_close(zhp);
	return (0);
}

static int
rollback_destroy(zfs_handle_t *zhp, void *data)
{
	rollback_data_t *cbp = data;

	if (zfs_prop_get_int(zhp, ZFS_PROP_CREATETXG) > cbp->cb_create) {
		cbp->cb_error |= zfs_iter_dependents(zhp, B_FALSE,
		    rollback_destroy_dependent, cbp);

		cbp->cb_error |= zfs_destroy(zhp, B_FALSE);
	}

	zfs_close(zhp);
	return (0);
}

/*
 * Given a dataset, rollback to a specific snapshot, discarding any
 * data changes since then and making it the active dataset.
 *
 * Any snapshots and bookmarks more recent than the target are
 * destroyed, along with their dependents (i.e. clones).
 */
int
zfs_rollback(zfs_handle_t *zhp, zfs_handle_t *snap, boolean_t force)
{
	rollback_data_t cb = { 0 };
	int err;
	boolean_t restore_resv = 0;
	uint64_t old_volsize = 0, new_volsize;
	zfs_prop_t resv_prop = { 0 };

	assert(zhp->zfs_type == ZFS_TYPE_FILESYSTEM ||
	    zhp->zfs_type == ZFS_TYPE_VOLUME);

	/*
	 * Destroy all recent snapshots and their dependents.
	 */
	cb.cb_force = force;
	cb.cb_target = snap->zfs_name;
	cb.cb_create = zfs_prop_get_int(snap, ZFS_PROP_CREATETXG);
	(void) zfs_iter_snapshots(zhp, B_FALSE, rollback_destroy, &cb);
	(void) zfs_iter_bookmarks(zhp, rollback_destroy, &cb);

	if (cb.cb_error)
		return (-1);

	/*
	 * Now that we have verified that the snapshot is the latest,
	 * rollback to the given snapshot.
	 */

	if (zhp->zfs_type == ZFS_TYPE_VOLUME) {
		if (zfs_which_resv_prop(zhp, &resv_prop) < 0)
			return (-1);
		old_volsize = zfs_prop_get_int(zhp, ZFS_PROP_VOLSIZE);
		restore_resv =
		    (old_volsize == zfs_prop_get_int(zhp, resv_prop));
	}

	/*
	 * We rely on zfs_iter_children() to verify that there are no
	 * newer snapshots for the given dataset.  Therefore, we can
	 * simply pass the name on to the ioctl() call.  There is still
	 * an unlikely race condition where the user has taken a
	 * snapshot since we verified that this was the most recent.
	 */
	err = lzc_rollback(zhp->zfs_name, NULL, 0);
	if (err != 0) {
		(void) zfs_standard_error_fmt(zhp->zfs_hdl, errno,
		    dgettext(TEXT_DOMAIN, "cannot rollback '%s'"),
		    zhp->zfs_name);
		return (err);
	}

	/*
	 * For volumes, if the pre-rollback volsize matched the pre-
	 * rollback reservation and the volsize has changed then set
	 * the reservation property to the post-rollback volsize.
	 * Make a new handle since the rollback closed the dataset.
	 */
	if ((zhp->zfs_type == ZFS_TYPE_VOLUME) &&
	    (zhp = make_dataset_handle(zhp->zfs_hdl, zhp->zfs_name))) {
		if (restore_resv) {
			new_volsize = zfs_prop_get_int(zhp, ZFS_PROP_VOLSIZE);
			if (old_volsize != new_volsize)
				err = zfs_prop_set_int(zhp, resv_prop,
				    new_volsize);
		}
		zfs_close(zhp);
	}
	return (err);
}

/*
 * Renames the given dataset.
 */
int
zfs_rename(zfs_handle_t *zhp, const char *target, boolean_t recursive,
    boolean_t force_unmount)
{
	int ret;
	zfs_cmd_t zc = {"\0"};
	char *delim;
	prop_changelist_t *cl = NULL;
	zfs_handle_t *zhrp = NULL;
	char *parentname = NULL;
	char parent[ZFS_MAXNAMELEN];
	libzfs_handle_t *hdl = zhp->zfs_hdl;
	char errbuf[1024];

	/* if we have the same exact name, just return success */
	if (strcmp(zhp->zfs_name, target) == 0)
		return (0);

	(void) snprintf(errbuf, sizeof (errbuf), dgettext(TEXT_DOMAIN,
	    "cannot rename to '%s'"), target);

	/*
	 * Make sure the target name is valid
	 */
	if (zhp->zfs_type == ZFS_TYPE_SNAPSHOT) {
		if ((strchr(target, '@') == NULL) ||
		    *target == '@') {
			/*
			 * Snapshot target name is abbreviated,
			 * reconstruct full dataset name
			 */
			(void) strlcpy(parent, zhp->zfs_name,
			    sizeof (parent));
			delim = strchr(parent, '@');
			if (strchr(target, '@') == NULL)
				*(++delim) = '\0';
			else
				*delim = '\0';
			(void) strlcat(parent, target, sizeof (parent));
			target = parent;
		} else {
			/*
			 * Make sure we're renaming within the same dataset.
			 */
			delim = strchr(target, '@');
			if (strncmp(zhp->zfs_name, target, delim - target)
			    != 0 || zhp->zfs_name[delim - target] != '@') {
				zfs_error_aux(hdl, dgettext(TEXT_DOMAIN,
				    "snapshots must be part of same "
				    "dataset"));
				return (zfs_error(hdl, EZFS_CROSSTARGET,
				    errbuf));
			}
		}
		if (!zfs_validate_name(hdl, target, zhp->zfs_type, B_TRUE))
			return (zfs_error(hdl, EZFS_INVALIDNAME, errbuf));
	} else {
		if (recursive) {
			zfs_error_aux(hdl, dgettext(TEXT_DOMAIN,
			    "recursive rename must be a snapshot"));
			return (zfs_error(hdl, EZFS_BADTYPE, errbuf));
		}

		if (!zfs_validate_name(hdl, target, zhp->zfs_type, B_TRUE))
			return (zfs_error(hdl, EZFS_INVALIDNAME, errbuf));

		/* validate parents */
		if (check_parents(hdl, target, NULL, B_FALSE, NULL) != 0)
			return (-1);

		/* make sure we're in the same pool */
		verify((delim = strchr(target, '/')) != NULL);
		if (strncmp(zhp->zfs_name, target, delim - target) != 0 ||
		    zhp->zfs_name[delim - target] != '/') {
			zfs_error_aux(hdl, dgettext(TEXT_DOMAIN,
			    "datasets must be within same pool"));
			return (zfs_error(hdl, EZFS_CROSSTARGET, errbuf));
		}

		/* new name cannot be a child of the current dataset name */
		if (is_descendant(zhp->zfs_name, target)) {
			zfs_error_aux(hdl, dgettext(TEXT_DOMAIN,
			    "New dataset name cannot be a descendant of "
			    "current dataset name"));
			return (zfs_error(hdl, EZFS_INVALIDNAME, errbuf));
		}
	}

	(void) snprintf(errbuf, sizeof (errbuf),
	    dgettext(TEXT_DOMAIN, "cannot rename '%s'"), zhp->zfs_name);

	if (getzoneid() == GLOBAL_ZONEID &&
	    zfs_prop_get_int(zhp, ZFS_PROP_ZONED)) {
		zfs_error_aux(hdl, dgettext(TEXT_DOMAIN,
		    "dataset is used in a non-global zone"));
		return (zfs_error(hdl, EZFS_ZONED, errbuf));
	}

	if (recursive) {

		parentname = zfs_strdup(zhp->zfs_hdl, zhp->zfs_name);
		if (parentname == NULL) {
			ret = -1;
			goto error;
		}
		delim = strchr(parentname, '@');
		*delim = '\0';
		zhrp = zfs_open(zhp->zfs_hdl, parentname, ZFS_TYPE_DATASET);
		if (zhrp == NULL) {
			ret = -1;
			goto error;
		}

	} else {
		if ((cl = changelist_gather(zhp, ZFS_PROP_NAME, 0,
		    force_unmount ? MS_FORCE : 0)) == NULL)
			return (-1);

		if (changelist_haszonedchild(cl)) {
			zfs_error_aux(hdl, dgettext(TEXT_DOMAIN,
			    "child dataset with inherited mountpoint is used "
			    "in a non-global zone"));
			(void) zfs_error(hdl, EZFS_ZONED, errbuf);
			ret = -1;
			goto error;
		}

		if ((ret = changelist_prefix(cl)) != 0)
			goto error;
	}

	if (ZFS_IS_VOLUME(zhp))
		zc.zc_objset_type = DMU_OST_ZVOL;
	else
		zc.zc_objset_type = DMU_OST_ZFS;

	(void) strlcpy(zc.zc_name, zhp->zfs_name, sizeof (zc.zc_name));
	(void) strlcpy(zc.zc_value, target, sizeof (zc.zc_value));

	zc.zc_cookie = recursive;

	if ((ret = zfs_ioctl(zhp->zfs_hdl, ZFS_IOC_RENAME, &zc)) != 0) {
		/*
		 * if it was recursive, the one that actually failed will
		 * be in zc.zc_name
		 */
		(void) snprintf(errbuf, sizeof (errbuf), dgettext(TEXT_DOMAIN,
		    "cannot rename '%s'"), zc.zc_name);

		if (recursive && errno == EEXIST) {
			zfs_error_aux(hdl, dgettext(TEXT_DOMAIN,
			    "a child dataset already has a snapshot "
			    "with the new name"));
			(void) zfs_error(hdl, EZFS_EXISTS, errbuf);
		} else {
			(void) zfs_standard_error(zhp->zfs_hdl, errno, errbuf);
		}

		/*
		 * On failure, we still want to remount any filesystems that
		 * were previously mounted, so we don't alter the system state.
		 */
		if (!recursive)
			(void) changelist_postfix(cl);
	} else {
		if (!recursive) {
			changelist_rename(cl, zfs_get_name(zhp), target);
			ret = changelist_postfix(cl);
		}
	}

error:
	if (parentname) {
		free(parentname);
	}
	if (zhrp) {
		zfs_close(zhrp);
	}
	if (cl) {
		changelist_free(cl);
	}
	return (ret);
}

nvlist_t *
zfs_get_user_props(zfs_handle_t *zhp)
{
	return (zhp->zfs_user_props);
}

/*
 * This function is used by 'zfs list' to determine the exact set of columns to
 * display, and their maximum widths.  This does two main things:
 *
 *      - If this is a list of all properties, then expand the list to include
 *        all native properties, and set a flag so that for each dataset we look
 *        for new unique user properties and add them to the list.
 *
 *      - For non fixed-width properties, keep track of the maximum width seen
 *        so that we can size the column appropriately. If the user has
 *        requested received property values, we also need to compute the width
 *        of the RECEIVED column.
 */
int
zfs_expand_proplist(zfs_handle_t *zhp, zprop_list_t **plp, boolean_t received,
    boolean_t literal)
{
	libzfs_handle_t *hdl = zhp->zfs_hdl;
	zprop_list_t *entry;
	zprop_list_t **last, **start;
	nvlist_t *userprops, *propval;
	nvpair_t *elem;
	char *strval;
	char buf[ZFS_MAXPROPLEN];

	if (zprop_expand_list(hdl, plp, ZFS_TYPE_DATASET) != 0)
		return (-1);

	userprops = zfs_get_user_props(zhp);

	entry = *plp;
	if (entry->pl_all && nvlist_next_nvpair(userprops, NULL) != NULL) {
		/*
		 * Go through and add any user properties as necessary.  We
		 * start by incrementing our list pointer to the first
		 * non-native property.
		 */
		start = plp;
		while (*start != NULL) {
			if ((*start)->pl_prop == ZPROP_INVAL)
				break;
			start = &(*start)->pl_next;
		}

		elem = NULL;
		while ((elem = nvlist_next_nvpair(userprops, elem)) != NULL) {
			/*
			 * See if we've already found this property in our list.
			 */
			for (last = start; *last != NULL;
			    last = &(*last)->pl_next) {
				if (strcmp((*last)->pl_user_prop,
				    nvpair_name(elem)) == 0)
					break;
			}

			if (*last == NULL) {
				if ((entry = zfs_alloc(hdl,
				    sizeof (zprop_list_t))) == NULL ||
				    ((entry->pl_user_prop = zfs_strdup(hdl,
				    nvpair_name(elem)))) == NULL) {
					free(entry);
					return (-1);
				}

				entry->pl_prop = ZPROP_INVAL;
				entry->pl_width = strlen(nvpair_name(elem));
				entry->pl_all = B_TRUE;
				*last = entry;
			}
		}
	}

	/*
	 * Now go through and check the width of any non-fixed columns
	 */
	for (entry = *plp; entry != NULL; entry = entry->pl_next) {
		if (entry->pl_fixed && !literal)
			continue;

		if (entry->pl_prop != ZPROP_INVAL) {
			if (zfs_prop_get(zhp, entry->pl_prop,
			    buf, sizeof (buf), NULL, NULL, 0, literal) == 0) {
				if (strlen(buf) > entry->pl_width)
					entry->pl_width = strlen(buf);
			}
			if (received && zfs_prop_get_recvd(zhp,
			    zfs_prop_to_name(entry->pl_prop),
			    buf, sizeof (buf), literal) == 0)
				if (strlen(buf) > entry->pl_recvd_width)
					entry->pl_recvd_width = strlen(buf);
		} else {
			if (nvlist_lookup_nvlist(userprops, entry->pl_user_prop,
			    &propval) == 0) {
				verify(nvlist_lookup_string(propval,
				    ZPROP_VALUE, &strval) == 0);
				if (strlen(strval) > entry->pl_width)
					entry->pl_width = strlen(strval);
			}
			if (received && zfs_prop_get_recvd(zhp,
			    entry->pl_user_prop,
			    buf, sizeof (buf), literal) == 0)
				if (strlen(buf) > entry->pl_recvd_width)
					entry->pl_recvd_width = strlen(buf);
		}
	}

	return (0);
}

void
zfs_prune_proplist(zfs_handle_t *zhp, uint8_t *props)
{
	nvpair_t *curr;

	/*
	 * Keep a reference to the props-table against which we prune the
	 * properties.
	 */
	zhp->zfs_props_table = props;

	curr = nvlist_next_nvpair(zhp->zfs_props, NULL);

	while (curr) {
		zfs_prop_t zfs_prop = zfs_name_to_prop(nvpair_name(curr));
		nvpair_t *next = nvlist_next_nvpair(zhp->zfs_props, curr);

		/*
		 * User properties will result in ZPROP_INVAL, and since we
		 * only know how to prune standard ZFS properties, we always
		 * leave these in the list.  This can also happen if we
		 * encounter an unknown DSL property (when running older
		 * software, for example).
		 */
		if (zfs_prop != ZPROP_INVAL && props[zfs_prop] == B_FALSE)
			(void) nvlist_remove(zhp->zfs_props,
			    nvpair_name(curr), nvpair_type(curr));
		curr = next;
	}
}

static int
zfs_smb_acl_mgmt(libzfs_handle_t *hdl, char *dataset, char *path,
    zfs_smb_acl_op_t cmd, char *resource1, char *resource2)
{
	zfs_cmd_t zc = {"\0"};
	nvlist_t *nvlist = NULL;
	int error;

	(void) strlcpy(zc.zc_name, dataset, sizeof (zc.zc_name));
	(void) strlcpy(zc.zc_value, path, sizeof (zc.zc_value));
	zc.zc_cookie = (uint64_t)cmd;

	if (cmd == ZFS_SMB_ACL_RENAME) {
		if (nvlist_alloc(&nvlist, NV_UNIQUE_NAME, 0) != 0) {
			(void) no_memory(hdl);
			return (-1);
		}
	}

	switch (cmd) {
	case ZFS_SMB_ACL_ADD:
	case ZFS_SMB_ACL_REMOVE:
		(void) strlcpy(zc.zc_string, resource1, sizeof (zc.zc_string));
		break;
	case ZFS_SMB_ACL_RENAME:
		if (nvlist_add_string(nvlist, ZFS_SMB_ACL_SRC,
		    resource1) != 0) {
				(void) no_memory(hdl);
				return (-1);
		}
		if (nvlist_add_string(nvlist, ZFS_SMB_ACL_TARGET,
		    resource2) != 0) {
				(void) no_memory(hdl);
				return (-1);
		}
		if (zcmd_write_src_nvlist(hdl, &zc, nvlist) != 0) {
			nvlist_free(nvlist);
			return (-1);
		}
		break;
	case ZFS_SMB_ACL_PURGE:
		break;
	default:
		return (-1);
	}
	error = zfs_ioctl(hdl, ZFS_IOC_SMB_ACL, &zc);
	if (nvlist)
		nvlist_free(nvlist);
	return (error);
}

int
zfs_smb_acl_add(libzfs_handle_t *hdl, char *dataset,
    char *path, char *resource)
{
	return (zfs_smb_acl_mgmt(hdl, dataset, path, ZFS_SMB_ACL_ADD,
	    resource, NULL));
}

int
zfs_smb_acl_remove(libzfs_handle_t *hdl, char *dataset,
    char *path, char *resource)
{
	return (zfs_smb_acl_mgmt(hdl, dataset, path, ZFS_SMB_ACL_REMOVE,
	    resource, NULL));
}

int
zfs_smb_acl_purge(libzfs_handle_t *hdl, char *dataset, char *path)
{
	return (zfs_smb_acl_mgmt(hdl, dataset, path, ZFS_SMB_ACL_PURGE,
	    NULL, NULL));
}

int
zfs_smb_acl_rename(libzfs_handle_t *hdl, char *dataset, char *path,
    char *oldname, char *newname)
{
	return (zfs_smb_acl_mgmt(hdl, dataset, path, ZFS_SMB_ACL_RENAME,
	    oldname, newname));
}

int
zfs_userspace(zfs_handle_t *zhp, zfs_userquota_prop_t type,
    zfs_userspace_cb_t func, void *arg)
{
	zfs_cmd_t zc = {"\0"};
	zfs_useracct_t buf[100];
	libzfs_handle_t *hdl = zhp->zfs_hdl;
	int ret;

	(void) strlcpy(zc.zc_name, zhp->zfs_name, sizeof (zc.zc_name));

	zc.zc_objset_type = type;
	zc.zc_nvlist_dst = (uintptr_t)buf;

	for (;;) {
		zfs_useracct_t *zua = buf;

		zc.zc_nvlist_dst_size = sizeof (buf);
		if (zfs_ioctl(hdl, ZFS_IOC_USERSPACE_MANY, &zc) != 0) {
			char errbuf[ZFS_MAXNAMELEN + 32];

			(void) snprintf(errbuf, sizeof (errbuf),
			    dgettext(TEXT_DOMAIN,
			    "cannot get used/quota for %s"), zc.zc_name);
			return (zfs_standard_error_fmt(hdl, errno, errbuf));
		}
		if (zc.zc_nvlist_dst_size == 0)
			break;

		while (zc.zc_nvlist_dst_size > 0) {
			if ((ret = func(arg, zua->zu_domain, zua->zu_rid,
			    zua->zu_space)) != 0)
				return (ret);
			zua++;
			zc.zc_nvlist_dst_size -= sizeof (zfs_useracct_t);
		}
	}

	return (0);
}

struct holdarg {
	nvlist_t *nvl;
	const char *snapname;
	const char *tag;
	boolean_t recursive;
	int error;
};

static int
zfs_hold_one(zfs_handle_t *zhp, void *arg)
{
	struct holdarg *ha = arg;
	char name[ZFS_MAXNAMELEN];
	int rv = 0;

	(void) snprintf(name, sizeof (name),
	    "%s@%s", zhp->zfs_name, ha->snapname);

	if (lzc_exists(name))
		fnvlist_add_string(ha->nvl, name, ha->tag);

	if (ha->recursive)
		rv = zfs_iter_filesystems(zhp, zfs_hold_one, ha);
	zfs_close(zhp);
	return (rv);
}

int
zfs_hold(zfs_handle_t *zhp, const char *snapname, const char *tag,
    boolean_t recursive, int cleanup_fd)
{
	int ret;
	struct holdarg ha;

	ha.nvl = fnvlist_alloc();
	ha.snapname = snapname;
	ha.tag = tag;
	ha.recursive = recursive;
	(void) zfs_hold_one(zfs_handle_dup(zhp), &ha);

	if (nvlist_empty(ha.nvl)) {
		char errbuf[1024];

		fnvlist_free(ha.nvl);
		ret = ENOENT;
		(void) snprintf(errbuf, sizeof (errbuf),
		    dgettext(TEXT_DOMAIN,
		    "cannot hold snapshot '%s@%s'"),
		    zhp->zfs_name, snapname);
		(void) zfs_standard_error(zhp->zfs_hdl, ret, errbuf);
		return (ret);
	}

	ret = zfs_hold_nvl(zhp, cleanup_fd, ha.nvl);
	fnvlist_free(ha.nvl);

	return (ret);
}

int
zfs_hold_nvl(zfs_handle_t *zhp, int cleanup_fd, nvlist_t *holds)
{
	int ret;
	nvlist_t *errors;
	libzfs_handle_t *hdl = zhp->zfs_hdl;
	char errbuf[1024];
	nvpair_t *elem;

	errors = NULL;
	ret = lzc_hold(holds, cleanup_fd, &errors);

	if (ret == 0) {
		/* There may be errors even in the success case. */
		fnvlist_free(errors);
		return (0);
	}

	if (nvlist_empty(errors)) {
		/* no hold-specific errors */
		(void) snprintf(errbuf, sizeof (errbuf),
		    dgettext(TEXT_DOMAIN, "cannot hold"));
		switch (ret) {
		case ENOTSUP:
			zfs_error_aux(hdl, dgettext(TEXT_DOMAIN,
			    "pool must be upgraded"));
			(void) zfs_error(hdl, EZFS_BADVERSION, errbuf);
			break;
		case EINVAL:
			(void) zfs_error(hdl, EZFS_BADTYPE, errbuf);
			break;
		default:
			(void) zfs_standard_error(hdl, ret, errbuf);
		}
	}

	for (elem = nvlist_next_nvpair(errors, NULL);
	    elem != NULL;
	    elem = nvlist_next_nvpair(errors, elem)) {
		(void) snprintf(errbuf, sizeof (errbuf),
		    dgettext(TEXT_DOMAIN,
		    "cannot hold snapshot '%s'"), nvpair_name(elem));
		switch (fnvpair_value_int32(elem)) {
		case E2BIG:
			/*
			 * Temporary tags wind up having the ds object id
			 * prepended. So even if we passed the length check
			 * above, it's still possible for the tag to wind
			 * up being slightly too long.
			 */
			(void) zfs_error(hdl, EZFS_TAGTOOLONG, errbuf);
			break;
		case EINVAL:
			(void) zfs_error(hdl, EZFS_BADTYPE, errbuf);
			break;
		case EEXIST:
			(void) zfs_error(hdl, EZFS_REFTAG_HOLD, errbuf);
			break;
		default:
			(void) zfs_standard_error(hdl,
			    fnvpair_value_int32(elem), errbuf);
		}
	}

	fnvlist_free(errors);
	return (ret);
}

static int
zfs_release_one(zfs_handle_t *zhp, void *arg)
{
	struct holdarg *ha = arg;
	char name[ZFS_MAXNAMELEN];
	int rv = 0;
	nvlist_t *existing_holds;

	(void) snprintf(name, sizeof (name),
	    "%s@%s", zhp->zfs_name, ha->snapname);

	if (lzc_get_holds(name, &existing_holds) != 0) {
		ha->error = ENOENT;
	} else if (!nvlist_exists(existing_holds, ha->tag)) {
		ha->error = ESRCH;
	} else {
		nvlist_t *torelease = fnvlist_alloc();
		fnvlist_add_boolean(torelease, ha->tag);
		fnvlist_add_nvlist(ha->nvl, name, torelease);
		fnvlist_free(torelease);
	}

	if (ha->recursive)
		rv = zfs_iter_filesystems(zhp, zfs_release_one, ha);
	zfs_close(zhp);
	return (rv);
}

int
zfs_release(zfs_handle_t *zhp, const char *snapname, const char *tag,
    boolean_t recursive)
{
	int ret;
	struct holdarg ha;
	nvlist_t *errors = NULL;
	nvpair_t *elem;
	libzfs_handle_t *hdl = zhp->zfs_hdl;
	char errbuf[1024];

	ha.nvl = fnvlist_alloc();
	ha.snapname = snapname;
	ha.tag = tag;
	ha.recursive = recursive;
	ha.error = 0;
	(void) zfs_release_one(zfs_handle_dup(zhp), &ha);

	if (nvlist_empty(ha.nvl)) {
		fnvlist_free(ha.nvl);
		ret = ha.error;
		(void) snprintf(errbuf, sizeof (errbuf),
		    dgettext(TEXT_DOMAIN,
		    "cannot release hold from snapshot '%s@%s'"),
		    zhp->zfs_name, snapname);
		if (ret == ESRCH) {
			(void) zfs_error(hdl, EZFS_REFTAG_RELE, errbuf);
		} else {
			(void) zfs_standard_error(hdl, ret, errbuf);
		}
		return (ret);
	}

	ret = lzc_release(ha.nvl, &errors);
	fnvlist_free(ha.nvl);

	if (ret == 0) {
		/* There may be errors even in the success case. */
		fnvlist_free(errors);
		return (0);
	}

	if (nvlist_empty(errors)) {
		/* no hold-specific errors */
		(void) snprintf(errbuf, sizeof (errbuf), dgettext(TEXT_DOMAIN,
		    "cannot release"));
		switch (errno) {
		case ENOTSUP:
			zfs_error_aux(hdl, dgettext(TEXT_DOMAIN,
			    "pool must be upgraded"));
			(void) zfs_error(hdl, EZFS_BADVERSION, errbuf);
			break;
		default:
			(void) zfs_standard_error_fmt(hdl, errno, errbuf);
		}
	}

	for (elem = nvlist_next_nvpair(errors, NULL);
	    elem != NULL;
	    elem = nvlist_next_nvpair(errors, elem)) {
		(void) snprintf(errbuf, sizeof (errbuf),
		    dgettext(TEXT_DOMAIN,
		    "cannot release hold from snapshot '%s'"),
		    nvpair_name(elem));
		switch (fnvpair_value_int32(elem)) {
		case ESRCH:
			(void) zfs_error(hdl, EZFS_REFTAG_RELE, errbuf);
			break;
		case EINVAL:
			(void) zfs_error(hdl, EZFS_BADTYPE, errbuf);
			break;
		default:
			(void) zfs_standard_error_fmt(hdl,
			    fnvpair_value_int32(elem), errbuf);
		}
	}

	fnvlist_free(errors);
	return (ret);
}

int
zfs_get_fsacl(zfs_handle_t *zhp, nvlist_t **nvl)
{
	zfs_cmd_t zc = {"\0"};
	libzfs_handle_t *hdl = zhp->zfs_hdl;
	int nvsz = 2048;
	void *nvbuf;
	int err = 0;
	char errbuf[1024];

	assert(zhp->zfs_type == ZFS_TYPE_VOLUME ||
	    zhp->zfs_type == ZFS_TYPE_FILESYSTEM);

tryagain:

	nvbuf = malloc(nvsz);
	if (nvbuf == NULL) {
		err = (zfs_error(hdl, EZFS_NOMEM, strerror(errno)));
		goto out;
	}

	zc.zc_nvlist_dst_size = nvsz;
	zc.zc_nvlist_dst = (uintptr_t)nvbuf;

	(void) strlcpy(zc.zc_name, zhp->zfs_name, ZFS_MAXNAMELEN);

	if (zfs_ioctl(hdl, ZFS_IOC_GET_FSACL, &zc) != 0) {
		(void) snprintf(errbuf, sizeof (errbuf),
		    dgettext(TEXT_DOMAIN, "cannot get permissions on '%s'"),
		    zc.zc_name);
		switch (errno) {
		case ENOMEM:
			free(nvbuf);
			nvsz = zc.zc_nvlist_dst_size;
			goto tryagain;

		case ENOTSUP:
			zfs_error_aux(hdl, dgettext(TEXT_DOMAIN,
			    "pool must be upgraded"));
			err = zfs_error(hdl, EZFS_BADVERSION, errbuf);
			break;
		case EINVAL:
			err = zfs_error(hdl, EZFS_BADTYPE, errbuf);
			break;
		case ENOENT:
			err = zfs_error(hdl, EZFS_NOENT, errbuf);
			break;
		default:
			err = zfs_standard_error_fmt(hdl, errno, errbuf);
			break;
		}
	} else {
		/* success */
		int rc = nvlist_unpack(nvbuf, zc.zc_nvlist_dst_size, nvl, 0);
		if (rc) {
			(void) snprintf(errbuf, sizeof (errbuf), dgettext(
			    TEXT_DOMAIN, "cannot get permissions on '%s'"),
			    zc.zc_name);
			err = zfs_standard_error_fmt(hdl, rc, errbuf);
		}
	}

	free(nvbuf);
out:
	return (err);
}

int
zfs_set_fsacl(zfs_handle_t *zhp, boolean_t un, nvlist_t *nvl)
{
	zfs_cmd_t zc = {"\0"};
	libzfs_handle_t *hdl = zhp->zfs_hdl;
	char *nvbuf;
	char errbuf[1024];
	size_t nvsz;
	int err;

	assert(zhp->zfs_type == ZFS_TYPE_VOLUME ||
	    zhp->zfs_type == ZFS_TYPE_FILESYSTEM);

	err = nvlist_size(nvl, &nvsz, NV_ENCODE_NATIVE);
	assert(err == 0);

	nvbuf = malloc(nvsz);

	err = nvlist_pack(nvl, &nvbuf, &nvsz, NV_ENCODE_NATIVE, 0);
	assert(err == 0);

	zc.zc_nvlist_src_size = nvsz;
	zc.zc_nvlist_src = (uintptr_t)nvbuf;
	zc.zc_perm_action = un;

	(void) strlcpy(zc.zc_name, zhp->zfs_name, sizeof (zc.zc_name));

	if (zfs_ioctl(hdl, ZFS_IOC_SET_FSACL, &zc) != 0) {
		(void) snprintf(errbuf, sizeof (errbuf),
		    dgettext(TEXT_DOMAIN, "cannot set permissions on '%s'"),
		    zc.zc_name);
		switch (errno) {
		case ENOTSUP:
			zfs_error_aux(hdl, dgettext(TEXT_DOMAIN,
			    "pool must be upgraded"));
			err = zfs_error(hdl, EZFS_BADVERSION, errbuf);
			break;
		case EINVAL:
			err = zfs_error(hdl, EZFS_BADTYPE, errbuf);
			break;
		case ENOENT:
			err = zfs_error(hdl, EZFS_NOENT, errbuf);
			break;
		default:
			err = zfs_standard_error_fmt(hdl, errno, errbuf);
			break;
		}
	}

	free(nvbuf);

	return (err);
}

int
zfs_get_holds(zfs_handle_t *zhp, nvlist_t **nvl)
{
	int err;
	char errbuf[1024];

	err = lzc_get_holds(zhp->zfs_name, nvl);

	if (err != 0) {
		libzfs_handle_t *hdl = zhp->zfs_hdl;

		(void) snprintf(errbuf, sizeof (errbuf),
		    dgettext(TEXT_DOMAIN, "cannot get holds for '%s'"),
		    zhp->zfs_name);
		switch (err) {
		case ENOTSUP:
			zfs_error_aux(hdl, dgettext(TEXT_DOMAIN,
			    "pool must be upgraded"));
			err = zfs_error(hdl, EZFS_BADVERSION, errbuf);
			break;
		case EINVAL:
			err = zfs_error(hdl, EZFS_BADTYPE, errbuf);
			break;
		case ENOENT:
			err = zfs_error(hdl, EZFS_NOENT, errbuf);
			break;
		default:
			err = zfs_standard_error_fmt(hdl, errno, errbuf);
			break;
		}
	}

	return (err);
}

/*
 * Convert the zvol's volume size to an appropriate reservation.
 * Note: If this routine is updated, it is necessary to update the ZFS test
 * suite's shell version in reservation.kshlib.
 */
uint64_t
zvol_volsize_to_reservation(uint64_t volsize, nvlist_t *props)
{
	uint64_t numdb;
	uint64_t nblocks, volblocksize;
	int ncopies;
	char *strval;

	if (nvlist_lookup_string(props,
	    zfs_prop_to_name(ZFS_PROP_COPIES), &strval) == 0)
		ncopies = atoi(strval);
	else
		ncopies = 1;
	if (nvlist_lookup_uint64(props,
	    zfs_prop_to_name(ZFS_PROP_VOLBLOCKSIZE),
	    &volblocksize) != 0)
		volblocksize = ZVOL_DEFAULT_BLOCKSIZE;
	nblocks = volsize/volblocksize;
	/* start with metadnode L0-L6 */
	numdb = 7;
	/* calculate number of indirects */
	while (nblocks > 1) {
		nblocks += DNODES_PER_LEVEL - 1;
		nblocks /= DNODES_PER_LEVEL;
		numdb += nblocks;
	}
	numdb *= MIN(SPA_DVAS_PER_BP, ncopies + 1);
	volsize *= ncopies;
	/*
	 * this is exactly DN_MAX_INDBLKSHIFT when metadata isn't
	 * compressed, but in practice they compress down to about
	 * 1100 bytes
	 */
	numdb *= 1ULL << DN_MAX_INDBLKSHIFT;
	volsize += numdb;
	return (volsize);
}<|MERGE_RESOLUTION|>--- conflicted
+++ resolved
@@ -1975,7 +1975,9 @@
 
 	switch (prop) {
 	case ZFS_PROP_ATIME:
+#ifdef LINUX
 	case ZFS_PROP_RELATIME:
+#endif
 	case ZFS_PROP_DEVICES:
 	case ZFS_PROP_EXEC:
 	case ZFS_PROP_READONLY:
@@ -1983,8 +1985,8 @@
 	case ZFS_PROP_XATTR:
 	case ZFS_PROP_NBMAND:
 #ifdef __APPLE__
-        case ZFS_PROP_APPLE_BROWSE:
-        case ZFS_PROP_APPLE_IGNOREOWNER:
+	case ZFS_PROP_APPLE_BROWSE:
+	case ZFS_PROP_APPLE_IGNOREOWNER:
 #endif
 		*val = getprop_uint64(zhp, prop, source);
 
@@ -2002,13 +2004,6 @@
 		}
 		break;
 
-<<<<<<< HEAD
-	case ZFS_PROP_ATIME:
-#ifdef LINUX
-	case ZFS_PROP_RELATIME:
-#endif
-=======
->>>>>>> 3b36f831
 	case ZFS_PROP_CANMOUNT:
 	case ZFS_PROP_VOLSIZE:
 	case ZFS_PROP_QUOTA:
