/*
 * CDDL HEADER START
 *
 * The contents of this file are subject to the terms of the
 * Common Development and Distribution License (the "License").
 * You may not use this file except in compliance with the License.
 *
 * You can obtain a copy of the license at usr/src/OPENSOLARIS.LICENSE
 * or http://www.opensolaris.org/os/licensing.
 * See the License for the specific language governing permissions
 * and limitations under the License.
 *
 * When distributing Covered Code, include this CDDL HEADER in each
 * file and include the License file at usr/src/OPENSOLARIS.LICENSE.
 * If applicable, add the following below this CDDL HEADER, with the
 * fields enclosed by brackets "[]" replaced with your own identifying
 * information: Portions Copyright [yyyy] [name of copyright owner]
 *
 * CDDL HEADER END
 */

/*
 * Copyright 2009 Sun Microsystems, Inc.  All rights reserved.
 * Use is subject to license terms.
 */

/*
 * Copyright (c) 2012 by Delphix. All rights reserved.
 */

/*
 * The pool configuration repository is stored in /etc/zfs/zpool.cache as a
 * single packed nvlist.  While it would be nice to just read in this
 * file from userland, this wouldn't work from a local zone.  So we have to have
 * a zpool ioctl to return the complete configuration for all pools.  In the
 * global zone, this will be identical to reading the file and unpacking it in
 * userland.
 */

#include <errno.h>
#include <sys/stat.h>
#include <fcntl.h>
#include <stddef.h>
#include <string.h>
#include <unistd.h>
//#include <libintl.h>
#include <libuutil.h>

#include "libzfs_impl.h"

typedef struct config_node {
	char		*cn_name;
	nvlist_t	*cn_config;
	uu_avl_node_t	cn_avl;
} config_node_t;

/* ARGSUSED */
static int
config_node_compare(const void *a, const void *b, void *unused)
{
	int ret;

	const config_node_t *ca = (config_node_t *)a;
	const config_node_t *cb = (config_node_t *)b;

	ret = strcmp(ca->cn_name, cb->cn_name);

	if (ret < 0)
		return (-1);
	else if (ret > 0)
		return (1);
	else
		return (0);
}

void
namespace_clear(libzfs_handle_t *hdl)
{
	if (hdl->libzfs_ns_avl) {
		config_node_t *cn;
		void *cookie = NULL;

		while ((cn = uu_avl_teardown(hdl->libzfs_ns_avl,
		    &cookie)) != NULL) {
			nvlist_free(cn->cn_config);
			free(cn->cn_name);
			free(cn);
		}

		uu_avl_destroy(hdl->libzfs_ns_avl);
		hdl->libzfs_ns_avl = NULL;
	}

	if (hdl->libzfs_ns_avlpool) {
		uu_avl_pool_destroy(hdl->libzfs_ns_avlpool);
		hdl->libzfs_ns_avlpool = NULL;
	}
}

/*
 * Loads the pool namespace, or re-loads it if the cache has changed.
 */
static int
namespace_reload(libzfs_handle_t *hdl)
{
	nvlist_t *config;
	config_node_t *cn;
	nvpair_t *elem;
	zfs_cmd_t zc = {"\0"};
	void *cookie;

	if (hdl->libzfs_ns_gen == 0) {
		/*
		 * This is the first time we've accessed the configuration
		 * cache.  Initialize the AVL tree and then fall through to the
		 * common code.
		 */
		if ((hdl->libzfs_ns_avlpool = uu_avl_pool_create("config_pool",
		    sizeof (config_node_t),
		    offsetof(config_node_t, cn_avl),
		    config_node_compare, UU_DEFAULT)) == NULL)
			return (no_memory(hdl));

		if ((hdl->libzfs_ns_avl = uu_avl_create(hdl->libzfs_ns_avlpool,
		    NULL, UU_DEFAULT)) == NULL)
			return (no_memory(hdl));
	}

	if (zcmd_alloc_dst_nvlist(hdl, &zc, 0) != 0)
		return (-1);

	for (;;) {
		zc.zc_cookie = hdl->libzfs_ns_gen;
		//if (ioctl(hdl->libzfs_fd, ZFS_IOC_POOL_CONFIGS, &zc) != 0) {
		if (zfs_ioctl(hdl, ZFS_IOC_POOL_CONFIGS, &zc) != 0) {
			switch (errno) {
			case EEXIST:
				/*
				 * The namespace hasn't changed.
				 */
				zcmd_free_nvlists(&zc);
				return (0);

			case ENOMEM:
				if (zcmd_expand_dst_nvlist(hdl, &zc) != 0) {
					zcmd_free_nvlists(&zc);
					return (-1);
				}
				break;

			default:
				zcmd_free_nvlists(&zc);
				return (zfs_standard_error(hdl, errno,
				    dgettext(TEXT_DOMAIN, "failed to read "
				    "pool configuration")));
			}
		} else {
			hdl->libzfs_ns_gen = zc.zc_cookie;
			break;
		}
	}

	if (zcmd_read_dst_nvlist(hdl, &zc, &config) != 0) {
		zcmd_free_nvlists(&zc);
		return (-1);
	}

	zcmd_free_nvlists(&zc);

	/*
	 * Clear out any existing configuration information.
	 */
	cookie = NULL;
	while ((cn = uu_avl_teardown(hdl->libzfs_ns_avl, &cookie)) != NULL) {
		nvlist_free(cn->cn_config);
		free(cn->cn_name);
		free(cn);
	}

	elem = NULL;
	while ((elem = nvlist_next_nvpair(config, elem)) != NULL) {
		nvlist_t *child;
		uu_avl_index_t where;

		if ((cn = zfs_alloc(hdl, sizeof (config_node_t))) == NULL) {
			nvlist_free(config);
			return (-1);
		}

		if ((cn->cn_name = zfs_strdup(hdl,
		    nvpair_name(elem))) == NULL) {
			free(cn);
			nvlist_free(config);
			return (-1);
		}

		verify(nvpair_value_nvlist(elem, &child) == 0);
		if (nvlist_dup(child, &cn->cn_config, 0) != 0) {
			free(cn->cn_name);
			free(cn);
			nvlist_free(config);
			return (no_memory(hdl));
		}
		verify(uu_avl_find(hdl->libzfs_ns_avl, cn, NULL, &where)
		    == NULL);

		uu_avl_insert(hdl->libzfs_ns_avl, cn, where);
	}

	nvlist_free(config);
	return (0);
}

/*
 * Retrieve the configuration for the given pool.  The configuration is a nvlist
 * describing the vdevs, as well as the statistics associated with each one.
 */
nvlist_t *
zpool_get_config(zpool_handle_t *zhp, nvlist_t **oldconfig)
{
	if (oldconfig)
		*oldconfig = zhp->zpool_old_config;
	return (zhp->zpool_config);
}

/*
 * Retrieves a list of enabled features and their refcounts and caches it in
 * the pool handle.
 */
nvlist_t *
zpool_get_features(zpool_handle_t *zhp)
{
	nvlist_t *config, *features;

	config = zpool_get_config(zhp, NULL);

	if (config == NULL || !nvlist_exists(config,
	    ZPOOL_CONFIG_FEATURE_STATS)) {
		int error;
		boolean_t missing = B_FALSE;

		error = zpool_refresh_stats(zhp, &missing);

		if (error != 0 || missing)
			return (NULL);

		config = zpool_get_config(zhp, NULL);
	}

	verify(nvlist_lookup_nvlist(config, ZPOOL_CONFIG_FEATURE_STATS,
	    &features) == 0);

	return (features);
}

/*
 * Refresh the vdev statistics associated with the given pool.  This is used in
 * iostat to show configuration changes and determine the delta from the last
 * time the function was called.  This function can fail, in case the pool has
 * been destroyed.
 */
int
zpool_refresh_stats(zpool_handle_t *zhp, boolean_t *missing)
{
<<<<<<< HEAD
	zfs_cmd_t zc;
=======
	zfs_cmd_t zc = {"\0"};
>>>>>>> 36342b13
	int error;
	nvlist_t *config;
	libzfs_handle_t *hdl = zhp->zpool_hdl;

	*missing = B_FALSE;
	bzero(&zc, sizeof(zc));
	(void) strcpy(zc.zc_name, zhp->zpool_name);

	if (zhp->zpool_config_size == 0)
		zhp->zpool_config_size = 1 << 16;

	if (zcmd_alloc_dst_nvlist(hdl, &zc, zhp->zpool_config_size) != 0)
		return (-1);

	for (;;) {
		if (zfs_ioctl(zhp->zpool_hdl, ZFS_IOC_POOL_STATS,
		    &zc) == 0) {
			/*
			 * The real error is returned in the zc_cookie field.
			 */
			error = zc.zc_cookie;
			break;
		}

		if (errno == ENOMEM) {
			if (zcmd_expand_dst_nvlist(hdl, &zc) != 0) {
				zcmd_free_nvlists(&zc);
				return (-1);
			}
		} else {
			zcmd_free_nvlists(&zc);
			if (errno == ENOENT || errno == EINVAL)
				*missing = B_TRUE;
			zhp->zpool_state = POOL_STATE_UNAVAIL;
			return (0);
		}
	}

	if (zcmd_read_dst_nvlist(hdl, &zc, &config) != 0) {
		zcmd_free_nvlists(&zc);
		return (-1);
	}

	zcmd_free_nvlists(&zc);

	zhp->zpool_config_size = zc.zc_nvlist_dst_size;

	if (zhp->zpool_config != NULL) {
		uint64_t oldtxg, newtxg;

		verify(nvlist_lookup_uint64(zhp->zpool_config,
		    ZPOOL_CONFIG_POOL_TXG, &oldtxg) == 0);
		verify(nvlist_lookup_uint64(config,
		    ZPOOL_CONFIG_POOL_TXG, &newtxg) == 0);

		if (zhp->zpool_old_config != NULL)
			nvlist_free(zhp->zpool_old_config);

		if (oldtxg != newtxg) {
			nvlist_free(zhp->zpool_config);
			zhp->zpool_old_config = NULL;
		} else {
			zhp->zpool_old_config = zhp->zpool_config;
		}
	}

	zhp->zpool_config = config;
	if (error)
		zhp->zpool_state = POOL_STATE_UNAVAIL;
	else
		zhp->zpool_state = POOL_STATE_ACTIVE;

	return (0);
}

/*
 * If the __ZFS_POOL_RESTRICT environment variable is set we only iterate over
 * pools it lists.
 *
 * This is an undocumented feature for use during testing only.
 *
 * This function returns B_TRUE if the pool should be skipped
 * during iteration.
 */
static boolean_t
check_restricted(const char *poolname)
{
	static boolean_t initialized = B_FALSE;
	static char *restricted = NULL;

	const char *cur, *end;
	int len, namelen;

	if (!initialized) {
		initialized = B_TRUE;
		restricted = getenv("__ZFS_POOL_RESTRICT");
	}

	if (NULL == restricted)
		return (B_FALSE);

	cur = restricted;
	namelen = strlen(poolname);
	do {
		end = strchr(cur, ' ');
		len = (NULL == end) ? strlen(cur) : (end - cur);

		if (len == namelen && 0 == strncmp(cur, poolname, len)) {
			return (B_FALSE);
		}

		cur += (len + 1);
	} while (NULL != end);

	return (B_TRUE);
}

/*
 * Iterate over all pools in the system.
 */
int
zpool_iter(libzfs_handle_t *hdl, zpool_iter_f func, void *data)
{
	config_node_t *cn;
	zpool_handle_t *zhp;
	int ret;

	/*
	 * If someone makes a recursive call to zpool_iter(), we want to avoid
	 * refreshing the namespace because that will invalidate the parent
	 * context.  We allow recursive calls, but simply re-use the same
	 * namespace AVL tree.
	 */
	if (!hdl->libzfs_pool_iter && namespace_reload(hdl) != 0)
		return (-1);

	hdl->libzfs_pool_iter++;
	for (cn = uu_avl_first(hdl->libzfs_ns_avl); cn != NULL;
	    cn = uu_avl_next(hdl->libzfs_ns_avl, cn)) {

		if (check_restricted(cn->cn_name))
			continue;

		if (zpool_open_silent(hdl, cn->cn_name, &zhp) != 0) {
			hdl->libzfs_pool_iter--;
			return (-1);
		}

		if (zhp == NULL)
			continue;

		if ((ret = func(zhp, data)) != 0) {
			hdl->libzfs_pool_iter--;
			return (ret);
		}
	}
	hdl->libzfs_pool_iter--;

	return (0);
}

/*
 * Iterate over root datasets, calling the given function for each.  The zfs
 * handle passed each time must be explicitly closed by the callback.
 */
int
zfs_iter_root(libzfs_handle_t *hdl, zfs_iter_f func, void *data)
{
	config_node_t *cn;
	zfs_handle_t *zhp;
	int ret;

	if (namespace_reload(hdl) != 0)
		return (-1);

	for (cn = uu_avl_first(hdl->libzfs_ns_avl); cn != NULL;
	    cn = uu_avl_next(hdl->libzfs_ns_avl, cn)) {

		if (check_restricted(cn->cn_name))
			continue;

		if ((zhp = make_dataset_handle(hdl, cn->cn_name)) == NULL)
			continue;

		if ((ret = func(zhp, data)) != 0)
			return (ret);
	}

	return (0);
}<|MERGE_RESOLUTION|>--- conflicted
+++ resolved
@@ -262,11 +262,8 @@
 int
 zpool_refresh_stats(zpool_handle_t *zhp, boolean_t *missing)
 {
-<<<<<<< HEAD
-	zfs_cmd_t zc;
-=======
 	zfs_cmd_t zc = {"\0"};
->>>>>>> 36342b13
+
 	int error;
 	nvlist_t *config;
 	libzfs_handle_t *hdl = zhp->zpool_hdl;
