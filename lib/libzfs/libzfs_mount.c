--- conflicted
+++ resolved
@@ -828,36 +828,6 @@
                               dgettext(TEXT_DOMAIN, "cannot unmount '%s'"),
                     mountpoint));
     }
-<<<<<<< HEAD
-#ifdef __OPPLE__
-	/*
-	 * Temporary hack to remove Finder icons after unmount, until
-	 * mount wrappers work is complete.
-	 */
-	char *argv[7] = {
-	    "/usr/bin/osascript",
-		"-e",
-	    NULL,
-		NULL, NULL, NULL };
-	char *script = NULL;
-	const char *tail;
-
-	tail = strrchr(mountpoint, '/');
-	if (tail && *tail == '/') tail++;
-	else tail = mountpoint;
-
-	asprintf(&script,
-			 "tell application \"Finder\" to eject disk \"%s\"",
-			 tail);
-
-	argv[2] = (char *)script;
-	libzfs_run_process(argv[0], argv, 0);
-
-	free(script);
-
-#endif
-=======
->>>>>>> 6a06ef26
 
 	return (0);
 }
