/*
 * CDDL HEADER START
 *
 * The contents of this file are subject to the terms of the
 * Common Development and Distribution License (the "License").
 * You may not use this file except in compliance with the License.
 *
 * You can obtain a copy of the license at usr/src/OPENSOLARIS.LICENSE
 * or http://www.opensolaris.org/os/licensing.
 * See the License for the specific language governing permissions
 * and limitations under the License.
 *
 * When distributing Covered Code, include this CDDL HEADER in each
 * file and include the License file at usr/src/OPENSOLARIS.LICENSE.
 * If applicable, add the following below this CDDL HEADER, with the
 * fields enclosed by brackets "[]" replaced with your own identifying
 * information: Portions Copyright [yyyy] [name of copyright owner]
 *
 * CDDL HEADER END
 */

/*
 * Copyright (c) 2005, 2010, Oracle and/or its affiliates. All rights reserved.
 */

/*
 * Routines to manage ZFS mounts.  We separate all the nasty routines that have
 * to deal with the OS.  The following functions are the main entry points --
 * they are used by mount and unmount and when changing a filesystem's
 * mountpoint.
 *
 * 	zfs_is_mounted()
 * 	zfs_mount()
 * 	zfs_unmount()
 * 	zfs_unmountall()
 *
 * This file also contains the functions used to manage sharing filesystems via
 * NFS and iSCSI:
 *
 * 	zfs_is_shared()
 * 	zfs_share()
 * 	zfs_unshare()
 *
 * 	zfs_is_shared_nfs()
 * 	zfs_is_shared_smb()
 * 	zfs_share_proto()
 * 	zfs_shareall();
 * 	zfs_unshare_nfs()
 * 	zfs_unshare_smb()
 * 	zfs_unshareall_nfs()
 *	zfs_unshareall_smb()
 *	zfs_unshareall()
 *	zfs_unshareall_bypath()
 *
 * The following functions are available for pool consumers, and will
 * mount/unmount and share/unshare all datasets within pool:
 *
 * 	zpool_enable_datasets()
 * 	zpool_disable_datasets()
 */

#include <dirent.h>
#include <dlfcn.h>
#include <errno.h>
#include <libgen.h>
#include <libintl.h>
#include <stdio.h>
#include <stdlib.h>
#include <strings.h>
#include <unistd.h>
#include <zone.h>
#include <sys/mntent.h>
#include <sys/mount.h>
#include <sys/stat.h>
#include <libzfs.h>
#include <fcntl.h>
#include <sys/xattr.h>

#include "libzfs_impl.h"

#include <libshare.h>
#include <sys/systeminfo.h>
#define	MAXISALEN	257	/* based on sysinfo(2) man page */

#ifdef __APPLE__
#include <sys/zfs_mount.h>
#endif /* __APPLE__ */

//#dprintf printf

static int zfs_share_proto(zfs_handle_t *, zfs_share_proto_t *);
zfs_share_type_t zfs_is_shared_proto(zfs_handle_t *, char **,
    zfs_share_proto_t);

/*
 * The share protocols table must be in the same order as the zfs_share_prot_t
 * enum in libzfs_impl.h
 */
typedef struct {
	zfs_prop_t p_prop;
	char *p_name;
	int p_share_err;
	int p_unshare_err;
} proto_table_t;

proto_table_t proto_table[PROTO_END] = {
	{ZFS_PROP_SHARENFS, "nfs", EZFS_SHARENFSFAILED, EZFS_UNSHARENFSFAILED},
	{ZFS_PROP_SHARESMB, "smb", EZFS_SHARESMBFAILED, EZFS_UNSHARESMBFAILED},
};

zfs_share_proto_t nfs_only[] = {
	PROTO_NFS,
	PROTO_END
};

zfs_share_proto_t smb_only[] = {
	PROTO_SMB,
	PROTO_END
};
zfs_share_proto_t share_all_proto[] = {
	PROTO_NFS,
	PROTO_SMB,
	PROTO_END
};


/*
 * Search the sharetab for the given mountpoint and protocol, returning
 * a zfs_share_type_t value.
 */
static zfs_share_type_t
is_shared(libzfs_handle_t *hdl, const char *mountpoint, zfs_share_proto_t proto)
{
	char buf[MAXPATHLEN], *tab;
	char *ptr;

	if (hdl->libzfs_sharetab == NULL)
		return (SHARED_NOT_SHARED);

	(void) fseek(hdl->libzfs_sharetab, 0, SEEK_SET);

	while (fgets(buf, sizeof (buf), hdl->libzfs_sharetab) != NULL) {

		/* the mountpoint is the first entry on each line */
		if ((tab = strchr(buf, '\t')) == NULL)
			continue;

		*tab = '\0';
		if (strcmp(buf, mountpoint) == 0) {
			/*
			 * the protocol field is the third field
			 * skip over second field
			 */
			ptr = ++tab;
			if ((tab = strchr(ptr, '\t')) == NULL)
				continue;
			ptr = ++tab;
			if ((tab = strchr(ptr, '\t')) == NULL)
				continue;
			*tab = '\0';
			if (strcmp(ptr,
			    proto_table[proto].p_name) == 0) {
				switch (proto) {
				case PROTO_NFS:
					return (SHARED_NFS);
				case PROTO_SMB:
					return (SHARED_SMB);
				default:
					return (0);
				}
			}
		}
	}

	return (SHARED_NOT_SHARED);
}

/*
 * Returns true if the specified directory is empty.  If we can't open the
 * directory at all, return true so that the mount can fail with a more
 * informative error message.
 */
static boolean_t
dir_is_empty(const char *dirname)
{
	DIR *dirp;
	struct dirent *dp;

	if ((dirp = opendir(dirname)) == NULL)
		return (B_TRUE);

	while ((dp = readdir(dirp)) != NULL) {

		if (strcmp(dp->d_name, ".") == 0 ||
		    strcmp(dp->d_name, "..") == 0)
			continue;

		(void) closedir(dirp);
		return (B_FALSE);
	}

	(void) closedir(dirp);
	return (B_TRUE);
}

/*
 * Checks to see if the mount is active.  If the filesystem is mounted, we fill
 * in 'where' with the current mountpoint, and return 1.  Otherwise, we return
 * 0.
 */
boolean_t
is_mounted(libzfs_handle_t *zfs_hdl, const char *special, char **where)
{
	struct mnttab entry;

	if (libzfs_mnttab_find(zfs_hdl, special, &entry) != 0)
		return (B_FALSE);

	if (where != NULL)
		*where = zfs_strdup(zfs_hdl, entry.mnt_mountp);

	return (B_TRUE);
}

boolean_t
zfs_is_mounted(zfs_handle_t *zhp, char **where)
{
	return (is_mounted(zhp->zfs_hdl, zfs_get_name(zhp), where));
}

/*
 * Returns true if the given dataset is mountable, false otherwise.  Returns the
 * mountpoint in 'buf'.
 */
static boolean_t
zfs_is_mountable(zfs_handle_t *zhp, char *buf, size_t buflen,
    zprop_source_t *source)
{
	char sourceloc[ZFS_MAXNAMELEN];
	zprop_source_t sourcetype;

	if (!zfs_prop_valid_for_type(ZFS_PROP_MOUNTPOINT, zhp->zfs_type,
	    B_FALSE))
		return (B_FALSE);

	verify(zfs_prop_get(zhp, ZFS_PROP_MOUNTPOINT, buf, buflen,
	    &sourcetype, sourceloc, sizeof (sourceloc), B_FALSE) == 0);

	if (strcmp(buf, ZFS_MOUNTPOINT_NONE) == 0 ||
	    strcmp(buf, ZFS_MOUNTPOINT_LEGACY) == 0)
		return (B_FALSE);

	if (zfs_prop_get_int(zhp, ZFS_PROP_CANMOUNT) == ZFS_CANMOUNT_OFF)
		return (B_FALSE);

	if (zfs_prop_get_int(zhp, ZFS_PROP_ZONED) &&
	    getzoneid() == GLOBAL_ZONEID)
		return (B_FALSE);

	if (source)
		*source = sourcetype;

	return (B_TRUE);
}

/*
 * The filesystem is mounted by invoking the system mount utility rather
 * than by the system call mount(2).  This ensures that the /etc/mtab
 * file is correctly locked for the update.  Performing our own locking
 * and /etc/mtab update requires making an unsafe assumption about how
 * the mount utility performs its locking.  Unfortunately, this also means
 * in the case of a mount failure we do not have the exact errno.  We must
 * make due with return value from the mount process.
 *
 * In the long term a shared library called libmount is under development
 * which provides a common API to address the locking and errno issues.
 * Once the standard mount utility has been updated to use this library
 * we can add an autoconf check to conditionally use it.
 *
 * http://www.kernel.org/pub/linux/utils/util-linux/libmount-docs/index.html
 */

#ifdef __LINUX__
static int
do_mount(const char *src, const char *mntpt, char *opts)
{
	char *argv[8] = {
	    "/sbin/mount",
	    "-t", MNTTYPE_ZFS,
	    "-o", opts,
	    (char *)src,
	    (char *)mntpt,
	    (char *)NULL };
	int rc;

	/* Return only the most critical mount error */
	rc = libzfs_run_process(argv[0], argv, STDOUT_VERBOSE|STDERR_VERBOSE);
	if (rc) {
		if (rc & MOUNT_FILEIO)
			return (EIO);
		if (rc & MOUNT_USER)
			return (EINTR);
		if (rc & MOUNT_SOFTWARE)
			return (EPIPE);
		if (rc & MOUNT_BUSY)
			return (EBUSY);
		if (rc & MOUNT_SYSERR)
			return (EAGAIN);
		if (rc & MOUNT_USAGE)
			return (EINVAL);

		return (ENXIO); /* Generic error */
	}

	return (0);
}
#endif /* __LINUX__ */

static int
do_unmount(const char *mntpt, int flags)
{
	char force_opt[] = "force";
#ifdef __LINUX__
	char lazy_opt[] = "-l";
#endif /* __LINUX__ */
	char *argv[7] = {
	    "/usr/sbin/diskutil",
	    "unmount",
	    NULL, NULL, NULL, NULL };
	int rc, count = 2;

	if (flags & MS_FORCE) {
		argv[count] = force_opt;
		count++;
	}

#ifdef __LINUX__
	if (flags & MS_DETACH) {
		argv[count] = lazy_opt;
		count++;
	}
#endif /* __LINUX__ */

	argv[count] = (char *)mntpt;
	rc = libzfs_run_process(argv[0], argv, STDOUT_VERBOSE|STDERR_VERBOSE);

	return (rc ? EINVAL : 0);
}

static int
do_unmount_volume(const char *mntpt, int flags)
{
	char force_opt[] = "force";
#ifdef __LINUX__
	char lazy_opt[] = "-l";
#endif /* __LINUX__ */
	char *argv[7] = {
	    "/usr/sbin/diskutil",
	    "unmountDisk",
	    NULL, NULL, NULL, NULL };
	int rc, count = 2;

	if (flags & MS_FORCE) {
		argv[count] = force_opt;
		count++;
	}

#ifdef __LINUX__
	if (flags & MS_DETACH) {
		argv[count] = lazy_opt;
		count++;
	}
#endif /* __LINUX__ */

	argv[count] = (char *)mntpt;
	rc = libzfs_run_process(argv[0], argv, STDOUT_VERBOSE|STDERR_VERBOSE);

	return (rc ? EINVAL : 0);
}

#ifdef __LINUX__
static int
zfs_add_option(zfs_handle_t *zhp, char *options, int len,
    zfs_prop_t prop, char *on, char *off)
{
	char *source;
	uint64_t value;

	/* Skip adding duplicate default options */
	if ((strstr(options, on) != NULL) || (strstr(options, off) != NULL))
		return (0);

	/*
	 * zfs_prop_get_int() to not used to ensure our mount options
	 * are not influenced by the current /etc/mtab contents.
	 */
	value = getprop_uint64(zhp, prop, &source);

	(void) strlcat(options, ",", len);
	(void) strlcat(options, value ? on : off, len);

	return (0);
}

static int
zfs_add_options(zfs_handle_t *zhp, char *options, int len)
{
	int error = 0;

	error = zfs_add_option(zhp, options, len,
	    ZFS_PROP_ATIME, MNTOPT_ATIME, MNTOPT_NOATIME);
	error = error ? error : zfs_add_option(zhp, options, len,
	    ZFS_PROP_DEVICES, MNTOPT_DEVICES, MNTOPT_NODEVICES);
	error = error ? error : zfs_add_option(zhp, options, len,
	    ZFS_PROP_EXEC, MNTOPT_EXEC, MNTOPT_NOEXEC);
	error = error ? error : zfs_add_option(zhp, options, len,
	    ZFS_PROP_READONLY, MNTOPT_RO, MNTOPT_RW);
	error = error ? error : zfs_add_option(zhp, options, len,
	    ZFS_PROP_SETUID, MNTOPT_SETUID, MNTOPT_NOSETUID);
	error = error ? error : zfs_add_option(zhp, options, len,
	    ZFS_PROP_XATTR, MNTOPT_XATTR, MNTOPT_NOXATTR);
	error = error ? error : zfs_add_option(zhp, options, len,
	    ZFS_PROP_NBMAND, MNTOPT_NBMAND, MNTOPT_NONBMAND);

	return (error);
}
#endif /* __LINUX */

#ifdef __APPLE__
/*
 * On OSX we can set the icon to an Open ZFS specific one, just to be extra
 * shiny
 */
static void
zfs_mount_seticon(const char *mountpoint)
{
	/* For a root file system, add a volume icon. */
	ssize_t attrsize;
	uint16_t finderinfo[16];
	struct stat sbuf;
	char *path;
    FILE *dstfp, *srcfp;
    unsigned char buf[1024];
    unsigned int red;

    /* Check if we already have a custom icon, if so, leave it alone */
	if (asprintf(&path, "%s/%s", mountpoint, MOUNT_POINT_CUSTOM_ICON) == -1)
		return;
	if ((stat(path, &sbuf) == 0 && sbuf.st_size > 0)) {
        free(path);
        return;
    }

    /* check if we can read in the default ZFS icon */
    srcfp = fopen(CUSTOM_ICON_PATH, "r");

    /* No icon, oh well, its cosmetics, so just give up */
    if (!srcfp) {
        free(path);
        return;
    }

    /* Open the output icon */
    dstfp = fopen(path, "w");
    if (!dstfp) {
        fclose(srcfp);
        free(path);
        return;
    }


    /* Copy icon */
    while ((red = fread(buf, 1, sizeof(buf), srcfp)) > 0)
        (void) fwrite(buf, 1, red, dstfp);

    fclose(srcfp);

	/* Tag the root directory as having a custom icon. */
	attrsize = getxattr(mountpoint, XATTR_FINDERINFO_NAME, &finderinfo,
	    sizeof (finderinfo), 0, 0);
	if (attrsize != sizeof (finderinfo))
		(void) memset(&finderinfo, 0, sizeof(finderinfo));
	finderinfo[4] |= BE_16(0x0400);

	(void) setxattr(mountpoint, XATTR_FINDERINFO_NAME, &finderinfo,
	    sizeof (finderinfo), 0, 0);

    fclose(dstfp);
	free(path);
}
#endif

/*
 * Mount the given filesystem.
 *
 * 'flags' appears pretty much always 0 here.
 */
int
zfs_mount(zfs_handle_t *zhp, const char *options, int flags)
{
	struct stat buf;
	char mountpoint[ZFS_MAXPROPLEN];
	char mntopts[MNT_LINE_MAX];
	libzfs_handle_t *hdl = zhp->zfs_hdl;
	int remount;

	if (options == NULL) {
		mntopts[0] = '\0';
	} else {
		(void) strlcpy(mntopts, options, sizeof (mntopts));
	}

	if (strstr(mntopts, MNTOPT_REMOUNT) != NULL)
		remount = 1;

	/*
	 * If the pool is imported read-only then all mounts must be read-only
	 */
#ifdef __LINUX__
	if (zpool_get_prop_int(zhp->zpool_hdl, ZPOOL_PROP_READONLY, NULL))
		(void) strlcat(mntopts, "," MNTOPT_RO, sizeof (mntopts));
#else
	if (zpool_get_prop_int(zhp->zpool_hdl, ZPOOL_PROP_READONLY, NULL))
		flags |= MS_RDONLY;
#endif /* __LINUX__ */

	if (!zfs_is_mountable(zhp, mountpoint, sizeof (mountpoint), NULL))
		return (0);

<<<<<<< HEAD
#ifdef __LINUX__
=======
	if (!zfs_is_mountable(zhp, mountpoint, sizeof (mountpoint), NULL))
		return (0);

>>>>>>> 7a870db1
	/*
	 * Append default mount options which apply to the mount point.
	 * This is done because under Linux (unlike Solaris) multiple mount
	 * points may reference a single super block.  This means that just
	 * given a super block there is no back reference to update the per
	 * mount point options.
	 */
	rc = zfs_add_options(zhp, &flags);
	if (rc) {
		zfs_error_aux(hdl, dgettext(TEXT_DOMAIN,
		    "default options unavailable"));
		return (zfs_error_fmt(hdl, EZFS_MOUNTFAILED,
		    dgettext(TEXT_DOMAIN, "cannot mount '%s'"),
		    mountpoint));
	}

	/*
	 * Append zfsutil option so the mount helper allow the mount
	 */
	strlcat(mntopts, "," MNTOPT_ZFSUTIL, sizeof (mntopts));
<<<<<<< HEAD
#endif /* __LINUX__ */
=======
>>>>>>> 7a870db1

	/* Create the directory if it doesn't already exist */
#ifdef __APPLE__
	if (zfs_get_type(zhp) != ZFS_TYPE_SNAPSHOT &&
	    lstat(mountpoint, &buf) != 0) {
#else
	if (lstat(mountpoint, &buf) != 0) {
#endif
		if (mkdirp(mountpoint, 0755) != 0) {
			zfs_error_aux(hdl, dgettext(TEXT_DOMAIN,
			    "failed to create mountpoint"));
			return (zfs_error_fmt(hdl, EZFS_MOUNTFAILED,
			    dgettext(TEXT_DOMAIN, "cannot mount '%s'"),
			    mountpoint));
		}

	}

	/*
	 * Determine if the mountpoint is empty.  If so, refuse to perform the
	 * mount.  We don't perform this check if 'remount' is
	 * specified or if overlay option(-O) is given
	 */
	if ((flags & MS_OVERLAY) == 0 && !remount &&
	    !dir_is_empty(mountpoint)) {
		zfs_error_aux(hdl, dgettext(TEXT_DOMAIN,
		    "directory is not empty"));
		return (zfs_error_fmt(hdl, EZFS_MOUNTFAILED,
		    dgettext(TEXT_DOMAIN, "cannot mount '%s'"), mountpoint));
	}

	/* perform the mount */
#ifdef __LINUX__
	rc = do_mount(zfs_get_name(zhp), mountpoint, mntopts);
#elif defined(__APPLE__) || defined (__FREEBSD__)
	if (zmount(zfs_get_name(zhp), mountpoint, MS_OPTIONSTR | flags,
	    MNTTYPE_ZFS, NULL, 0, mntopts, sizeof (mntopts)) != 0) {
#elif defined(__illumos__)
	if (mount(zfs_get_name(zhp), mountpoint, MS_OPTIONSTR | flags,
	    MNTTYPE_ZFS, NULL, 0, mntopts, sizeof (mntopts)) != 0) {
#endif /* __LINUX__*/
		/*
		 * Generic errors are nasty, but there are just way too many
		 * from mount(), and they're well-understood.  We pick a few
		 * common ones to improve upon.
		 */
		if (errno == EBUSY) {
			zfs_error_aux(hdl, dgettext(TEXT_DOMAIN,
			    "mountpoint or dataset is busy"));
		} else if (errno == EPERM) {
			zfs_error_aux(hdl, dgettext(TEXT_DOMAIN,
			    "Insufficient privileges"));
		} else if (errno == ENOTSUP) {
			char buf[256];
			int spa_version;

			VERIFY(zfs_spa_version(zhp, &spa_version) == 0);
			(void) snprintf(buf, sizeof (buf),
			    dgettext(TEXT_DOMAIN, "Can't mount a version %lld "
			    "file system on a version %d pool. Pool must be"
			    " upgraded to mount this file system."),
			    (u_longlong_t)zfs_prop_get_int(zhp,
			    ZFS_PROP_VERSION), spa_version);
			zfs_error_aux(hdl, dgettext(TEXT_DOMAIN, buf));
#ifdef __APPLE__
		} else if (((errno == ESRCH) || (errno == EINVAL) ||
		    (errno == ENOENT && lstat(mountpoint, &buf) != 0)) &&
		    zfs_get_type(zhp) == ZFS_TYPE_SNAPSHOT) {
			zfs_error_aux(hdl, dgettext(TEXT_DOMAIN,
			    "The parent file system must be mounted first."));
#endif
		} else {
			zfs_error_aux(hdl, strerror(errno));
		}
		return (zfs_error_fmt(hdl, EZFS_MOUNTFAILED,
		    dgettext(TEXT_DOMAIN, "cannot mount '%s'"),
		    zhp->zfs_name));
	}

#ifdef __APPLE__
	if (zhp->zfs_type == ZFS_TYPE_SNAPSHOT)
		fprintf(stderr, "ZFS: snapshot mountpoint '%s'\n", mountpoint);

	if (!(flags & MS_RDONLY))
		zfs_mount_seticon(mountpoint);
#endif

	/* remove the mounted entry before re-adding on remount */
	if (remount)
		libzfs_mnttab_remove(hdl, zhp->zfs_name);

	/* add the mounted entry into our cache */
	libzfs_mnttab_add(hdl, zfs_get_name(zhp), mountpoint, mntopts);
	return (0);
}

/*
 * Unmount a single filesystem.
 */
static int
unmount_one(libzfs_handle_t *hdl, const char *mountpoint, int flags)
{
    int error;
#if 0
    error = unmount(mountpoint, flags);
    if (unmount(mountpoint, flags) != 0) {
		return (zfs_error_fmt(hdl, EZFS_UMOUNTFAILED,
		    dgettext(TEXT_DOMAIN, "cannot unmount '%s'"),
		    mountpoint));
	}
#else
    error = do_unmount(mountpoint, flags);
    if (error != 0) {
        return (zfs_error_fmt(hdl, EZFS_UMOUNTFAILED,
                              dgettext(TEXT_DOMAIN, "cannot unmount '%s'"),
                    mountpoint));
    }
#endif

	return (0);
}

/*
 * Unmount the given filesystem.
 */
int
zfs_unmount(zfs_handle_t *zhp, const char *mountpoint, int flags)
{
	libzfs_handle_t *hdl = zhp->zfs_hdl;
#ifdef __LINUX__
	struct mnttab search = { 0 }, entry;
#else
	struct mnttab entry;
#endif /* __LINUX__ */
	char *mntpt = NULL;

	/* check to see if need to unmount the filesystem */
	if (mountpoint != NULL ||
	    (((zfs_get_type(zhp) == ZFS_TYPE_FILESYSTEM) ||
	    (zfs_get_type(zhp) == ZFS_TYPE_SNAPSHOT)) &&
	    libzfs_mnttab_find(hdl, zhp->zfs_name, &entry) == 0)) {

		/*
		 * mountpoint may have come from a call to
		 * getmnt/getmntany if it isn't NULL. If it is NULL,
		 * we know it comes from getmntany which can then get
		 * overwritten later. We strdup it to play it safe.
		 */
		if (mountpoint == NULL)
			mntpt = zfs_strdup(zhp->zfs_hdl, entry.mnt_mountp);
		else
			mntpt = zfs_strdup(zhp->zfs_hdl, mountpoint);

		/*
		 * Unshare and unmount the filesystem
		 */
#ifdef __illumos__
		if (zfs_unshare_proto(zhp, mntpt, share_all_proto) != 0)
#else
		if (zfs_unshare_nfs(zhp, mntpt) != 0)
#endif
		return (-1);

		if (unmount_one(hdl, mntpt, flags) != 0) {
			free(mntpt);
#ifdef __illumos__
			(void) zfs_shareall(zhp);
#else
			(void) zfs_share_nfs(zhp);
#endif
			return (-1);
		}
		libzfs_mnttab_remove(hdl, zhp->zfs_name);
		free(mntpt);

	}

	return (0);
}

/*
 * Unmount this filesystem and any children inheriting the mountpoint property.
 * To do this, just act like we're changing the mountpoint property, but don't
 * remount the filesystems afterwards.
 */
int
zfs_unmountall(zfs_handle_t *zhp, int flags)
{
	prop_changelist_t *clp;
	int ret;

	clp = changelist_gather(zhp, ZFS_PROP_MOUNTPOINT, 0, flags);
	if (clp == NULL)
		return (-1);

	ret = changelist_prefix(clp);
	changelist_free(clp);

	return (ret);
}

boolean_t
zfs_is_shared(zfs_handle_t *zhp)
{
	zfs_share_type_t rc = 0;
	zfs_share_proto_t *curr_proto;

	if (ZFS_IS_VOLUME(zhp))
		return (B_FALSE);

	for (curr_proto = share_all_proto; *curr_proto != PROTO_END;
	    curr_proto++)
		rc |= zfs_is_shared_proto(zhp, NULL, *curr_proto);

	return (rc ? B_TRUE : B_FALSE);
}

int
zfs_share(zfs_handle_t *zhp)
{
	assert(!ZFS_IS_VOLUME(zhp));
	return (zfs_share_proto(zhp, share_all_proto));
}

int
zfs_unshare(zfs_handle_t *zhp)
{
	assert(!ZFS_IS_VOLUME(zhp));
	return (zfs_unshareall(zhp));
}

/*
 * Check to see if the filesystem is currently shared.
 */
zfs_share_type_t
zfs_is_shared_proto(zfs_handle_t *zhp, char **where, zfs_share_proto_t proto)
{
	char *mountpoint;
	zfs_share_type_t rc;

	if (!zfs_is_mounted(zhp, &mountpoint))
		return (SHARED_NOT_SHARED);

	if ((rc = is_shared(zhp->zfs_hdl, mountpoint, proto))) {
		if (where != NULL)
			*where = mountpoint;
		else
			free(mountpoint);
		return (rc);
	} else {
		free(mountpoint);
		return (SHARED_NOT_SHARED);
	}
}

boolean_t
zfs_is_shared_nfs(zfs_handle_t *zhp, char **where)
{
	return (zfs_is_shared_proto(zhp, where,
	    PROTO_NFS) != SHARED_NOT_SHARED);
}

boolean_t
zfs_is_shared_smb(zfs_handle_t *zhp, char **where)
{
	return (zfs_is_shared_proto(zhp, where,
	    PROTO_SMB) != SHARED_NOT_SHARED);
}

/*
 * zfs_init_libshare(zhandle, service)
 *
 * Initialize the libshare API if it hasn't already been initialized.
 * In all cases it returns 0 if it succeeded and an error if not. The
 * service value is which part(s) of the API to initialize and is a
 * direct map to the libshare sa_init(service) interface.
 */
int
zfs_init_libshare(libzfs_handle_t *zhandle, int service)
{
	int ret = SA_OK;

	if (ret == SA_OK && zhandle->libzfs_shareflags & ZFSSHARE_MISS) {
		/*
		 * We had a cache miss. Most likely it is a new ZFS
		 * dataset that was just created. We want to make sure
		 * so check timestamps to see if a different process
		 * has updated any of the configuration. If there was
		 * some non-ZFS change, we need to re-initialize the
		 * internal cache.
		 */
		zhandle->libzfs_shareflags &= ~ZFSSHARE_MISS;
		if (sa_needs_refresh(zhandle->libzfs_sharehdl)) {
			zfs_uninit_libshare(zhandle);
			zhandle->libzfs_sharehdl = sa_init(service);
		}
	}

	if (ret == SA_OK && zhandle && zhandle->libzfs_sharehdl == NULL)
		zhandle->libzfs_sharehdl = sa_init(service);

	if (ret == SA_OK && zhandle->libzfs_sharehdl == NULL)
		ret = SA_NO_MEMORY;

	return (ret);
}

/*
 * zfs_uninit_libshare(zhandle)
 *
 * Uninitialize the libshare API if it hasn't already been
 * uninitialized. It is OK to call multiple times.
 */
void
zfs_uninit_libshare(libzfs_handle_t *zhandle)
{
	if (zhandle != NULL && zhandle->libzfs_sharehdl != NULL) {
		sa_fini(zhandle->libzfs_sharehdl);
		zhandle->libzfs_sharehdl = NULL;
	}
}

/*
 * zfs_parse_options(options, proto)
 *
 * Call the legacy parse interface to get the protocol specific
 * options using the NULL arg to indicate that this is a "parse" only.
 */
int
zfs_parse_options(char *options, zfs_share_proto_t proto)
{
	return (sa_parse_legacy_options(NULL, options,
	    proto_table[proto].p_name));
}

/*
 * Share the given filesystem according to the options in the specified
 * protocol specific properties (sharenfs, sharesmb).  We rely
 * on "libshare" to do the dirty work for us.
 */
static int
zfs_share_proto(zfs_handle_t *zhp, zfs_share_proto_t *proto)
{
	char mountpoint[ZFS_MAXPROPLEN];
	char shareopts[ZFS_MAXPROPLEN];
	char sourcestr[ZFS_MAXPROPLEN];
	libzfs_handle_t *hdl = zhp->zfs_hdl;
	sa_share_t share;
	zfs_share_proto_t *curr_proto;
	zprop_source_t sourcetype;
	int ret;

	if (!zfs_is_mountable(zhp, mountpoint, sizeof (mountpoint), NULL))
		return (0);

	if ((ret = zfs_init_libshare(hdl, SA_INIT_SHARE_API)) != SA_OK) {
		(void) zfs_error_fmt(hdl, EZFS_SHARENFSFAILED,
		    dgettext(TEXT_DOMAIN, "cannot share '%s': %s"),
		    zfs_get_name(zhp), sa_errorstr(ret));
		return (-1);
	}

	for (curr_proto = proto; *curr_proto != PROTO_END; curr_proto++) {
		/*
		 * Return success if there are no share options.
		 */
		if (zfs_prop_get(zhp, proto_table[*curr_proto].p_prop,
		    shareopts, sizeof (shareopts), &sourcetype, sourcestr,
		    ZFS_MAXPROPLEN, B_FALSE) != 0 ||
		    strcmp(shareopts, "off") == 0)
			continue;

		/*
		 * If the 'zoned' property is set, then zfs_is_mountable()
		 * will have already bailed out if we are in the global zone.
		 * But local zones cannot be NFS servers, so we ignore it for
		 * local zones as well.
		 */
		if (zfs_prop_get_int(zhp, ZFS_PROP_ZONED))
			continue;

		share = sa_find_share(hdl->libzfs_sharehdl, mountpoint);
		if (share == NULL) {
			/*
			 * This may be a new file system that was just
			 * created so isn't in the internal cache
			 * (second time through). Rather than
			 * reloading the entire configuration, we can
			 * assume ZFS has done the checking and it is
			 * safe to add this to the internal
			 * configuration.
			 */
			if (sa_zfs_process_share(hdl->libzfs_sharehdl,
			    NULL, NULL, mountpoint,
			    proto_table[*curr_proto].p_name, sourcetype,
			    shareopts, sourcestr, zhp->zfs_name) != SA_OK) {
				(void) zfs_error_fmt(hdl,
				    proto_table[*curr_proto].p_share_err,
				    dgettext(TEXT_DOMAIN, "cannot share '%s'"),
				    zfs_get_name(zhp));
				return (-1);
			}
			hdl->libzfs_shareflags |= ZFSSHARE_MISS;
			share = sa_find_share(hdl->libzfs_sharehdl,
			    mountpoint);
		}
		if (share != NULL) {
			int err;
			err = sa_enable_share(share,
			    proto_table[*curr_proto].p_name);
			if (err != SA_OK) {
				(void) zfs_error_fmt(hdl,
				    proto_table[*curr_proto].p_share_err,
				    dgettext(TEXT_DOMAIN, "cannot share '%s'"),
				    zfs_get_name(zhp));
				return (-1);
			}
		} else {
			(void) zfs_error_fmt(hdl,
			    proto_table[*curr_proto].p_share_err,
			    dgettext(TEXT_DOMAIN, "cannot share '%s'"),
			    zfs_get_name(zhp));
			return (-1);
		}

	}
	return (0);
}


int
zfs_share_nfs(zfs_handle_t *zhp)
{
	return (zfs_share_proto(zhp, nfs_only));
}

int
zfs_share_smb(zfs_handle_t *zhp)
{
	return (zfs_share_proto(zhp, smb_only));
}

int
zfs_shareall(zfs_handle_t *zhp)
{
	return (zfs_share_proto(zhp, share_all_proto));
}

/*
 * Unshare a filesystem by mountpoint.
 */
static int
unshare_one(libzfs_handle_t *hdl, const char *name, const char *mountpoint,
    zfs_share_proto_t proto)
{
	sa_share_t share;
	int err;
	char *mntpt;
	/*
	 * Mountpoint could get trashed if libshare calls getmntany
	 * which it does during API initialization, so strdup the
	 * value.
	 */
	mntpt = zfs_strdup(hdl, mountpoint);

	/* make sure libshare initialized */
	if ((err = zfs_init_libshare(hdl, SA_INIT_SHARE_API)) != SA_OK) {
		free(mntpt);	/* don't need the copy anymore */
		return (zfs_error_fmt(hdl, EZFS_SHARENFSFAILED,
		    dgettext(TEXT_DOMAIN, "cannot unshare '%s': %s"),
		    name, sa_errorstr(err)));
	}

	share = sa_find_share(hdl->libzfs_sharehdl, mntpt);
	free(mntpt);	/* don't need the copy anymore */

	if (share != NULL) {
		err = sa_disable_share(share, proto_table[proto].p_name);
		if (err != SA_OK) {
			return (zfs_error_fmt(hdl, EZFS_UNSHARENFSFAILED,
			    dgettext(TEXT_DOMAIN, "cannot unshare '%s': %s"),
			    name, sa_errorstr(err)));
		}
	} else {
		return (zfs_error_fmt(hdl, EZFS_UNSHARENFSFAILED,
		    dgettext(TEXT_DOMAIN, "cannot unshare '%s': not found"),
		    name));
	}
	return (0);
}

/*
 * Unshare the given filesystem.
 */
int
zfs_unshare_proto(zfs_handle_t *zhp, const char *mountpoint,
    zfs_share_proto_t *proto)
{
	libzfs_handle_t *hdl = zhp->zfs_hdl;
	struct mnttab entry;
	char *mntpt = NULL;

	/* check to see if need to unmount the filesystem */
	if (mountpoint != NULL)
		mountpoint = mntpt = zfs_strdup(hdl, mountpoint);

	if (mountpoint != NULL || ((zfs_get_type(zhp) == ZFS_TYPE_FILESYSTEM) &&
	    libzfs_mnttab_find(hdl, zfs_get_name(zhp), &entry) == 0)) {
		zfs_share_proto_t *curr_proto;

		if (mountpoint == NULL)
			mntpt = zfs_strdup(zhp->zfs_hdl, entry.mnt_mountp);

		for (curr_proto = proto; *curr_proto != PROTO_END;
		    curr_proto++) {

			if (is_shared(hdl, mntpt, *curr_proto) &&
			    unshare_one(hdl, zhp->zfs_name,
					mntpt, *curr_proto) != 0) {
				if (mntpt != NULL)
					free(mntpt);
				return (-1);
			}
		}
	}
	if (mntpt != NULL)
		free(mntpt);

	return (0);
}

int
zfs_unshare_nfs(zfs_handle_t *zhp, const char *mountpoint)
{
	return (zfs_unshare_proto(zhp, mountpoint, nfs_only));
}

int
zfs_unshare_smb(zfs_handle_t *zhp, const char *mountpoint)
{
	return (zfs_unshare_proto(zhp, mountpoint, smb_only));
}

/*
 * Same as zfs_unmountall(), but for NFS and SMB unshares.
 */
int
zfs_unshareall_proto(zfs_handle_t *zhp, zfs_share_proto_t *proto)
{
	prop_changelist_t *clp;
	int ret;

	clp = changelist_gather(zhp, ZFS_PROP_SHARENFS, 0, 0);
	if (clp == NULL)
		return (-1);

	ret = changelist_unshare(clp, proto);
	changelist_free(clp);

	return (ret);
}

int
zfs_unshareall_nfs(zfs_handle_t *zhp)
{
	return (zfs_unshareall_proto(zhp, nfs_only));
}

int
zfs_unshareall_smb(zfs_handle_t *zhp)
{
	return (zfs_unshareall_proto(zhp, smb_only));
}

int
zfs_unshareall(zfs_handle_t *zhp)
{
	return (zfs_unshareall_proto(zhp, share_all_proto));
}

int
zfs_unshareall_bypath(zfs_handle_t *zhp, const char *mountpoint)
{
	return (zfs_unshare_proto(zhp, mountpoint, share_all_proto));
}

/*
 * Remove the mountpoint associated with the current dataset, if necessary.
 * We only remove the underlying directory if:
 *
 *	- The mountpoint is not 'none' or 'legacy'
 *	- The mountpoint is non-empty
 *	- The mountpoint is the default or inherited
 *	- The 'zoned' property is set, or we're in a local zone
 *
 * Any other directories we leave alone.
 */
void
remove_mountpoint(zfs_handle_t *zhp)
{
	char mountpoint[ZFS_MAXPROPLEN];
	zprop_source_t source;

	if (!zfs_is_mountable(zhp, mountpoint, sizeof (mountpoint),
	    &source))
		return;

	if (source == ZPROP_SRC_DEFAULT ||
	    source == ZPROP_SRC_INHERITED) {
		/*
		 * Try to remove the directory, silently ignoring any errors.
		 * The filesystem may have since been removed or moved around,
		 * and this error isn't really useful to the administrator in
		 * any way.
		 */
		(void) rmdir(mountpoint);
	}
}

void
libzfs_add_handle(get_all_cb_t *cbp, zfs_handle_t *zhp)
{
	if (cbp->cb_alloc == cbp->cb_used) {
		size_t newsz;
		void *ptr;

		newsz = cbp->cb_alloc ? cbp->cb_alloc * 2 : 64;
		ptr = zfs_realloc(zhp->zfs_hdl,
		    cbp->cb_handles, cbp->cb_alloc * sizeof (void *),
		    newsz * sizeof (void *));
		cbp->cb_handles = ptr;
		cbp->cb_alloc = newsz;
	}
	cbp->cb_handles[cbp->cb_used++] = zhp;
}

static int
mount_cb(zfs_handle_t *zhp, void *data)
{
	get_all_cb_t *cbp = data;

	if (!(zfs_get_type(zhp) & ZFS_TYPE_FILESYSTEM)) {
		zfs_close(zhp);
		return (0);
	}

	if (zfs_prop_get_int(zhp, ZFS_PROP_CANMOUNT) == ZFS_CANMOUNT_NOAUTO) {
		zfs_close(zhp);
		return (0);
	}

	libzfs_add_handle(cbp, zhp);
	if (zfs_iter_filesystems(zhp, mount_cb, cbp) != 0) {
		zfs_close(zhp);
		return (-1);
	}
	return (0);
}

int
libzfs_dataset_cmp(const void *a, const void *b)
{
	zfs_handle_t **za = (zfs_handle_t **)a;
	zfs_handle_t **zb = (zfs_handle_t **)b;
	char mounta[MAXPATHLEN];
	char mountb[MAXPATHLEN];
	boolean_t gota, gotb;

	if ((gota = (zfs_get_type(*za) == ZFS_TYPE_FILESYSTEM)) != 0)
		verify(zfs_prop_get(*za, ZFS_PROP_MOUNTPOINT, mounta,
		    sizeof (mounta), NULL, NULL, 0, B_FALSE) == 0);
	if ((gotb = (zfs_get_type(*zb) == ZFS_TYPE_FILESYSTEM)) != 0)
		verify(zfs_prop_get(*zb, ZFS_PROP_MOUNTPOINT, mountb,
		    sizeof (mountb), NULL, NULL, 0, B_FALSE) == 0);

	if (gota && gotb)
		return (strcmp(mounta, mountb));

	if (gota)
		return (-1);
	if (gotb)
		return (1);

	return (strcmp(zfs_get_name(a), zfs_get_name(b)));
}

/*
 * Mount and share all datasets within the given pool.  This assumes that no
 * datasets within the pool are currently mounted.  Because users can create
 * complicated nested hierarchies of mountpoints, we first gather all the
 * datasets and mountpoints within the pool, and sort them by mountpoint.  Once
 * we have the list of all filesystems, we iterate over them in order and mount
 * and/or share each one.
 */
int
zpool_enable_datasets(zpool_handle_t *zhp, const char *mntopts, int flags)
{
	get_all_cb_t cb = { 0 };
	libzfs_handle_t *hdl = zhp->zpool_hdl;
	zfs_handle_t *zfsp;
	int i, ret = -1;
	int *good;
	/*
	 * Gather all non-snap datasets within the pool.
	 */
	if ((zfsp = zfs_open(hdl, zhp->zpool_name, ZFS_TYPE_DATASET)) == NULL)
		goto out;

	libzfs_add_handle(&cb, zfsp);
	if (zfs_iter_filesystems(zfsp, mount_cb, &cb) != 0)
		goto out;
	/*
	 * Sort the datasets by mountpoint.
	 */
	qsort(cb.cb_handles, cb.cb_used, sizeof (void *),
	    libzfs_dataset_cmp);

	/*
	 * And mount all the datasets, keeping track of which ones
	 * succeeded or failed.
	 */
	if ((good = zfs_alloc(zhp->zpool_hdl,
	    cb.cb_used * sizeof (int))) == NULL)
		goto out;

	ret = 0;
	for (i = 0; i < cb.cb_used; i++) {
		if (zfs_mount(cb.cb_handles[i], mntopts, flags) != 0)
			ret = -1;
		else
			good[i] = 1;
	}

	/*
	 * Then share all the ones that need to be shared. This needs
	 * to be a separate pass in order to avoid excessive reloading
	 * of the configuration. Good should never be NULL since
	 * zfs_alloc is supposed to exit if memory isn't available.
	 */
	for (i = 0; i < cb.cb_used; i++) {
		if (good[i] && zfs_share(cb.cb_handles[i]) != 0)
			ret = -1;
	}

	free(good);

out:
	for (i = 0; i < cb.cb_used; i++)
		zfs_close(cb.cb_handles[i]);
	free(cb.cb_handles);

	return (ret);
}

static int
mountpoint_compare(const void *a, const void *b)
{
	const char *mounta = *((char **)a);
	const char *mountb = *((char **)b);

	return (strcmp(mountb, mounta));
}


int
zpool_disable_volumes(zfs_handle_t *nzhp, void *data)
{
	// Same pool?
	if (nzhp && nzhp->zpool_hdl && zpool_get_name(nzhp->zpool_hdl) &&
	    data && !strcmp(zpool_get_name(nzhp->zpool_hdl), (char *)data)) {
		if (zfs_get_type(nzhp) == ZFS_TYPE_VOLUME) {
			char *volume = NULL;
			/*
			 *	/var/run/zfs/zvol/dsk/$POOL/$volume
			 */
			volume = zfs_asprintf(nzhp->zfs_hdl,
			    "%s/zfs/zvol/dsk/%s",
			    ZVOL_ROOT,
			    zfs_get_name(nzhp));
			if (volume) {
				/* Unfortunately, diskutil does not handle our
				 * symlink to /dev/diskX - so we need to
				 * readlink() to find the path
				 */
				char dstlnk[MAXPATHLEN];
				int ret;
				ret = readlink(volume, dstlnk, sizeof(dstlnk));
				if (ret > 0) {
					printf("Attempting to eject volume "
					    "'%s'\n", zfs_get_name(nzhp));
					dstlnk[ret] = '\0';
					do_unmount_volume(dstlnk, 0);
				}
				free(volume);
			}
		}
	}
	(void) zfs_iter_children(nzhp, zpool_disable_volumes, data);
	zfs_close(nzhp);
	return (0);
}

/*
 * Unshare and unmount all datasets within the given pool.  We don't want to
 * rely on traversing the DSL to discover the filesystems within the pool,
 * because this may be expensive (if not all of them are mounted), and can fail
 * arbitrarily (on I/O error, for example).  Instead, we walk /etc/mtab and
 * gather all the filesystems that are currently mounted.
 */
int
zpool_disable_datasets(zpool_handle_t *zhp, boolean_t force)
{
	int used, alloc;
	struct mnttab entry;
	size_t namelen;
	char **mountpoints = NULL;
	zfs_handle_t **datasets = NULL;
	libzfs_handle_t *hdl = zhp->zpool_hdl;
	int i;
	int ret = -1;
	int flags = (force ? MS_FORCE : 0);

	namelen = strlen(zhp->zpool_name);

	/* Reopen MNTTAB to prevent reading stale data from open file */
	if (freopen(MNTTAB, "r", hdl->libzfs_mnttab) == NULL)
		return (ENOENT);

	used = alloc = 0;
	while (getmntent(hdl->libzfs_mnttab, &entry) == 0) {
		/*
		 * Ignore filesystems not within this pool.
		 */
		if (entry.mnt_fstype == NULL ||
		    strncmp(entry.mnt_special, zhp->zpool_name, namelen) != 0 ||
		    (entry.mnt_special[namelen] != '/' &&
#ifdef __APPLE__
		    /*
		     * On OS X, '@' is possible too since we're temporarily
		     * allowing manual snapshot mounting.
		     */
		    entry.mnt_special[namelen] != '@' &&
#endif /* __APPLE__ */
		    entry.mnt_special[namelen] != '\0'))
			continue;

		/*
		 * At this point we've found a filesystem within our pool.  Add
		 * it to our growing list.
		 */
		if (used == alloc) {
			if (alloc == 0) {
				if ((mountpoints = zfs_alloc(hdl,
				    8 * sizeof (void *))) == NULL)
					goto out;

				if ((datasets = zfs_alloc(hdl,
				    8 * sizeof (void *))) == NULL)
					goto out;

				alloc = 8;
			} else {
				void *ptr;

				if ((ptr = zfs_realloc(hdl, mountpoints,
				    alloc * sizeof (void *),
				    alloc * 2 * sizeof (void *))) == NULL)
					goto out;
				mountpoints = ptr;

				if ((ptr = zfs_realloc(hdl, datasets,
				    alloc * sizeof (void *),
				    alloc * 2 * sizeof (void *))) == NULL)
					goto out;
				datasets = ptr;

				alloc *= 2;
			}
		}

               if ((mountpoints[used] = zfs_strdup(hdl,
                    entry.mnt_mountp)) == NULL)
                        goto out;

		/*
		 * This is allowed to fail, in case there is some I/O error.  It
		 * is only used to determine if we need to remove the underlying
		 * mountpoint, so failure is not fatal.
		 */
		datasets[used] = make_dataset_handle(hdl, entry.mnt_special);

		used++;
	}

	/*
	 * At this point, we have the entire list of filesystems, so sort it by
	 * mountpoint.
	 */
	qsort(mountpoints, used, sizeof (char *), mountpoint_compare);

	/*
	 * Walk through and first unshare everything.
	 */
	for (i = 0; i < used; i++) {
		zfs_share_proto_t *curr_proto;
		for (curr_proto = share_all_proto; *curr_proto != PROTO_END;
		    curr_proto++) {
			if (is_shared(hdl, mountpoints[i], *curr_proto) &&
			    unshare_one(hdl, mountpoints[i],
			    mountpoints[i], *curr_proto) != 0)
				goto out;
		}
	}

	/*
	 * Now unmount everything, removing the underlying directories as
	 * appropriate.
	 */
	for (i = 0; i < used; i++) {
		if (unmount_one(hdl, mountpoints[i], flags) != 0)
			goto out;
	}

	for (i = 0; i < used; i++) {
		if (datasets[i])
			remove_mountpoint(datasets[i]);
	}

    // Surely there exists a better way to iterate a POOL to find its ZVOLs?
    zfs_iter_root(hdl, zpool_disable_volumes, (void *) zpool_get_name(zhp));

	ret = 0;
out:
	for (i = 0; i < used; i++) {
		if (datasets[i])
			zfs_close(datasets[i]);
		free(mountpoints[i]);
	}
	free(datasets);
	free(mountpoints);

	return (ret);
}<|MERGE_RESOLUTION|>--- conflicted
+++ resolved
@@ -527,13 +527,8 @@
 	if (!zfs_is_mountable(zhp, mountpoint, sizeof (mountpoint), NULL))
 		return (0);
 
-<<<<<<< HEAD
 #ifdef __LINUX__
-=======
-	if (!zfs_is_mountable(zhp, mountpoint, sizeof (mountpoint), NULL))
-		return (0);
-
->>>>>>> 7a870db1
+
 	/*
 	 * Append default mount options which apply to the mount point.
 	 * This is done because under Linux (unlike Solaris) multiple mount
@@ -554,10 +549,7 @@
 	 * Append zfsutil option so the mount helper allow the mount
 	 */
 	strlcat(mntopts, "," MNTOPT_ZFSUTIL, sizeof (mntopts));
-<<<<<<< HEAD
 #endif /* __LINUX__ */
-=======
->>>>>>> 7a870db1
 
 	/* Create the directory if it doesn't already exist */
 #ifdef __APPLE__
