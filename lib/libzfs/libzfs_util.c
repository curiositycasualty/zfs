--- conflicted
+++ resolved
@@ -732,9 +732,10 @@
 			(void) fprintf(stderr,
 			     gettext("Verify the ZFS module stack is "
 			     "loaded by running '" MODLOAD_CMD "' as root.\n"));
-
-<<<<<<< HEAD
-=======
+        free(hdl);
+        return (NULL);
+    }
+
 #ifdef HAVE_SETMNTENT
 	if ((hdl->libzfs_mnttab = setmntent(MNTTAB, "r")) == NULL) {
 #else
@@ -743,21 +744,19 @@
 		(void) close(hdl->libzfs_fd);
 		(void) fprintf(stderr,
 		    gettext("mtab is not present at %s.\n"), MNTTAB);
->>>>>>> 76351672
 		free(hdl);
 		return (NULL);
 	}
+
 	hdl->libzfs_mnttab_enable = B_TRUE;
 
 	zfs_prop_init();
 	zpool_prop_init();
 	zpool_feature_init();
-<<<<<<< HEAD
 #ifdef __APPLE__
 	libshare_init();
 #endif
-=======
->>>>>>> 76351672
+
 	libzfs_mnttab_init(hdl);
 
 	return (hdl);
