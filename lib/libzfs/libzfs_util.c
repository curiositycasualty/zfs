/*
 * CDDL HEADER START
 *
 * The contents of this file are subject to the terms of the
 * Common Development and Distribution License (the "License").
 * You may not use this file except in compliance with the License.
 *
 * You can obtain a copy of the license at usr/src/OPENSOLARIS.LICENSE
 * or http://www.opensolaris.org/os/licensing.
 * See the License for the specific language governing permissions
 * and limitations under the License.
 *
 * When distributing Covered Code, include this CDDL HEADER in each
 * file and include the License file at usr/src/OPENSOLARIS.LICENSE.
 * If applicable, add the following below this CDDL HEADER, with the
 * fields enclosed by brackets "[]" replaced with your own identifying
 * information: Portions Copyright [yyyy] [name of copyright owner]
 *
 * CDDL HEADER END
 */

/*
 * Copyright (c) 2005, 2010, Oracle and/or its affiliates. All rights reserved.
 * Copyright (c) 2012 by Delphix. All rights reserved.
 */

/*
 * Internal utility routines for the ZFS library.
 */

#include <errno.h>
#include <fcntl.h>
#include <libintl.h>
#include <stdarg.h>
#include <stdio.h>
#include <stdlib.h>
#include <strings.h>
#include <unistd.h>
#include <ctype.h>
#include <math.h>
#include <sys/stat.h>
#include <sys/mnttab.h>
#include <sys/mntent.h>
#include <sys/types.h>
#include <sys/wait.h>

#include <libzfs.h>
#include <libzfs_core.h>

#include "libzfs_impl.h"
#include "zfs_prop.h"
#include "zfeature_common.h"

int
libzfs_errno(libzfs_handle_t *hdl)
{
	return (hdl->libzfs_error);
}

const char *
libzfs_error_action(libzfs_handle_t *hdl)
{
	return (hdl->libzfs_action);
}

const char *
libzfs_error_description(libzfs_handle_t *hdl)
{
	if (hdl->libzfs_desc[0] != '\0')
		return (hdl->libzfs_desc);

	switch (hdl->libzfs_error) {
	case EZFS_NOMEM:
		return (dgettext(TEXT_DOMAIN, "out of memory"));
	case EZFS_BADPROP:
		return (dgettext(TEXT_DOMAIN, "invalid property value"));
	case EZFS_PROPREADONLY:
		return (dgettext(TEXT_DOMAIN, "read-only property"));
	case EZFS_PROPTYPE:
		return (dgettext(TEXT_DOMAIN, "property doesn't apply to "
		    "datasets of this type"));
	case EZFS_PROPNONINHERIT:
		return (dgettext(TEXT_DOMAIN, "property cannot be inherited"));
	case EZFS_PROPSPACE:
		return (dgettext(TEXT_DOMAIN, "invalid quota or reservation"));
	case EZFS_BADTYPE:
		return (dgettext(TEXT_DOMAIN, "operation not applicable to "
		    "datasets of this type"));
	case EZFS_BUSY:
		return (dgettext(TEXT_DOMAIN, "pool or dataset is busy"));
	case EZFS_EXISTS:
		return (dgettext(TEXT_DOMAIN, "pool or dataset exists"));
	case EZFS_NOENT:
		return (dgettext(TEXT_DOMAIN, "no such pool or dataset"));
	case EZFS_BADSTREAM:
		return (dgettext(TEXT_DOMAIN, "invalid backup stream"));
	case EZFS_DSREADONLY:
		return (dgettext(TEXT_DOMAIN, "dataset is read-only"));
	case EZFS_VOLTOOBIG:
		return (dgettext(TEXT_DOMAIN, "volume size exceeds limit for "
		    "this system"));
	case EZFS_INVALIDNAME:
		return (dgettext(TEXT_DOMAIN, "invalid name"));
	case EZFS_BADRESTORE:
		return (dgettext(TEXT_DOMAIN, "unable to restore to "
		    "destination"));
	case EZFS_BADBACKUP:
		return (dgettext(TEXT_DOMAIN, "backup failed"));
	case EZFS_BADTARGET:
		return (dgettext(TEXT_DOMAIN, "invalid target vdev"));
	case EZFS_NODEVICE:
		return (dgettext(TEXT_DOMAIN, "no such device in pool"));
	case EZFS_BADDEV:
		return (dgettext(TEXT_DOMAIN, "invalid device"));
	case EZFS_NOREPLICAS:
		return (dgettext(TEXT_DOMAIN, "no valid replicas"));
	case EZFS_RESILVERING:
		return (dgettext(TEXT_DOMAIN, "currently resilvering"));
	case EZFS_BADVERSION:
		return (dgettext(TEXT_DOMAIN, "unsupported version or "
		    "feature"));
	case EZFS_POOLUNAVAIL:
		return (dgettext(TEXT_DOMAIN, "pool is unavailable"));
	case EZFS_DEVOVERFLOW:
		return (dgettext(TEXT_DOMAIN, "too many devices in one vdev"));
	case EZFS_BADPATH:
		return (dgettext(TEXT_DOMAIN, "must be an absolute path"));
	case EZFS_CROSSTARGET:
		return (dgettext(TEXT_DOMAIN, "operation crosses datasets or "
		    "pools"));
	case EZFS_ZONED:
		return (dgettext(TEXT_DOMAIN, "dataset in use by local zone"));
	case EZFS_MOUNTFAILED:
		return (dgettext(TEXT_DOMAIN, "mount failed"));
	case EZFS_UMOUNTFAILED:
		return (dgettext(TEXT_DOMAIN, "umount failed"));
	case EZFS_UNSHARENFSFAILED:
		return (dgettext(TEXT_DOMAIN, "unshare(1M) failed"));
	case EZFS_SHARENFSFAILED:
		return (dgettext(TEXT_DOMAIN, "share(1M) failed"));
	case EZFS_UNSHARESMBFAILED:
		return (dgettext(TEXT_DOMAIN, "smb remove share failed"));
	case EZFS_SHARESMBFAILED:
		return (dgettext(TEXT_DOMAIN, "smb add share failed"));
	case EZFS_PERM:
		return (dgettext(TEXT_DOMAIN, "permission denied"));
	case EZFS_NOSPC:
		return (dgettext(TEXT_DOMAIN, "out of space"));
	case EZFS_FAULT:
		return (dgettext(TEXT_DOMAIN, "bad address"));
	case EZFS_IO:
		return (dgettext(TEXT_DOMAIN, "I/O error"));
	case EZFS_INTR:
		return (dgettext(TEXT_DOMAIN, "signal received"));
	case EZFS_ISSPARE:
		return (dgettext(TEXT_DOMAIN, "device is reserved as a hot "
		    "spare"));
	case EZFS_INVALCONFIG:
		return (dgettext(TEXT_DOMAIN, "invalid vdev configuration"));
	case EZFS_RECURSIVE:
		return (dgettext(TEXT_DOMAIN, "recursive dataset dependency"));
	case EZFS_NOHISTORY:
		return (dgettext(TEXT_DOMAIN, "no history available"));
	case EZFS_POOLPROPS:
		return (dgettext(TEXT_DOMAIN, "failed to retrieve "
		    "pool properties"));
	case EZFS_POOL_NOTSUP:
		return (dgettext(TEXT_DOMAIN, "operation not supported "
		    "on this type of pool"));
	case EZFS_POOL_INVALARG:
		return (dgettext(TEXT_DOMAIN, "invalid argument for "
		    "this pool operation"));
	case EZFS_NAMETOOLONG:
		return (dgettext(TEXT_DOMAIN, "dataset name is too long"));
	case EZFS_OPENFAILED:
		return (dgettext(TEXT_DOMAIN, "open failed"));
	case EZFS_NOCAP:
		return (dgettext(TEXT_DOMAIN,
		    "disk capacity information could not be retrieved"));
	case EZFS_LABELFAILED:
		return (dgettext(TEXT_DOMAIN, "write of label failed"));
	case EZFS_BADWHO:
		return (dgettext(TEXT_DOMAIN, "invalid user/group"));
	case EZFS_BADPERM:
		return (dgettext(TEXT_DOMAIN, "invalid permission"));
	case EZFS_BADPERMSET:
		return (dgettext(TEXT_DOMAIN, "invalid permission set name"));
	case EZFS_NODELEGATION:
		return (dgettext(TEXT_DOMAIN, "delegated administration is "
		    "disabled on pool"));
	case EZFS_BADCACHE:
		return (dgettext(TEXT_DOMAIN, "invalid or missing cache file"));
	case EZFS_ISL2CACHE:
		return (dgettext(TEXT_DOMAIN, "device is in use as a cache"));
	case EZFS_VDEVNOTSUP:
		return (dgettext(TEXT_DOMAIN, "vdev specification is not "
		    "supported"));
	case EZFS_NOTSUP:
		return (dgettext(TEXT_DOMAIN, "operation not supported "
		    "on this dataset"));
	case EZFS_ACTIVE_SPARE:
		return (dgettext(TEXT_DOMAIN, "pool has active shared spare "
		    "device"));
	case EZFS_UNPLAYED_LOGS:
		return (dgettext(TEXT_DOMAIN, "log device has unplayed intent "
		    "logs"));
	case EZFS_REFTAG_RELE:
		return (dgettext(TEXT_DOMAIN, "no such tag on this dataset"));
	case EZFS_REFTAG_HOLD:
		return (dgettext(TEXT_DOMAIN, "tag already exists on this "
		    "dataset"));
	case EZFS_TAGTOOLONG:
		return (dgettext(TEXT_DOMAIN, "tag too long"));
	case EZFS_PIPEFAILED:
		return (dgettext(TEXT_DOMAIN, "pipe create failed"));
	case EZFS_THREADCREATEFAILED:
		return (dgettext(TEXT_DOMAIN, "thread create failed"));
	case EZFS_POSTSPLIT_ONLINE:
		return (dgettext(TEXT_DOMAIN, "disk was split from this pool "
		    "into a new one"));
	case EZFS_SCRUBBING:
		return (dgettext(TEXT_DOMAIN, "currently scrubbing; "
		    "use 'zpool scrub -s' to cancel current scrub"));
	case EZFS_NO_SCRUB:
		return (dgettext(TEXT_DOMAIN, "there is no active scrub"));
	case EZFS_DIFF:
		return (dgettext(TEXT_DOMAIN, "unable to generate diffs"));
	case EZFS_DIFFDATA:
		return (dgettext(TEXT_DOMAIN, "invalid diff data"));
	case EZFS_POOLREADONLY:
		return (dgettext(TEXT_DOMAIN, "pool is read-only"));
	case EZFS_UNKNOWN:
		return (dgettext(TEXT_DOMAIN, "unknown error"));
	default:
		assert(hdl->libzfs_error == 0);
		return (dgettext(TEXT_DOMAIN, "no error"));
	}
}

/*PRINTFLIKE2*/
void
zfs_error_aux(libzfs_handle_t *hdl, const char *fmt, ...)
{
	va_list ap;

	va_start(ap, fmt);

	(void) vsnprintf(hdl->libzfs_desc, sizeof (hdl->libzfs_desc),
	    fmt, ap);
	hdl->libzfs_desc_active = 1;

	va_end(ap);
}

static void
zfs_verror(libzfs_handle_t *hdl, int error, const char *fmt, va_list ap)
{
	(void) vsnprintf(hdl->libzfs_action, sizeof (hdl->libzfs_action),
	    fmt, ap);
	hdl->libzfs_error = error;

	if (hdl->libzfs_desc_active)
		hdl->libzfs_desc_active = 0;
	else
		hdl->libzfs_desc[0] = '\0';

	if (hdl->libzfs_printerr) {
		if (error == EZFS_UNKNOWN) {
			(void) fprintf(stderr, dgettext(TEXT_DOMAIN, "internal "
			    "error: %s\n"), libzfs_error_description(hdl));
			abort();
		}

		(void) fprintf(stderr, "%s: %s\n", hdl->libzfs_action,
		    libzfs_error_description(hdl));
		if (error == EZFS_NOMEM)
			exit(1);
	}
}

int
zfs_error(libzfs_handle_t *hdl, int error, const char *msg)
{
	return (zfs_error_fmt(hdl, error, "%s", msg));
}

/*PRINTFLIKE3*/
int
zfs_error_fmt(libzfs_handle_t *hdl, int error, const char *fmt, ...)
{
	va_list ap;

	va_start(ap, fmt);

	zfs_verror(hdl, error, fmt, ap);

	va_end(ap);

	return (-1);
}

static int
zfs_common_error(libzfs_handle_t *hdl, int error, const char *fmt,
    va_list ap)
{
	switch (error) {
	case EPERM:
	case EACCES:
		zfs_verror(hdl, EZFS_PERM, fmt, ap);
		return (-1);

	case ECANCELED:
		zfs_verror(hdl, EZFS_NODELEGATION, fmt, ap);
		return (-1);

	case EIO:
		zfs_verror(hdl, EZFS_IO, fmt, ap);
		return (-1);

	case EFAULT:
		zfs_verror(hdl, EZFS_FAULT, fmt, ap);
		return (-1);

	case EINTR:
		zfs_verror(hdl, EZFS_INTR, fmt, ap);
		return (-1);
	}

	return (0);
}

int
zfs_standard_error(libzfs_handle_t *hdl, int error, const char *msg)
{
	return (zfs_standard_error_fmt(hdl, error, "%s", msg));
}

/*PRINTFLIKE3*/
int
zfs_standard_error_fmt(libzfs_handle_t *hdl, int error, const char *fmt, ...)
{
	va_list ap;

	va_start(ap, fmt);

	if (zfs_common_error(hdl, error, fmt, ap) != 0) {
		va_end(ap);
		return (-1);
	}

	switch (error) {
	case ENXIO:
	case ENODEV:
	case EPIPE:
		zfs_verror(hdl, EZFS_IO, fmt, ap);
		break;

	case ENOENT:
		zfs_error_aux(hdl, dgettext(TEXT_DOMAIN,
		    "dataset does not exist"));
		zfs_verror(hdl, EZFS_NOENT, fmt, ap);
		break;

	case ENOSPC:
	case EDQUOT:
		zfs_verror(hdl, EZFS_NOSPC, fmt, ap);
		return (-1);

	case EEXIST:
		zfs_error_aux(hdl, dgettext(TEXT_DOMAIN,
		    "dataset already exists"));
		zfs_verror(hdl, EZFS_EXISTS, fmt, ap);
		break;

	case EBUSY:
		zfs_error_aux(hdl, dgettext(TEXT_DOMAIN,
		    "dataset is busy"));
		zfs_verror(hdl, EZFS_BUSY, fmt, ap);
		break;
	case EROFS:
		zfs_verror(hdl, EZFS_POOLREADONLY, fmt, ap);
		break;
	case ENAMETOOLONG:
		zfs_verror(hdl, EZFS_NAMETOOLONG, fmt, ap);
		break;
	case ENOTSUP:
		zfs_verror(hdl, EZFS_BADVERSION, fmt, ap);
		break;
	case EAGAIN:
		zfs_error_aux(hdl, dgettext(TEXT_DOMAIN,
		    "pool I/O is currently suspended"));
		zfs_verror(hdl, EZFS_POOLUNAVAIL, fmt, ap);
		break;
	default:
		zfs_error_aux(hdl, strerror(error));
		zfs_verror(hdl, EZFS_UNKNOWN, fmt, ap);
		break;
	}

	va_end(ap);
	return (-1);
}

int
zpool_standard_error(libzfs_handle_t *hdl, int error, const char *msg)
{
	return (zpool_standard_error_fmt(hdl, error, "%s", msg));
}

/*PRINTFLIKE3*/
int
zpool_standard_error_fmt(libzfs_handle_t *hdl, int error, const char *fmt, ...)
{
	va_list ap;

	va_start(ap, fmt);

	if (zfs_common_error(hdl, error, fmt, ap) != 0) {
		va_end(ap);
		return (-1);
	}

	switch (error) {
	case ENODEV:
		zfs_verror(hdl, EZFS_NODEVICE, fmt, ap);
		break;

	case ENOENT:
		zfs_error_aux(hdl,
		    dgettext(TEXT_DOMAIN, "no such pool or dataset"));
		zfs_verror(hdl, EZFS_NOENT, fmt, ap);
		break;

	case EEXIST:
		zfs_error_aux(hdl, dgettext(TEXT_DOMAIN,
		    "pool already exists"));
		zfs_verror(hdl, EZFS_EXISTS, fmt, ap);
		break;

	case EBUSY:
		zfs_error_aux(hdl, dgettext(TEXT_DOMAIN, "pool is busy"));
		zfs_verror(hdl, EZFS_BUSY, fmt, ap);
		break;

	case ENXIO:
		zfs_error_aux(hdl, dgettext(TEXT_DOMAIN,
		    "one or more devices is currently unavailable"));
		zfs_verror(hdl, EZFS_BADDEV, fmt, ap);
		break;

	case ENAMETOOLONG:
		zfs_verror(hdl, EZFS_DEVOVERFLOW, fmt, ap);
		break;

	case ENOTSUP:
		zfs_verror(hdl, EZFS_POOL_NOTSUP, fmt, ap);
		break;

	case EINVAL:
		zfs_verror(hdl, EZFS_POOL_INVALARG, fmt, ap);
		break;

	case ENOSPC:
	case EDQUOT:
		zfs_verror(hdl, EZFS_NOSPC, fmt, ap);
		return (-1);

	case EAGAIN:
		zfs_error_aux(hdl, dgettext(TEXT_DOMAIN,
		    "pool I/O is currently suspended"));
		zfs_verror(hdl, EZFS_POOLUNAVAIL, fmt, ap);
		break;

	case EROFS:
		zfs_verror(hdl, EZFS_POOLREADONLY, fmt, ap);
		break;

	default:
		zfs_error_aux(hdl, strerror(error));
		zfs_verror(hdl, EZFS_UNKNOWN, fmt, ap);
	}

	va_end(ap);
	return (-1);
}

/*
 * Display an out of memory error message and abort the current program.
 */
int
no_memory(libzfs_handle_t *hdl)
{
	return (zfs_error(hdl, EZFS_NOMEM, "internal error"));
}

/*
 * A safe form of malloc() which will die if the allocation fails.
 */
void *
zfs_alloc(libzfs_handle_t *hdl, size_t size)
{
	void *data;

	if ((data = calloc(1, size)) == NULL)
		(void) no_memory(hdl);

	return (data);
}

/*
 * A safe form of asprintf() which will die if the allocation fails.
 */
/*PRINTFLIKE2*/
char *
zfs_asprintf(libzfs_handle_t *hdl, const char *fmt, ...)
{
	va_list ap;
	char *ret;
	int err;

	va_start(ap, fmt);

	err = vasprintf(&ret, fmt, ap);

	va_end(ap);

	if (err < 0)
		(void) no_memory(hdl);

	return (ret);
}

/*
 * A safe form of realloc(), which also zeroes newly allocated space.
 */
void *
zfs_realloc(libzfs_handle_t *hdl, void *ptr, size_t oldsize, size_t newsize)
{
	void *ret;

	if ((ret = realloc(ptr, newsize)) == NULL) {
		(void) no_memory(hdl);
		return (NULL);
	}

	bzero((char *)ret + oldsize, (newsize - oldsize));
	return (ret);
}

/*
 * A safe form of strdup() which will die if the allocation fails.
 */
char *
zfs_strdup(libzfs_handle_t *hdl, const char *str)
{
	char *ret;

	if ((ret = strdup(str)) == NULL)
		(void) no_memory(hdl);

	return (ret);
}

/*
 * Convert a number to an appropriately human-readable output.
 */
void
zfs_nicenum(uint64_t num, char *buf, size_t buflen)
{
	uint64_t n = num;
	int index = 0;
	char u;

	while (n >= 1024) {
		n /= 1024;
		index++;
	}

	u = " KMGTPE"[index];

	if (index == 0) {
		(void) snprintf(buf, buflen, "%llu", (u_longlong_t) n);
	} else if ((num & ((1ULL << 10 * index) - 1)) == 0) {
		/*
		 * If this is an even multiple of the base, always display
		 * without any decimal precision.
		 */
		(void) snprintf(buf, buflen, "%llu%c", (u_longlong_t) n, u);
	} else {
		/*
		 * We want to choose a precision that reflects the best choice
		 * for fitting in 5 characters.  This can get rather tricky when
		 * we have numbers that are very close to an order of magnitude.
		 * For example, when displaying 10239 (which is really 9.999K),
		 * we want only a single place of precision for 10.0K.  We could
		 * develop some complex heuristics for this, but it's much
		 * easier just to try each combination in turn.
		 */
		int i;
		for (i = 2; i >= 0; i--) {
			if (snprintf(buf, buflen, "%.*f%c", i,
			    (double)num / (1ULL << 10 * index), u) <= 5)
				break;
		}
	}
}

void
libzfs_print_on_error(libzfs_handle_t *hdl, boolean_t printerr)
{
	hdl->libzfs_printerr = printerr;
}

#define	MAX_LINE_LEN	4096
static int
libzfs_module_loaded(const char *module)
{
	char *line = NULL, *modname = NULL;
	FILE *fp = NULL;
	int ret = 0;

	if (asprintf(&modname, "net.lundman.%s", module) == -1)
		return (0);

	fp = popen("/usr/sbin/kextstat", "r");
	if (fp == NULL)
		goto out;

	line = calloc(MAX_LINE_LEN, sizeof(char));
	while ((line = fgets(line, MAX_LINE_LEN, fp)) != NULL) {
		char *linep, *word;

		linep = line;
		while ((word = strsep(&linep, " \t")) != NULL) {
			if (strcmp(word, modname) == 0) {
				ret = 1;
				goto out;
			}
		}
	}

out:
	if (line)
		free(line);
	if (fp)
		pclose(fp);
	if (modname)
		free(modname);
	return (ret);
}

int
libzfs_run_process(const char *path, char *argv[], int flags)
{
	pid_t pid;
	int rc, devnull_fd;
	char **argp;

	pid = vfork();
	if (pid == 0) {
		devnull_fd = open("/dev/null", O_WRONLY);

		if (devnull_fd < 0)
			_exit(-1);

		if (!(flags & STDOUT_VERBOSE))
			(void) dup2(devnull_fd, STDOUT_FILENO);

		if (!(flags & STDERR_VERBOSE))
			(void) dup2(devnull_fd, STDERR_FILENO);

		close(devnull_fd);

        { int i;
        fprintf(stderr, "Running process: ");
        for (i = 0; argv[i]; i++)
            fprintf(stderr, "'%s' ", argv[i]);
        fprintf(stderr, "\r\n");
        }
		(void) execvp(path, argv);
		_exit(-1);
	} else if (pid > 0) {
		int status;

		while ((rc = waitpid(pid, &status, 0)) == -1 &&
			errno == EINTR);
		if (rc < 0 || !WIFEXITED(status))
			return (-1);

		return (WEXITSTATUS(status));
	}

	return (-1);
}

int
libzfs_load_module(const char *module)
{
	char *argv[4] = {"/sbin/kextload", NULL, (char *)0};
	char *modpath = NULL;
	struct stat s1, s2;
	int ret;


    /* Check if zfs is already loaded */
    if (stat("/dev/zfs", &s1) == 0) return 0;


	// the good old default is to expect kexts in /System/Library/Extensions :
	if( asprintf(&modpath, "/System/Library/Extensions/%s.kext", module) > 0 ){
		ret = stat( modpath, &s1 );
	}
	else{
		ret = 1;
	}
	// KERNEL_MODPREFIX holds the actual default location determined at boot time,
	// it will be accepted with extra checks if different from /S/L/E
	if( strncmp( KERNEL_MODPREFIX, "/System/Library/Extensions", 26 ) ){
		if( asprintf(&modpath, "%s/%s.kext", KERNEL_MODPREFIX, module) == -1 ){
			return (errno);
		}
		else{
			// check if the kext exists in the actual default location, and no duplicate is present
			// in the other location supported by Apple's auto-loading scheme
			int ret2 = stat( modpath, &s2 );
			if( ret2 ){
				(void) fprintf( stderr, gettext("Error: %s does not exist\n"), modpath );
				return errno;
			}
			else if( ret == 0 ){
				(void) fprintf( stderr, gettext( "Error: %s.kext exists in both /Library/Extensions and in /System/Library/Extensions!\n"),
										  module );
				return EPERM;
			}
		}
	}

	if( ret == 0 ){
		// we have a candidate
		argv[1] = modpath;
		if (!libzfs_module_loaded(module)){
			// fprintf( stderr, gettext("Executing `%s %s`\n"), argv[0], argv[1] );
			ret = libzfs_run_process("/sbin/kextload", argv, 0);
		}
	}

	if( modpath ){
		free(modpath);
	}
	return (ret);
}

#define	MODLOAD_CMD \
	"/sbin/kextload " KERNEL_MODPREFIX "/zfs.kext"

libzfs_handle_t *
libzfs_init(void)
{
	libzfs_handle_t *hdl;

	if (libzfs_load_module("zfs") != 0) {
		(void) fprintf(stderr, gettext("Failed to load ZFS module "
			       "stack.\nLoad the module manually by running "
			       "'" MODLOAD_CMD "' as root.\n"));
		return (NULL);
	}

	if ((hdl = calloc(1, sizeof (libzfs_handle_t))) == NULL) {
		return (NULL);
	}

	if ((hdl->libzfs_fd = open(ZFS_DEV, O_RDWR)) < 0) {
		(void) fprintf(stderr, gettext("Unable to open %s: %s.\n"),
		    ZFS_DEV, strerror(errno));
		if (errno == ENOENT)
			(void) fprintf(stderr,
			     gettext("Verify the ZFS module stack is "
			     "loaded by running '" MODLOAD_CMD "' as root.\n"));
		free(hdl);
		return (NULL);
	}

#ifdef HAVE_SETMNTENT
	if ((hdl->libzfs_mnttab = setmntent(MNTTAB, "r")) == NULL) {
#else
	if ((hdl->libzfs_mnttab = fopen(MNTTAB, "r")) == NULL) {
#endif
		(void) close(hdl->libzfs_fd);
		(void) fprintf(stderr,
		    gettext("mtab is not present at %s.\n"), MNTTAB);
		free(hdl);
		return (NULL);
	}

#ifdef SHARETAB
	hdl->libzfs_sharetab = fopen(ZFS_EXPORTS_PATH, "r");
#endif

	if (libzfs_core_init() != 0) {
		(void) close(hdl->libzfs_fd);
		(void) fclose(hdl->libzfs_mnttab);
#ifdef SHARETAB
		(void) fclose(hdl->libzfs_sharetab);
#endif
		free(hdl);
		return (NULL);
	}

	zfs_prop_init();
	zpool_prop_init();
	zpool_feature_init();
	libzfs_mnttab_init(hdl);
#ifdef __APPLE__
	libshare_init();
#endif

    //fprintf(stderr, "make_dataset_handle %p\r\n", hdl->libzfs_log_str);

	return (hdl);
}

void
libzfs_fini(libzfs_handle_t *hdl)
{
	(void) close(hdl->libzfs_fd);
	if (hdl->libzfs_mnttab)
#ifdef HAVE_SETMNTENT
		(void) endmntent(hdl->libzfs_mnttab);
#else
		(void) fclose(hdl->libzfs_mnttab);
#endif
	if (hdl->libzfs_sharetab)
		(void) fclose(hdl->libzfs_sharetab);
	zfs_uninit_libshare(hdl);
	zpool_free_handles(hdl);
	libzfs_fru_clear(hdl, B_TRUE);
	namespace_clear(hdl);
	libzfs_mnttab_fini(hdl);
	libzfs_core_fini();
	free(hdl);
}

libzfs_handle_t *
zpool_get_handle(zpool_handle_t *zhp)
{
	return (zhp->zpool_hdl);
}

libzfs_handle_t *
zfs_get_handle(zfs_handle_t *zhp)
{
	return (zhp->zfs_hdl);
}

zpool_handle_t *
zfs_get_pool_handle(const zfs_handle_t *zhp)
{
	return (zhp->zpool_hdl);
}

/*
 * Given a name, determine whether or not it's a valid path
 * (starts with '/' or "./").  If so, walk the mnttab trying
 * to match the device number.  If not, treat the path as an
 * fs/vol/snap name.
 */
zfs_handle_t *
zfs_path_to_zhandle(libzfs_handle_t *hdl, char *path, zfs_type_t argtype)
{
	struct stat statbuf;
	struct extmnttab entry;
	int ret;

	if (path[0] != '/' && strncmp(path, "./", strlen("./")) != 0) {
		/*
		 * It's not a valid path, assume it's a name of type 'argtype'.
		 */
		return (zfs_open(hdl, path, argtype));
	}

	if (stat(path, &statbuf) != 0) {
		(void) fprintf(stderr, "%s: %s\n", path, strerror(errno));
		return (NULL);
	}

<<<<<<< HEAD
#ifdef sun
	rewind(hdl->libzfs_mnttab);
=======
	/* Reopen MNTTAB to prevent reading stale data from open file */
	if (freopen(MNTTAB, "r", hdl->libzfs_mnttab) == NULL)
		return (NULL);

>>>>>>> b79e1f1f
	while ((ret = getextmntent(hdl->libzfs_mnttab, &entry, 0)) == 0) {
		if (makedevice(entry.mnt_major, entry.mnt_minor) ==
		    statbuf.st_dev) {
			break;
		}
	}
#else
	{
		struct statfs sfs;

		ret = statfs(path, &sfs);
		if (ret == 0)
			statfs2mnttab(&sfs, &entry);
		else {
			(void) fprintf(stderr, "%s: %s\n", path,
			    strerror(errno));
		}
        }
#endif        /* sun */
	if (ret != 0) {
		return (NULL);
	}

	if (strcmp(entry.mnt_fstype, MNTTYPE_ZFS) != 0) {
		(void) fprintf(stderr, gettext("'%s': not a ZFS filesystem\n"),
		    path);
		return (NULL);
	}

	return (zfs_open(hdl, entry.mnt_special, ZFS_TYPE_FILESYSTEM));
}

/*
 * Append partition suffix to an otherwise fully qualified device path.
 * This is used to generate the name the full path as its stored in
 * ZPOOL_CONFIG_PATH for whole disk devices.  On success the new length
 * of 'path' will be returned on error a negative value is returned.
 */
int
zfs_append_partition(char *path, size_t max_len)
{
	int len = strlen(path);

	if (strncmp(path, UDISK_ROOT, strlen(UDISK_ROOT)) == 0) {
		if (len + 6 >= max_len)
			return (-1);

		(void) strcat(path, "s1");
		len += 2;
	} else {
		if (len + 2 >= max_len)
			return (-1);

		if (isdigit(path[len-1])) {
			(void) strcat(path, "s1");
			len += 2;
		} else {
			(void) strcat(path, "1");
			len += 1;
		}
	}

	return (len);
}

/*
 * Given a shorthand device name check if a file by that name exists in any
 * of the 'zpool_default_import_path' or ZPOOL_IMPORT_PATH directories.  If
 * one is found, store its fully qualified path in the 'path' buffer passed
 * by the caller and return 0, otherwise return an error.
 */
int
zfs_resolve_shortname(const char *name, char *path, size_t len)
{
	int i, error = -1;
	char *dir, *env, *envdup;

	env = getenv("ZPOOL_IMPORT_PATH");
	errno = ENOENT;

	if (env) {
		envdup = strdup(env);
		dir = strtok(envdup, ":");
		while (dir && error) {
			(void) snprintf(path, len, "%s/%s", dir, name);
			error = access(path, F_OK);
			dir = strtok(NULL, ":");
		}
		free(envdup);
	} else {
		for (i = 0; i < DEFAULT_IMPORT_PATH_SIZE && error < 0; i++) {
			(void) snprintf(path, len, "%s/%s",
			    zpool_default_import_path[i], name);
			error = access(path, F_OK);
		}
	}

	return (error ? ENOENT : 0);
}

/*
 * Given a shorthand device name look for a match against 'cmp_name'.  This
 * is done by checking all prefix expansions using either the default
 * 'zpool_default_import_paths' or the ZPOOL_IMPORT_PATH environment
 * variable.  Proper partition suffixes will be appended if this is a
 * whole disk.  When a match is found 0 is returned otherwise ENOENT.
 */
static int
zfs_strcmp_shortname(char *name, char *cmp_name, int wholedisk)
{
	int path_len, cmp_len, i = 0, error = ENOENT;
	char *dir, *env, *envdup = NULL;
	char path_name[MAXPATHLEN];

	cmp_len = strlen(cmp_name);
	env = getenv("ZPOOL_IMPORT_PATH");

	if (env) {
		envdup = strdup(env);
		dir = strtok(envdup, ":");
	} else {
		dir =  zpool_default_import_path[i];
	}

	while (dir) {
		/* Trim trailing directory slashes from ZPOOL_IMPORT_PATH */
		while (dir[strlen(dir)-1] == '/')
			dir[strlen(dir)-1] = '\0';

		path_len = snprintf(path_name, MAXPATHLEN, "%s/%s", dir, name);
		if (wholedisk)
			path_len = zfs_append_partition(path_name, MAXPATHLEN);

		if ((path_len == cmp_len) && strcmp(path_name, cmp_name) == 0) {
			error = 0;
			break;
		}

		if (env) {
			dir = strtok(NULL, ":");
		} else if (++i < DEFAULT_IMPORT_PATH_SIZE) {
			dir = zpool_default_import_path[i];
		} else {
			dir = NULL;
		}
	}

	if (env)
		free(envdup);
	return (error);
}

/*
 * Given either a shorthand or fully qualified path name look for a match
 * against 'cmp'.  The passed name will be expanded as needed for comparison
 * purposes and redundant slashes stripped to ensure an accurate match.
 */
int
zfs_strcmp_pathname(char *name, char *cmp, int wholedisk)
{
	int path_len, cmp_len;
	char path_name[MAXPATHLEN];
	char cmp_name[MAXPATHLEN];
	char *dir;

	/* Strip redundant slashes if one exists due to ZPOOL_IMPORT_PATH */
	memset(cmp_name, 0, MAXPATHLEN);
	dir = strtok(cmp, "/");
	while (dir) {
		strcat(cmp_name, "/");
		strcat(cmp_name, dir);
		dir = strtok(NULL, "/");
	}

	if (name[0] != '/')
		return (zfs_strcmp_shortname(name, cmp_name, wholedisk));

	strlcpy(path_name, name, MAXPATHLEN);
	path_len = strlen(path_name);
	cmp_len = strlen(cmp_name);

	if (wholedisk) {
		path_len = zfs_append_partition(path_name, MAXPATHLEN);
		if (path_len == -1)
			return (ENOMEM);
	}

	if ((path_len != cmp_len) || strcmp(path_name, cmp_name))
		return (ENOENT);

	return (0);
}

/*
 * Initialize the zc_nvlist_dst member to prepare for receiving an nvlist from
 * an ioctl().
 */
int
zcmd_alloc_dst_nvlist(libzfs_handle_t *hdl, zfs_cmd_t *zc, size_t len)
{
	if (len == 0)
		len = 16 * 1024;
	zc->zc_nvlist_dst_size = len;
	if ((zc->zc_nvlist_dst = (uint64_t)(uintptr_t)
	    zfs_alloc(hdl, zc->zc_nvlist_dst_size)) == 0)
		return (-1);

	return (0);
}

/*
 * Called when an ioctl() which returns an nvlist fails with ENOMEM.  This will
 * expand the nvlist to the size specified in 'zc_nvlist_dst_size', which was
 * filled in by the kernel to indicate the actual required size.
 */
int
zcmd_expand_dst_nvlist(libzfs_handle_t *hdl, zfs_cmd_t *zc)
{
	free((void *)(uintptr_t)zc->zc_nvlist_dst);
	if ((zc->zc_nvlist_dst = (uint64_t)(uintptr_t)
	    zfs_alloc(hdl, zc->zc_nvlist_dst_size)) == 0)
		return (-1);

	return (0);
}

/*
 * Called to free the src and dst nvlists stored in the command structure.
 */
void
zcmd_free_nvlists(zfs_cmd_t *zc)
{
	free((void *)(uintptr_t)zc->zc_nvlist_conf);
	free((void *)(uintptr_t)zc->zc_nvlist_src);
	free((void *)(uintptr_t)zc->zc_nvlist_dst);
}

static int
zcmd_write_nvlist_com(libzfs_handle_t *hdl, uint64_t *outnv, uint64_t *outlen,
    nvlist_t *nvl)
{
	char *packed;
	size_t len;

	verify(nvlist_size(nvl, &len, NV_ENCODE_NATIVE) == 0);

	if ((packed = zfs_alloc(hdl, len)) == NULL)
		return (-1);

	verify(nvlist_pack(nvl, &packed, &len, NV_ENCODE_NATIVE, 0) == 0);

	*outnv = (uint64_t)(uintptr_t)packed;
	*outlen = len;

	return (0);
}

int
zcmd_write_conf_nvlist(libzfs_handle_t *hdl, zfs_cmd_t *zc, nvlist_t *nvl)
{
	return (zcmd_write_nvlist_com(hdl, &zc->zc_nvlist_conf,
	    &zc->zc_nvlist_conf_size, nvl));
}

int
zcmd_write_src_nvlist(libzfs_handle_t *hdl, zfs_cmd_t *zc, nvlist_t *nvl)
{
	return (zcmd_write_nvlist_com(hdl, &zc->zc_nvlist_src,
	    &zc->zc_nvlist_src_size, nvl));
}

/*
 * Unpacks an nvlist from the ZFS ioctl command structure.
 */
int
zcmd_read_dst_nvlist(libzfs_handle_t *hdl, zfs_cmd_t *zc, nvlist_t **nvlp)
{
	if (nvlist_unpack((void *)(uintptr_t)zc->zc_nvlist_dst,
            zc->zc_nvlist_dst_size, nvlp, 0) != 0) {
		return (no_memory(hdl));
	}

	return (0);
}

/*
 * OSX will return error=0 on error, but set zc_ioc_error to the real
 * error code, we will then move that to errno, and return -1.
 */

int
zfs_ioctl(libzfs_handle_t *hdl, int request, zfs_cmd_t *zc)
{
	int error;

    //fprintf(stderr, "zc_history set to %p '%s'\r\n", hdl->libzfs_log_str,
    //      hdl->libzfs_log_str);


	//zc->zc_history = (uint64_t)(uintptr_t)hdl->libzfs_log_str;
	int original_errno = errno;
	errno = 0;
	error = ioctl(hdl->libzfs_fd, request, zc);

	/* normal path, zfsdev_ioctl returns the real error in zc_ioc_error */
	if ((error == 0) && zc->zc_ioc_error) {
		error = -1;
		errno = zc->zc_ioc_error;
	} else if (error != -1) {
		errno = original_errno;
	}

	/*
	 * libzfs_log_str is still needed by the above ioctl to copy the
	 * history string out of userland into the kernel.
	 * if (hdl->libzfs_log_str) {
	 * 	free(hdl->libzfs_log_str);
	 * 	hdl->libzfs_log_str = NULL;
	 * }
	 * zc->zc_history = 0;
	 */

	return (error);
}

/*
 * ================================================================
 * API shared by zfs and zpool property management
 * ================================================================
 */

static void
zprop_print_headers(zprop_get_cbdata_t *cbp, zfs_type_t type)
{
	zprop_list_t *pl = cbp->cb_proplist;
	int i;
	char *title;
	size_t len;

	cbp->cb_first = B_FALSE;
	if (cbp->cb_scripted)
		return;

	/*
	 * Start with the length of the column headers.
	 */
	cbp->cb_colwidths[GET_COL_NAME] = strlen(dgettext(TEXT_DOMAIN, "NAME"));
	cbp->cb_colwidths[GET_COL_PROPERTY] = strlen(dgettext(TEXT_DOMAIN,
	    "PROPERTY"));
	cbp->cb_colwidths[GET_COL_VALUE] = strlen(dgettext(TEXT_DOMAIN,
	    "VALUE"));
	cbp->cb_colwidths[GET_COL_RECVD] = strlen(dgettext(TEXT_DOMAIN,
	    "RECEIVED"));
	cbp->cb_colwidths[GET_COL_SOURCE] = strlen(dgettext(TEXT_DOMAIN,
	    "SOURCE"));

	/* first property is always NAME */
	assert(cbp->cb_proplist->pl_prop ==
	    ((type == ZFS_TYPE_POOL) ?  ZPOOL_PROP_NAME : ZFS_PROP_NAME));

	/*
	 * Go through and calculate the widths for each column.  For the
	 * 'source' column, we kludge it up by taking the worst-case scenario of
	 * inheriting from the longest name.  This is acceptable because in the
	 * majority of cases 'SOURCE' is the last column displayed, and we don't
	 * use the width anyway.  Note that the 'VALUE' column can be oversized,
	 * if the name of the property is much longer than any values we find.
	 */
	for (pl = cbp->cb_proplist; pl != NULL; pl = pl->pl_next) {
		/*
		 * 'PROPERTY' column
		 */
		if (pl->pl_prop != ZPROP_INVAL) {
			const char *propname = (type == ZFS_TYPE_POOL) ?
			    zpool_prop_to_name(pl->pl_prop) :
			    zfs_prop_to_name(pl->pl_prop);

			len = strlen(propname);
			if (len > cbp->cb_colwidths[GET_COL_PROPERTY])
				cbp->cb_colwidths[GET_COL_PROPERTY] = len;
		} else {
			len = strlen(pl->pl_user_prop);
			if (len > cbp->cb_colwidths[GET_COL_PROPERTY])
				cbp->cb_colwidths[GET_COL_PROPERTY] = len;
		}

		/*
		 * 'VALUE' column.  The first property is always the 'name'
		 * property that was tacked on either by /sbin/zfs's
		 * zfs_do_get() or when calling zprop_expand_list(), so we
		 * ignore its width.  If the user specified the name property
		 * to display, then it will be later in the list in any case.
		 */
		if (pl != cbp->cb_proplist &&
		    pl->pl_width > cbp->cb_colwidths[GET_COL_VALUE])
			cbp->cb_colwidths[GET_COL_VALUE] = pl->pl_width;

		/* 'RECEIVED' column. */
		if (pl != cbp->cb_proplist &&
		    pl->pl_recvd_width > cbp->cb_colwidths[GET_COL_RECVD])
			cbp->cb_colwidths[GET_COL_RECVD] = pl->pl_recvd_width;

		/*
		 * 'NAME' and 'SOURCE' columns
		 */
		if (pl->pl_prop == (type == ZFS_TYPE_POOL ? ZPOOL_PROP_NAME :
		    ZFS_PROP_NAME) &&
		    pl->pl_width > cbp->cb_colwidths[GET_COL_NAME]) {
			cbp->cb_colwidths[GET_COL_NAME] = pl->pl_width;
			cbp->cb_colwidths[GET_COL_SOURCE] = pl->pl_width +
			    strlen(dgettext(TEXT_DOMAIN, "inherited from"));
		}
	}

	/*
	 * Now go through and print the headers.
	 */
	for (i = 0; i < ZFS_GET_NCOLS; i++) {
		switch (cbp->cb_columns[i]) {
		case GET_COL_NAME:
			title = dgettext(TEXT_DOMAIN, "NAME");
			break;
		case GET_COL_PROPERTY:
			title = dgettext(TEXT_DOMAIN, "PROPERTY");
			break;
		case GET_COL_VALUE:
			title = dgettext(TEXT_DOMAIN, "VALUE");
			break;
		case GET_COL_RECVD:
			title = dgettext(TEXT_DOMAIN, "RECEIVED");
			break;
		case GET_COL_SOURCE:
			title = dgettext(TEXT_DOMAIN, "SOURCE");
			break;
		default:
			title = NULL;
		}

		if (title != NULL) {
			if (i == (ZFS_GET_NCOLS - 1) ||
			    cbp->cb_columns[i + 1] == GET_COL_NONE)
				(void) printf("%s", title);
			else
				(void) printf("%-*s  ",
				    cbp->cb_colwidths[cbp->cb_columns[i]],
				    title);
		}
	}
	(void) printf("\n");
}

/*
 * Display a single line of output, according to the settings in the callback
 * structure.
 */
void
zprop_print_one_property(const char *name, zprop_get_cbdata_t *cbp,
    const char *propname, const char *value, zprop_source_t sourcetype,
    const char *source, const char *recvd_value)
{
	int i;
	const char *str = NULL;
	char buf[128];

	/*
	 * Ignore those source types that the user has chosen to ignore.
	 */
	if ((sourcetype & cbp->cb_sources) == 0)
		return;

	if (cbp->cb_first)
		zprop_print_headers(cbp, cbp->cb_type);

	for (i = 0; i < ZFS_GET_NCOLS; i++) {
		switch (cbp->cb_columns[i]) {
		case GET_COL_NAME:
			str = name;
			break;

		case GET_COL_PROPERTY:
			str = propname;
			break;

		case GET_COL_VALUE:
			str = value;
			break;

		case GET_COL_SOURCE:
			switch (sourcetype) {
			case ZPROP_SRC_NONE:
				str = "-";
				break;

			case ZPROP_SRC_DEFAULT:
				str = "default";
				break;

			case ZPROP_SRC_LOCAL:
				str = "local";
				break;

			case ZPROP_SRC_TEMPORARY:
				str = "temporary";
				break;

			case ZPROP_SRC_INHERITED:
				(void) snprintf(buf, sizeof (buf),
				    "inherited from %s", source);
				str = buf;
				break;
			case ZPROP_SRC_RECEIVED:
				str = "received";
				break;
			}
			break;

		case GET_COL_RECVD:
			str = (recvd_value == NULL ? "-" : recvd_value);
			break;

		default:
			continue;
		}

		if (cbp->cb_columns[i + 1] == GET_COL_NONE)
			(void) printf("%s", str);
		else if (cbp->cb_scripted)
			(void) printf("%s\t", str);
		else
			(void) printf("%-*s  ",
			    cbp->cb_colwidths[cbp->cb_columns[i]],
			    str);
	}

	(void) printf("\n");
}

/*
 * Given a numeric suffix, convert the value into a number of bits that the
 * resulting value must be shifted.
 */
static int
str2shift(libzfs_handle_t *hdl, const char *buf)
{
	const char *ends = "BKMGTPEZ";
	int i;

	if (buf[0] == '\0')
		return (0);
	for (i = 0; i < strlen(ends); i++) {
		if (toupper(buf[0]) == ends[i])
			break;
	}
	if (i == strlen(ends)) {
		if (hdl)
			zfs_error_aux(hdl, dgettext(TEXT_DOMAIN,
			    "invalid numeric suffix '%s'"), buf);
		return (-1);
	}

	/*
	 * Allow 'G' = 'GB' = 'GiB', case-insensitively.
	 * However, 'BB' and 'BiB' are disallowed.
	 */
	if (buf[1] == '\0' ||
	    (toupper(buf[0]) != 'B' &&
	    ((toupper(buf[1]) == 'B' && buf[2] == '\0') ||
	    (toupper(buf[1]) == 'I' && toupper(buf[2]) == 'B' &&
	    buf[3] == '\0'))))
		return (10 * i);

	if (hdl)
		zfs_error_aux(hdl, dgettext(TEXT_DOMAIN,
		    "invalid numeric suffix '%s'"), buf);
	return (-1);
}

/*
 * Convert a string of the form '100G' into a real number.  Used when setting
 * properties or creating a volume.  'buf' is used to place an extended error
 * message for the caller to use.
 */
int
zfs_nicestrtonum(libzfs_handle_t *hdl, const char *value, uint64_t *num)
{
	char *end;
	int shift;

	*num = 0;

	/* Check to see if this looks like a number.  */
	if ((value[0] < '0' || value[0] > '9') && value[0] != '.') {
		if (hdl)
			zfs_error_aux(hdl, dgettext(TEXT_DOMAIN,
			    "bad numeric value '%s'"), value);
		return (-1);
	}

	/* Rely on strtoull() to process the numeric portion.  */
	errno = 0;
	*num = strtoull(value, &end, 10);

	/*
	 * Check for ERANGE, which indicates that the value is too large to fit
	 * in a 64-bit value.
	 */
	if (errno == ERANGE) {
		if (hdl)
			zfs_error_aux(hdl, dgettext(TEXT_DOMAIN,
			    "numeric value is too large"));
		return (-1);
	}

	/*
	 * If we have a decimal value, then do the computation with floating
	 * point arithmetic.  Otherwise, use standard arithmetic.
	 */
	if (*end == '.') {
		double fval = strtod(value, &end);

		if ((shift = str2shift(hdl, end)) == -1)
			return (-1);

		fval *= pow(2, shift);

		if (fval > UINT64_MAX) {
			if (hdl)
				zfs_error_aux(hdl, dgettext(TEXT_DOMAIN,
				    "numeric value is too large"));
			return (-1);
		}

		*num = (uint64_t)fval;
	} else {
		if ((shift = str2shift(hdl, end)) == -1)
			return (-1);

		/* Check for overflow */
		if (shift >= 64 || (*num << shift) >> shift != *num) {
			if (hdl)
				zfs_error_aux(hdl, dgettext(TEXT_DOMAIN,
				    "numeric value is too large"));
			return (-1);
		}

		*num <<= shift;
	}

	return (0);
}

/*
 * Given a propname=value nvpair to set, parse any numeric properties
 * (index, boolean, etc) if they are specified as strings and add the
 * resulting nvpair to the returned nvlist.
 *
 * At the DSL layer, all properties are either 64-bit numbers or strings.
 * We want the user to be able to ignore this fact and specify properties
 * as native values (numbers, for example) or as strings (to simplify
 * command line utilities).  This also handles converting index types
 * (compression, checksum, etc) from strings to their on-disk index.
 */
int
zprop_parse_value(libzfs_handle_t *hdl, nvpair_t *elem, int prop,
    zfs_type_t type, nvlist_t *ret, char **svalp, uint64_t *ivalp,
    const char *errbuf)
{
	data_type_t datatype = nvpair_type(elem);
	zprop_type_t proptype;
	const char *propname;
	char *value;
	boolean_t isnone = B_FALSE;

	if (type == ZFS_TYPE_POOL) {
		proptype = zpool_prop_get_type(prop);
		propname = zpool_prop_to_name(prop);
	} else {
		proptype = zfs_prop_get_type(prop);
		propname = zfs_prop_to_name(prop);
	}

	/*
	 * Convert any properties to the internal DSL value types.
	 */
	*svalp = NULL;
	*ivalp = 0;

	switch (proptype) {
	case PROP_TYPE_STRING:
		if (datatype != DATA_TYPE_STRING) {
			zfs_error_aux(hdl, dgettext(TEXT_DOMAIN,
			    "'%s' must be a string"), nvpair_name(elem));
			goto error;
		}
		(void) nvpair_value_string(elem, svalp);
		if (strlen(*svalp) >= ZFS_MAXPROPLEN) {
			zfs_error_aux(hdl, dgettext(TEXT_DOMAIN,
			    "'%s' is too long"), nvpair_name(elem));
			goto error;
		}
		break;

	case PROP_TYPE_NUMBER:
		if (datatype == DATA_TYPE_STRING) {
			(void) nvpair_value_string(elem, &value);
			if (strcmp(value, "none") == 0) {
				isnone = B_TRUE;
			} else if (zfs_nicestrtonum(hdl, value, ivalp)
			    != 0) {
				goto error;
			}
		} else if (datatype == DATA_TYPE_UINT64) {
			(void) nvpair_value_uint64(elem, ivalp);
		} else {
			zfs_error_aux(hdl, dgettext(TEXT_DOMAIN,
			    "'%s' must be a number"), nvpair_name(elem));
			goto error;
		}

		/*
		 * Quota special: force 'none' and don't allow 0.
		 */
		if ((type & ZFS_TYPE_DATASET) && *ivalp == 0 && !isnone &&
		    (prop == ZFS_PROP_QUOTA || prop == ZFS_PROP_REFQUOTA)) {
			zfs_error_aux(hdl, dgettext(TEXT_DOMAIN,
			    "use 'none' to disable quota/refquota"));
			goto error;
		}
		break;

	case PROP_TYPE_INDEX:
		if (datatype != DATA_TYPE_STRING) {
			zfs_error_aux(hdl, dgettext(TEXT_DOMAIN,
			    "'%s' must be a string"), nvpair_name(elem));
			goto error;
		}

		(void) nvpair_value_string(elem, &value);

		if (zprop_string_to_index(prop, value, ivalp, type) != 0) {
			zfs_error_aux(hdl, dgettext(TEXT_DOMAIN,
			    "'%s' must be one of '%s'"), propname,
			    zprop_values(prop, type));
			goto error;
		}
		break;

	default:
		abort();
	}

	/*
	 * Add the result to our return set of properties.
	 */
	if (*svalp != NULL) {
		if (nvlist_add_string(ret, propname, *svalp) != 0) {
			(void) no_memory(hdl);
			return (-1);
		}
	} else {
		if (nvlist_add_uint64(ret, propname, *ivalp) != 0) {
			(void) no_memory(hdl);
			return (-1);
		}
	}

	return (0);
error:
	(void) zfs_error(hdl, EZFS_BADPROP, errbuf);
	return (-1);
}

static int
addlist(libzfs_handle_t *hdl, char *propname, zprop_list_t **listp,
    zfs_type_t type)
{
	int prop;
	zprop_list_t *entry;

	prop = zprop_name_to_prop(propname, type);

	if (prop != ZPROP_INVAL && !zprop_valid_for_type(prop, type))
		prop = ZPROP_INVAL;

	/*
	 * When no property table entry can be found, return failure if
	 * this is a pool property or if this isn't a user-defined
	 * dataset property,
	 */
	if (prop == ZPROP_INVAL && ((type == ZFS_TYPE_POOL &&
	    !zpool_prop_feature(propname) &&
	    !zpool_prop_unsupported(propname)) ||
	    (type == ZFS_TYPE_DATASET && !zfs_prop_user(propname) &&
	    !zfs_prop_userquota(propname) && !zfs_prop_written(propname)))) {
		zfs_error_aux(hdl, dgettext(TEXT_DOMAIN,
		    "invalid property '%s'"), propname);
		return (zfs_error(hdl, EZFS_BADPROP,
		    dgettext(TEXT_DOMAIN, "bad property list")));
	}

	if ((entry = zfs_alloc(hdl, sizeof (zprop_list_t))) == NULL)
		return (-1);

	entry->pl_prop = prop;
	if (prop == ZPROP_INVAL) {
		if ((entry->pl_user_prop = zfs_strdup(hdl, propname)) ==
		    NULL) {
			free(entry);
			return (-1);
		}
		entry->pl_width = strlen(propname);
	} else {
		entry->pl_width = zprop_width(prop, &entry->pl_fixed,
		    type);
	}

	*listp = entry;

	return (0);
}

/*
 * Given a comma-separated list of properties, construct a property list
 * containing both user-defined and native properties.  This function will
 * return a NULL list if 'all' is specified, which can later be expanded
 * by zprop_expand_list().
 */
int
zprop_get_list(libzfs_handle_t *hdl, char *props, zprop_list_t **listp,
    zfs_type_t type)
{
	*listp = NULL;

	/*
	 * If 'all' is specified, return a NULL list.
	 */
	if (strcmp(props, "all") == 0)
		return (0);

	/*
	 * If no props were specified, return an error.
	 */
	if (props[0] == '\0') {
		zfs_error_aux(hdl, dgettext(TEXT_DOMAIN,
		    "no properties specified"));
		return (zfs_error(hdl, EZFS_BADPROP, dgettext(TEXT_DOMAIN,
		    "bad property list")));
	}

	/*
	 * It would be nice to use getsubopt() here, but the inclusion of column
	 * aliases makes this more effort than it's worth.
	 */
	while (*props != '\0') {
		size_t len;
		char *p;
		char c;

		if ((p = strchr(props, ',')) == NULL) {
			len = strlen(props);
			p = props + len;
		} else {
			len = p - props;
		}

		/*
		 * Check for empty options.
		 */
		if (len == 0) {
			zfs_error_aux(hdl, dgettext(TEXT_DOMAIN,
			    "empty property name"));
			return (zfs_error(hdl, EZFS_BADPROP,
			    dgettext(TEXT_DOMAIN, "bad property list")));
		}

		/*
		 * Check all regular property names.
		 */
		c = props[len];
		props[len] = '\0';

		if (strcmp(props, "space") == 0) {
			static char *spaceprops[] = {
				"name", "avail", "used", "usedbysnapshots",
				"usedbydataset", "usedbyrefreservation",
				"usedbychildren", NULL
			};
			int i;

			for (i = 0; spaceprops[i]; i++) {
				if (addlist(hdl, spaceprops[i], listp, type))
					return (-1);
				listp = &(*listp)->pl_next;
			}
		} else {
			if (addlist(hdl, props, listp, type))
				return (-1);
			listp = &(*listp)->pl_next;
		}

		props = p;
		if (c == ',')
			props++;
	}

	return (0);
}

void
zprop_free_list(zprop_list_t *pl)
{
	zprop_list_t *next;

	while (pl != NULL) {
		next = pl->pl_next;
		free(pl->pl_user_prop);
		free(pl);
		pl = next;
	}
}

typedef struct expand_data {
	zprop_list_t	**last;
	libzfs_handle_t	*hdl;
	zfs_type_t type;
} expand_data_t;

int
zprop_expand_list_cb(int prop, void *cb)
{
	zprop_list_t *entry;
	expand_data_t *edp = cb;

	if ((entry = zfs_alloc(edp->hdl, sizeof (zprop_list_t))) == NULL)
		return (ZPROP_INVAL);

	entry->pl_prop = prop;
	entry->pl_width = zprop_width(prop, &entry->pl_fixed, edp->type);
	entry->pl_all = B_TRUE;

	*(edp->last) = entry;
	edp->last = &entry->pl_next;

	return (ZPROP_CONT);
}

int
zprop_expand_list(libzfs_handle_t *hdl, zprop_list_t **plp, zfs_type_t type)
{
	zprop_list_t *entry;
	zprop_list_t **last;
	expand_data_t exp;

	if (*plp == NULL) {
		/*
		 * If this is the very first time we've been called for an 'all'
		 * specification, expand the list to include all native
		 * properties.
		 */
		last = plp;

		exp.last = last;
		exp.hdl = hdl;
		exp.type = type;

		if (zprop_iter_common(zprop_expand_list_cb, &exp, B_FALSE,
		    B_FALSE, type) == ZPROP_INVAL)
			return (-1);

		/*
		 * Add 'name' to the beginning of the list, which is handled
		 * specially.
		 */
		if ((entry = zfs_alloc(hdl, sizeof (zprop_list_t))) == NULL)
			return (-1);

		entry->pl_prop = (type == ZFS_TYPE_POOL) ?  ZPOOL_PROP_NAME :
		    ZFS_PROP_NAME;
		entry->pl_width = zprop_width(entry->pl_prop,
		    &entry->pl_fixed, type);
		entry->pl_all = B_TRUE;
		entry->pl_next = *plp;
		*plp = entry;
	}
	return (0);
}

int
zprop_iter(zprop_func func, void *cb, boolean_t show_all, boolean_t ordered,
    zfs_type_t type)
{
	return (zprop_iter_common(func, cb, show_all, ordered, type));
}<|MERGE_RESOLUTION|>--- conflicted
+++ resolved
@@ -883,15 +883,10 @@
 		return (NULL);
 	}
 
-<<<<<<< HEAD
-#ifdef sun
-	rewind(hdl->libzfs_mnttab);
-=======
 	/* Reopen MNTTAB to prevent reading stale data from open file */
 	if (freopen(MNTTAB, "r", hdl->libzfs_mnttab) == NULL)
 		return (NULL);
 
->>>>>>> b79e1f1f
 	while ((ret = getextmntent(hdl->libzfs_mnttab, &entry, 0)) == 0) {
 		if (makedevice(entry.mnt_major, entry.mnt_minor) ==
 		    statbuf.st_dev) {
