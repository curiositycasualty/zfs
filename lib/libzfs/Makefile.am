include $(top_srcdir)/config/Rules.am

AUTOMAKE_OPTIONS = subdir-objects
libzfs_pcdir = $(datarootdir)/pkgconfig
libzfs_pc_DATA = libzfs.pc libzfs_core.pc

DEFAULT_INCLUDES += \
	-I$(top_srcdir)/include \
	-I$(top_srcdir)/lib/libspl/include

lib_LTLIBRARIES = libzfs.la

<<<<<<< HEAD
libzfs_la_SOURCES = \
=======
USER_C = \
>>>>>>> 3b36f831
	libzfs_changelist.c \
	libzfs_config.c \
	libzfs_dataset.c \
	libzfs_diff.c \
	libzfs_fru.c \
	libzfs_graph.c \
	libzfs_import.c \
	libzfs_iter.c \
	libzfs_mount.c \
	libzfs_pool.c \
	libzfs_sendrecv.c \
	libzfs_status.c \
	libzfs_util.c
<<<<<<< HEAD
=======

KERNEL_C =

nodist_libzfs_la_SOURCES = \
	$(USER_C) \
	$(KERNEL_C)
>>>>>>> 3b36f831

libzfs_la_LIBADD = \
	$(top_builddir)/lib/libzfs_core/libzfs_core.la \
	$(top_builddir)/lib/libshare/libshare.la \
	$(top_builddir)/lib/libnvpair/libnvpair.la \
	$(top_builddir)/lib/libzpool/libzpool.la

libzfs_la_LIBADD += -lm -ldl $(LIBBLKID)
<<<<<<< HEAD
libzfs_la_LDFLAGS = -version-info 2:0:0 -framework IOKit
=======
libzfs_la_LDFLAGS = -version-info 2:0:0

EXTRA_DIST = $(libzfs_pc_DATA) $(USER_C)
>>>>>>> 3b36f831
<|MERGE_RESOLUTION|>--- conflicted
+++ resolved
@@ -10,11 +10,7 @@
 
 lib_LTLIBRARIES = libzfs.la
 
-<<<<<<< HEAD
 libzfs_la_SOURCES = \
-=======
-USER_C = \
->>>>>>> 3b36f831
 	libzfs_changelist.c \
 	libzfs_config.c \
 	libzfs_dataset.c \
@@ -28,15 +24,6 @@
 	libzfs_sendrecv.c \
 	libzfs_status.c \
 	libzfs_util.c
-<<<<<<< HEAD
-=======
-
-KERNEL_C =
-
-nodist_libzfs_la_SOURCES = \
-	$(USER_C) \
-	$(KERNEL_C)
->>>>>>> 3b36f831
 
 libzfs_la_LIBADD = \
 	$(top_builddir)/lib/libzfs_core/libzfs_core.la \
@@ -45,10 +32,4 @@
 	$(top_builddir)/lib/libzpool/libzpool.la
 
 libzfs_la_LIBADD += -lm -ldl $(LIBBLKID)
-<<<<<<< HEAD
-libzfs_la_LDFLAGS = -version-info 2:0:0 -framework IOKit
-=======
-libzfs_la_LDFLAGS = -version-info 2:0:0
-
-EXTRA_DIST = $(libzfs_pc_DATA) $(USER_C)
->>>>>>> 3b36f831
+libzfs_la_LDFLAGS = -version-info 2:0:0 -framework IOKit