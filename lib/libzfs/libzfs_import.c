--- conflicted
+++ resolved
@@ -872,13 +872,8 @@
 int
 zpool_read_label(int fd, nvlist_t **config, int *num_labels)
 {
-<<<<<<< HEAD
 	struct stat statbuf;
-	int l;
-=======
-	struct stat64 statbuf;
 	int l, count = 0;
->>>>>>> f42d7f41
 	vdev_label_t *label;
 	nvlist_t *expected_config = NULL;
 	uint64_t expected_guid = 0, size;
@@ -893,13 +888,9 @@
 		return (-1);
 
 	for (l = 0; l < VDEV_LABELS; l++) {
-<<<<<<< HEAD
+		uint64_t state, guid, txg;
+
 		if (pread(fd, label, sizeof (vdev_label_t),
-=======
-		uint64_t state, guid, txg;
-
-		if (pread64(fd, label, sizeof (vdev_label_t),
->>>>>>> f42d7f41
 		    label_offset(size, l)) != sizeof (vdev_label_t))
 			continue;
 
@@ -1297,7 +1288,6 @@
 			if ((fd = openat64(dfd, name, O_RDONLY)) < 0)
 				continue;
 
-<<<<<<< HEAD
 			int32_t blksz = 0;
 			if (S_ISBLK(statbuf.st_mode) &&
 				(ioctl(fd, DKIOCGETBLOCKSIZE, &blksz) || blksz == 0)) {
@@ -1324,13 +1314,10 @@
 			alarm(20);
 #endif
 
-			if ((zpool_read_label(fd, &config)) != 0) {
+			if ((zpool_read_label(fd, &config, NULL)) != 0) {
 #ifdef __APPLE__
 				alarm(0);
 #endif
-=======
-			if ((zpool_read_label(fd, &config, &num_labels))) {
->>>>>>> f42d7f41
 				(void) close(fd);
 				(void) no_memory(hdl);
 				goto error;
