/*
 * CDDL HEADER START
 *
 * The contents of this file are subject to the terms of the
 * Common Development and Distribution License (the "License").
 * You may not use this file except in compliance with the License.
 *
 * You can obtain a copy of the license at usr/src/OPENSOLARIS.LICENSE
 * or http://www.opensolaris.org/os/licensing.
 * See the License for the specific language governing permissions
 * and limitations under the License.
 *
 * When distributing Covered Code, include this CDDL HEADER in each
 * file and include the License file at usr/src/OPENSOLARIS.LICENSE.
 * If applicable, add the following below this CDDL HEADER, with the
 * fields enclosed by brackets "[]" replaced with your own identifying
 * information: Portions Copyright [yyyy] [name of copyright owner]
 *
 * CDDL HEADER END
 */
/*
 * Copyright (c) 2005, 2010, Oracle and/or its affiliates. All rights reserved.
 * Copyright 2011 Nexenta Systems, Inc. All rights reserved.
 * Copyright (c) 2012 by Delphix. All rights reserved.
 */

/*
 * Pool import support functions.
 *
 * To import a pool, we rely on reading the configuration information from the
 * ZFS label of each device.  If we successfully read the label, then we
 * organize the configuration information in the following hierarchy:
 *
 * 	pool guid -> toplevel vdev guid -> label txg
 *
 * Duplicate entries matching this same tuple will be discarded.  Once we have
 * examined every device, we pick the best label txg config for each toplevel
 * vdev.  We then arrange these toplevel vdevs into a complete pool config, and
 * update any paths that have changed.  Finally, we attempt to import the pool
 * using our derived config, and record the results.
 */

#include <ctype.h>
#include <devid.h>
#include <dirent.h>
#include <errno.h>
//#include <libintl.h>
#include <stddef.h>
#include <stdlib.h>
#include <string.h>
#include <sys/stat.h>
#include <unistd.h>
#include <fcntl.h>
#include <sys/vtoc.h>
#include <sys/dktp/fdisk.h>
#include <sys/efi_partition.h>

#include <sys/vdev_impl.h>
#ifdef HAVE_LIBBLKID
#include <blkid/blkid.h>
#endif

#include "libzfs.h"
#include "libzfs_impl.h"

/*
 * Intermediate structures used to gather configuration information.
 */
typedef struct config_entry {
	uint64_t		ce_txg;
	nvlist_t		*ce_config;
	struct config_entry	*ce_next;
} config_entry_t;

typedef struct vdev_entry {
	uint64_t		ve_guid;
	config_entry_t		*ve_configs;
	struct vdev_entry	*ve_next;
} vdev_entry_t;

typedef struct pool_entry {
	uint64_t		pe_guid;
	vdev_entry_t		*pe_vdevs;
	struct pool_entry	*pe_next;
} pool_entry_t;

typedef struct name_entry {
	char			*ne_name;
	uint64_t		ne_guid;
	uint64_t		ne_order;
	struct name_entry	*ne_next;
} name_entry_t;

typedef struct pool_list {
	pool_entry_t		*pools;
	name_entry_t		*names;
} pool_list_t;

static char *
get_devid(const char *path)
{
	int fd;
	ddi_devid_t devid;
	char *minor, *ret;

	if ((fd = open(path, O_RDONLY)) < 0)
		return (NULL);

	minor = NULL;
	ret = NULL;
	if (devid_get(fd, &devid) == 0) {
		if (devid_get_minor_name(fd, &minor) == 0)
			ret = devid_str_encode(devid, minor);
		if (minor != NULL)
			devid_str_free(minor);
		devid_free(devid);
	}
	(void) close(fd);

	return (ret);
}


/*
 * Go through and fix up any path and/or devid information for the given vdev
 * configuration.
 */
static int
fix_paths(nvlist_t *nv, name_entry_t *names)
{
	nvlist_t **child;
	uint_t c, children;
	uint64_t guid;
	name_entry_t *ne, *best;
	char *path, *devid;

	if (nvlist_lookup_nvlist_array(nv, ZPOOL_CONFIG_CHILDREN,
	    &child, &children) == 0) {
		for (c = 0; c < children; c++)
			if (fix_paths(child[c], names) != 0)
				return (-1);
		return (0);
	}

	/*
	 * This is a leaf (file or disk) vdev.  In either case, go through
	 * the name list and see if we find a matching guid.  If so, replace
	 * the path and see if we can calculate a new devid.
	 *
	 * There may be multiple names associated with a particular guid, in
	 * which case we have overlapping partitions or multiple paths to the
	 * same disk.  In this case we prefer to use the path name which
	 * matches the ZPOOL_CONFIG_PATH.  If no matching entry is found we
	 * use the lowest order device which corresponds to the first match
	 * while traversing the ZPOOL_IMPORT_PATH search path.
	 */
	verify(nvlist_lookup_uint64(nv, ZPOOL_CONFIG_GUID, &guid) == 0);
	if (nvlist_lookup_string(nv, ZPOOL_CONFIG_PATH, &path) != 0)
		path = NULL;

	best = NULL;
	for (ne = names; ne != NULL; ne = ne->ne_next) {
		if (ne->ne_guid == guid) {

			if (path == NULL) {
				best = ne;
				break;
			}

			if ((strlen(path) == strlen(ne->ne_name)) &&
			    !strncmp(path, ne->ne_name, strlen(path))) {
				best = ne;
				break;
			}

			if (best == NULL || ne->ne_order < best->ne_order)
				best = ne;
		}
	}

	if (best == NULL)
		return (0);

	if (nvlist_add_string(nv, ZPOOL_CONFIG_PATH, best->ne_name) != 0)
		return (-1);

	if ((devid = get_devid(best->ne_name)) == NULL) {
		(void) nvlist_remove_all(nv, ZPOOL_CONFIG_DEVID);
	} else {
		if (nvlist_add_string(nv, ZPOOL_CONFIG_DEVID, devid) != 0)
			return (-1);
		devid_str_free(devid);
	}

	return (0);
}

/*
 * Add the given configuration to the list of known devices.
 */
static int
add_config(libzfs_handle_t *hdl, pool_list_t *pl, const char *path,
    int order, nvlist_t *config)
{
	uint64_t pool_guid, vdev_guid, top_guid, txg, state;
	pool_entry_t *pe;
	vdev_entry_t *ve;
	config_entry_t *ce;
	name_entry_t *ne;

	/*
	 * If this is a hot spare not currently in use or level 2 cache
	 * device, add it to the list of names to translate, but don't do
	 * anything else.
	 */
	if (nvlist_lookup_uint64(config, ZPOOL_CONFIG_POOL_STATE,
	    &state) == 0 &&
	    (state == POOL_STATE_SPARE || state == POOL_STATE_L2CACHE) &&
	    nvlist_lookup_uint64(config, ZPOOL_CONFIG_GUID, &vdev_guid) == 0) {
		if ((ne = zfs_alloc(hdl, sizeof (name_entry_t))) == NULL)
			return (-1);

		if ((ne->ne_name = zfs_strdup(hdl, path)) == NULL) {
			free(ne);
			return (-1);
		}
		ne->ne_guid = vdev_guid;
		ne->ne_order = order;
		ne->ne_next = pl->names;
		pl->names = ne;
		return (0);
	}

	/*
	 * If we have a valid config but cannot read any of these fields, then
	 * it means we have a half-initialized label.  In vdev_label_init()
	 * we write a label with txg == 0 so that we can identify the device
	 * in case the user refers to the same disk later on.  If we fail to
	 * create the pool, we'll be left with a label in this state
	 * which should not be considered part of a valid pool.
	 */
	if (nvlist_lookup_uint64(config, ZPOOL_CONFIG_POOL_GUID,
	    &pool_guid) != 0 ||
	    nvlist_lookup_uint64(config, ZPOOL_CONFIG_GUID,
	    &vdev_guid) != 0 ||
	    nvlist_lookup_uint64(config, ZPOOL_CONFIG_TOP_GUID,
	    &top_guid) != 0 ||
	    nvlist_lookup_uint64(config, ZPOOL_CONFIG_POOL_TXG,
	    &txg) != 0 || txg == 0) {
		nvlist_free(config);
		return (0);
	}

	/*
	 * First, see if we know about this pool.  If not, then add it to the
	 * list of known pools.
	 */
	for (pe = pl->pools; pe != NULL; pe = pe->pe_next) {
		if (pe->pe_guid == pool_guid)
			break;
	}

	if (pe == NULL) {
		if ((pe = zfs_alloc(hdl, sizeof (pool_entry_t))) == NULL) {
			nvlist_free(config);
			return (-1);
		}
		pe->pe_guid = pool_guid;
		pe->pe_next = pl->pools;
		pl->pools = pe;
	}

	/*
	 * Second, see if we know about this toplevel vdev.  Add it if its
	 * missing.
	 */
	for (ve = pe->pe_vdevs; ve != NULL; ve = ve->ve_next) {
		if (ve->ve_guid == top_guid)
			break;
	}

	if (ve == NULL) {
		if ((ve = zfs_alloc(hdl, sizeof (vdev_entry_t))) == NULL) {
			nvlist_free(config);
			return (-1);
		}
		ve->ve_guid = top_guid;
		ve->ve_next = pe->pe_vdevs;
		pe->pe_vdevs = ve;
	}

	/*
	 * Third, see if we have a config with a matching transaction group.  If
	 * so, then we do nothing.  Otherwise, add it to the list of known
	 * configs.
	 */
	for (ce = ve->ve_configs; ce != NULL; ce = ce->ce_next) {
		if (ce->ce_txg == txg)
			break;
	}

	if (ce == NULL) {
		if ((ce = zfs_alloc(hdl, sizeof (config_entry_t))) == NULL) {
			nvlist_free(config);
			return (-1);
		}
		ce->ce_txg = txg;
		ce->ce_config = config;
		ce->ce_next = ve->ve_configs;
		ve->ve_configs = ce;
	} else {
		nvlist_free(config);
	}

	/*
	 * At this point we've successfully added our config to the list of
	 * known configs.  The last thing to do is add the vdev guid -> path
	 * mappings so that we can fix up the configuration as necessary before
	 * doing the import.
	 */
	if ((ne = zfs_alloc(hdl, sizeof (name_entry_t))) == NULL)
		return (-1);

	if ((ne->ne_name = zfs_strdup(hdl, path)) == NULL) {
		free(ne);
		return (-1);
	}

	ne->ne_guid = vdev_guid;
	ne->ne_order = order;
	ne->ne_next = pl->names;
	pl->names = ne;

	return (0);
}

/*
 * Returns true if the named pool matches the given GUID.
 */
static int
pool_active(libzfs_handle_t *hdl, const char *name, uint64_t guid,
    boolean_t *isactive)
{
	zpool_handle_t *zhp;
	uint64_t theguid;

	if (zpool_open_silent(hdl, name, &zhp) != 0)
		return (-1);

	if (zhp == NULL) {
		*isactive = B_FALSE;
		return (0);
	}

	verify(nvlist_lookup_uint64(zhp->zpool_config, ZPOOL_CONFIG_POOL_GUID,
	    &theguid) == 0);

	zpool_close(zhp);

	*isactive = (theguid == guid);
	return (0);
}

static nvlist_t *
refresh_config(libzfs_handle_t *hdl, nvlist_t *config)
{
	nvlist_t *nvl;
	zfs_cmd_t zc = { "\0", "\0", "\0", "\0", 0 };
	int err;

	if (zcmd_write_conf_nvlist(hdl, &zc, config) != 0)
		return (NULL);

	if (zcmd_alloc_dst_nvlist(hdl, &zc,
	    zc.zc_nvlist_conf_size * 2) != 0) {
		zcmd_free_nvlists(&zc);
		return (NULL);
	}

	while ((err = zfs_ioctl(hdl, ZFS_IOC_POOL_TRYIMPORT,
	    &zc)) != 0 && errno == ENOMEM) {
		if (zcmd_expand_dst_nvlist(hdl, &zc) != 0) {
			zcmd_free_nvlists(&zc);
			return (NULL);
		}
	}

	if (err) {
		zcmd_free_nvlists(&zc);
		return (NULL);
	}

	if (zcmd_read_dst_nvlist(hdl, &zc, &nvl) != 0) {
		zcmd_free_nvlists(&zc);
		return (NULL);
	}

	zcmd_free_nvlists(&zc);
	return (nvl);
}

/*
 * Determine if the vdev id is a hole in the namespace.
 */
boolean_t
vdev_is_hole(uint64_t *hole_array, uint_t holes, uint_t id)
{
	int c;

	for (c = 0; c < holes; c++) {

		/* Top-level is a hole */
		if (hole_array[c] == id)
			return (B_TRUE);
	}
	return (B_FALSE);
}

/*
 * Convert our list of pools into the definitive set of configurations.  We
 * start by picking the best config for each toplevel vdev.  Once that's done,
 * we assemble the toplevel vdevs into a full config for the pool.  We make a
 * pass to fix up any incorrect paths, and then add it to the main list to
 * return to the user.
 */
static nvlist_t *
get_configs(libzfs_handle_t *hdl, pool_list_t *pl, boolean_t active_ok)
{
	pool_entry_t *pe;
	vdev_entry_t *ve;
	config_entry_t *ce;
	nvlist_t *ret = NULL, *config = NULL, *tmp = NULL, *nvtop, *nvroot;
	nvlist_t **spares, **l2cache;
	uint_t i, nspares, nl2cache;
	boolean_t config_seen;
	uint64_t best_txg;
	char *name, *hostname = NULL;
	uint64_t guid;
	uint_t children = 0;
	nvlist_t **child = NULL;
	uint_t holes;
	uint64_t *hole_array, max_id;
	uint_t c;
	boolean_t isactive;
	uint64_t hostid;
	nvlist_t *nvl;
	boolean_t found_one = B_FALSE;
	boolean_t valid_top_config = B_FALSE;

	if (nvlist_alloc(&ret, 0, 0) != 0)
		goto nomem;

	for (pe = pl->pools; pe != NULL; pe = pe->pe_next) {
		uint64_t id, max_txg = 0;

		if (nvlist_alloc(&config, NV_UNIQUE_NAME, 0) != 0)
			goto nomem;
		config_seen = B_FALSE;

		/*
		 * Iterate over all toplevel vdevs.  Grab the pool configuration
		 * from the first one we find, and then go through the rest and
		 * add them as necessary to the 'vdevs' member of the config.
		 */
		for (ve = pe->pe_vdevs; ve != NULL; ve = ve->ve_next) {

			/*
			 * Determine the best configuration for this vdev by
			 * selecting the config with the latest transaction
			 * group.
			 */
			best_txg = 0;
			for (ce = ve->ve_configs; ce != NULL;
			    ce = ce->ce_next) {

				if (ce->ce_txg > best_txg) {
					tmp = ce->ce_config;
					best_txg = ce->ce_txg;
				}
			}

			/*
			 * We rely on the fact that the max txg for the
			 * pool will contain the most up-to-date information
			 * about the valid top-levels in the vdev namespace.
			 */
			if (best_txg > max_txg) {
				(void) nvlist_remove(config,
				    ZPOOL_CONFIG_VDEV_CHILDREN,
				    DATA_TYPE_UINT64);
				(void) nvlist_remove(config,
				    ZPOOL_CONFIG_HOLE_ARRAY,
				    DATA_TYPE_UINT64_ARRAY);

				max_txg = best_txg;
				hole_array = NULL;
				holes = 0;
				max_id = 0;
				valid_top_config = B_FALSE;

				if (nvlist_lookup_uint64(tmp,
				    ZPOOL_CONFIG_VDEV_CHILDREN, &max_id) == 0) {
					verify(nvlist_add_uint64(config,
					    ZPOOL_CONFIG_VDEV_CHILDREN,
					    max_id) == 0);
					valid_top_config = B_TRUE;
				}

				if (nvlist_lookup_uint64_array(tmp,
				    ZPOOL_CONFIG_HOLE_ARRAY, &hole_array,
				    &holes) == 0) {
					verify(nvlist_add_uint64_array(config,
					    ZPOOL_CONFIG_HOLE_ARRAY,
					    hole_array, holes) == 0);
				}
			}

			if (!config_seen) {
				/*
				 * Copy the relevant pieces of data to the pool
				 * configuration:
				 *
				 *	version
				 *	pool guid
				 *	name
<<<<<<< HEAD
				 *	pool txg (if available)
=======
>>>>>>> 76351672
				 *	comment (if available)
				 *	pool state
				 *	hostid (if available)
				 *	hostname (if available)
				 */
<<<<<<< HEAD
				uint64_t state, version, pool_txg;
=======
				uint64_t state, version;
>>>>>>> 76351672
				char *comment = NULL;

				version = fnvlist_lookup_uint64(tmp,
				    ZPOOL_CONFIG_VERSION);
				fnvlist_add_uint64(config,
				    ZPOOL_CONFIG_VERSION, version);
				guid = fnvlist_lookup_uint64(tmp,
				    ZPOOL_CONFIG_POOL_GUID);
				fnvlist_add_uint64(config,
				    ZPOOL_CONFIG_POOL_GUID, guid);
				name = fnvlist_lookup_string(tmp,
				    ZPOOL_CONFIG_POOL_NAME);
				fnvlist_add_string(config,
				    ZPOOL_CONFIG_POOL_NAME, name);
<<<<<<< HEAD

				if (nvlist_lookup_uint64(tmp,
				    ZPOOL_CONFIG_POOL_TXG, &pool_txg) == 0)
					fnvlist_add_uint64(config,
					    ZPOOL_CONFIG_POOL_TXG, pool_txg);
=======
>>>>>>> 76351672

				if (nvlist_lookup_string(tmp,
				    ZPOOL_CONFIG_COMMENT, &comment) == 0)
					fnvlist_add_string(config,
					    ZPOOL_CONFIG_COMMENT, comment);

				state = fnvlist_lookup_uint64(tmp,
				    ZPOOL_CONFIG_POOL_STATE);
				fnvlist_add_uint64(config,
				    ZPOOL_CONFIG_POOL_STATE, state);

				hostid = 0;
				if (nvlist_lookup_uint64(tmp,
				    ZPOOL_CONFIG_HOSTID, &hostid) == 0) {
					fnvlist_add_uint64(config,
					    ZPOOL_CONFIG_HOSTID, hostid);
					hostname = fnvlist_lookup_string(tmp,
					    ZPOOL_CONFIG_HOSTNAME);
					fnvlist_add_string(config,
					    ZPOOL_CONFIG_HOSTNAME, hostname);
				}

				config_seen = B_TRUE;
			}

			/*
			 * Add this top-level vdev to the child array.
			 */
			verify(nvlist_lookup_nvlist(tmp,
			    ZPOOL_CONFIG_VDEV_TREE, &nvtop) == 0);
			verify(nvlist_lookup_uint64(nvtop, ZPOOL_CONFIG_ID,
			    &id) == 0);

			if (id >= children) {
				nvlist_t **newchild;

				newchild = zfs_alloc(hdl, (id + 1) *
				    sizeof (nvlist_t *));
				if (newchild == NULL)
					goto nomem;

				for (c = 0; c < children; c++)
					newchild[c] = child[c];

				free(child);
				child = newchild;
				children = id + 1;
			}
			if (nvlist_dup(nvtop, &child[id], 0) != 0)
				goto nomem;

		}

		/*
		 * If we have information about all the top-levels then
		 * clean up the nvlist which we've constructed. This
		 * means removing any extraneous devices that are
		 * beyond the valid range or adding devices to the end
		 * of our array which appear to be missing.
		 */
		if (valid_top_config) {
			if (max_id < children) {
				for (c = max_id; c < children; c++)
					nvlist_free(child[c]);
				children = max_id;
			} else if (max_id > children) {
				nvlist_t **newchild;

				newchild = zfs_alloc(hdl, (max_id) *
				    sizeof (nvlist_t *));
				if (newchild == NULL)
					goto nomem;

				for (c = 0; c < children; c++)
					newchild[c] = child[c];

				free(child);
				child = newchild;
				children = max_id;
			}
		}

		verify(nvlist_lookup_uint64(config, ZPOOL_CONFIG_POOL_GUID,
		    &guid) == 0);

		/*
		 * The vdev namespace may contain holes as a result of
		 * device removal. We must add them back into the vdev
		 * tree before we process any missing devices.
		 */
		if (holes > 0) {
			ASSERT(valid_top_config);

			for (c = 0; c < children; c++) {
				nvlist_t *holey;

				if (child[c] != NULL ||
				    !vdev_is_hole(hole_array, holes, c))
					continue;

				if (nvlist_alloc(&holey, NV_UNIQUE_NAME,
				    0) != 0)
					goto nomem;

				/*
				 * Holes in the namespace are treated as
				 * "hole" top-level vdevs and have a
				 * special flag set on them.
				 */
				if (nvlist_add_string(holey,
				    ZPOOL_CONFIG_TYPE,
				    VDEV_TYPE_HOLE) != 0 ||
				    nvlist_add_uint64(holey,
				    ZPOOL_CONFIG_ID, c) != 0 ||
				    nvlist_add_uint64(holey,
				    ZPOOL_CONFIG_GUID, 0ULL) != 0)
					goto nomem;
				child[c] = holey;
			}
		}

		/*
		 * Look for any missing top-level vdevs.  If this is the case,
		 * create a faked up 'missing' vdev as a placeholder.  We cannot
		 * simply compress the child array, because the kernel performs
		 * certain checks to make sure the vdev IDs match their location
		 * in the configuration.
		 */
		for (c = 0; c < children; c++) {
			if (child[c] == NULL) {
				nvlist_t *missing;
				if (nvlist_alloc(&missing, NV_UNIQUE_NAME,
				    0) != 0)
					goto nomem;
				if (nvlist_add_string(missing,
				    ZPOOL_CONFIG_TYPE,
				    VDEV_TYPE_MISSING) != 0 ||
				    nvlist_add_uint64(missing,
				    ZPOOL_CONFIG_ID, c) != 0 ||
				    nvlist_add_uint64(missing,
				    ZPOOL_CONFIG_GUID, 0ULL) != 0) {
					nvlist_free(missing);
					goto nomem;
				}
				child[c] = missing;
			}
		}

		/*
		 * Put all of this pool's top-level vdevs into a root vdev.
		 */
		if (nvlist_alloc(&nvroot, NV_UNIQUE_NAME, 0) != 0)
			goto nomem;
		if (nvlist_add_string(nvroot, ZPOOL_CONFIG_TYPE,
		    VDEV_TYPE_ROOT) != 0 ||
		    nvlist_add_uint64(nvroot, ZPOOL_CONFIG_ID, 0ULL) != 0 ||
		    nvlist_add_uint64(nvroot, ZPOOL_CONFIG_GUID, guid) != 0 ||
		    nvlist_add_nvlist_array(nvroot, ZPOOL_CONFIG_CHILDREN,
		    child, children) != 0) {
			nvlist_free(nvroot);
			goto nomem;
		}

		for (c = 0; c < children; c++)
			nvlist_free(child[c]);
		free(child);
		children = 0;
		child = NULL;

		/*
		 * Go through and fix up any paths and/or devids based on our
		 * known list of vdev GUID -> path mappings.
		 */
		if (fix_paths(nvroot, pl->names) != 0) {
			nvlist_free(nvroot);
			goto nomem;
		}

		/*
		 * Add the root vdev to this pool's configuration.
		 */
		if (nvlist_add_nvlist(config, ZPOOL_CONFIG_VDEV_TREE,
		    nvroot) != 0) {
			nvlist_free(nvroot);
			goto nomem;
		}
		nvlist_free(nvroot);

		/*
		 * zdb uses this path to report on active pools that were
		 * imported or created using -R.
		 */
		if (active_ok)
			goto add_pool;

		/*
		 * Determine if this pool is currently active, in which case we
		 * can't actually import it.
		 */
		verify(nvlist_lookup_string(config, ZPOOL_CONFIG_POOL_NAME,
		    &name) == 0);
		verify(nvlist_lookup_uint64(config, ZPOOL_CONFIG_POOL_GUID,
		    &guid) == 0);

		if (pool_active(hdl, name, guid, &isactive) != 0)
			goto error;

		if (isactive) {
			nvlist_free(config);
			config = NULL;
			continue;
		}

		if ((nvl = refresh_config(hdl, config)) == NULL) {
			nvlist_free(config);
			config = NULL;
			continue;
		}

		nvlist_free(config);
		config = nvl;

		/*
		 * Go through and update the paths for spares, now that we have
		 * them.
		 */
		verify(nvlist_lookup_nvlist(config, ZPOOL_CONFIG_VDEV_TREE,
		    &nvroot) == 0);
		if (nvlist_lookup_nvlist_array(nvroot, ZPOOL_CONFIG_SPARES,
		    &spares, &nspares) == 0) {
			for (i = 0; i < nspares; i++) {
				if (fix_paths(spares[i], pl->names) != 0)
					goto nomem;
			}
		}

		/*
		 * Update the paths for l2cache devices.
		 */
		if (nvlist_lookup_nvlist_array(nvroot, ZPOOL_CONFIG_L2CACHE,
		    &l2cache, &nl2cache) == 0) {
			for (i = 0; i < nl2cache; i++) {
				if (fix_paths(l2cache[i], pl->names) != 0)
					goto nomem;
			}
		}

		/*
		 * Restore the original information read from the actual label.
		 */
		(void) nvlist_remove(config, ZPOOL_CONFIG_HOSTID,
		    DATA_TYPE_UINT64);
		(void) nvlist_remove(config, ZPOOL_CONFIG_HOSTNAME,
		    DATA_TYPE_STRING);
		if (hostid != 0) {
			verify(nvlist_add_uint64(config, ZPOOL_CONFIG_HOSTID,
			    hostid) == 0);
			verify(nvlist_add_string(config, ZPOOL_CONFIG_HOSTNAME,
			    hostname) == 0);
		}

add_pool:
		/*
		 * Add this pool to the list of configs.
		 */
		verify(nvlist_lookup_string(config, ZPOOL_CONFIG_POOL_NAME,
		    &name) == 0);
		if (nvlist_add_nvlist(ret, name, config) != 0)
			goto nomem;

		found_one = B_TRUE;
		nvlist_free(config);
		config = NULL;
	}

	if (!found_one) {
		nvlist_free(ret);
		ret = NULL;
	}

	return (ret);

nomem:
	(void) no_memory(hdl);
error:
	nvlist_free(config);
	nvlist_free(ret);
	for (c = 0; c < children; c++)
		nvlist_free(child[c]);
	free(child);

	return (NULL);
}

/*
 * Return the offset of the given label.
 */
static uint64_t
label_offset(uint64_t size, int l)
{
	ASSERT(P2PHASE_TYPED(size, sizeof (vdev_label_t), uint64_t) == 0);
	return (l * sizeof (vdev_label_t) + (l < VDEV_LABELS / 2 ?
	    0 : size - VDEV_LABELS * sizeof (vdev_label_t)));
}

/*
 * Given a file descriptor, read the label information and return an nvlist
 * describing the configuration, if there is one.
 */
int
zpool_read_label(int fd, nvlist_t **config)
{
	struct stat statbuf;
	int l;
	vdev_label_t *label;
	uint64_t state, txg, size;

	*config = NULL;

<<<<<<< HEAD
	if (fstat(fd, &statbuf) == -1)
=======
	if (fstat64_blk(fd, &statbuf) == -1)
>>>>>>> 76351672
		return (0);
	size = P2ALIGN_TYPED(statbuf.st_size, sizeof (vdev_label_t), uint64_t);

	if ((label = malloc(sizeof (vdev_label_t))) == NULL)
		return (-1);

	for (l = 0; l < VDEV_LABELS; l++) {
		if (pread(fd, label, sizeof (vdev_label_t),
		    label_offset(size, l)) != sizeof (vdev_label_t))
			continue;

		if (nvlist_unpack(label->vl_vdev_phys.vp_nvlist,
		    sizeof (label->vl_vdev_phys.vp_nvlist), config, 0) != 0)
			continue;

		if (nvlist_lookup_uint64(*config, ZPOOL_CONFIG_POOL_STATE,
		    &state) != 0 || state > POOL_STATE_L2CACHE) {
			nvlist_free(*config);
			continue;
		}

		if (state != POOL_STATE_SPARE && state != POOL_STATE_L2CACHE &&
		    (nvlist_lookup_uint64(*config, ZPOOL_CONFIG_POOL_TXG,
		    &txg) != 0 || txg == 0)) {
			nvlist_free(*config);
			continue;
		}

		free(label);
		return (0);
	}

	free(label);
	*config = NULL;
	return (0);
}

/*
 * Given a file descriptor, clear (zero) the label information.  This function
 * is used in the appliance stack as part of the ZFS sysevent module and
 * to implement the "zpool labelclear" command.
 */
int
zpool_clear_label(int fd)
{
	struct stat64 statbuf;
	int l;
	vdev_label_t *label;
	uint64_t size;

	if (fstat64_blk(fd, &statbuf) == -1)
		return (0);
	size = P2ALIGN_TYPED(statbuf.st_size, sizeof (vdev_label_t), uint64_t);

	if ((label = calloc(sizeof (vdev_label_t), 1)) == NULL)
		return (-1);

	for (l = 0; l < VDEV_LABELS; l++) {
		if (pwrite64(fd, label, sizeof (vdev_label_t),
		    label_offset(size, l)) != sizeof (vdev_label_t))
			return (-1);
	}

	free(label);
	return (0);
}

#ifdef HAVE_LIBBLKID
/*
 * Use libblkid to quickly search for zfs devices
 */
static int
zpool_find_import_blkid(libzfs_handle_t *hdl, pool_list_t *pools)
{
	blkid_cache cache;
	blkid_dev_iterate iter;
	blkid_dev dev;
	const char *devname;
	nvlist_t *config;
	int fd, err;

	err = blkid_get_cache(&cache, NULL);
	if (err != 0) {
		(void) zfs_error_fmt(hdl, EZFS_BADCACHE,
		    dgettext(TEXT_DOMAIN, "blkid_get_cache() %d"), err);
		goto err_blkid1;
	}

	err = blkid_probe_all(cache);
	if (err != 0) {
		(void) zfs_error_fmt(hdl, EZFS_BADCACHE,
		    dgettext(TEXT_DOMAIN, "blkid_probe_all() %d"), err);
		goto err_blkid2;
	}

	iter = blkid_dev_iterate_begin(cache);
	if (iter == NULL) {
		(void) zfs_error_fmt(hdl, EZFS_BADCACHE,
		    dgettext(TEXT_DOMAIN, "blkid_dev_iterate_begin()"));
		goto err_blkid2;
	}

	err = blkid_dev_set_search(iter, "TYPE", "zfs");
	if (err != 0) {
		(void) zfs_error_fmt(hdl, EZFS_BADCACHE,
		    dgettext(TEXT_DOMAIN, "blkid_dev_set_search() %d"), err);
		goto err_blkid3;
	}

	while (blkid_dev_next(iter, &dev) == 0) {
		devname = blkid_dev_devname(dev);
		if ((fd = open(devname, O_RDONLY)) < 0)
			continue;

		err = zpool_read_label(fd, &config);
		(void) close(fd);

		if (err != 0) {
			(void) no_memory(hdl);
			goto err_blkid3;
		}

		if (config != NULL) {
			err = add_config(hdl, pools, devname, 0, config);
			if (err != 0)
				goto err_blkid3;
		}
	}

err_blkid3:
	blkid_dev_iterate_end(iter);
err_blkid2:
	blkid_put_cache(cache);
err_blkid1:
	return err;
}
#endif /* HAVE_LIBBLKID */

char *
zpool_default_import_path[DEFAULT_IMPORT_PATH_SIZE] = {
	"/dev/disk/by-vdev",	/* Custom rules, use first if they exist */
	"/dev/mapper",		/* Use multipath devices before components */
	"/dev/disk/by-uuid",	/* Single unique entry and persistent */
	"/dev/disk/by-id",	/* May be multiple entries and persistent */
	"/dev/disk/by-path",	/* Encodes physical location and persistent */
	"/dev/disk/by-label",	/* Custom persistent labels */
	"/dev"			/* UNSAFE device names will change */
};

/*
 * Given a list of directories to search, find all pools stored on disk.  This
 * includes partial pools which are not available to import.  If no args are
 * given (argc is 0), then the default directory (/dev/dsk) is searched.
 * poolname or guid (but not both) are provided by the caller when trying
 * to import a specific pool.
 */
static nvlist_t *
zpool_find_import_impl(libzfs_handle_t *hdl, importargs_t *iarg)
{
	int i, dirs = iarg->paths;
	DIR *dirp = NULL;
	struct dirent *dp;
	char path[MAXPATHLEN];
	char *end, **dir = iarg->path;
	size_t pathleft;
	struct stat statbuf;
	nvlist_t *ret = NULL, *config;
	int fd;
	pool_list_t pools = { 0 };
	pool_entry_t *pe, *penext;
	vdev_entry_t *ve, *venext;
	config_entry_t *ce, *cenext;
	name_entry_t *ne, *nenext;

	verify(iarg->poolname == NULL || iarg->guid == 0);

	if (dirs == 0) {
#ifdef HAVE_LIBBLKID
		/* Use libblkid to scan all device for their type */
		if (zpool_find_import_blkid(hdl, &pools) == 0)
			goto skip_scanning;

		(void) zfs_error_fmt(hdl, EZFS_BADCACHE,
		    dgettext(TEXT_DOMAIN, "blkid failure falling back "
		    "to manual probing"));
#endif /* HAVE_LIBBLKID */

		dir = zpool_default_import_path;
		dirs = DEFAULT_IMPORT_PATH_SIZE;
	}

	/*
	 * Go through and read the label configuration information from every
	 * possible device, organizing the information according to pool GUID
	 * and toplevel GUID.
	 */
	for (i = 0; i < dirs; i++) {
		char *rdsk;
		int dfd;

		/* use realpath to normalize the path */
		if (realpath(dir[i], path) == 0) {

			/* it is safe to skip missing search paths */
			if (errno == ENOENT)
				continue;

			zfs_error_aux(hdl, strerror(errno));
			(void) zfs_error_fmt(hdl, EZFS_BADPATH,
			    dgettext(TEXT_DOMAIN, "cannot open '%s'"), dir[i]);
			goto error;
		}
		end = &path[strlen(path)];
		*end++ = '/';
		*end = 0;
		pathleft = &path[sizeof (path)] - end;

		/*
		 * Using raw devices instead of block devices when we're
		 * reading the labels skips a bunch of slow operations during
		 * close(2) processing, so we replace /dev/dsk with /dev/rdsk.
		 */
		if (strcmp(path, "/dev/dsk/") == 0)
			rdsk = "/dev/rdsk/";
		else
			rdsk = path;

		if ((dfd = open(rdsk, O_RDONLY)) < 0 ||
		    (dirp = fdopendir(dfd)) == NULL) {
			zfs_error_aux(hdl, strerror(errno));
			(void) zfs_error_fmt(hdl, EZFS_BADPATH,
			    dgettext(TEXT_DOMAIN, "cannot open '%s'"),
			    rdsk);
			goto error;
		}

		/*
		 * This is not MT-safe, but we have no MT consumers of libzfs
		 */
		while ((dp = readdir(dirp)) != NULL) {
			const char *name = dp->d_name;
			if (name[0] == '.' &&
			    (name[1] == 0 || (name[1] == '.' && name[2] == 0)))
				continue;

			/*
			 * Skip checking devices with well known prefixes:
			 * watchdog - A special close is required to avoid
			 *            triggering it and resetting the system.
			 * fuse     - Fuse control device.
			 * ppp      - Generic PPP driver.
			 * tty*     - Generic serial interface.
			 * vcs*     - Virtual console memory.
			 * parport* - Parallel port interface.
			 * lp*      - Printer interface.
			 * fd*      - Floppy interface.
			 * hpet     - High Precision Event Timer, crashes qemu
			 *            when accessed from a virtual machine.
			 * core     - Symlink to /proc/kcore, causes a crash
			 *            when access from Xen dom0.
			 */
			if ((strncmp(name, "watchdog", 8) == 0) ||
			    (strncmp(name, "fuse", 4) == 0)     ||
			    (strncmp(name, "ppp", 3) == 0)      ||
			    (strncmp(name, "tty", 3) == 0)      ||
			    (strncmp(name, "vcs", 3) == 0)      ||
			    (strncmp(name, "parport", 7) == 0)  ||
			    (strncmp(name, "lp", 2) == 0)       ||
			    (strncmp(name, "fd", 2) == 0)       ||
			    (strncmp(name, "hpet", 4) == 0)     ||
			    (strncmp(name, "core", 4) == 0))
				continue;

			/*
			 * Ignore failed stats.  We only want regular
			 * files and block devices.
			 */
			if ((fstatat64(dfd, name, &statbuf, 0) != 0) ||
			    (!S_ISREG(statbuf.st_mode) &&
			    !S_ISBLK(statbuf.st_mode)))
				continue;

			if ((fd = openat64(dfd, name, O_RDONLY)) < 0)
				continue;

			if ((zpool_read_label(fd, &config)) != 0) {
				(void) close(fd);
				(void) no_memory(hdl);
				goto error;
			}

			(void) close(fd);

			if (config != NULL) {
				boolean_t matched = B_TRUE;
				char *pname;

				if ((iarg->poolname != NULL) &&
				    (nvlist_lookup_string(config,
				    ZPOOL_CONFIG_POOL_NAME, &pname) == 0)) {

					if (strcmp(iarg->poolname, pname))
					       matched = B_FALSE;

				} else if (iarg->guid != 0) {
					uint64_t this_guid;

					matched = nvlist_lookup_uint64(config,
					    ZPOOL_CONFIG_POOL_GUID,
					    &this_guid) == 0 &&
					    iarg->guid == this_guid;
				}
				if (!matched) {
					nvlist_free(config);
					config = NULL;
					continue;
				}
				/* use the non-raw path for the config */
				(void) strlcpy(end, name, pathleft);
				if (add_config(hdl, &pools, path, i+1, config))
					goto error;
			}
		}

		(void) closedir(dirp);
		dirp = NULL;
	}

#ifdef HAVE_LIBBLKID
skip_scanning:
#endif
	ret = get_configs(hdl, &pools, iarg->can_be_active);

error:
	for (pe = pools.pools; pe != NULL; pe = penext) {
		penext = pe->pe_next;
		for (ve = pe->pe_vdevs; ve != NULL; ve = venext) {
			venext = ve->ve_next;
			for (ce = ve->ve_configs; ce != NULL; ce = cenext) {
				cenext = ce->ce_next;
				if (ce->ce_config)
					nvlist_free(ce->ce_config);
				free(ce);
			}
			free(ve);
		}
		free(pe);
	}

	for (ne = pools.names; ne != NULL; ne = nenext) {
		nenext = ne->ne_next;
		if (ne->ne_name)
			free(ne->ne_name);
		free(ne);
	}

	if (dirp)
		(void) closedir(dirp);

	return (ret);
}

nvlist_t *
zpool_find_import(libzfs_handle_t *hdl, int argc, char **argv)
{
	importargs_t iarg = { 0 };

	iarg.paths = argc;
	iarg.path = argv;

	return (zpool_find_import_impl(hdl, &iarg));
}

/*
 * Given a cache file, return the contents as a list of importable pools.
 * poolname or guid (but not both) are provided by the caller when trying
 * to import a specific pool.
 */
nvlist_t *
zpool_find_import_cached(libzfs_handle_t *hdl, const char *cachefile,
    char *poolname, uint64_t guid)
{
	char *buf;
	int fd;
	struct stat statbuf;
	nvlist_t *raw, *src, *dst;
	nvlist_t *pools;
	nvpair_t *elem;
	char *name;
	uint64_t this_guid;
	boolean_t active;

	verify(poolname == NULL || guid == 0);

	if ((fd = open(cachefile, O_RDONLY)) < 0) {
		zfs_error_aux(hdl, "%s", strerror(errno));
		(void) zfs_error(hdl, EZFS_BADCACHE,
		    dgettext(TEXT_DOMAIN, "failed to open cache file"));
		return (NULL);
	}

	if (fstat(fd, &statbuf) != 0) {
		zfs_error_aux(hdl, "%s", strerror(errno));
		(void) close(fd);
		(void) zfs_error(hdl, EZFS_BADCACHE,
		    dgettext(TEXT_DOMAIN, "failed to get size of cache file"));
		return (NULL);
	}

	if ((buf = zfs_alloc(hdl, statbuf.st_size)) == NULL) {
		(void) close(fd);
		return (NULL);
	}

	if (read(fd, buf, statbuf.st_size) != statbuf.st_size) {
		(void) close(fd);
		free(buf);
		(void) zfs_error(hdl, EZFS_BADCACHE,
		    dgettext(TEXT_DOMAIN,
		    "failed to read cache file contents"));
		return (NULL);
	}

	(void) close(fd);

	if (nvlist_unpack(buf, statbuf.st_size, &raw, 0) != 0) {
		free(buf);
		(void) zfs_error(hdl, EZFS_BADCACHE,
		    dgettext(TEXT_DOMAIN,
		    "invalid or corrupt cache file contents"));
		return (NULL);
	}

	free(buf);

	/*
	 * Go through and get the current state of the pools and refresh their
	 * state.
	 */
	if (nvlist_alloc(&pools, 0, 0) != 0) {
		(void) no_memory(hdl);
		nvlist_free(raw);
		return (NULL);
	}

	elem = NULL;
	while ((elem = nvlist_next_nvpair(raw, elem)) != NULL) {
		verify(nvpair_value_nvlist(elem, &src) == 0);

		verify(nvlist_lookup_string(src, ZPOOL_CONFIG_POOL_NAME,
		    &name) == 0);
		if (poolname != NULL && strcmp(poolname, name) != 0)
			continue;

		verify(nvlist_lookup_uint64(src, ZPOOL_CONFIG_POOL_GUID,
		    &this_guid) == 0);
		if (guid != 0) {
			verify(nvlist_lookup_uint64(src, ZPOOL_CONFIG_POOL_GUID,
			    &this_guid) == 0);
			if (guid != this_guid)
				continue;
		}

		if (pool_active(hdl, name, this_guid, &active) != 0) {
			nvlist_free(raw);
			nvlist_free(pools);
			return (NULL);
		}

		if (active)
			continue;

		if ((dst = refresh_config(hdl, src)) == NULL) {
			nvlist_free(raw);
			nvlist_free(pools);
			return (NULL);
		}

		if (nvlist_add_nvlist(pools, nvpair_name(elem), dst) != 0) {
			(void) no_memory(hdl);
			nvlist_free(dst);
			nvlist_free(raw);
			nvlist_free(pools);
			return (NULL);
		}
		nvlist_free(dst);
	}

	nvlist_free(raw);
	return (pools);
}

static int
name_or_guid_exists(zpool_handle_t *zhp, void *data)
{
	importargs_t *import = data;
	int found = 0;

	if (import->poolname != NULL) {
		char *pool_name;

		verify(nvlist_lookup_string(zhp->zpool_config,
		    ZPOOL_CONFIG_POOL_NAME, &pool_name) == 0);
		if (strcmp(pool_name, import->poolname) == 0)
			found = 1;
	} else {
		uint64_t pool_guid;

		verify(nvlist_lookup_uint64(zhp->zpool_config,
		    ZPOOL_CONFIG_POOL_GUID, &pool_guid) == 0);
		if (pool_guid == import->guid)
			found = 1;
	}

	zpool_close(zhp);
	return (found);
}

nvlist_t *
zpool_search_import(libzfs_handle_t *hdl, importargs_t *import)
{
	verify(import->poolname == NULL || import->guid == 0);

	if (import->unique)
		import->exists = zpool_iter(hdl, name_or_guid_exists, import);

	if (import->cachefile != NULL)
		return (zpool_find_import_cached(hdl, import->cachefile,
		    import->poolname, import->guid));

	return (zpool_find_import_impl(hdl, import));
}

boolean_t
find_guid(nvlist_t *nv, uint64_t guid)
{
	uint64_t tmp;
	nvlist_t **child;
	uint_t c, children;

	verify(nvlist_lookup_uint64(nv, ZPOOL_CONFIG_GUID, &tmp) == 0);
	if (tmp == guid)
		return (B_TRUE);

	if (nvlist_lookup_nvlist_array(nv, ZPOOL_CONFIG_CHILDREN,
	    &child, &children) == 0) {
		for (c = 0; c < children; c++)
			if (find_guid(child[c], guid))
				return (B_TRUE);
	}

	return (B_FALSE);
}

typedef struct aux_cbdata {
	const char	*cb_type;
	uint64_t	cb_guid;
	zpool_handle_t	*cb_zhp;
} aux_cbdata_t;

static int
find_aux(zpool_handle_t *zhp, void *data)
{
	aux_cbdata_t *cbp = data;
	nvlist_t **list;
	uint_t i, count;
	uint64_t guid;
	nvlist_t *nvroot;

	verify(nvlist_lookup_nvlist(zhp->zpool_config, ZPOOL_CONFIG_VDEV_TREE,
	    &nvroot) == 0);

	if (nvlist_lookup_nvlist_array(nvroot, cbp->cb_type,
	    &list, &count) == 0) {
		for (i = 0; i < count; i++) {
			verify(nvlist_lookup_uint64(list[i],
			    ZPOOL_CONFIG_GUID, &guid) == 0);
			if (guid == cbp->cb_guid) {
				cbp->cb_zhp = zhp;
				return (1);
			}
		}
	}

	zpool_close(zhp);
	return (0);
}

/*
 * Determines if the pool is in use.  If so, it returns true and the state of
 * the pool as well as the name of the pool.  Both strings are allocated and
 * must be freed by the caller.
 */
int
zpool_in_use(libzfs_handle_t *hdl, int fd, pool_state_t *state, char **namestr,
    boolean_t *inuse)
{
	nvlist_t *config;
	char *name;
	boolean_t ret;
	uint64_t guid, vdev_guid;
	zpool_handle_t *zhp;
	nvlist_t *pool_config;
	uint64_t stateval, isspare;
	aux_cbdata_t cb = { 0 };
	boolean_t isactive;

	*inuse = B_FALSE;

	if (zpool_read_label(fd, &config) != 0) {
		(void) no_memory(hdl);
		return (-1);
	}

	if (config == NULL)
		return (0);

	verify(nvlist_lookup_uint64(config, ZPOOL_CONFIG_POOL_STATE,
	    &stateval) == 0);
	verify(nvlist_lookup_uint64(config, ZPOOL_CONFIG_GUID,
	    &vdev_guid) == 0);

	if (stateval != POOL_STATE_SPARE && stateval != POOL_STATE_L2CACHE) {
		verify(nvlist_lookup_string(config, ZPOOL_CONFIG_POOL_NAME,
		    &name) == 0);
		verify(nvlist_lookup_uint64(config, ZPOOL_CONFIG_POOL_GUID,
		    &guid) == 0);
	}

	switch (stateval) {
	case POOL_STATE_EXPORTED:
		/*
		 * A pool with an exported state may in fact be imported
		 * read-only, so check the in-core state to see if it's
		 * active and imported read-only.  If it is, set
		 * its state to active.
		 */
		if (pool_active(hdl, name, guid, &isactive) == 0 && isactive &&
		    (zhp = zpool_open_canfail(hdl, name)) != NULL &&
		    zpool_get_prop_int(zhp, ZPOOL_PROP_READONLY, NULL))
			stateval = POOL_STATE_ACTIVE;

		ret = B_TRUE;
		break;

	case POOL_STATE_ACTIVE:
		/*
		 * For an active pool, we have to determine if it's really part
		 * of a currently active pool (in which case the pool will exist
		 * and the guid will be the same), or whether it's part of an
		 * active pool that was disconnected without being explicitly
		 * exported.
		 */
		if (pool_active(hdl, name, guid, &isactive) != 0) {
			nvlist_free(config);
			return (-1);
		}

		if (isactive) {
			/*
			 * Because the device may have been removed while
			 * offlined, we only report it as active if the vdev is
			 * still present in the config.  Otherwise, pretend like
			 * it's not in use.
			 */
			if ((zhp = zpool_open_canfail(hdl, name)) != NULL &&
			    (pool_config = zpool_get_config(zhp, NULL))
			    != NULL) {
				nvlist_t *nvroot;

				verify(nvlist_lookup_nvlist(pool_config,
				    ZPOOL_CONFIG_VDEV_TREE, &nvroot) == 0);
				ret = find_guid(nvroot, vdev_guid);
			} else {
				ret = B_FALSE;
			}

			/*
			 * If this is an active spare within another pool, we
			 * treat it like an unused hot spare.  This allows the
			 * user to create a pool with a hot spare that currently
			 * in use within another pool.  Since we return B_TRUE,
			 * libdiskmgt will continue to prevent generic consumers
			 * from using the device.
			 */
			if (ret && nvlist_lookup_uint64(config,
			    ZPOOL_CONFIG_IS_SPARE, &isspare) == 0 && isspare)
				stateval = POOL_STATE_SPARE;

			if (zhp != NULL)
				zpool_close(zhp);
		} else {
			stateval = POOL_STATE_POTENTIALLY_ACTIVE;
			ret = B_TRUE;
		}
		break;

	case POOL_STATE_SPARE:
		/*
		 * For a hot spare, it can be either definitively in use, or
		 * potentially active.  To determine if it's in use, we iterate
		 * over all pools in the system and search for one with a spare
		 * with a matching guid.
		 *
		 * Due to the shared nature of spares, we don't actually report
		 * the potentially active case as in use.  This means the user
		 * can freely create pools on the hot spares of exported pools,
		 * but to do otherwise makes the resulting code complicated, and
		 * we end up having to deal with this case anyway.
		 */
		cb.cb_zhp = NULL;
		cb.cb_guid = vdev_guid;
		cb.cb_type = ZPOOL_CONFIG_SPARES;
		if (zpool_iter(hdl, find_aux, &cb) == 1) {
			name = (char *)zpool_get_name(cb.cb_zhp);
			ret = TRUE;
		} else {
			ret = FALSE;
		}
		break;

	case POOL_STATE_L2CACHE:

		/*
		 * Check if any pool is currently using this l2cache device.
		 */
		cb.cb_zhp = NULL;
		cb.cb_guid = vdev_guid;
		cb.cb_type = ZPOOL_CONFIG_L2CACHE;
		if (zpool_iter(hdl, find_aux, &cb) == 1) {
			name = (char *)zpool_get_name(cb.cb_zhp);
			ret = TRUE;
		} else {
			ret = FALSE;
		}
		break;

	default:
		ret = B_FALSE;
	}


	if (ret) {
		if ((*namestr = zfs_strdup(hdl, name)) == NULL) {
			if (cb.cb_zhp)
				zpool_close(cb.cb_zhp);
			nvlist_free(config);
			return (-1);
		}
		*state = (pool_state_t)stateval;
	}

	if (cb.cb_zhp)
		zpool_close(cb.cb_zhp);

	nvlist_free(config);
	*inuse = ret;
	return (0);
}<|MERGE_RESOLUTION|>--- conflicted
+++ resolved
@@ -523,20 +523,13 @@
 				 *	version
 				 *	pool guid
 				 *	name
-<<<<<<< HEAD
 				 *	pool txg (if available)
-=======
->>>>>>> 76351672
 				 *	comment (if available)
 				 *	pool state
 				 *	hostid (if available)
 				 *	hostname (if available)
 				 */
-<<<<<<< HEAD
 				uint64_t state, version, pool_txg;
-=======
-				uint64_t state, version;
->>>>>>> 76351672
 				char *comment = NULL;
 
 				version = fnvlist_lookup_uint64(tmp,
@@ -551,14 +544,10 @@
 				    ZPOOL_CONFIG_POOL_NAME);
 				fnvlist_add_string(config,
 				    ZPOOL_CONFIG_POOL_NAME, name);
-<<<<<<< HEAD
-
 				if (nvlist_lookup_uint64(tmp,
 				    ZPOOL_CONFIG_POOL_TXG, &pool_txg) == 0)
 					fnvlist_add_uint64(config,
 					    ZPOOL_CONFIG_POOL_TXG, pool_txg);
-=======
->>>>>>> 76351672
 
 				if (nvlist_lookup_string(tmp,
 				    ZPOOL_CONFIG_COMMENT, &comment) == 0)
@@ -878,11 +867,7 @@
 
 	*config = NULL;
 
-<<<<<<< HEAD
 	if (fstat(fd, &statbuf) == -1)
-=======
-	if (fstat64_blk(fd, &statbuf) == -1)
->>>>>>> 76351672
 		return (0);
 	size = P2ALIGN_TYPED(statbuf.st_size, sizeof (vdev_label_t), uint64_t);
 
@@ -928,12 +913,12 @@
 int
 zpool_clear_label(int fd)
 {
-	struct stat64 statbuf;
+	struct stat statbuf;
 	int l;
 	vdev_label_t *label;
 	uint64_t size;
 
-	if (fstat64_blk(fd, &statbuf) == -1)
+	if (fstat_blk(fd, &statbuf) == -1)
 		return (0);
 	size = P2ALIGN_TYPED(statbuf.st_size, sizeof (vdev_label_t), uint64_t);
 
