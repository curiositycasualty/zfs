/*
 * CDDL HEADER START
 *
 * The contents of this file are subject to the terms of the
 * Common Development and Distribution License (the "License").
 * You may not use this file except in compliance with the License.
 *
 * You can obtain a copy of the license at usr/src/OPENSOLARIS.LICENSE
 * or http://www.opensolaris.org/os/licensing.
 * See the License for the specific language governing permissions
 * and limitations under the License.
 *
 * When distributing Covered Code, include this CDDL HEADER in each
 * file and include the License file at usr/src/OPENSOLARIS.LICENSE.
 * If applicable, add the following below this CDDL HEADER, with the
 * fields enclosed by brackets "[]" replaced with your own identifying
 * information: Portions Copyright [yyyy] [name of copyright owner]
 *
 * CDDL HEADER END
 */

/*
 * Copyright (c) 2002, 2010, Oracle and/or its affiliates. All rights reserved.
 * Copyright (c) 2011 Gunnar Beutner
 */

#include <stdio.h>
#include <stdlib.h>
#include <errno.h>
#include <strings.h>
//#include <libintl.h>
#include <sys/types.h>
#include <sys/stat.h>
#include <unistd.h>
#include <libzfs.h>
#include <libshare.h>
#include "libshare_impl.h"
#include "nfs.h"
#include "smb.h"

static sa_share_impl_t find_share(sa_handle_impl_t handle,
    const char *sharepath);
static sa_share_impl_t alloc_share(const char *sharepath);
static void free_share(sa_share_impl_t share);

static void parse_sharetab(sa_handle_impl_t impl_handle);
static int process_share(sa_handle_impl_t impl_handle,
    sa_share_impl_t impl_share, char *pathname, char *resource,
    char *fstype, char *options, char *description,
    char *dataset, boolean_t from_sharetab);
static void update_sharetab(sa_handle_impl_t impl_handle);

static int update_zfs_share(sa_share_impl_t impl_handle, const char *proto);
static int update_zfs_shares(sa_handle_impl_t impl_handle, const char *proto);

static int fstypes_count;
static sa_fstype_t *fstypes;

sa_fstype_t *
register_fstype(const char *name, const sa_share_ops_t *ops)
{
	sa_fstype_t *fstype;

	fstype = calloc(sizeof (sa_fstype_t), 1);

	if (fstype == NULL)
		return (NULL);

	fstype->name = name;
	fstype->ops = ops;
	fstype->fsinfo_index = fstypes_count;

	fstypes_count++;

	fstype->next = fstypes;
	fstypes = fstype;

	return (fstype);
}

sa_handle_t
sa_init(int init_service)
{
	sa_handle_impl_t impl_handle;

	impl_handle = calloc(sizeof (struct sa_handle_impl), 1);

	if (impl_handle == NULL)
		return (NULL);

	impl_handle->zfs_libhandle = libzfs_init();

	if (impl_handle->zfs_libhandle != NULL) {
		libzfs_print_on_error(impl_handle->zfs_libhandle, B_TRUE);
	}

	parse_sharetab(impl_handle);
	update_zfs_shares(impl_handle, NULL);

	return ((sa_handle_t)impl_handle);
}

/*
 * Don't run libshare init as static initializer: It will try to use a
 * not-yet-initialize libzfs and fail.  Instead, we call it at the end
 * of libzfs_init. 
 * Note: Also changes libzfs_init in libzfs/libzfs_util.c
 */
#ifndef __APPLE__ 
__attribute__((constructor)) static void
libshare_init(void)
#else
void
libshare_init(void)
#endif
{
	libshare_nfs_init();
	libshare_smb_init();
<<<<<<< HEAD

	/*
	 * This bit causes /etc/dfs/sharetab to be updated before libzfs gets a
	 * chance to read that file; this is necessary because the sharetab file
	 * might be out of sync with the NFS kernel exports (e.g. due to reboots
	 * or users manually removing shares)
	 */
#ifndef __APPLE__
	sa_fini(sa_init(0));
#endif
=======
>>>>>>> 01b738f4
}

static void
parse_sharetab(sa_handle_impl_t impl_handle) {
	FILE *fp;
	char line[512];
	char *eol, *pathname, *resource, *fstype, *options, *description;

	fp = fopen("/etc/dfs/sharetab", "r");

	if (fp == NULL)
		return;

	while (fgets(line, sizeof (line), fp) != NULL) {
		eol = line + strlen(line) - 1;

		while (eol >= line) {
			if (*eol != '\r' && *eol != '\n')
				break;

			*eol = '\0';
			eol--;
		}

		pathname = line;

		if ((resource = strchr(pathname, '\t')) == NULL)
			continue;

		*resource = '\0';
		resource++;

		if ((fstype = strchr(resource, '\t')) == NULL)
			continue;

		*fstype = '\0';
		fstype++;

		if ((options = strchr(fstype, '\t')) == NULL)
			continue;

		*options = '\0';
		options++;

		if ((description = strchr(fstype, '\t')) != NULL) {
			*description = '\0';
			description++;
		}

		if (strcmp(resource, "-") == 0)
			resource = NULL;

		(void) process_share(impl_handle, NULL, pathname, resource,
		    fstype, options, description, NULL, B_TRUE);
	}

	fclose(fp);
}

static void
update_sharetab(sa_handle_impl_t impl_handle)
{
	sa_share_impl_t impl_share;
	int temp_fd;
	FILE *temp_fp;
	char tempfile[] = "/etc/dfs/sharetab.XXXXXX";
	sa_fstype_t *fstype;
	const char *resource;

	if (mkdir("/etc/dfs", 0755) < 0 && errno != EEXIST) {
		return;
	}

	temp_fd = mkstemp(tempfile);

	if (temp_fd < 0)
		return;

	temp_fp = fdopen(temp_fd, "w");

	if (temp_fp == NULL)
		return;

	impl_share = impl_handle->shares;
	while (impl_share != NULL) {
		fstype = fstypes;
		while (fstype != NULL) {
			if (FSINFO(impl_share, fstype)->active &&
			    FSINFO(impl_share, fstype)->shareopts != NULL) {
				resource = FSINFO(impl_share, fstype)->resource;

				if (resource == NULL)
					resource = "-";

				fprintf(temp_fp, "%s\t%s\t%s\t%s\n",
				    impl_share->sharepath, resource,
				    fstype->name,
				    FSINFO(impl_share, fstype)->shareopts);
			}

			fstype = fstype->next;
		}

		impl_share = impl_share->next;
	}

	fflush(temp_fp);
	fsync(temp_fd);
	fclose(temp_fp);

	rename(tempfile, "/etc/dfs/sharetab");
}

typedef struct update_cookie_s {
	sa_handle_impl_t handle;
	const char *proto;
} update_cookie_t;

static int
update_zfs_shares_cb(zfs_handle_t *zhp, void *pcookie)
{
	update_cookie_t *udata = (update_cookie_t *)pcookie;
	char mountpoint[ZFS_MAXPROPLEN];
	char shareopts[ZFS_MAXPROPLEN];
	char *dataset;
	zfs_type_t type = zfs_get_type(zhp);

	if (type == ZFS_TYPE_FILESYSTEM &&
	    zfs_iter_filesystems(zhp, update_zfs_shares_cb, pcookie) != 0) {
		zfs_close(zhp);
		return (1);
	}

	if (type != ZFS_TYPE_FILESYSTEM) {
		zfs_close(zhp);
		return (0);
	}

	if (zfs_prop_get(zhp, ZFS_PROP_MOUNTPOINT, mountpoint,
	    sizeof (mountpoint), NULL, NULL, 0, B_FALSE) != 0) {
		zfs_close(zhp);
		return (0);
	}

	dataset = (char *)zfs_get_name(zhp);

	if (dataset == NULL) {
		zfs_close(zhp);
		return (0);
	}

	if (!zfs_is_mounted(zhp, NULL)) {
		zfs_close(zhp);
		return (0);
	}

	if ((udata->proto == NULL || strcmp(udata->proto, "nfs") == 0) &&
	    zfs_prop_get(zhp, ZFS_PROP_SHARENFS, shareopts,
	    sizeof (shareopts), NULL, NULL, 0, B_FALSE) == 0 &&
	    strcmp(shareopts, "off") != 0) {
		(void) process_share(udata->handle, NULL, mountpoint, NULL,
		    "nfs", shareopts, NULL, dataset, B_FALSE);
	}

	if ((udata->proto == NULL || strcmp(udata->proto, "smb") == 0) &&
	    zfs_prop_get(zhp, ZFS_PROP_SHARESMB, shareopts,
	    sizeof (shareopts), NULL, NULL, 0, B_FALSE) == 0 &&
	    strcmp(shareopts, "off") != 0) {
		(void) process_share(udata->handle, NULL, mountpoint, NULL,
		    "smb", shareopts, NULL, dataset, B_FALSE);
	}

	zfs_close(zhp);

	return (0);
}

static int
update_zfs_share(sa_share_impl_t impl_share, const char *proto)
{
	sa_handle_impl_t impl_handle = impl_share->handle;
	zfs_handle_t *zhp;
	update_cookie_t udata;

	if (impl_handle->zfs_libhandle == NULL)
			return (SA_SYSTEM_ERR);

	assert(impl_share->dataset != NULL);

	zhp = zfs_open(impl_share->handle->zfs_libhandle, impl_share->dataset,
	    ZFS_TYPE_FILESYSTEM);

	if (zhp == NULL)
		return (SA_SYSTEM_ERR);

	udata.handle = impl_handle;
	udata.proto = proto;
	(void) update_zfs_shares_cb(zhp, &udata);

	return (SA_OK);
}

static int
update_zfs_shares(sa_handle_impl_t impl_handle, const char *proto)
{
	update_cookie_t udata;

	if (impl_handle->zfs_libhandle == NULL)
		return (SA_SYSTEM_ERR);

	udata.handle = impl_handle;
	udata.proto = proto;
	(void) zfs_iter_root(impl_handle->zfs_libhandle, update_zfs_shares_cb,
	    &udata);

	return (SA_OK);
}

static int
process_share(sa_handle_impl_t impl_handle, sa_share_impl_t impl_share,
    char *pathname, char *resource, char *proto,
    char *options, char *description, char *dataset,
    boolean_t from_sharetab)
{
	struct stat statbuf;
	int rc;
	char *resource_dup = NULL, *dataset_dup = NULL;
	boolean_t new_share;
	sa_fstype_t *fstype;

	new_share = B_FALSE;

	if (impl_share == NULL)
		impl_share = find_share(impl_handle, pathname);

	if (impl_share == NULL) {
		if (lstat(pathname, &statbuf) != 0 ||
		    !S_ISDIR(statbuf.st_mode))
			return (SA_BAD_PATH);

		impl_share = alloc_share(pathname);

		if (impl_share == NULL) {
			rc = SA_NO_MEMORY;
			goto err;
		}

		new_share = B_TRUE;
	}

	if (dataset != NULL) {
		dataset_dup = strdup(dataset);

		if (dataset_dup == NULL) {
			rc = SA_NO_MEMORY;
			goto err;
		}
	}

	free(impl_share->dataset);
	impl_share->dataset = dataset_dup;

	rc = SA_INVALID_PROTOCOL;

	fstype = fstypes;
	while (fstype != NULL) {
		if (strcmp(fstype->name, proto) == 0) {
			if (resource != NULL) {
				resource_dup = strdup(resource);

				if (resource_dup == NULL) {
					rc = SA_NO_MEMORY;
					goto err;
				}
			}

			free(FSINFO(impl_share, fstype)->resource);
			FSINFO(impl_share, fstype)->resource = resource_dup;

			rc = fstype->ops->update_shareopts(impl_share,
			    resource, options);

			if (rc == SA_OK && from_sharetab)
				FSINFO(impl_share, fstype)->active = B_TRUE;

			break;
		}

		fstype = fstype->next;
	}

	if (rc != SA_OK)
		goto err;

	if (new_share) {
		impl_share->handle = impl_handle;

		impl_share->next = impl_handle->shares;
		impl_handle->shares = impl_share;

	}

err:
	if (rc != SA_OK) {
		if (new_share)
			free_share(impl_share);
	}

	return (rc);
}

void
sa_fini(sa_handle_t handle)
{
	sa_handle_impl_t impl_handle = (sa_handle_impl_t)handle;
	sa_share_impl_t impl_share, next;
	sa_share_impl_t *pcurr;

	if (impl_handle == NULL)
		return;

	/*
	 * clean up shares which don't have a non-NULL dataset property,
	 * which means they're in sharetab but we couldn't find their
	 * ZFS dataset.
	 */
	pcurr = &(impl_handle->shares);
	impl_share = *pcurr;
	while (impl_share != NULL) {
		next = impl_share->next;

		if (impl_share->dataset == NULL) {
			/* remove item from the linked list */
			*pcurr = next;

			sa_disable_share(impl_share, NULL);

			free_share(impl_share);
		} else {
			pcurr = &(impl_share->next);
		}

		impl_share = next;
	}

	update_sharetab(impl_handle);

	if (impl_handle->zfs_libhandle != NULL)
		libzfs_fini(impl_handle->zfs_libhandle);

	impl_share = impl_handle->shares;
	while (impl_share != NULL) {
		next = impl_share->next;
		free_share(impl_share);
		impl_share = next;
	}

	free(impl_handle);
}

static sa_share_impl_t
find_share(sa_handle_impl_t impl_handle, const char *sharepath)
{
	sa_share_impl_t impl_share;

	impl_share = impl_handle->shares;
	while (impl_share != NULL) {
		if (strcmp(impl_share->sharepath, sharepath) == 0) {
			break;
		}

		impl_share = impl_share->next;
	}

	return (impl_share);
}

sa_share_t
sa_find_share(sa_handle_t handle, char *sharepath)
{
	return ((sa_share_t)find_share((sa_handle_impl_t)handle, sharepath));
}

int
sa_enable_share(sa_share_t share, char *protocol)
{
	sa_share_impl_t impl_share = (sa_share_impl_t)share;
	int rc, ret;
	boolean_t found_protocol;
	sa_fstype_t *fstype;

#ifdef DEBUG
	fprintf(stderr, "sa_enable_share: share->sharepath=%s, protocol=%s\n",
		impl_share->sharepath, protocol);
#endif

	assert(impl_share->handle != NULL);

	ret = SA_OK;
	found_protocol = B_FALSE;

	fstype = fstypes;
	while (fstype != NULL) {
		if (protocol == NULL || strcmp(fstype->name, protocol) == 0) {
			update_zfs_share(impl_share, fstype->name);

			rc = fstype->ops->enable_share(impl_share);

			if (rc != SA_OK)
				ret = rc;
			else
				FSINFO(impl_share, fstype)->active = B_TRUE;

			found_protocol = B_TRUE;
		}

		fstype = fstype->next;
	}

	update_sharetab(impl_share->handle);

	return (found_protocol ? ret : SA_INVALID_PROTOCOL);
}

int
sa_disable_share(sa_share_t share, char *protocol)
{
	sa_share_impl_t impl_share = (sa_share_impl_t)share;
	int rc, ret;
	boolean_t found_protocol;
	sa_fstype_t *fstype;

#ifdef DEBUG
	fprintf(stderr, "sa_disable_share: share->sharepath=%s, protocol=%s\n",
		impl_share->sharepath, protocol);
#endif

	ret = SA_OK;
	found_protocol = B_FALSE;

	fstype = fstypes;
	while (fstype != NULL) {
		if (protocol == NULL || strcmp(fstype->name, protocol) == 0) {
			rc = fstype->ops->disable_share(impl_share);

			if (rc == SA_OK) {
				fstype->ops->clear_shareopts(impl_share);

				FSINFO(impl_share, fstype)->active = B_FALSE;
			} else
				ret = rc;

			found_protocol = B_TRUE;
		}

		fstype = fstype->next;
	}

	update_sharetab(impl_share->handle);

	return (found_protocol ? ret : SA_INVALID_PROTOCOL);
}

/*
 * sa_errorstr(err)
 *
 * convert an error value to an error string
 */
char *
sa_errorstr(int err)
{
	static char errstr[32];
	char *ret = NULL;

	switch (err) {
	case SA_OK:
		ret = dgettext(TEXT_DOMAIN, "ok");
		break;
	case SA_NO_SUCH_PATH:
		ret = dgettext(TEXT_DOMAIN, "path doesn't exist");
		break;
	case SA_NO_MEMORY:
		ret = dgettext(TEXT_DOMAIN, "no memory");
		break;
	case SA_DUPLICATE_NAME:
		ret = dgettext(TEXT_DOMAIN, "name in use");
		break;
	case SA_BAD_PATH:
		ret = dgettext(TEXT_DOMAIN, "bad path");
		break;
	case SA_NO_SUCH_GROUP:
		ret = dgettext(TEXT_DOMAIN, "no such group");
		break;
	case SA_CONFIG_ERR:
		ret = dgettext(TEXT_DOMAIN, "configuration error");
		break;
	case SA_SYSTEM_ERR:
		ret = dgettext(TEXT_DOMAIN, "system error");
		break;
	case SA_SYNTAX_ERR:
		ret = dgettext(TEXT_DOMAIN, "syntax error");
		break;
	case SA_NO_PERMISSION:
		ret = dgettext(TEXT_DOMAIN, "no permission");
		break;
	case SA_BUSY:
		ret = dgettext(TEXT_DOMAIN, "busy");
		break;
	case SA_NO_SUCH_PROP:
		ret = dgettext(TEXT_DOMAIN, "no such property");
		break;
	case SA_INVALID_NAME:
		ret = dgettext(TEXT_DOMAIN, "invalid name");
		break;
	case SA_INVALID_PROTOCOL:
		ret = dgettext(TEXT_DOMAIN, "invalid protocol");
		break;
	case SA_NOT_ALLOWED:
		ret = dgettext(TEXT_DOMAIN, "operation not allowed");
		break;
	case SA_BAD_VALUE:
		ret = dgettext(TEXT_DOMAIN, "bad property value");
		break;
	case SA_INVALID_SECURITY:
		ret = dgettext(TEXT_DOMAIN, "invalid security type");
		break;
	case SA_NO_SUCH_SECURITY:
		ret = dgettext(TEXT_DOMAIN, "security type not found");
		break;
	case SA_VALUE_CONFLICT:
		ret = dgettext(TEXT_DOMAIN, "property value conflict");
		break;
	case SA_NOT_IMPLEMENTED:
		ret = dgettext(TEXT_DOMAIN, "not implemented");
		break;
	case SA_INVALID_PATH:
		ret = dgettext(TEXT_DOMAIN, "invalid path");
		break;
	case SA_NOT_SUPPORTED:
		ret = dgettext(TEXT_DOMAIN, "operation not supported");
		break;
	case SA_PROP_SHARE_ONLY:
		ret = dgettext(TEXT_DOMAIN, "property not valid for group");
		break;
	case SA_NOT_SHARED:
		ret = dgettext(TEXT_DOMAIN, "not shared");
		break;
	case SA_NO_SUCH_RESOURCE:
		ret = dgettext(TEXT_DOMAIN, "no such resource");
		break;
	case SA_RESOURCE_REQUIRED:
		ret = dgettext(TEXT_DOMAIN, "resource name required");
		break;
	case SA_MULTIPLE_ERROR:
		ret = dgettext(TEXT_DOMAIN, "errors from multiple protocols");
		break;
	case SA_PATH_IS_SUBDIR:
		ret = dgettext(TEXT_DOMAIN, "path is a subpath of share");
		break;
	case SA_PATH_IS_PARENTDIR:
		ret = dgettext(TEXT_DOMAIN, "path is parent of a share");
		break;
	case SA_NO_SECTION:
		ret = dgettext(TEXT_DOMAIN, "protocol requires a section");
		break;
	case SA_NO_PROPERTIES:
		ret = dgettext(TEXT_DOMAIN, "properties not found");
		break;
	case SA_NO_SUCH_SECTION:
		ret = dgettext(TEXT_DOMAIN, "section not found");
		break;
	case SA_PASSWORD_ENC:
		ret = dgettext(TEXT_DOMAIN, "passwords must be encrypted");
		break;
	case SA_SHARE_EXISTS:
		ret = dgettext(TEXT_DOMAIN, "path or file is already shared");
		break;
	default:
		(void) snprintf(errstr, sizeof (errstr),
		    dgettext(TEXT_DOMAIN, "unknown %d"), err);
		ret = errstr;
	}
	return (ret);
}

int
sa_parse_legacy_options(sa_group_t group, char *options, char *proto)
{
	sa_fstype_t *fstype;

#ifdef DEBUG
	fprintf(stderr, "sa_parse_legacy_options: options=%s, proto=%s\n",
		options, proto);
#endif

	fstype = fstypes;
	while (fstype != NULL) {
		if (strcmp(fstype->name, proto) != 0) {
			fstype = fstype->next;
			continue;
		}

		return (fstype->ops->validate_shareopts(options));
	}

	return (SA_INVALID_PROTOCOL);
}

boolean_t
sa_needs_refresh(sa_handle_t handle)
{
	return (B_TRUE);
}

libzfs_handle_t *
sa_get_zfs_handle(sa_handle_t handle)
{
	sa_handle_impl_t impl_handle = (sa_handle_impl_t)handle;

	if (impl_handle == NULL)
		return (NULL);

	return (impl_handle->zfs_libhandle);
}

static sa_share_impl_t
alloc_share(const char *sharepath)
{
	sa_share_impl_t impl_share;

	impl_share = calloc(sizeof (struct sa_share_impl), 1);

	if (impl_share == NULL)
		return (NULL);

	impl_share->sharepath = strdup(sharepath);

	if (impl_share->sharepath == NULL) {
		free(impl_share);
		return (NULL);
	}

	impl_share->fsinfo = calloc(sizeof (sa_share_fsinfo_t), fstypes_count);

	if (impl_share->fsinfo == NULL) {
		free(impl_share->sharepath);
		free(impl_share);
		return (NULL);
	}

	return (impl_share);
}

static void
free_share(sa_share_impl_t impl_share) {
	sa_fstype_t *fstype;

	fstype = fstypes;
	while (fstype != NULL) {
		fstype->ops->clear_shareopts(impl_share);

		free(FSINFO(impl_share, fstype)->resource);

		fstype = fstype->next;
	}

	free(impl_share->sharepath);
	free(impl_share->dataset);
	free(impl_share->fsinfo);
	free(impl_share);
}

int
sa_zfs_process_share(sa_handle_t handle, sa_group_t group, sa_share_t share,
    char *mountpoint, char *proto, zprop_source_t source, char *shareopts,
    char *sourcestr, char *dataset)
{
	sa_handle_impl_t impl_handle = (sa_handle_impl_t)handle;
	sa_share_impl_t impl_share = (sa_share_impl_t)share;

#ifdef DEBUG
	fprintf(stderr, "sa_zfs_process_share: mountpoint=%s, proto=%s, "
	    "shareopts=%s, sourcestr=%s, dataset=%s\n", mountpoint, proto,
	    shareopts, sourcestr, dataset);
#endif

	return (process_share(impl_handle, impl_share, mountpoint, NULL,
	    proto, shareopts, NULL, dataset, B_FALSE));
}

void
sa_update_sharetab_ts(sa_handle_t handle)
{
	sa_handle_impl_t impl_handle = (sa_handle_impl_t)handle;

	update_sharetab(impl_handle);
}<|MERGE_RESOLUTION|>--- conflicted
+++ resolved
@@ -103,10 +103,10 @@
 /*
  * Don't run libshare init as static initializer: It will try to use a
  * not-yet-initialize libzfs and fail.  Instead, we call it at the end
- * of libzfs_init. 
+ * of libzfs_init.
  * Note: Also changes libzfs_init in libzfs/libzfs_util.c
  */
-#ifndef __APPLE__ 
+#ifndef __APPLE__
 __attribute__((constructor)) static void
 libshare_init(void)
 #else
@@ -116,7 +116,6 @@
 {
 	libshare_nfs_init();
 	libshare_smb_init();
-<<<<<<< HEAD
 
 	/*
 	 * This bit causes /etc/dfs/sharetab to be updated before libzfs gets a
@@ -127,8 +126,6 @@
 #ifndef __APPLE__
 	sa_fini(sa_init(0));
 #endif
-=======
->>>>>>> 01b738f4
 }
 
 static void
