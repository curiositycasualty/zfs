/*
 * This file is part of the ZFS Linux port.
 *
 * Copyright (c) 2009 Lawrence Livermore National Security, LLC.
 * Produced at Lawrence Livermore National Laboratory
 * Written by:
 *         Brian Behlendorf <behlendorf1@llnl.gov>,
 *         Herb Wartens <wartens2@llnl.gov>,
 *         Jim Garlick <garlick@llnl.gov>
 * LLNL-CODE-403049
 *
 * CDDL HEADER START
 *
 * The contents of this file are subject to the terms of the
 * Common Development and Distribution License, Version 1.0 only
 * (the "License").  You may not use this file except in compliance
 * with the License.
 *
 * You can obtain a copy of the license at usr/src/OPENSOLARIS.LICENSE
 * or http://www.opensolaris.org/os/licensing.
 * See the License for the specific language governing permissions
 * and limitations under the License.
 *
 * When distributing Covered Code, include this CDDL HEADER in each
 * file and include the License file at usr/src/OPENSOLARIS.LICENSE.
 * If applicable, add the following below this CDDL HEADER, with the
 * fields enclosed by brackets "[]" replaced with your own identifying
 * information: Portions Copyright [yyyy] [name of copyright owner]
 *
 * CDDL HEADER END
 */

<<<<<<< HEAD
m4_define([NAME], m4_esyscmd([awk '/^Name:/ {print $2}' META | tr -d '\n']))
m4_define([VERS], m4_esyscmd([awk '/^Version:/ {print $2}' META | tr -d '\n']))
AC_INIT(NAME, VERS)
=======
AC_INIT(m4_esyscmd(grep Name META | cut -d ':' -f 2 | tr -d ' \n'),
	m4_esyscmd(grep Version META | cut -d ':' -f 2 | tr -d ' \n'))
>>>>>>> f42d7f41
AC_LANG(C)
ZFS_AC_META
AC_CONFIG_AUX_DIR([config])
AC_CONFIG_MACRO_DIR([config])
AC_CANONICAL_SYSTEM
AM_MAINTAINER_MODE
m4_ifdef([AM_SILENT_RULES], [AM_SILENT_RULES([yes])])
AM_INIT_AUTOMAKE
AC_CONFIG_HEADERS([zfs_config.h], [
	(mv zfs_config.h zfs_config.h.tmp &&
	awk -f ${ac_srcdir}/config/config.awk zfs_config.h.tmp >zfs_config.h &&
	rm zfs_config.h.tmp) || exit 1])

AC_PROG_INSTALL
dnl save $CFLAGS since AC_PROG_CC likes to insert "-g -O2"
dnl if $CFLAGS is blank
cflags_save="$CFLAGS"
AC_PROG_CC
AC_PROG_CXX
CFLAGS="$cflags_save"
AC_PROG_LIBTOOL
AM_PROG_CC_C_O
AM_PROG_AS

ZFS_AC_LICENSE
ZFS_AC_PACKAGE
ZFS_AC_CONFIG
ZFS_AC_DEBUG
ZFS_AC_DEBUG_DMU_TX

# during dev
if test "x$ac_cv_prog_gcc" = xyes ; then
   CFLAGS="$CFLAGS -g "
fi

AC_CONFIG_FILES([
	Makefile
	dracut/Makefile
	dracut/90zfs/Makefile
	udev/Makefile
	udev/rules.d/Makefile
	etc/Makefile
	etc/launchd/Makefile
	etc/launchd/daemons/Makefile
	etc/launchd/launchd.d/Makefile
	etc/init.d/Makefile
	etc/zfs/Makefile
	etc/systemd/Makefile
	etc/systemd/system/Makefile
	etc/modules-load.d/Makefile
	man/Makefile
	man/man1/Makefile
	man/man5/Makefile
	man/man8/Makefile
	lib/Makefile
	lib/libspl/Makefile
	lib/libspl/asm-generic/Makefile
	lib/libspl/asm-i386/Makefile
	lib/libspl/asm-x86_64/Makefile
	lib/libspl/include/Makefile
	lib/libspl/include/ia32/Makefile
	lib/libspl/include/ia32/sys/Makefile
	lib/libspl/include/rpc/Makefile
	lib/libspl/include/sys/Makefile
	lib/libspl/include/sys/sysevent/Makefile
	lib/libspl/include/sys/dktp/Makefile
	lib/libspl/include/util/Makefile
	lib/libavl/Makefile
	lib/libefi/Makefile
	lib/libnvpair/Makefile
	lib/libunicode/Makefile
	lib/libuutil/Makefile
	lib/libzpool/Makefile
	lib/libzfs/libzfs.pc
	lib/libzfs/libzfs_core.pc
	lib/libzfs/Makefile
	lib/libzfs_core/Makefile
	lib/libshare/Makefile
	cmd/Makefile
	cmd/zconfigd/Makefile
	cmd/zdb/Makefile
	cmd/zhack/Makefile
	cmd/zfs/Makefile
	cmd/zfs_util/Makefile
	cmd/zinject/Makefile
	cmd/zpool/Makefile
	cmd/zstreamdump/Makefile
	cmd/zsysctl/Makefile
	cmd/ztest/Makefile
	cmd/zpios/Makefile
	cmd/mount_zfs/Makefile
	cmd/fsck_zfs/Makefile
	cmd/zvol_id/Makefile
	cmd/vdev_id/Makefile
	cmd/arcstat/Makefile
	cmd/dbufstat/Makefile
	cmd/arc_summary/Makefile
	cmd/zed/Makefile
	cmd/InvariantDisks/Makefile
	cmd/InvariantDisks/InvariantDisks/Makefile
	contrib/Makefile
	contrib/bash_completion.d/Makefile
	module/Makefile
	module/avl/Makefile
	module/nvpair/Makefile
	module/unicode/Makefile
	module/zcommon/Makefile
	module/zfs/Makefile
	module/zpios/Makefile
	include/Makefile
	include/sys/Makefile
	include/sys/fs/Makefile
	include/sys/fm/Makefile
	include/sys/fm/fs/Makefile
	scripts/Makefile
	scripts/zpios-profile/Makefile
	scripts/zpios-test/Makefile
	scripts/zpool-config/Makefile
	scripts/common.sh
	rpm/Makefile
	rpm/redhat/Makefile
	rpm/redhat/zfs.spec
	rpm/redhat/zfs-kmod.spec
	rpm/redhat/zfs-dkms.spec
	rpm/generic/Makefile
	rpm/generic/zfs.spec
	rpm/generic/zfs-kmod.spec
	rpm/generic/zfs-dkms.spec
	zfs_bundle/Makefile
	zfs-script-config.sh
	zfs.release
])

#      include/linux/Makefile

AC_OUTPUT<|MERGE_RESOLUTION|>--- conflicted
+++ resolved
@@ -30,14 +30,9 @@
  * CDDL HEADER END
  */
 
-<<<<<<< HEAD
 m4_define([NAME], m4_esyscmd([awk '/^Name:/ {print $2}' META | tr -d '\n']))
 m4_define([VERS], m4_esyscmd([awk '/^Version:/ {print $2}' META | tr -d '\n']))
 AC_INIT(NAME, VERS)
-=======
-AC_INIT(m4_esyscmd(grep Name META | cut -d ':' -f 2 | tr -d ' \n'),
-	m4_esyscmd(grep Version META | cut -d ':' -f 2 | tr -d ' \n'))
->>>>>>> f42d7f41
 AC_LANG(C)
 ZFS_AC_META
 AC_CONFIG_AUX_DIR([config])
