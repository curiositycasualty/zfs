--- conflicted
+++ resolved
@@ -2,13 +2,9 @@
 
 AUTOMAKE_OPTIONS = subdir-objects
 
-<<<<<<< HEAD
-=======
 FS_BUNDLEPREFIX = @FILESYSTEMS_PREFIX@
 FS_BUNDLEDIR = $(DESTDIR)$(FS_BUNDLEPREFIX)/zfs.fs
 
-PKGINFO = PkgInfo
->>>>>>> 8874e08d
 INFO_PLIST = Info.plist
 EN_INFO_PLIST_STRINGS = en.lproj/InfoPlist.strings
 PKGINFO = PkgInfo
@@ -43,21 +39,12 @@
 	cp -f $(PKGINFO) zfs.fs/Contents/
 
 install-exec-local:: zfs.fs
-<<<<<<< HEAD
-	rm -f /Library/Filesystems/zfs.fs/Resources/$(EN_INFO_PLIST_STRINGS)
-	rm -f /Library/Filesystems/zfs.fs/$(INFO_PLIST)
-	rm -f /Library/Filesystems/zfs.fs/Contents/$(PKGINFO)
-	mkdir -p /Library/Filesystems/zfs.fs
-	rsync -aH zfs.fs/ /Library/Filesystems/zfs.fs
-	chown -R root:wheel /Library/Filesystems/zfs.fs
-=======
 	rm -f $(FS_BUNDLEDIR)/Contents/$(PKGINFO)
 	rm -f $(FS_BUNDLEDIR)/Contents/$(INFO_PLIST)
 	rm -f $(FS_BUNDLEDIR)/Contents/Resources/English.lproj/$(INFOPLIST_STRINGS)
 	mkdir -p $(FS_BUNDLEDIR)
 	rsync -aH zfs.fs/ $(FS_BUNDLEDIR)/
 	chown -R root:wheel $(FS_BUNDLEDIR) || echo "Unable to chown root:wheel in $(FS_BUNDLEDIR)"
->>>>>>> 8874e08d
 
 clean:
 	rm -rf zfs.fs
