--- conflicted
+++ resolved
@@ -312,12 +312,9 @@
 int dnode_next_offset(dnode_t *dn, int flags, uint64_t *off,
     int minlvl, uint64_t blkfill, uint64_t txg);
 void dnode_evict_dbufs(dnode_t *dn);
-<<<<<<< HEAD
 kmem_cbrc_t
 dnode_move(void *buf, void *newbuf, size_t size, void *arg);
-=======
 void dnode_evict_bonus(dnode_t *dn);
->>>>>>> f42d7f41
 
 #ifdef ZFS_DEBUGXXX
 
