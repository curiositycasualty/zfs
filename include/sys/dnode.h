/*
 * CDDL HEADER START
 *
 * The contents of this file are subject to the terms of the
 * Common Development and Distribution License (the "License").
 * You may not use this file except in compliance with the License.
 *
 * You can obtain a copy of the license at usr/src/OPENSOLARIS.LICENSE
 * or http://www.opensolaris.org/os/licensing.
 * See the License for the specific language governing permissions
 * and limitations under the License.
 *
 * When distributing Covered Code, include this CDDL HEADER in each
 * file and include the License file at usr/src/OPENSOLARIS.LICENSE.
 * If applicable, add the following below this CDDL HEADER, with the
 * fields enclosed by brackets "[]" replaced with your own identifying
 * information: Portions Copyright [yyyy] [name of copyright owner]
 *
 * CDDL HEADER END
 */
/*
 * Copyright (c) 2005, 2010, Oracle and/or its affiliates. All rights reserved.
 * Copyright (c) 2012, 2014 by Delphix. All rights reserved.
 * Copyright (c) 2014 Spectra Logic Corporation, All rights reserved.
 */

#ifndef	_SYS_DNODE_H
#define	_SYS_DNODE_H

#include <sys/zfs_context.h>
#include <sys/avl.h>
#include <sys/spa.h>
#include <sys/txg.h>
#include <sys/zio.h>
#include <sys/refcount.h>
#include <sys/dmu_zfetch.h>
#include <sys/zrlock.h>

#ifdef	__cplusplus
extern "C" {
#endif

/*
 * dnode_hold() flags.
 */
#define	DNODE_MUST_BE_ALLOCATED	1
#define	DNODE_MUST_BE_FREE	2

/*
 * dnode_next_offset() flags.
 */
#define	DNODE_FIND_HOLE		1
#define	DNODE_FIND_BACKWARDS	2
#define	DNODE_FIND_HAVELOCK	4

/*
 * Fixed constants.
 */
#define	DNODE_SHIFT		9	/* 512 bytes */
#define	DN_MIN_INDBLKSHIFT	10	/* 1k */
#define	DN_MAX_INDBLKSHIFT	14	/* 16k */
#define	DNODE_BLOCK_SHIFT	14	/* 16k */
#define	DNODE_CORE_SIZE		64	/* 64 bytes for dnode sans blkptrs */
#define	DN_MAX_OBJECT_SHIFT	48	/* 256 trillion (zfs_fid_t limit) */
#define	DN_MAX_OFFSET_SHIFT	64	/* 2^64 bytes in a dnode */

/*
 * dnode id flags
 *
 * Note: a file will never ever have its
 * ids moved from bonus->spill
 * and only in a crypto environment would it be on spill
 */
#define	DN_ID_CHKED_BONUS	0x1
#define	DN_ID_CHKED_SPILL	0x2
#define	DN_ID_OLD_EXIST		0x4
#define	DN_ID_NEW_EXIST		0x8

/*
 * Derived constants.
 */
#define	DNODE_SIZE	(1 << DNODE_SHIFT)
#define	DN_MAX_NBLKPTR	((DNODE_SIZE - DNODE_CORE_SIZE) >> SPA_BLKPTRSHIFT)
#define	DN_MAX_BONUSLEN	(DNODE_SIZE - DNODE_CORE_SIZE - (1 << SPA_BLKPTRSHIFT))
#define	DN_MAX_OBJECT	(1ULL << DN_MAX_OBJECT_SHIFT)
#define	DN_ZERO_BONUSLEN	(DN_MAX_BONUSLEN + 1)
#define	DN_KILL_SPILLBLK (1)

#define	DNODES_PER_BLOCK_SHIFT	(DNODE_BLOCK_SHIFT - DNODE_SHIFT)
#define	DNODES_PER_BLOCK	(1ULL << DNODES_PER_BLOCK_SHIFT)
#define	DNODES_PER_LEVEL_SHIFT	(DN_MAX_INDBLKSHIFT - SPA_BLKPTRSHIFT)
#define	DNODES_PER_LEVEL	(1ULL << DNODES_PER_LEVEL_SHIFT)

/* The +2 here is a cheesy way to round up */
#define	DN_MAX_LEVELS	(2 + ((DN_MAX_OFFSET_SHIFT - SPA_MINBLOCKSHIFT) / \
	(DN_MIN_INDBLKSHIFT - SPA_BLKPTRSHIFT)))

#define	DN_BONUS(dnp)	((void*)((dnp)->dn_bonus + \
	(((dnp)->dn_nblkptr - 1) * sizeof (blkptr_t))))

#define	DN_USED_BYTES(dnp) (((dnp)->dn_flags & DNODE_FLAG_USED_BYTES) ? \
	(dnp)->dn_used : (dnp)->dn_used << SPA_MINBLOCKSHIFT)

#define	EPB(blkshift, typeshift)	(1 << (blkshift - typeshift))

struct dmu_buf_impl;
struct objset;
struct zio;

enum dnode_dirtycontext {
	DN_UNDIRTIED,
	DN_DIRTY_OPEN,
	DN_DIRTY_SYNC
};

/* Is dn_used in bytes?  if not, it's in multiples of SPA_MINBLOCKSIZE */
#define	DNODE_FLAG_USED_BYTES		(1<<0)
#define	DNODE_FLAG_USERUSED_ACCOUNTED	(1<<1)

/* Does dnode have a SA spill blkptr in bonus? */
#define	DNODE_FLAG_SPILL_BLKPTR	(1<<2)

typedef struct dnode_phys {
	uint8_t dn_type;		/* dmu_object_type_t */
	uint8_t dn_indblkshift;		/* ln2(indirect block size) */
	uint8_t dn_nlevels;		/* 1=dn_blkptr->data blocks */
	uint8_t dn_nblkptr;		/* length of dn_blkptr */
	uint8_t dn_bonustype;		/* type of data in bonus buffer */
	uint8_t	dn_checksum;		/* ZIO_CHECKSUM type */
	uint8_t	dn_compress;		/* ZIO_COMPRESS type */
	uint8_t dn_flags;		/* DNODE_FLAG_* */
	uint16_t dn_datablkszsec;	/* data block size in 512b sectors */
	uint16_t dn_bonuslen;		/* length of dn_bonus */
	uint8_t dn_pad2[4];

	/* accounting is protected by dn_dirty_mtx */
	uint64_t dn_maxblkid;		/* largest allocated block ID */
	uint64_t dn_used;		/* bytes (or sectors) of disk space */

	uint64_t dn_pad3[4];

	/*
	 * The tail region is 448 bytes, and there are three ways to
	 * look at it.
	 *
	 * 0       64      128     192     256     320     384     448 (offset)
	 * +---------------+---------------+---------------+-------+
	 * | dn_blkptr[0]  | dn_blkptr[1]  | dn_blkptr[2]  | /     |
	 * +---------------+---------------+---------------+-------+
	 * | dn_blkptr[0]  | dn_bonus[0..319]                      |
	 * +---------------+-----------------------+---------------+
	 * | dn_blkptr[0]  | /                     | dn_spill      |
	 * +---------------+-----------------------+---------------+
	 */
	union {
		blkptr_t dn_blkptr[1+DN_MAX_BONUSLEN/sizeof (blkptr_t)];
		struct {
			blkptr_t __dn_ignore1;
			uint8_t dn_bonus[DN_MAX_BONUSLEN];
		};
		struct {
			blkptr_t __dn_ignore2;
			uint8_t __dn_ignore3[DN_MAX_BONUSLEN-sizeof (blkptr_t)];
			blkptr_t dn_spill;
		};
	};
} dnode_phys_t;

typedef struct dnode {
	/*
	 * Protects the structure of the dnode, including the number of levels
	 * of indirection (dn_nlevels), dn_maxblkid, and dn_next_*
	 */
	krwlock_t dn_struct_rwlock;

	/* Our link on dn_objset->os_dnodes list; protected by os_lock.  */
	list_node_t dn_link;

	/* immutable: */
	struct objset *dn_objset;
	uint64_t dn_object;
	struct dmu_buf_impl *dn_dbuf;
	struct dnode_handle *dn_handle;
	dnode_phys_t *dn_phys; /* pointer into dn->dn_dbuf->db.db_data */

	/*
	 * Copies of stuff in dn_phys.  They're valid in the open
	 * context (eg. even before the dnode is first synced).
	 * Where necessary, these are protected by dn_struct_rwlock.
	 */
	dmu_object_type_t dn_type;	/* object type */
	uint16_t dn_bonuslen;		/* bonus length */
	uint8_t dn_bonustype;		/* bonus type */
	uint8_t dn_nblkptr;		/* number of blkptrs (immutable) */
	uint8_t dn_checksum;		/* ZIO_CHECKSUM type */
	uint8_t dn_compress;		/* ZIO_COMPRESS type */
	uint8_t dn_nlevels;
	uint8_t dn_indblkshift;
	uint8_t dn_datablkshift;	/* zero if blksz not power of 2! */
	uint8_t dn_moved;		/* Has this dnode been moved? */
	uint16_t dn_datablkszsec;	/* in 512b sectors */
	uint32_t dn_datablksz;		/* in bytes */
	uint64_t dn_maxblkid;
	uint8_t dn_next_type[TXG_SIZE];
	uint8_t dn_next_nblkptr[TXG_SIZE];
	uint8_t dn_next_nlevels[TXG_SIZE];
	uint8_t dn_next_indblkshift[TXG_SIZE];
	uint8_t dn_next_bonustype[TXG_SIZE];
	uint8_t dn_rm_spillblk[TXG_SIZE];	/* for removing spill blk */
	uint16_t dn_next_bonuslen[TXG_SIZE];
	uint32_t dn_next_blksz[TXG_SIZE];	/* next block size in bytes */

	/* protected by dn_dbufs_mtx; declared here to fill 32-bit hole */
	uint32_t dn_dbufs_count;	/* count of dn_dbufs */
	/* There are no level-0 blocks of this blkid or higher in dn_dbufs */
	uint64_t dn_unlisted_l0_blkid;

	/* protected by os_lock: */
	list_node_t dn_dirty_link[TXG_SIZE];	/* next on dataset's dirty */

	/* protected by dn_mtx: */
	kmutex_t dn_mtx;
	list_t dn_dirty_records[TXG_SIZE];
	struct range_tree *dn_free_ranges[TXG_SIZE];
	uint64_t dn_allocated_txg;
	uint64_t dn_free_txg;
	uint64_t dn_assigned_txg;
	kcondvar_t dn_notxholds;
	enum dnode_dirtycontext dn_dirtyctx;
	uint8_t *dn_dirtyctx_firstset;		/* dbg: contents meaningless */

	/* protected by own devices */
	refcount_t dn_tx_holds;
	refcount_t dn_holds;

	kmutex_t dn_dbufs_mtx;
<<<<<<< HEAD
	avl_tree_t dn_dbufs;		/* descendent dbufs */
=======
	/*
	 * Descendent dbufs, ordered by dbuf_compare. Note that dn_dbufs
	 * can contain multiple dbufs of the same (level, blkid) when a
	 * dbuf is marked DB_EVICTING without being removed from
	 * dn_dbufs. To maintain the avl invariant that there cannot be
	 * duplicate entries, we order the dbufs by an arbitrary value -
	 * their address in memory. This means that dn_dbufs cannot be used to
	 * directly look up a dbuf. Instead, callers must use avl_walk, have
	 * a reference to the dbuf, or look up a non-existant node with
	 * db_state = DB_SEARCH (see dbuf_free_range for an example).
	 */
	avl_tree_t dn_dbufs;
>>>>>>> 6186e297

	/* protected by dn_struct_rwlock */
	struct dmu_buf_impl *dn_bonus;	/* bonus buffer dbuf */

	boolean_t dn_have_spill;	/* have spill or are spilling */

	/* parent IO for current sync write */
	zio_t *dn_zio;

	/* used in syncing context */
	uint64_t dn_oldused;	/* old phys used bytes */
	uint64_t dn_oldflags;	/* old phys dn_flags */
	uint64_t dn_olduid, dn_oldgid;
	uint64_t dn_newuid, dn_newgid;
	int dn_id_flags;

	/* holds prefetch structure */
	struct zfetch	dn_zfetch;
} dnode_t;

/*
 * Adds a level of indirection between the dbuf and the dnode to avoid
 * iterating descendent dbufs in dnode_move(). Handles are not allocated
 * individually, but as an array of child dnodes in dnode_hold_impl().
 */
typedef struct dnode_handle {
	/* Protects dnh_dnode from modification by dnode_move(). */
	zrlock_t dnh_zrlock;
	dnode_t *dnh_dnode;
} dnode_handle_t;

typedef struct dnode_children {
	dmu_buf_user_t dnc_dbu;		/* User evict data */
	size_t dnc_count;		/* number of children */
	dnode_handle_t dnc_children[];	/* sized dynamically */
} dnode_children_t;

typedef struct free_range {
	avl_node_t fr_node;
	uint64_t fr_blkid;
	uint64_t fr_nblks;
} free_range_t;

void dnode_special_open(struct objset *dd, dnode_phys_t *dnp,
    uint64_t object, dnode_handle_t *dnh);
void dnode_special_close(dnode_handle_t *dnh);

void dnode_setbonuslen(dnode_t *dn, int newsize, dmu_tx_t *tx);
void dnode_setbonus_type(dnode_t *dn, dmu_object_type_t, dmu_tx_t *tx);
void dnode_rm_spill(dnode_t *dn, dmu_tx_t *tx);

int dnode_hold(struct objset *dd, uint64_t object,
    void *ref, dnode_t **dnp);
int dnode_hold_impl(struct objset *dd, uint64_t object, int flag,
    void *ref, dnode_t **dnp);
boolean_t dnode_add_ref(dnode_t *dn, void *ref);
void dnode_rele(dnode_t *dn, void *ref);
void dnode_rele_and_unlock(dnode_t *dn, void *tag);
void dnode_setdirty(dnode_t *dn, dmu_tx_t *tx);
void dnode_sync(dnode_t *dn, dmu_tx_t *tx);
void dnode_allocate(dnode_t *dn, dmu_object_type_t ot, int blocksize, int ibs,
    dmu_object_type_t bonustype, int bonuslen, dmu_tx_t *tx);
void dnode_reallocate(dnode_t *dn, dmu_object_type_t ot, int blocksize,
    dmu_object_type_t bonustype, int bonuslen, dmu_tx_t *tx);
void dnode_free(dnode_t *dn, dmu_tx_t *tx);
void dnode_byteswap(dnode_phys_t *dnp);
void dnode_buf_byteswap(void *buf, size_t size);
void dnode_verify(dnode_t *dn);
int dnode_set_blksz(dnode_t *dn, uint64_t size, int ibs, dmu_tx_t *tx);
void dnode_free_range(dnode_t *dn, uint64_t off, uint64_t len, dmu_tx_t *tx);
void dnode_diduse_space(dnode_t *dn, int64_t space);
void dnode_willuse_space(dnode_t *dn, int64_t space, dmu_tx_t *tx);
void dnode_new_blkid(dnode_t *dn, uint64_t blkid, dmu_tx_t *tx, boolean_t);
uint64_t dnode_block_freed(dnode_t *dn, uint64_t blkid);
void dnode_init(void);
void dnode_fini(void);
int dnode_next_offset(dnode_t *dn, int flags, uint64_t *off,
    int minlvl, uint64_t blkfill, uint64_t txg);
void dnode_evict_dbufs(dnode_t *dn);
kmem_cbrc_t
dnode_move(void *buf, void *newbuf, size_t size, void *arg);
void dnode_evict_bonus(dnode_t *dn);

#ifdef ZFS_DEBUGXXX

/*
 * There should be a ## between the string literal and fmt, to make it
 * clear that we're joining two strings together, but that piece of shit
 * gcc doesn't support that preprocessor token.
 */

// OSX, this code is broooken

#define	dprintf_dnode(dn, fmt, ...) do { \
	if (zfs_flags & ZFS_DEBUG_DPRINTF) { \
	char __db_buf[32]; \
	uint64_t __db_obj = (dn)->dn_object; \
	if (__db_obj == DMU_META_DNODE_OBJECT) \
		(void) strcpy(__db_buf, "mdn"); \
	else \
		(void) snprintf(__db_buf, sizeof (__db_buf), "%lld", \
		    (u_longlong_t)__db_obj);\
	dprintf_ds((dn)->dn_objset->os_dsl_dataset, "obj=%s " fmt, \
	    __db_buf, __VA_ARGS__); \
	} \
_NOTE(CONSTCOND) } while (0)

#define	DNODE_VERIFY(dn)		dnode_verify(dn)
#define	FREE_VERIFY(db, start, end, tx)	free_verify(db, start, end, tx)

#else

#define	dprintf_dnode(db, fmt, ...)
#define	DNODE_VERIFY(dn)
#define	FREE_VERIFY(db, start, end, tx)

#endif

#ifdef	__cplusplus
}
#endif

#endif	/* _SYS_DNODE_H */<|MERGE_RESOLUTION|>--- conflicted
+++ resolved
@@ -234,9 +234,6 @@
 	refcount_t dn_holds;
 
 	kmutex_t dn_dbufs_mtx;
-<<<<<<< HEAD
-	avl_tree_t dn_dbufs;		/* descendent dbufs */
-=======
 	/*
 	 * Descendent dbufs, ordered by dbuf_compare. Note that dn_dbufs
 	 * can contain multiple dbufs of the same (level, blkid) when a
@@ -249,7 +246,6 @@
 	 * db_state = DB_SEARCH (see dbuf_free_range for an example).
 	 */
 	avl_tree_t dn_dbufs;
->>>>>>> 6186e297
 
 	/* protected by dn_struct_rwlock */
 	struct dmu_buf_impl *dn_bonus;	/* bonus buffer dbuf */
