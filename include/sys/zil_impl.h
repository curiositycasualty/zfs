/*
 * CDDL HEADER START
 *
 * The contents of this file are subject to the terms of the
 * Common Development and Distribution License (the "License").
 * You may not use this file except in compliance with the License.
 *
 * You can obtain a copy of the license at usr/src/OPENSOLARIS.LICENSE
 * or http://www.opensolaris.org/os/licensing.
 * See the License for the specific language governing permissions
 * and limitations under the License.
 *
 * When distributing Covered Code, include this CDDL HEADER in each
 * file and include the License file at usr/src/OPENSOLARIS.LICENSE.
 * If applicable, add the following below this CDDL HEADER, with the
 * fields enclosed by brackets "[]" replaced with your own identifying
 * information: Portions Copyright [yyyy] [name of copyright owner]
 *
 * CDDL HEADER END
 */
/*
 * Copyright (c) 2005, 2010, Oracle and/or its affiliates. All rights reserved.
 * Copyright (c) 2012 by Delphix. All rights reserved.
 */

/* Portions Copyright 2010 Robert Milkowski */

#ifndef	_SYS_ZIL_IMPL_H
#define	_SYS_ZIL_IMPL_H

#include <sys/zil.h>
#include <sys/dmu_objset.h>

#ifdef	__cplusplus
extern "C" {
#endif

/*
 * Log write buffer.
 */
typedef struct lwb {
	zilog_t		*lwb_zilog;	/* back pointer to log struct */
	blkptr_t	lwb_blk;	/* on disk address of this log blk */
	boolean_t	lwb_fastwrite;	/* is blk marked for fastwrite? */
	int		lwb_nused;	/* # used bytes in buffer */
	int		lwb_sz;		/* size of block and buffer */
	char		*lwb_buf;	/* log write buffer */
	zio_t		*lwb_zio;	/* zio for this buffer */
	dmu_tx_t	*lwb_tx;	/* tx for log block allocation */
	uint64_t	lwb_max_txg;	/* highest txg in this lwb */
	list_node_t	lwb_node;	/* zilog->zl_lwb_list linkage */
} lwb_t;

/*
 * Intent log transaction lists
 */
typedef struct itxs {
	list_t		i_sync_list;	/* list of synchronous itxs */
	avl_tree_t	i_async_tree;	/* tree of foids for async itxs */
} itxs_t;

typedef struct itxg {
	kmutex_t	itxg_lock;	/* lock for this structure */
	uint64_t	itxg_txg;	/* txg for this chain */
	uint64_t	itxg_sod;	/* total size on disk for this txg */
	itxs_t		*itxg_itxs;	/* sync and async itxs */
} itxg_t;

/* for async nodes we build up an AVL tree of lists of async itxs per file */
typedef struct itx_async_node {
	uint64_t	ia_foid;	/* file object id */
	list_t		ia_list;	/* list of async itxs for this foid */
	avl_node_t	ia_node;	/* AVL tree linkage */
} itx_async_node_t;

/*
 * Vdev flushing: during a zil_commit(), we build up an AVL tree of the vdevs
 * we've touched so we know which ones need a write cache flush at the end.
 */
typedef struct zil_vdev_node {
	uint64_t	zv_vdev;	/* vdev to be flushed */
	avl_node_t	zv_node;	/* AVL tree linkage */
} zil_vdev_node_t;

#define	ZIL_PREV_BLKS 16

/*
 * Stable storage intent log management structure.  One per dataset.
 */
struct zilog {
	kmutex_t	zl_lock;	/* protects most zilog_t fields */
	struct dsl_pool	*zl_dmu_pool;	/* DSL pool */
	spa_t		*zl_spa;	/* handle for read/write log */
	const zil_header_t *zl_header;	/* log header buffer */
	objset_t	*zl_os;		/* object set we're logging */
	zil_get_data_t	*zl_get_data;	/* callback to get object content */
	zio_t		*zl_root_zio;	/* log writer root zio */
	uint64_t	zl_lr_seq;	/* on-disk log record sequence number */
	uint64_t	zl_commit_lr_seq; /* last committed on-disk lr seq */
	uint64_t	zl_destroy_txg;	/* txg of last zil_destroy() */
	uint64_t	zl_replayed_seq[TXG_SIZE]; /* last replayed rec seq */
	uint64_t	zl_replaying_seq; /* current replay seq number */
	uint32_t	zl_suspend;	/* log suspend count */
	kcondvar_t	zl_cv_writer;	/* log writer thread completion */
	kcondvar_t	zl_cv_suspend;	/* log suspend completion */
	uint8_t		zl_suspending;	/* log is currently suspending */
	uint8_t		zl_keep_first;	/* keep first log block in destroy */
	uint8_t		zl_replay;	/* replaying records while set */
	uint8_t		zl_stop_sync;	/* for debugging */
	uint8_t		zl_writer;	/* boolean: write setup in progress */
	uint8_t		zl_logbias;	/* latency or throughput */
	uint8_t		zl_sync;	/* synchronous or asynchronous */
	int		zl_parse_error;	/* last zil_parse() error */
	uint64_t	zl_parse_blk_seq; /* highest blk seq on last parse */
	uint64_t	zl_parse_lr_seq; /* highest lr seq on last parse */
	uint64_t	zl_parse_blk_count; /* number of blocks parsed */
	uint64_t	zl_parse_lr_count; /* number of log records parsed */
	uint64_t	zl_next_batch;	/* next batch number */
	uint64_t	zl_com_batch;	/* committed batch number */
	kcondvar_t	zl_cv_batch[2];	/* batch condition variables */
	itxg_t		zl_itxg[TXG_SIZE]; /* intent log txg chains */
	list_t		zl_itx_commit_list; /* itx list to be committed */
	uint64_t	zl_itx_list_sz;	/* total size of records on list */
	uint64_t	zl_cur_used;	/* current commit log size used */
	list_t		zl_lwb_list;	/* in-flight log write list */
	kmutex_t	zl_vdev_lock;	/* protects zl_vdev_tree */
	avl_tree_t	zl_vdev_tree;	/* vdevs to flush in zil_commit() */
	taskq_t		*zl_clean_taskq; /* runs lwb and itx clean tasks */
	avl_tree_t	zl_bp_tree;	/* track bps during log parse */
	clock_t		zl_replay_time;	/* lbolt of when replay started */
	uint64_t	zl_replay_blks;	/* number of log blocks replayed */
	zil_header_t	zl_old_header;	/* debugging aid */
	uint_t		zl_prev_blks[ZIL_PREV_BLKS]; /* size - sector rounded */
	uint_t		zl_prev_rotor;	/* rotor for zl_prev[] */
	txg_node_t	zl_dirty_link;	/* protected by dp_dirty_zilogs list */
};

typedef struct zil_bp_node {
	dva_t		zn_dva;
	avl_node_t	zn_node;
} zil_bp_node_t;

<<<<<<< HEAD
#define	ZIL_MAX_LOG_DATA (SPA_MAXBLOCKSIZE - sizeof (zil_chain_t) - \
                          sizeof (lr_write_t))
=======
#define	ZIL_MAX_LOG_DATA (SPA_OLD_MAXBLOCKSIZE - sizeof (zil_chain_t) - \
    sizeof (lr_write_t))
>>>>>>> 141b6381

#ifdef	__cplusplus
}
#endif

#endif	/* _SYS_ZIL_IMPL_H */<|MERGE_RESOLUTION|>--- conflicted
+++ resolved
@@ -140,13 +140,8 @@
 	avl_node_t	zn_node;
 } zil_bp_node_t;
 
-<<<<<<< HEAD
-#define	ZIL_MAX_LOG_DATA (SPA_MAXBLOCKSIZE - sizeof (zil_chain_t) - \
-                          sizeof (lr_write_t))
-=======
 #define	ZIL_MAX_LOG_DATA (SPA_OLD_MAXBLOCKSIZE - sizeof (zil_chain_t) - \
     sizeof (lr_write_t))
->>>>>>> 141b6381
 
 #ifdef	__cplusplus
 }
