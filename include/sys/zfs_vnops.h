--- conflicted
+++ resolved
@@ -37,7 +37,6 @@
 extern "C" {
 #endif
 
-<<<<<<< HEAD
 /*
  * Spotlight specific fcntl()'s
  */
@@ -240,53 +239,6 @@
 extern void nfsacl_set_wellknown(int wkg, guid_t *guid);
 
 
-
-=======
-extern int zfs_open(struct inode *ip, int mode, int flag, cred_t *cr);
-extern int zfs_close(struct inode *ip, int flag, cred_t *cr);
-extern int zfs_holey(struct inode *ip, int cmd, loff_t *off);
-extern int zfs_read(struct inode *ip, uio_t *uio, int ioflag, cred_t *cr);
-extern int zfs_write(struct inode *ip, uio_t *uio, int ioflag, cred_t *cr);
-extern int zfs_access(struct inode *ip, int mode, int flag, cred_t *cr);
-extern int zfs_lookup(struct inode *dip, char *nm, struct inode **ipp,
-    int flags, cred_t *cr, int *direntflags, pathname_t *realpnp);
-extern int zfs_create(struct inode *dip, char *name, vattr_t *vap, int excl,
-    int mode, struct inode **ipp, cred_t *cr, int flag, vsecattr_t *vsecp);
-extern int zfs_remove(struct inode *dip, char *name, cred_t *cr);
-extern int zfs_mkdir(struct inode *dip, char *dirname, vattr_t *vap,
-    struct inode **ipp, cred_t *cr, int flags, vsecattr_t *vsecp);
-extern int zfs_rmdir(struct inode *dip, char *name, struct inode *cwd,
-    cred_t *cr, int flags);
-extern int zfs_readdir(struct inode *ip, struct dir_context *ctx, cred_t *cr);
-extern int zfs_fsync(struct inode *ip, int syncflag, cred_t *cr);
-extern int zfs_getattr(struct inode *ip, vattr_t *vap, int flag, cred_t *cr);
-extern int zfs_getattr_fast(struct inode *ip, struct kstat *sp);
-extern int zfs_setattr(struct inode *ip, vattr_t *vap, int flag, cred_t *cr);
-extern int zfs_rename(struct inode *sdip, char *snm, struct inode *tdip,
-    char *tnm, cred_t *cr, int flags);
-extern int zfs_symlink(struct inode *dip, char *name, vattr_t *vap,
-    char *link, struct inode **ipp, cred_t *cr, int flags);
-extern int zfs_follow_link(struct dentry *dentry, struct nameidata *nd);
-extern int zfs_readlink(struct inode *ip, uio_t *uio, cred_t *cr);
-extern int zfs_link(struct inode *tdip, struct inode *sip,
-    char *name, cred_t *cr);
-extern void zfs_inactive(struct inode *ip);
-extern int zfs_space(struct inode *ip, int cmd, flock64_t *bfp, int flag,
-    offset_t offset, cred_t *cr);
-extern int zfs_fid(struct inode *ip, fid_t *fidp);
-extern int zfs_getsecattr(struct inode *ip, vsecattr_t *vsecp, int flag,
-    cred_t *cr);
-extern int zfs_setsecattr(struct inode *ip, vsecattr_t *vsecp, int flag,
-    cred_t *cr);
-extern int zfs_getpage(struct inode *ip, struct page *pl[], int nr_pages);
-extern int zfs_putpage(struct inode *ip, struct page *pp,
-    struct writeback_control *wbc);
-extern int zfs_dirty_inode(struct inode *ip, int flags);
-extern int zfs_map(struct inode *ip, offset_t off, caddr_t *addrp,
-    size_t len, unsigned long vm_flags);
-extern void zfs_iput_async(struct inode *ip);
->>>>>>> 0426c168
-
 #ifdef	__cplusplus
 }
 #endif
