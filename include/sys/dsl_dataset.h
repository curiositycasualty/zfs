/*
 * CDDL HEADER START
 *
 * The contents of this file are subject to the terms of the
 * Common Development and Distribution License (the "License").
 * You may not use this file except in compliance with the License.
 *
 * You can obtain a copy of the license at usr/src/OPENSOLARIS.LICENSE
 * or http://www.opensolaris.org/os/licensing.
 * See the License for the specific language governing permissions
 * and limitations under the License.
 *
 * When distributing Covered Code, include this CDDL HEADER in each
 * file and include the License file at usr/src/OPENSOLARIS.LICENSE.
 * If applicable, add the following below this CDDL HEADER, with the
 * fields enclosed by brackets "[]" replaced with your own identifying
 * information: Portions Copyright [yyyy] [name of copyright owner]
 *
 * CDDL HEADER END
 */
/*
 * Copyright (c) 2005, 2010, Oracle and/or its affiliates. All rights reserved.
 * Copyright (c) 2011, 2015 by Delphix. All rights reserved.
 * Copyright (c) 2013, Joyent, Inc. All rights reserved.
 * Copyright (c) 2013 Steven Hartland. All rights reserved.
 * Copyright (c) 2014 Spectra Logic Corporation, All rights reserved.
 */

#ifndef	_SYS_DSL_DATASET_H
#define	_SYS_DSL_DATASET_H

#include <sys/dmu.h>
#include <sys/spa.h>
#include <sys/txg.h>
#include <sys/zio.h>
#include <sys/bplist.h>
#include <sys/dsl_synctask.h>
#include <sys/zfs_context.h>
#include <sys/dsl_deadlist.h>
#include <sys/refcount.h>
#include <sys/rrwlock.h>
#include <zfeature_common.h>

#ifdef	__cplusplus
extern "C" {
#endif

struct dsl_dataset;
struct dsl_dir;
struct dsl_pool;


#define	DS_FLAG_INCONSISTENT	(1ULL<<0)
#define	DS_IS_INCONSISTENT(ds)	\
	(dsl_dataset_phys(ds)->ds_flags & DS_FLAG_INCONSISTENT)

/*
 * Do not allow this dataset to be promoted.
 */
#define	DS_FLAG_NOPROMOTE	(1ULL<<1)

/*
 * DS_FLAG_UNIQUE_ACCURATE is set if ds_unique_bytes has been correctly
 * calculated for head datasets (starting with SPA_VERSION_UNIQUE_ACCURATE,
 * refquota/refreservations).
 */
#define	DS_FLAG_UNIQUE_ACCURATE	(1ULL<<2)

/*
 * DS_FLAG_DEFER_DESTROY is set after 'zfs destroy -d' has been called
 * on a dataset. This allows the dataset to be destroyed using 'zfs release'.
 */
#define	DS_FLAG_DEFER_DESTROY	(1ULL<<3)
#define	DS_IS_DEFER_DESTROY(ds)	\
	(dsl_dataset_phys(ds)->ds_flags & DS_FLAG_DEFER_DESTROY)

/*
 * DS_FIELD_* are strings that are used in the "extensified" dataset zap object.
 * They should be of the format <reverse-dns>:<field>.
 */

/*
 * This field's value is the object ID of a zap object which contains the
 * bookmarks of this dataset.  If it is present, then this dataset is counted
 * in the refcount of the SPA_FEATURES_BOOKMARKS feature.
 */
#define	DS_FIELD_BOOKMARK_NAMES "com.delphix:bookmarks"

/*
 * These fields are set on datasets that are in the middle of a resumable
 * receive, and allow the sender to resume the send if it is interrupted.
 */
#define	DS_FIELD_RESUME_FROMGUID "com.delphix:resume_fromguid"
#define	DS_FIELD_RESUME_TONAME "com.delphix:resume_toname"
#define	DS_FIELD_RESUME_TOGUID "com.delphix:resume_toguid"
#define	DS_FIELD_RESUME_OBJECT "com.delphix:resume_object"
#define	DS_FIELD_RESUME_OFFSET "com.delphix:resume_offset"
#define	DS_FIELD_RESUME_BYTES "com.delphix:resume_bytes"
#define	DS_FIELD_RESUME_LARGEBLOCK "com.delphix:resume_largeblockok"
#define	DS_FIELD_RESUME_EMBEDOK "com.delphix:resume_embedok"
#define	DS_FIELD_RESUME_COMPRESSOK "com.delphix:resume_compressok"

/*
 * DS_FLAG_CI_DATASET is set if the dataset contains a file system whose
 * name lookups should be performed case-insensitively.
 */
#define	DS_FLAG_CI_DATASET	(1ULL<<16)

#define	DS_CREATE_FLAG_NODIRTY	(1ULL<<24)

typedef struct dsl_dataset_phys {
	uint64_t ds_dir_obj;		/* DMU_OT_DSL_DIR */
	uint64_t ds_prev_snap_obj;	/* DMU_OT_DSL_DATASET */
	uint64_t ds_prev_snap_txg;
	uint64_t ds_next_snap_obj;	/* DMU_OT_DSL_DATASET */
	uint64_t ds_snapnames_zapobj;	/* DMU_OT_DSL_DS_SNAP_MAP 0 for snaps */
	uint64_t ds_num_children;	/* clone/snap children; ==0 for head */
	uint64_t ds_creation_time;	/* seconds since 1970 */
	uint64_t ds_creation_txg;
	uint64_t ds_deadlist_obj;	/* DMU_OT_DEADLIST */
	/*
	 * ds_referenced_bytes, ds_compressed_bytes, and ds_uncompressed_bytes
	 * include all blocks referenced by this dataset, including those
	 * shared with any other datasets.
	 */
	uint64_t ds_referenced_bytes;
	uint64_t ds_compressed_bytes;
	uint64_t ds_uncompressed_bytes;
	uint64_t ds_unique_bytes;	/* only relevant to snapshots */
	/*
	 * The ds_fsid_guid is a 56-bit ID that can change to avoid
	 * collisions.  The ds_guid is a 64-bit ID that will never
	 * change, so there is a small probability that it will collide.
	 */
	uint64_t ds_fsid_guid;
	uint64_t ds_guid;
	uint64_t ds_flags;		/* DS_FLAG_* */
	blkptr_t ds_bp;
	uint64_t ds_next_clones_obj;	/* DMU_OT_DSL_CLONES */
	uint64_t ds_props_obj;		/* DMU_OT_DSL_PROPS for snaps */
	uint64_t ds_userrefs_obj;	/* DMU_OT_USERREFS */
	uint64_t ds_pad[5]; /* pad out to 320 bytes for good measure */
} dsl_dataset_phys_t;

typedef struct dsl_dataset {
	dmu_buf_user_t ds_dbu;
	rrwlock_t ds_bp_rwlock; /* Protects ds_phys->ds_bp */

	/* Immutable: */
	struct dsl_dir *ds_dir;
	dmu_buf_t *ds_dbuf;
	uint64_t ds_object;
	uint64_t ds_fsid_guid;
	boolean_t ds_is_snapshot;

	/* only used in syncing context, only valid for non-snapshots: */
	struct dsl_dataset *ds_prev;
	uint64_t ds_bookmarks;  /* DMU_OTN_ZAP_METADATA */

	/* has internal locking: */
	dsl_deadlist_t ds_deadlist;
	bplist_t ds_pending_deadlist;

	/* protected by lock on pool's dp_dirty_datasets list */
	txg_node_t ds_dirty_link;
	list_node_t ds_synced_link;

	/*
	 * ds_phys->ds_<accounting> is also protected by ds_lock.
	 * Protected by ds_lock:
	 */
	kmutex_t ds_lock;
	objset_t *ds_objset;
	uint64_t ds_userrefs;
	void *ds_owner;

	/*
	 * Long holds prevent the ds from being destroyed; they allow the
	 * ds to remain held even after dropping the dp_config_rwlock.
	 * Owning counts as a long hold.  See the comments above
	 * dsl_pool_hold() for details.
	 */
	refcount_t ds_longholds;

	/* no locking; only for making guesses */
	uint64_t ds_trysnap_txg;

	/* for objset_open() */
	kmutex_t ds_opening_lock;

	uint64_t ds_reserved;	/* cached refreservation */
	uint64_t ds_quota;	/* cached refquota */

	kmutex_t ds_sendstream_lock;
	list_t ds_sendstreams;

	/*
	 * When in the middle of a resumable receive, tracks how much
	 * progress we have made.
	 */
	uint64_t ds_resume_object[TXG_SIZE];
	uint64_t ds_resume_offset[TXG_SIZE];
	uint64_t ds_resume_bytes[TXG_SIZE];

	/* Protected by our dsl_dir's dd_lock */
	list_t ds_prop_cbs;

	/*
	 * For ZFEATURE_FLAG_PER_DATASET features, set if this dataset
	 * uses this feature.
	 */
	uint8_t ds_feature_inuse[SPA_FEATURES];

	/*
	 * Set if we need to activate the feature on this dataset this txg
	 * (used only in syncing context).
	 */
	uint8_t ds_feature_activation_needed[SPA_FEATURES];

	/* Protected by ds_lock; keep at end of struct for better locality */
	char ds_snapname[ZFS_MAX_DATASET_NAME_LEN];
} dsl_dataset_t;

static inline dsl_dataset_phys_t *
dsl_dataset_phys(dsl_dataset_t *ds)
{
	return (dsl_dataset_phys_t *)(ds->ds_dbuf->db_data);
}

/*
 * The max length of a temporary tag prefix is the number of hex digits
 * required to express UINT64_MAX plus one for the hyphen.
 */
#define	MAX_TAG_PREFIX_LEN	17

#define	dsl_dataset_is_snapshot(ds) \
	(dsl_dataset_phys(ds)->ds_num_children != 0)

#define	DS_UNIQUE_IS_ACCURATE(ds)	\
	((dsl_dataset_phys(ds)->ds_flags & DS_FLAG_UNIQUE_ACCURATE) != 0)

int dsl_dataset_hold(struct dsl_pool *dp, const char *name, void *tag,
    dsl_dataset_t **dsp);
boolean_t dsl_dataset_try_add_ref(struct dsl_pool *dp, dsl_dataset_t *ds,
    void *tag);
int dsl_dataset_hold_obj(struct dsl_pool *dp, uint64_t dsobj, void *tag,
    dsl_dataset_t **);
void dsl_dataset_rele(dsl_dataset_t *ds, void *tag);
int dsl_dataset_own(struct dsl_pool *dp, const char *name,
    void *tag, dsl_dataset_t **dsp);
int dsl_dataset_own_obj(struct dsl_pool *dp, uint64_t dsobj,
    void *tag, dsl_dataset_t **dsp);
void dsl_dataset_disown(dsl_dataset_t *ds, void *tag);
void dsl_dataset_name(dsl_dataset_t *ds, char *name);
boolean_t dsl_dataset_tryown(dsl_dataset_t *ds, void *tag);
int dsl_dataset_namelen(dsl_dataset_t *ds);
boolean_t dsl_dataset_has_owner(dsl_dataset_t *ds);
uint64_t dsl_dataset_create_sync(dsl_dir_t *pds, const char *lastname,
    dsl_dataset_t *origin, uint64_t flags, cred_t *, dmu_tx_t *);
uint64_t dsl_dataset_create_sync_dd(dsl_dir_t *dd, dsl_dataset_t *origin,
    uint64_t flags, dmu_tx_t *tx);
int dsl_dataset_snapshot(nvlist_t *snaps, nvlist_t *props, nvlist_t *errors);
int dsl_dataset_promote(const char *name, char *conflsnap);
int dsl_dataset_rename_snapshot(const char *fsname,
    const char *oldsnapname, const char *newsnapname, boolean_t recursive);
int dsl_dataset_snapshot_tmp(const char *fsname, const char *snapname,
    minor_t cleanup_minor, const char *htag);

blkptr_t *dsl_dataset_get_blkptr(dsl_dataset_t *ds);

spa_t *dsl_dataset_get_spa(dsl_dataset_t *ds);

boolean_t dsl_dataset_modified_since_snap(dsl_dataset_t *ds,
    dsl_dataset_t *snap);

void dsl_dataset_sync(dsl_dataset_t *os, zio_t *zio, dmu_tx_t *tx);
void dsl_dataset_sync_done(dsl_dataset_t *os, dmu_tx_t *tx);

void dsl_dataset_block_born(dsl_dataset_t *ds, const blkptr_t *bp,
    dmu_tx_t *tx);
int dsl_dataset_block_kill(dsl_dataset_t *ds, const blkptr_t *bp,
    dmu_tx_t *tx, boolean_t async);
boolean_t dsl_dataset_block_freeable(dsl_dataset_t *ds, const blkptr_t *bp,
    uint64_t blk_birth);
uint64_t dsl_dataset_prev_snap_txg(dsl_dataset_t *ds);
int dsl_dataset_snap_lookup(dsl_dataset_t *ds, const char *name,
    uint64_t *value);

void dsl_dataset_dirty(dsl_dataset_t *ds, dmu_tx_t *tx);
void dsl_dataset_stats(dsl_dataset_t *os, nvlist_t *nv);
void dsl_dataset_fast_stat(dsl_dataset_t *ds, dmu_objset_stats_t *stat);
void dsl_dataset_space(dsl_dataset_t *ds,
    uint64_t *refdbytesp, uint64_t *availbytesp,
    uint64_t *usedobjsp, uint64_t *availobjsp);
uint64_t dsl_dataset_fsid_guid(dsl_dataset_t *ds);
int dsl_dataset_space_written(dsl_dataset_t *oldsnap, dsl_dataset_t *_new,
    uint64_t *usedp, uint64_t *compp, uint64_t *uncompp);
int dsl_dataset_space_wouldfree(dsl_dataset_t *firstsnap, dsl_dataset_t *last,
    uint64_t *usedp, uint64_t *compp, uint64_t *uncompp);
boolean_t dsl_dataset_is_dirty(dsl_dataset_t *ds);

int dsl_dsobj_to_dsname(char *pname, uint64_t obj, char *buf);

int dsl_dataset_check_quota(dsl_dataset_t *ds, boolean_t check_quota,
    uint64_t asize, uint64_t inflight, uint64_t *used,
    uint64_t *ref_rsrv);
int dsl_dataset_set_refquota(const char *dsname, zprop_source_t source,
    uint64_t quota);
int dsl_dataset_set_refreservation(const char *dsname, zprop_source_t source,
    uint64_t reservation);

boolean_t dsl_dataset_is_before(dsl_dataset_t *later, dsl_dataset_t *earlier,
    uint64_t earlier_txg);
void dsl_dataset_long_hold(dsl_dataset_t *ds, void *tag);
void dsl_dataset_long_rele(dsl_dataset_t *ds, void *tag);
boolean_t dsl_dataset_long_held(dsl_dataset_t *ds);

int dsl_dataset_clone_swap_check_impl(dsl_dataset_t *clone,
    dsl_dataset_t *origin_head, boolean_t force, void *owner, dmu_tx_t *tx);
void dsl_dataset_clone_swap_sync_impl(dsl_dataset_t *clone,
    dsl_dataset_t *origin_head, dmu_tx_t *tx);
int dsl_dataset_snapshot_check_impl(dsl_dataset_t *ds, const char *snapname,
    dmu_tx_t *tx, boolean_t recv, uint64_t cnt, cred_t *cr);
void dsl_dataset_snapshot_sync_impl(dsl_dataset_t *ds, const char *snapname,
    dmu_tx_t *tx);

void dsl_dataset_remove_from_next_clones(dsl_dataset_t *ds, uint64_t obj,
    dmu_tx_t *tx);
void dsl_dataset_recalc_head_uniq(dsl_dataset_t *ds);
int dsl_dataset_get_snapname(dsl_dataset_t *ds);
int dsl_dataset_snap_lookup(dsl_dataset_t *ds, const char *name,
    uint64_t *value);
int dsl_dataset_snap_remove(dsl_dataset_t *ds, const char *name, dmu_tx_t *tx,
    boolean_t adj_cnt);
void dsl_dataset_set_refreservation_sync_impl(dsl_dataset_t *ds,
    zprop_source_t source, uint64_t value, dmu_tx_t *tx);
void dsl_dataset_zapify(dsl_dataset_t *ds, dmu_tx_t *tx);
boolean_t dsl_dataset_is_zapified(dsl_dataset_t *ds);
boolean_t dsl_dataset_has_resume_receive_state(dsl_dataset_t *ds);
int dsl_dataset_rollback(const char *fsname, void *owner, nvlist_t *result);

void dsl_dataset_deactivate_feature(uint64_t dsobj,
    spa_feature_t f, dmu_tx_t *tx);
<<<<<<< HEAD

int dmu_send_estimate(dsl_dataset_t *ds, dsl_dataset_t *fromds,
    uint64_t *sizep);
=======
>>>>>>> d8c22ac5

#ifdef ZFS_DEBUG
#define	dprintf_ds(ds, fmt, ...) do { \
	if (zfs_flags & ZFS_DEBUG_DPRINTF) { \
	char *__ds_name = kmem_alloc(ZFS_MAX_DATASET_NAME_LEN, KM_SLEEP); \
	dsl_dataset_name(ds, __ds_name); \
	dprintf("ds=%s " fmt, __ds_name, __VA_ARGS__); \
	kmem_free(__ds_name, ZFS_MAX_DATASET_NAME_LEN); \
	} \
_NOTE(CONSTCOND) } while (0)
#else
#define	dprintf_ds(dd, fmt, ...)
#endif

#ifdef	__cplusplus
}
#endif

#endif /* _SYS_DSL_DATASET_H */<|MERGE_RESOLUTION|>--- conflicted
+++ resolved
@@ -341,12 +341,6 @@
 
 void dsl_dataset_deactivate_feature(uint64_t dsobj,
     spa_feature_t f, dmu_tx_t *tx);
-<<<<<<< HEAD
-
-int dmu_send_estimate(dsl_dataset_t *ds, dsl_dataset_t *fromds,
-    uint64_t *sizep);
-=======
->>>>>>> d8c22ac5
 
 #ifdef ZFS_DEBUG
 #define	dprintf_ds(ds, fmt, ...) do { \
