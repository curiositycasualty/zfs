--- conflicted
+++ resolved
@@ -122,15 +122,9 @@
     uint32_t *arc_flags, const zbookmark_t *zb);
 #endif
 zio_t *arc_write(zio_t *pio, spa_t *spa, uint64_t txg,
-<<<<<<< HEAD
     blkptr_t *bp, arc_buf_t *buf, boolean_t l2arc, const zio_prop_t *zp,
     arc_done_func_t *ready, arc_done_func_t *done, void *_private,
     int priority, int zio_flags, const zbookmark_t *zb);
-=======
-    blkptr_t *bp, arc_buf_t *buf, boolean_t l2arc, boolean_t l2arc_compress,
-    const zio_prop_t *zp, arc_done_func_t *ready, arc_done_func_t *done,
-    void *private, int priority, int zio_flags, const zbookmark_t *zb);
->>>>>>> 0f37d0c8
 
 arc_prune_t *arc_add_prune_callback(arc_prune_func_t *func, void *_private);
 void arc_remove_prune_callback(arc_prune_t *p);
