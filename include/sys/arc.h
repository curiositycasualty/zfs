--- conflicted
+++ resolved
@@ -146,40 +146,20 @@
 #endif
 
 int arc_read(zio_t *pio, spa_t *spa, const blkptr_t *bp,
-<<<<<<< HEAD
     arc_done_func_t *done, void *_private, zio_priority_t priority, int flags,
-    uint32_t *arc_flags, const zbookmark_t *zb);
-#if 0
-int arc_read_nolock(zio_t *pio, spa_t *spa, const blkptr_t *bp,
-    arc_done_func_t *done, void *_private, int priority, int flags,
-    uint32_t *arc_flags, const zbookmark_t *zb);
-#endif
+    uint32_t *arc_flags, const zbookmark_phys_t *zb);
 zio_t *arc_write(zio_t *pio, spa_t *spa, uint64_t txg,
     blkptr_t *bp, arc_buf_t *buf, boolean_t l2arc, boolean_t l2arc_compress,
     const zio_prop_t *zp, arc_done_func_t *ready, arc_done_func_t *physdone,
     arc_done_func_t *done, void *_private, zio_priority_t priority,
-    int zio_flags, const zbookmark_t *zb);
-=======
-    arc_done_func_t *done, void *private, zio_priority_t priority, int flags,
-    uint32_t *arc_flags, const zbookmark_phys_t *zb);
-zio_t *arc_write(zio_t *pio, spa_t *spa, uint64_t txg,
-    blkptr_t *bp, arc_buf_t *buf, boolean_t l2arc, boolean_t l2arc_compress,
-    const zio_prop_t *zp, arc_done_func_t *ready, arc_done_func_t *physdone,
-    arc_done_func_t *done, void *private, zio_priority_t priority,
     int zio_flags, const zbookmark_phys_t *zb);
->>>>>>> dea377c0
 
 arc_prune_t *arc_add_prune_callback(arc_prune_func_t *func, void *_private);
 void arc_remove_prune_callback(arc_prune_t *p);
 void arc_freed(spa_t *spa, const blkptr_t *bp);
 
-<<<<<<< HEAD
 void arc_set_callback(arc_buf_t *buf, arc_evict_func_t *func, void *_private);
-int arc_buf_evict(arc_buf_t *buf);
-=======
-void arc_set_callback(arc_buf_t *buf, arc_evict_func_t *func, void *private);
 boolean_t arc_clear_callback(arc_buf_t *buf);
->>>>>>> dea377c0
 
 void arc_flush(spa_t *spa);
 void arc_tempreserve_clear(uint64_t reserve);
