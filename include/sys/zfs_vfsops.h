--- conflicted
+++ resolved
@@ -41,7 +41,6 @@
 struct zfs_sb;
 struct znode;
 
-<<<<<<< HEAD
 #ifdef __APPLE__
 #define APPLE_SA_RECOVER
 /* #define WITH_SEARCHFS */
@@ -115,88 +114,6 @@
         kmutex_t        z_hold_mtx[ZFS_OBJ_MTX_SZ];     /* znode hold locks */
 };
 
-#ifdef __APPLE__
-	struct vnodecreate {
-		thread_t thread;
-		list_node_t link;
-	};
-#endif
-=======
-typedef struct zfs_mntopts {
-	char		*z_osname;	/* Objset name */
-	char		*z_mntpoint;	/* Primary mount point */
-	boolean_t	z_readonly;
-	boolean_t	z_do_readonly;
-	boolean_t	z_setuid;
-	boolean_t	z_do_setuid;
-	boolean_t	z_exec;
-	boolean_t	z_do_exec;
-	boolean_t	z_devices;
-	boolean_t	z_do_devices;
-	boolean_t	z_xattr;
-	boolean_t	z_do_xattr;
-	boolean_t	z_atime;
-	boolean_t	z_do_atime;
-	boolean_t	z_relatime;
-	boolean_t	z_do_relatime;
-	boolean_t	z_nbmand;
-	boolean_t	z_do_nbmand;
-} zfs_mntopts_t;
-
-typedef struct zfs_sb {
-	struct super_block *z_sb;	/* generic super_block */
-	struct backing_dev_info z_bdi;	/* generic backing dev info */
-	struct zfs_sb	*z_parent;	/* parent fs */
-	objset_t	*z_os;		/* objset reference */
-	zfs_mntopts_t	*z_mntopts;	/* passed mount options */
-	uint64_t	z_flags;	/* super_block flags */
-	uint64_t	z_root;		/* id of root znode */
-	uint64_t	z_unlinkedobj;	/* id of unlinked zapobj */
-	uint64_t	z_max_blksz;	/* maximum block size for files */
-	uint64_t	z_fuid_obj;	/* fuid table object number */
-	uint64_t	z_fuid_size;	/* fuid table size */
-	avl_tree_t	z_fuid_idx;	/* fuid tree keyed by index */
-	avl_tree_t	z_fuid_domain;	/* fuid tree keyed by domain */
-	krwlock_t	z_fuid_lock;	/* fuid lock */
-	boolean_t	z_fuid_loaded;	/* fuid tables are loaded */
-	boolean_t	z_fuid_dirty;   /* need to sync fuid table ? */
-	struct zfs_fuid_info	*z_fuid_replay; /* fuid info for replay */
-	zilog_t		*z_log;		/* intent log pointer */
-	uint_t		z_acl_inherit;	/* acl inheritance behavior */
-	uint_t		z_acl_type;	/* type of ACL usable on this FS */
-	zfs_case_t	z_case;		/* case-sense */
-	boolean_t	z_utf8;		/* utf8-only */
-	int		z_norm;		/* normalization flags */
-	boolean_t	z_atime;	/* enable atimes mount option */
-	boolean_t	z_relatime;	/* enable relatime mount option */
-	boolean_t	z_unmounted;	/* unmounted */
-	rrmlock_t	z_teardown_lock;
-	krwlock_t	z_teardown_inactive_lock;
-	list_t		z_all_znodes;	/* all znodes in the fs */
-	uint64_t	z_nr_znodes;	/* number of znodes in the fs */
-	unsigned long	z_rollback_time; /* last online rollback time */
-	unsigned long	z_snap_defer_time; /* last snapshot unmount deferal */
-	kmutex_t	z_znodes_lock;	/* lock for z_all_znodes */
-	arc_prune_t	*z_arc_prune;	/* called by ARC to prune caches */
-	struct inode	*z_ctldir;	/* .zfs directory inode */
-	boolean_t	z_show_ctldir;	/* expose .zfs in the root dir */
-	boolean_t	z_issnap;	/* true if this is a snapshot */
-	boolean_t	z_vscan;	/* virus scan on/off */
-	boolean_t	z_use_fuids;	/* version allows fuids */
-	boolean_t	z_replay;	/* set during ZIL replay */
-	boolean_t	z_use_sa;	/* version allow system attributes */
-	boolean_t	z_xattr_sa;	/* allow xattrs to be stores as SA */
-	uint64_t	z_version;	/* ZPL version */
-	uint64_t	z_shares_dir;	/* hidden shares dir */
-	kmutex_t	z_lock;
-	uint64_t	z_userquota_obj;
-	uint64_t	z_groupquota_obj;
-	uint64_t	z_replay_eof;	/* New end of file - replay only */
-	sa_attr_type_t	*z_attr_table;	/* SA attr mapping->id */
-#define	ZFS_OBJ_MTX_SZ	256
-	kmutex_t	*z_hold_mtx;	/* znode hold locks */
-} zfs_sb_t;
->>>>>>> 3b36f831
 
 #define	ZFS_SUPER_MAGIC	0x2fc12fc1
 
@@ -275,7 +192,7 @@
 
 extern int zfs_get_zplprop(objset_t *os, zfs_prop_t prop,
     uint64_t *value);
-<<<<<<< HEAD
+
 extern int zfs_sb_create(const char *name, zfsvfs_t **zfsvfsp);
 extern int zfs_sb_setup(zfsvfs_t *zfsvfs, boolean_t mounting);
 extern void zfs_sb_free(zfsvfs_t *zfsvfs);
@@ -308,29 +225,6 @@
 extern int  zfsvfs_create(const char *osname, zfsvfs_t **zfvp);
 extern void zfsvfs_free(zfsvfs_t *zfsvfs);
 
-=======
-extern zfs_mntopts_t *zfs_mntopts_alloc(void);
-extern void zfs_mntopts_free(zfs_mntopts_t *zmo);
-extern int zfs_sb_create(const char *name, zfs_mntopts_t *zmo,
-    zfs_sb_t **zsbp);
-extern int zfs_sb_setup(zfs_sb_t *zsb, boolean_t mounting);
-extern void zfs_sb_free(zfs_sb_t *zsb);
-extern int zfs_sb_prune(struct super_block *sb, unsigned long nr_to_scan,
-    int *objects);
-extern int zfs_sb_teardown(zfs_sb_t *zsb, boolean_t unmounting);
-extern int zfs_check_global_label(const char *dsname, const char *hexsl);
-extern boolean_t zfs_is_readonly(zfs_sb_t *zsb);
-
-extern int zfs_register_callbacks(zfs_sb_t *zsb);
-extern void zfs_unregister_callbacks(zfs_sb_t *zsb);
-extern int zfs_domount(struct super_block *sb, zfs_mntopts_t *zmo, int silent);
-extern void zfs_preumount(struct super_block *sb);
-extern int zfs_umount(struct super_block *sb);
-extern int zfs_remount(struct super_block *sb, int *flags, zfs_mntopts_t *zmo);
-extern int zfs_root(zfs_sb_t *zsb, struct inode **ipp);
-extern int zfs_statvfs(struct dentry *dentry, struct kstatfs *statp);
-extern int zfs_vget(struct super_block *sb, struct inode **ipp, fid_t *fidp);
->>>>>>> 3b36f831
 
 #ifdef	__cplusplus
 }
