/*
 * CDDL HEADER START
 *
 * The contents of this file are subject to the terms of the
 * Common Development and Distribution License (the "License").
 * You may not use this file except in compliance with the License.
 *
 * You can obtain a copy of the license at usr/src/OPENSOLARIS.LICENSE
 * or http://www.opensolaris.org/os/licensing.
 * See the License for the specific language governing permissions
 * and limitations under the License.
 *
 * When distributing Covered Code, include this CDDL HEADER in each
 * file and include the License file at usr/src/OPENSOLARIS.LICENSE.
 * If applicable, add the following below this CDDL HEADER, with the
 * fields enclosed by brackets "[]" replaced with your own identifying
 * information: Portions Copyright [yyyy] [name of copyright owner]
 *
 * CDDL HEADER END
 */
/*
 * Copyright (c) 2005, 2010, Oracle and/or its affiliates. All rights reserved.
 */

#ifndef	_SYS_FS_ZFS_VFSOPS_H
#define	_SYS_FS_ZFS_VFSOPS_H

#include <sys/isa_defs.h>
#include <sys/types32.h>
#include <sys/list.h>
#include <sys/vfs.h>
#include <sys/zil.h>
#include <sys/sa.h>
#include <sys/rrwlock.h>
#include <sys/zfs_ioctl.h>

#ifdef	__cplusplus
extern "C" {
#endif

struct zfs_sb;
struct znode;

#ifdef __APPLE__
#define APPLE_SA_RECOVER
/* #define WITH_SEARCHFS */
/* #define WITH_READDIRATTR */
#define	HAVE_NAMED_STREAMS 1
#define	HAVE_PAGEOUT_V2 1
#endif


typedef struct zfsvfs zfsvfs_t;

struct zfsvfs {
        vfs_t           *z_vfs;         /* generic fs struct */
        zfsvfs_t        *z_parent;      /* parent fs */
        objset_t        *z_os;          /* objset reference */
        uint64_t        z_root;         /* id of root znode */
        uint64_t        z_unlinkedobj;  /* id of unlinked zapobj */
        uint64_t        z_max_blksz;    /* maximum block size for files */
        uint64_t	    z_fuid_obj;	    /* fuid table object number */
        uint64_t	    z_fuid_size;	/* fuid table size */
     	avl_tree_t   	z_fuid_idx;	    /* fuid tree keyed by index */
        avl_tree_t	    z_fuid_domain;	/* fuid tree keyed by domain */
        krwlock_t	    z_fuid_lock;	/* fuid lock */
        boolean_t	    z_fuid_loaded;	/* fuid tables are loaded */
        boolean_t	    z_fuid_dirty;   /* need to sync fuid table ? */
        struct zfs_fuid_info    *z_fuid_replay; /* fuid info for replay */
        uint64_t        z_assign;       /* TXG_NOWAIT or set by zil_replay() */
        zilog_t         *z_log;         /* intent log pointer */
        uint_t          z_acl_mode;     /* acl chmod/mode behavior */
        uint_t          z_acl_inherit;  /* acl inheritance behavior */
        zfs_case_t      z_case;         /* case-sense */
        boolean_t       z_utf8;         /* utf8-only */
        int             z_norm;         /* normalization flags */
        boolean_t       z_atime;        /* enable atimes mount option */
        boolean_t       z_unmounted;    /* unmounted */
	    rrmlock_t	    z_teardown_lock;
        krwlock_t	    z_teardown_inactive_lock;
        list_t          z_all_znodes;   /* all vnodes in the fs */
        kmutex_t        z_znodes_lock;  /* lock for z_all_znodes */
        struct vnode   *z_ctldir;      /* .zfs directory pointer */
        time_t          z_mount_time;           /* mount timestamp (for Spotlight) */
        time_t          z_last_unmount_time;    /* unmount timestamp (for Spotlight) */
        time_t          z_last_mtime_synced;    /* last fs mtime synced to disk */
        struct vnode   *z_mtime_vp;            /* znode utilized for the fs mtime. */
        boolean_t       z_show_ctldir;  /* expose .zfs in the root dir */
        boolean_t       z_issnap;       /* true if this is a snapshot */
        boolean_t	    z_use_fuids;	/* version allows fuids */
        boolean_t       z_replay;       /* set during ZIL replay */
        boolean_t       z_use_sa;       /* version allow system attributes */
	    boolean_t       z_xattr_sa;     /* allow xattrs to be stores as SA */
        uint64_t        z_version;
        uint64_t        z_shares_dir;   /* hidden shares dir */
	uint64_t	z_notification_conditions; /* used for HFSIOC_VOLUME_STATUS */
	uint64_t	z_freespace_notify_warninglimit; /* HFSIOC_ vfs notification - number of free blocks */
	uint64_t	z_freespace_notify_dangerlimit; /* HFSIOC_ vfs notification - number of free blocks */
	uint64_t	z_freespace_notify_desiredlevel; /* HFSIOC_ vfs notification - number of free blocks */
        kmutex_t	    z_lock;
#ifdef __APPLE__
<<<<<<< HEAD
        kmutex_t	    z_reclaim_list_lock; /* lock for using z_reclaim_list*/
        list_t          z_reclaim_znodes;/* all reclaimed vnodes in the fs*/
        boolean_t       z_reclaim_thread_exit;
        kmutex_t		z_reclaim_thr_lock;
        kcondvar_t	    z_reclaim_thr_cv;	/* used to signal reclaim thr */
	    dev_t z_rdev;

        kmutex_t	    z_vnodecreate_lock; /*lock for using z_vnodecreate_list*/
        list_t          z_vnodecreate_list;/* all threads in vnode_create */
=======
>>>>>>> 1e24ea38
        boolean_t       z_xattr;        /* enable atimes mount option */

#ifdef APPLE_SA_RECOVER
	uint64_t z_recover_parent;/* Temporary holder until SA corruption are gone */
#endif /* APPLE_SA_RECOVER */

#endif
    	uint64_t	    z_userquota_obj;
        uint64_t	    z_groupquota_obj;
        uint64_t	    z_replay_eof;	/* New end of file - replay only */
        sa_attr_type_t  *z_attr_table;  /* SA attr mapping->id */
#define ZFS_OBJ_MTX_SZ  256
        kmutex_t        z_hold_mtx[ZFS_OBJ_MTX_SZ];     /* znode hold locks */
};

#ifdef __APPLE__
	struct vnodecreate {
		thread_t thread;
		list_node_t link;
	};
#endif

#define	ZFS_SUPER_MAGIC	0x2fc12fc1

#define	ZSB_XATTR	0x0001		/* Enable user xattrs */

/*
 * Allow a maximum number of links.  While ZFS does not internally limit
 * this the inode->i_nlink member is defined as an unsigned int.  To be
 * safe we use 2^31-1 as the limit.
 */
#define	ZFS_LINK_MAX		((1U << 31) - 1U)

/*
 * Normal filesystems (those not under .zfs/snapshot) have a total
 * file ID size limited to 12 bytes (including the length field) due to
 * NFSv2 protocol's limitation of 32 bytes for a filehandle.  For historical
 * reasons, this same limit is being imposed by the Solaris NFSv3 implementation
 * (although the NFSv3 protocol actually permits a maximum of 64 bytes).  It
 * is not possible to expand beyond 12 bytes without abandoning support
 * of NFSv2.
 *
 * For normal filesystems, we partition up the available space as follows:
 *	2 bytes		fid length (required)
 *	6 bytes		object number (48 bits)
 *	4 bytes		generation number (32 bits)
 *
 * We reserve only 48 bits for the object number, as this is the limit
 * currently defined and imposed by the DMU.
 */
typedef struct zfid_short {
	uint16_t	zf_len;
	uint8_t		zf_object[6];		/* obj[i] = obj >> (8 * i) */
	uint8_t		zf_gen[4];		/* gen[i] = gen >> (8 * i) */
} zfid_short_t;

/*
 * Filesystems under .zfs/snapshot have a total file ID size of 22 bytes
 * (including the length field).  This makes files under .zfs/snapshot
 * accessible by NFSv3 and NFSv4, but not NFSv2.
 *
 * For files under .zfs/snapshot, we partition up the available space
 * as follows:
 *	2 bytes		fid length (required)
 *	6 bytes		object number (48 bits)
 *	4 bytes		generation number (32 bits)
 *	6 bytes		objset id (48 bits)
 *	4 bytes		currently just zero (32 bits)
 *
 * We reserve only 48 bits for the object number and objset id, as these are
 * the limits currently defined and imposed by the DMU.
 */
typedef struct zfid_long {
	zfid_short_t	z_fid;
	uint8_t		zf_setid[6];		/* obj[i] = obj >> (8 * i) */
	uint8_t		zf_setgen[4];		/* gen[i] = gen >> (8 * i) */
} zfid_long_t;

#define	SHORT_FID_LEN	(sizeof (zfid_short_t) - sizeof (uint16_t))
#define	LONG_FID_LEN	(sizeof (zfid_long_t) - sizeof (uint16_t))

extern uint_t zfs_fsyncer_key;

extern int zfs_suspend_fs(zfsvfs_t *zfsvfs);
extern int zfs_resume_fs(zfsvfs_t *zfsvfs, const char *osname);
extern int zfs_userspace_one(zfsvfs_t *zfsvfs, zfs_userquota_prop_t type,
    const char *domain, uint64_t rid, uint64_t *valuep);
extern int zfs_userspace_many(zfsvfs_t *zfsvfs, zfs_userquota_prop_t type,
    uint64_t *cookiep, void *vbuf, uint64_t *bufsizep);
extern int zfs_set_userquota(zfsvfs_t *zfsvfs, zfs_userquota_prop_t type,
    const char *domain, uint64_t rid, uint64_t quota);
extern boolean_t zfs_owner_overquota(zfsvfs_t *zfsvfs, struct znode *,
    boolean_t isgroup);
extern boolean_t zfs_fuid_overquota(zfsvfs_t *zfsvfs, boolean_t isgroup,
    uint64_t fuid);
extern int zfs_set_version(zfsvfs_t *zfsvfs, uint64_t newvers);

extern int zfs_get_zplprop(objset_t *os, zfs_prop_t prop,
    uint64_t *value);
extern int zfs_sb_create(const char *name, zfsvfs_t **zfsvfsp);
extern int zfs_sb_setup(zfsvfs_t *zfsvfs, boolean_t mounting);
extern void zfs_sb_free(zfsvfs_t *zfsvfs);
extern int zfs_check_global_label(const char *dsname, const char *hexsl);
extern boolean_t zfs_is_readonly(zfsvfs_t *zfsvfs);




extern int  zfs_vfs_init (struct vfsconf *vfsp);
extern int  zfs_vfs_start (struct mount *mp, int flags, vfs_context_t context);
extern int  zfs_vfs_mount (struct mount *mp, vnode_t *devvp, user_addr_t data, vfs_context_t context);
extern int  zfs_vfs_unmount (struct mount *mp, int mntflags, vfs_context_t context);
extern int  zfs_vfs_root (struct mount *mp, vnode_t **vpp, vfs_context_t context);
extern int  zfs_vfs_vget (struct mount *mp, ino64_t ino, vnode_t **vpp, vfs_context_t context);
extern int  zfs_vfs_getattr (struct mount *mp, struct vfs_attr *fsap, vfs_context_t context);
extern int  zfs_vfs_setattr (struct mount *mp, struct vfs_attr *fsap, vfs_context_t context);
extern int  zfs_vfs_sync (struct mount *mp, int waitfor, vfs_context_t context);
extern int  zfs_vfs_fhtovp (struct mount *mp, int fhlen, unsigned char *fhp, vnode_t **vpp, vfs_context_t context);
extern int  zfs_vfs_vptofh (vnode_t *vp, int *fhlenp, unsigned char *fhp, vfs_context_t context);
extern int  zfs_vfs_sysctl (int *name, u_int namelen, user_addr_t oldp, size_t *oldlenp,  user_addr_t newp, size_t newlen, vfs_context_t context);
extern int  zfs_vfs_quotactl ( struct mount *mp, int cmds, uid_t uid, caddr_t datap, vfs_context_t context);

extern void zfs_init(void);
extern void zfs_fini(void);

extern int  zfs_vnode_lock(vnode_t *vp, int flags);
extern void zfs_freevfs(struct mount *vfsp);

extern int  zfsvfs_create(const char *osname, zfsvfs_t **zfvp);
extern void zfsvfs_free(zfsvfs_t *zfsvfs);


#ifdef	__cplusplus
}
#endif

#endif	/* _SYS_FS_ZFS_VFSOPS_H */<|MERGE_RESOLUTION|>--- conflicted
+++ resolved
@@ -99,18 +99,7 @@
 	uint64_t	z_freespace_notify_desiredlevel; /* HFSIOC_ vfs notification - number of free blocks */
         kmutex_t	    z_lock;
 #ifdef __APPLE__
-<<<<<<< HEAD
-        kmutex_t	    z_reclaim_list_lock; /* lock for using z_reclaim_list*/
-        list_t          z_reclaim_znodes;/* all reclaimed vnodes in the fs*/
-        boolean_t       z_reclaim_thread_exit;
-        kmutex_t		z_reclaim_thr_lock;
-        kcondvar_t	    z_reclaim_thr_cv;	/* used to signal reclaim thr */
 	    dev_t z_rdev;
-
-        kmutex_t	    z_vnodecreate_lock; /*lock for using z_vnodecreate_list*/
-        list_t          z_vnodecreate_list;/* all threads in vnode_create */
-=======
->>>>>>> 1e24ea38
         boolean_t       z_xattr;        /* enable atimes mount option */
 
 #ifdef APPLE_SA_RECOVER
