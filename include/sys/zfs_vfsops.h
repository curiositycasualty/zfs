/*
 * CDDL HEADER START
 *
 * The contents of this file are subject to the terms of the
 * Common Development and Distribution License (the "License").
 * You may not use this file except in compliance with the License.
 *
 * You can obtain a copy of the license at usr/src/OPENSOLARIS.LICENSE
 * or http://www.opensolaris.org/os/licensing.
 * See the License for the specific language governing permissions
 * and limitations under the License.
 *
 * When distributing Covered Code, include this CDDL HEADER in each
 * file and include the License file at usr/src/OPENSOLARIS.LICENSE.
 * If applicable, add the following below this CDDL HEADER, with the
 * fields enclosed by brackets "[]" replaced with your own identifying
 * information: Portions Copyright [yyyy] [name of copyright owner]
 *
 * CDDL HEADER END
 */
/*
 * Copyright (c) 2005, 2010, Oracle and/or its affiliates. All rights reserved.
 */

#ifndef	_SYS_FS_ZFS_VFSOPS_H
#define	_SYS_FS_ZFS_VFSOPS_H

#include <sys/isa_defs.h>
#include <sys/types32.h>
#include <sys/list.h>
#include <sys/vfs.h>
#include <sys/zil.h>
#include <sys/sa.h>
#include <sys/rrwlock.h>
#include <sys/zfs_ioctl.h>

#ifdef	__cplusplus
extern "C" {
#endif

struct zfs_sb;
struct znode;

typedef struct zfsvfs zfsvfs_t;

struct zfsvfs {
        vfs_t           *z_vfs;         /* generic fs struct */
        zfsvfs_t        *z_parent;      /* parent fs */
        objset_t        *z_os;          /* objset reference */
        uint64_t        z_root;         /* id of root znode */
        uint64_t        z_unlinkedobj;  /* id of unlinked zapobj */
        uint64_t        z_max_blksz;    /* maximum block size for files */
        uint64_t	    z_fuid_obj;	    /* fuid table object number */
        uint64_t	    z_fuid_size;	/* fuid table size */
     	avl_tree_t   	z_fuid_idx;	    /* fuid tree keyed by index */
        avl_tree_t	    z_fuid_domain;	/* fuid tree keyed by domain */
        krwlock_t	    z_fuid_lock;	/* fuid lock */
        boolean_t	    z_fuid_loaded;	/* fuid tables are loaded */
        boolean_t	    z_fuid_dirty;   /* need to sync fuid table ? */
        struct zfs_fuid_info    *z_fuid_replay; /* fuid info for replay */
        uint64_t        z_assign;       /* TXG_NOWAIT or set by zil_replay() */
        zilog_t         *z_log;         /* intent log pointer */
        uint_t          z_acl_mode;     /* acl chmod/mode behavior */
        uint_t          z_acl_inherit;  /* acl inheritance behavior */
        zfs_case_t      z_case;         /* case-sense */
        boolean_t       z_utf8;         /* utf8-only */
        int             z_norm;         /* normalization flags */
        boolean_t       z_atime;        /* enable atimes mount option */
        boolean_t       z_unmounted;    /* unmounted */
	    rrwlock_t	    z_teardown_lock;
        krwlock_t	    z_teardown_inactive_lock;
        list_t          z_all_znodes;   /* all vnodes in the fs */
        kmutex_t        z_znodes_lock;  /* lock for z_all_znodes */
        struct vnode   *z_ctldir;      /* .zfs directory pointer */
        time_t          z_mount_time;           /* mount timestamp (for Spotlight) */
        time_t          z_last_unmount_time;    /* unmount timestamp (for Spotlight) */
        time_t          z_last_mtime_synced;    /* last fs mtime synced to disk */
        struct vnode   *z_mtime_vp;            /* znode utilized for the fs mtime. */
        boolean_t       z_show_ctldir;  /* expose .zfs in the root dir */
        boolean_t       z_issnap;       /* true if this is a snapshot */
        boolean_t	    z_use_fuids;	/* version allows fuids */
        boolean_t       z_replay;       /* set during ZIL replay */
        boolean_t       z_use_sa;       /* version allow system attributes */
        uint64_t        z_version;
        uint64_t        z_shares_dir;   /* hidden shares dir */
        kmutex_t	    z_lock;
        kmutex_t	    z_reclaim_list_lock; /* lock for using z_reclaim_list*/
        uint64_t        z_vnode_create_depth;/* inc/dec before/after vnode_create */
        list_t          z_reclaim_znodes;/* all reclaimed vnodes in the fs*/
        boolean_t       z_reclaim_thread_exit;
        kmutex_t		z_reclaim_thr_lock;
        kcondvar_t	    z_reclaim_thr_cv;	/* used to signal reclaim thr */
<<<<<<< HEAD
	dev_t z_rdev;
=======

>>>>>>> a2b15d4d
    	uint64_t	    z_userquota_obj;
        uint64_t	    z_groupquota_obj;
        uint64_t	    z_replay_eof;	/* New end of file - replay only */
        sa_attr_type_t  *z_attr_table;  /* SA attr mapping->id */
#define ZFS_OBJ_MTX_SZ  256
        kmutex_t        z_hold_mtx[ZFS_OBJ_MTX_SZ];     /* znode hold locks */
};


#define	ZFS_SUPER_MAGIC	0x2fc12fc1

#define	ZSB_XATTR	0x0001		/* Enable user xattrs */

/*
 * Allow a maximum number of links.  While ZFS does not internally limit
 * this the inode->i_nlink member is defined as an unsigned int.  To be
 * safe we use 2^31-1 as the limit.
 */
#define	ZFS_LINK_MAX		((1U << 31) - 1U)

/*
 * Normal filesystems (those not under .zfs/snapshot) have a total
 * file ID size limited to 12 bytes (including the length field) due to
 * NFSv2 protocol's limitation of 32 bytes for a filehandle.  For historical
 * reasons, this same limit is being imposed by the Solaris NFSv3 implementation
 * (although the NFSv3 protocol actually permits a maximum of 64 bytes).  It
 * is not possible to expand beyond 12 bytes without abandoning support
 * of NFSv2.
 *
 * For normal filesystems, we partition up the available space as follows:
 *	2 bytes		fid length (required)
 *	6 bytes		object number (48 bits)
 *	4 bytes		generation number (32 bits)
 *
 * We reserve only 48 bits for the object number, as this is the limit
 * currently defined and imposed by the DMU.
 */
typedef struct zfid_short {
	uint16_t	zf_len;
	uint8_t		zf_object[6];		/* obj[i] = obj >> (8 * i) */
	uint8_t		zf_gen[4];		/* gen[i] = gen >> (8 * i) */
} zfid_short_t;

/*
 * Filesystems under .zfs/snapshot have a total file ID size of 22 bytes
 * (including the length field).  This makes files under .zfs/snapshot
 * accessible by NFSv3 and NFSv4, but not NFSv2.
 *
 * For files under .zfs/snapshot, we partition up the available space
 * as follows:
 *	2 bytes		fid length (required)
 *	6 bytes		object number (48 bits)
 *	4 bytes		generation number (32 bits)
 *	6 bytes		objset id (48 bits)
 *	4 bytes		currently just zero (32 bits)
 *
 * We reserve only 48 bits for the object number and objset id, as these are
 * the limits currently defined and imposed by the DMU.
 */
typedef struct zfid_long {
	zfid_short_t	z_fid;
	uint8_t		zf_setid[6];		/* obj[i] = obj >> (8 * i) */
	uint8_t		zf_setgen[4];		/* gen[i] = gen >> (8 * i) */
} zfid_long_t;

#define	SHORT_FID_LEN	(sizeof (zfid_short_t) - sizeof (uint16_t))
#define	LONG_FID_LEN	(sizeof (zfid_long_t) - sizeof (uint16_t))

extern uint_t zfs_fsyncer_key;

extern int zfs_suspend_fs(zfsvfs_t *zfsvfs);
extern int zfs_resume_fs(zfsvfs_t *zfsvfs, const char *osname);
extern int zfs_userspace_one(zfsvfs_t *zfsvfs, zfs_userquota_prop_t type,
    const char *domain, uint64_t rid, uint64_t *valuep);
extern int zfs_userspace_many(zfsvfs_t *zfsvfs, zfs_userquota_prop_t type,
    uint64_t *cookiep, void *vbuf, uint64_t *bufsizep);
extern int zfs_set_userquota(zfsvfs_t *zfsvfs, zfs_userquota_prop_t type,
    const char *domain, uint64_t rid, uint64_t quota);
extern boolean_t zfs_owner_overquota(zfsvfs_t *zfsvfs, struct znode *,
    boolean_t isgroup);
extern boolean_t zfs_fuid_overquota(zfsvfs_t *zfsvfs, boolean_t isgroup,
    uint64_t fuid);
extern int zfs_set_version(zfsvfs_t *zfsvfs, uint64_t newvers);

extern int zfs_get_zplprop(objset_t *os, zfs_prop_t prop,
    uint64_t *value);
extern int zfs_sb_create(const char *name, zfsvfs_t **zfsvfsp);
extern int zfs_sb_setup(zfsvfs_t *zfsvfs, boolean_t mounting);
extern void zfs_sb_free(zfsvfs_t *zfsvfs);
extern int zfs_check_global_label(const char *dsname, const char *hexsl);
extern boolean_t zfs_is_readonly(zfsvfs_t *zfsvfs);




extern int  zfs_vfs_init (struct vfsconf *vfsp);
extern int  zfs_vfs_start (struct mount *mp, int flags, vfs_context_t context);
extern int  zfs_vfs_mount (struct mount *mp, vnode_t *devvp, user_addr_t data, vfs_context_t context);
extern int  zfs_vfs_unmount (struct mount *mp, int mntflags, vfs_context_t context);
extern int  zfs_vfs_root (struct mount *mp, vnode_t **vpp, vfs_context_t context);
extern int  zfs_vfs_vget (struct mount *mp, ino64_t ino, vnode_t **vpp, vfs_context_t context);
extern int  zfs_vfs_getattr (struct mount *mp, struct vfs_attr *fsap, vfs_context_t context);
extern int  zfs_vfs_setattr (struct mount *mp, struct vfs_attr *fsap, vfs_context_t context);
extern int  zfs_vfs_sync (struct mount *mp, int waitfor, vfs_context_t context);
extern int  zfs_vfs_fhtovp (struct mount *mp, int fhlen, unsigned char *fhp, vnode_t **vpp, vfs_context_t context);
extern int  zfs_vfs_vptofh (vnode_t *vp, int *fhlenp, unsigned char *fhp, vfs_context_t context);
extern int  zfs_vfs_sysctl (int *name, u_int namelen, user_addr_t oldp, size_t *oldlenp,  user_addr_t newp, size_t newlen, vfs_context_t context);
extern int  zfs_vfs_quotactl ( struct mount *mp, int cmds, uid_t uid, caddr_t datap, vfs_context_t context);

extern void zfs_init(void);
extern void zfs_fini(void);

extern int  zfs_vnode_lock(vnode_t *vp, int flags);
extern void zfs_freevfs(struct mount *vfsp);

extern int  zfsvfs_create(const char *osname, zfsvfs_t **zfvp);
extern void zfsvfs_free(zfsvfs_t *zfsvfs);


#ifdef	__cplusplus
}
#endif

#endif	/* _SYS_FS_ZFS_VFSOPS_H */<|MERGE_RESOLUTION|>--- conflicted
+++ resolved
@@ -90,11 +90,7 @@
         boolean_t       z_reclaim_thread_exit;
         kmutex_t		z_reclaim_thr_lock;
         kcondvar_t	    z_reclaim_thr_cv;	/* used to signal reclaim thr */
-<<<<<<< HEAD
-	dev_t z_rdev;
-=======
-
->>>>>>> a2b15d4d
+	    dev_t z_rdev;
     	uint64_t	    z_userquota_obj;
         uint64_t	    z_groupquota_obj;
         uint64_t	    z_replay_eof;	/* New end of file - replay only */
