--- conflicted
+++ resolved
@@ -528,15 +528,9 @@
  * indicated by storing -1 into zs_minor.
  */
 typedef struct zfsdev_state {
-<<<<<<< HEAD
-    list_node_t             zs_next;        /* next zfsdev_state_t link */
+    struct zfsdev_state     *zs_next; /* next zfsdev_state_t link */
 	dev_t   		zs_dev;	/* associated file struct */
   	minor_t			zs_minor;	/* made up minor number */
-=======
-	struct zfsdev_state	*zs_next;	/* next zfsdev_state_t link */
-	struct file		*zs_file;	/* associated file struct */
-	minor_t			zs_minor;	/* made up minor number */
->>>>>>> 7a870db1
 	void			*zs_onexit;	/* onexit data */
 	void			*zs_zevent;	/* zevent data */
 } zfsdev_state_t;
