--- conflicted
+++ resolved
@@ -468,15 +468,11 @@
 	nvlist_t	*zct_props;
 } zfs_creat_t;
 
-<<<<<<< HEAD
-extern void zfs_unmount_snap(const char *);
-=======
 extern int zfs_secpolicy_snapshot_perms(const char *name, cred_t *cr);
 extern int zfs_secpolicy_rename_perms(const char *from,
     const char *to, cred_t *cr);
 extern int zfs_secpolicy_destroy_perms(const char *name, cred_t *cr);
 extern int zfs_unmount_snap(const char *);
->>>>>>> 01b738f4
 extern void zfs_destroy_unmount_origin(const char *);
 
 extern boolean_t dataset_name_hidden(const char *name);
@@ -488,15 +484,9 @@
 };
 
 typedef struct zfsdev_state {
-<<<<<<< HEAD
-        list_node_t             zs_next;        /* next zfsdev_state_t link */
+    list_node_t             zs_next;        /* next zfsdev_state_t link */
 	dev_t   		zs_dev;	/* associated file struct */
   	minor_t			zs_minor;	/* made up minor number */
-=======
-	list_node_t		zs_next;	/* next zfsdev_state_t link */
-	struct file		*zs_file;	/* associated file struct */
-	minor_t			zs_minor;	/* made up minor number */
->>>>>>> 01b738f4
 	void			*zs_onexit;	/* onexit data */
 	void			*zs_zevent;	/* zevent data */
 } zfsdev_state_t;
