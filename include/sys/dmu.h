--- conflicted
+++ resolved
@@ -739,14 +739,9 @@
 int dmu_read_req(objset_t *os, uint64_t object, struct request *req);
 int dmu_write_req(objset_t *os, uint64_t object, struct request *req,
 	dmu_tx_t *tx);
-<<<<<<< HEAD
-int dmu_read_uio(objset_t *os, uint64_t object, uio_t *uio, uint64_t size);
-int dmu_write_uio(objset_t *os, uint64_t object, uio_t *uio, uint64_t size,
-=======
 int dmu_read_uio(objset_t *os, uint64_t object, struct uio *uio, uint64_t size);
 int dmu_read_uio_dbuf(dmu_buf_t *zdb, struct uio *uio, uint64_t size);
 int dmu_write_uio(objset_t *os, uint64_t object, struct uio *uio, uint64_t size,
->>>>>>> 804e0504
 	dmu_tx_t *tx);
 int dmu_write_uio_dbuf(dmu_buf_t *zdb, struct uio *uio, uint64_t size,
 	dmu_tx_t *tx);
