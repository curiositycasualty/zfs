--- conflicted
+++ resolved
@@ -68,11 +68,13 @@
 struct arc_buf;
 struct zio_prop;
 struct sa_handle;
-    struct request; // lund
+struct request; // lund
+struct dsl_dataset;
 
 typedef struct objset objset_t;
 typedef struct dmu_tx dmu_tx_t;
 typedef struct dsl_dir dsl_dir_t;
+typedef struct dsl_dataset dsl_dataset_t;
 
 typedef enum dmu_object_byteswap {
 	DMU_BSWAP_UINT8,
@@ -273,23 +275,18 @@
 void dmu_objset_evict_dbufs(objset_t *os);
 int dmu_objset_create(const char *name, dmu_objset_type_t type, uint64_t flags,
     void (*func)(objset_t *os, void *arg, cred_t *cr, dmu_tx_t *tx), void *arg);
-<<<<<<< HEAD
-int dmu_objset_clone(const char *name, struct dsl_dataset *clone_origin,
-    uint64_t flags);
 int dmu_objset_destroy(const char *name, boolean_t defer);
-int dmu_snapshots_destroy_nvl(struct nvlist *snaps, boolean_t defer, char *);
 int dmu_objset_snapshot(char *fsname, char *snapname, char *tag,
     struct nvlist *props, boolean_t recursive, boolean_t temporary, int fd);
     //int dmu_objset_rename(const char *name, const char *newname,
     // boolean_t recursive);
 #define  dmu_objset_rename(old, new, recursive)       dsl_dataset_rename((old), (new), (recursive))
-=======
+
 int dmu_objset_clone(const char *name, const char *origin);
 int dsl_destroy_snapshots_nvl(struct nvlist *snaps, boolean_t defer,
     struct nvlist *errlist);
 int dmu_objset_snapshot_one(const char *fsname, const char *snapname);
 int dmu_objset_snapshot_tmp(const char *, const char *, int);
->>>>>>> 36342b13
 int dmu_objset_find(char *name, int func(const char *, void *), void *arg,
     int flags);
 void dmu_objset_byteswap(void *buf, size_t size);
@@ -820,43 +817,15 @@
 void dmu_traverse_objset(objset_t *os, uint64_t txg_start,
     dmu_traverse_cb_t cb, void *arg);
 
-<<<<<<< HEAD
 int
-dmu_send(objset_t *tosnap, objset_t *fromsnap, boolean_t fromorigin,
+dmu_send(const char *tosnap, const char *fromsnap,
          int outfd, struct vnode *fd, offset_t *off);
-int dmu_send_estimate(objset_t *tosnap, objset_t *fromsnap, boolean_t orign,
+int dmu_send_estimate(dsl_dataset_t *ds, dsl_dataset_t *fromds,
     uint64_t *sizep);
 
-typedef struct dmu_recv_cookie {
-	/*
-	 * This structure is opaque!
-	 *
-	 * If logical and real are different, we are recving the stream
-	 * into the "real" temporary clone, and then switching it with
-	 * the "logical" target.
-	 */
-	struct dsl_dataset *drc_logical_ds;
-	struct dsl_dataset *drc_real_ds;
-	struct drr_begin *drc_drrb;
-	char *drc_tosnap;
-	char *drc_top_ds;
-	boolean_t drc_newfs;
-	boolean_t drc_force;
-	struct avl_tree *drc_guid_to_ds_map;
-} dmu_recv_cookie_t;
-
-int dmu_recv_begin(char *tofs, char *tosnap, char *topds, struct drr_begin *,
-    boolean_t force, objset_t *origin, dmu_recv_cookie_t *);
-int dmu_recv_stream(dmu_recv_cookie_t *drc, struct vnode *fd, offset_t *voffp,
-    int cleanup_fd, uint64_t *action_handlep);
-int dmu_recv_end(dmu_recv_cookie_t *drc);
-
-int dmu_diff(objset_t *tosnap, objset_t *fromsnap, struct vnode *vp,
-    offset_t *off);
-=======
+
 int dmu_diff(const char *tosnap_name, const char *fromsnap_name,
     struct vnode *vp, offset_t *offp);
->>>>>>> 36342b13
 
 /* CRC64 table */
 #define	ZFS_CRC64_POLY	0xC96C5795D7870F42ULL	/* ECMA-182, reflected form */
