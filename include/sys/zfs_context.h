--- conflicted
+++ resolved
@@ -26,98 +26,6 @@
  * Copyright 2011 Nexenta Systems, Inc. All rights reserved.
  * Copyright (c) 2012, Joyent, Inc. All rights reserved.
  * Copyright (c) 2012 by Delphix. All rights reserved.
- */
-<<<<<<< HEAD
-=======
-
-#ifndef _SYS_ZFS_CONTEXT_H
-#define	_SYS_ZFS_CONTEXT_H
-
-#ifdef __KERNEL__
-
-#include <sys/note.h>
-#include <sys/types.h>
-#include <sys/t_lock.h>
-#include <sys/atomic.h>
-#include <sys/sysmacros.h>
-#include <sys/bitmap.h>
-#include <sys/cmn_err.h>
-#include <sys/kmem.h>
-#include <sys/taskq.h>
-#include <sys/buf.h>
-#include <sys/param.h>
-#include <sys/systm.h>
-#include <sys/cpuvar.h>
-#include <sys/kobj.h>
-#include <sys/conf.h>
-#include <sys/disp.h>
-#include <sys/debug.h>
-#include <sys/random.h>
-#include <sys/byteorder.h>
-#include <sys/systm.h>
-#include <sys/list.h>
-#include <sys/uio_impl.h>
-#include <sys/dirent.h>
-#include <sys/time.h>
-#include <vm/seg_kmem.h>
-#include <sys/zone.h>
-#include <sys/zfs_debug.h>
-#include <sys/fm/fs/zfs.h>
-#include <sys/sunddi.h>
-#include <sys/ctype.h>
-#include <sys/disp.h>
-#include <linux/dcache_compat.h>
-
-#else /* _KERNEL */
-
-#define	_SYS_MUTEX_H
-#define	_SYS_RWLOCK_H
-#define	_SYS_CONDVAR_H
-#define	_SYS_SYSTM_H
-#define	_SYS_T_LOCK_H
-#define	_SYS_VNODE_H
-#define	_SYS_VFS_H
-#define	_SYS_SUNDDI_H
-#define	_SYS_CALLB_H
-
-#include <stdio.h>
-#include <stdlib.h>
-#include <stddef.h>
-#include <stdarg.h>
-#include <fcntl.h>
-#include <unistd.h>
-#include <errno.h>
-#include <string.h>
-#include <strings.h>
-#include <pthread.h>
-#include <assert.h>
-#include <alloca.h>
-#include <umem.h>
-#include <limits.h>
-#include <atomic.h>
-#include <dirent.h>
-#include <time.h>
-#include <ctype.h>
-#include <sys/note.h>
-#include <sys/types.h>
-#include <sys/cred.h>
-#include <sys/sysmacros.h>
-#include <sys/bitmap.h>
-#include <sys/resource.h>
-#include <sys/byteorder.h>
-#include <sys/list.h>
-#include <sys/uio.h>
-#include <sys/zfs_debug.h>
-#include <sys/sdt.h>
-#include <sys/kstat.h>
-#include <sys/u8_textprep.h>
-#include <sys/fm/fs/zfs.h>
-#include <sys/sunddi.h>
-#include <sys/debug.h>
-
->>>>>>> 76351672
-/*
- *
  * Copyright 2013 Jorgen Lundman. All rights reserved.
  *
  */
@@ -150,471 +58,9 @@
 
 #define EBADE EBADMACHO
 
-<<<<<<< HEAD
 #ifndef MAX_UPL_TRANSFER
 #define MAX_UPL_TRANSFER 256
 #endif
 
-=======
-/* in libzpool, p0 exists only to have its address taken */
-typedef struct proc {
-	uintptr_t	this_is_never_used_dont_dereference_it;
-} proc_t;
-
-extern struct proc p0;
-#define	curproc		(&p0)
-
-typedef void (*thread_func_t)(void *);
-typedef void (*thread_func_arg_t)(void *);
-typedef pthread_t kt_did_t;
-
-typedef struct kthread {
-	kt_did_t	t_tid;
-	thread_func_t	t_func;
-	void *		t_arg;
-} kthread_t;
-
-#define	tsd_get(key)			pthread_getspecific(key)
-#define	tsd_set(key, val)		pthread_setspecific(key, val)
-#define	curthread			zk_thread_current()
-#define	thread_exit			zk_thread_exit
-#define	thread_create(stk, stksize, func, arg, len, pp, state, pri)	\
-	zk_thread_create(stk, stksize, (thread_func_t)func, arg,	\
-			 len, NULL, state, pri, PTHREAD_CREATE_DETACHED)
-#define	thread_join(t)			zk_thread_join(t)
-#define	newproc(f,a,cid,pri,ctp,pid)	(ENOSYS)
-
-extern kthread_t *zk_thread_current(void);
-extern void zk_thread_exit(void);
-extern kthread_t *zk_thread_create(caddr_t stk, size_t  stksize,
-	thread_func_t func, void *arg, size_t len,
-	proc_t *pp, int state, pri_t pri, int detachstate);
-extern void zk_thread_join(kt_did_t tid);
-
-#define	kpreempt_disable()	((void)0)
-#define	kpreempt_enable()	((void)0)
-
-#define	PS_NONE		-1
-
-#define	issig(why)	(FALSE)
-#define	ISSIG(thr, why)	(FALSE)
-
-/*
- * Mutexes
- */
-#define	MTX_MAGIC	0x9522f51362a6e326ull
-#define	MTX_INIT	((void *)NULL)
-#define	MTX_DEST	((void *)-1UL)
-
-typedef struct kmutex {
-	void		*m_owner;
-	uint64_t	m_magic;
-	pthread_mutex_t	m_lock;
-} kmutex_t;
-
-#define	MUTEX_DEFAULT	0
-#define MUTEX_HELD(m)	((m)->m_owner == curthread)
-#define	MUTEX_NOT_HELD(m) (!MUTEX_HELD(m))
-
-extern void mutex_init(kmutex_t *mp, char *name, int type, void *cookie);
-extern void mutex_destroy(kmutex_t *mp);
-extern void mutex_enter(kmutex_t *mp);
-extern void mutex_exit(kmutex_t *mp);
-extern int mutex_tryenter(kmutex_t *mp);
-extern void *mutex_owner(kmutex_t *mp);
-extern int mutex_held(kmutex_t *mp);
-
-/*
- * RW locks
- */
-#define	RW_MAGIC	0x4d31fb123648e78aull
-#define	RW_INIT		((void *)NULL)
-#define	RW_DEST		((void *)-1UL)
-
-typedef struct krwlock {
-	void			*rw_owner;
-	void			*rw_wr_owner;
-	uint64_t		rw_magic;
-	pthread_rwlock_t	rw_lock;
-	uint_t			rw_readers;
-} krwlock_t;
-
-typedef int krw_t;
-
-#define	RW_READER	0
-#define	RW_WRITER	1
-#define RW_DEFAULT	RW_READER
-
-#define	RW_READ_HELD(x)		((x)->rw_readers > 0)
-#define	RW_WRITE_HELD(x)	((x)->rw_wr_owner == curthread)
-#define	RW_LOCK_HELD(x)		(RW_READ_HELD(x) || RW_WRITE_HELD(x))
-
-extern void rw_init(krwlock_t *rwlp, char *name, int type, void *arg);
-extern void rw_destroy(krwlock_t *rwlp);
-extern void rw_enter(krwlock_t *rwlp, krw_t rw);
-extern int rw_tryenter(krwlock_t *rwlp, krw_t rw);
-extern int rw_tryupgrade(krwlock_t *rwlp);
-extern void rw_exit(krwlock_t *rwlp);
-#define	rw_downgrade(rwlp) do { } while (0)
-
-extern uid_t crgetuid(cred_t *cr);
-extern gid_t crgetgid(cred_t *cr);
-extern int crgetngroups(cred_t *cr);
-extern gid_t *crgetgroups(cred_t *cr);
-
-/*
- * Condition variables
- */
-#define CV_MAGIC	0xd31ea9a83b1b30c4ull
-
-typedef struct kcondvar {
-	uint64_t		cv_magic;
-	pthread_cond_t		cv;
-} kcondvar_t;
-
-#define	CV_DEFAULT	0
-
-extern void cv_init(kcondvar_t *cv, char *name, int type, void *arg);
-extern void cv_destroy(kcondvar_t *cv);
-extern void cv_wait(kcondvar_t *cv, kmutex_t *mp);
-extern clock_t cv_timedwait(kcondvar_t *cv, kmutex_t *mp, clock_t abstime);
-extern void cv_signal(kcondvar_t *cv);
-extern void cv_broadcast(kcondvar_t *cv);
-#define cv_timedwait_interruptible(cv, mp, at)	cv_timedwait(cv, mp, at)
-#define cv_wait_interruptible(cv, mp)		cv_wait(cv, mp)
-#define cv_wait_io(cv, mp)			cv_wait(cv, mp)
-
-/*
- * kstat creation, installation and deletion
- */
-extern kstat_t *kstat_create(char *, int,
-    char *, char *, uchar_t, ulong_t, uchar_t);
-extern void kstat_install(kstat_t *);
-extern void kstat_delete(kstat_t *);
-
-/*
- * Kernel memory
- */
-#define	KM_SLEEP		UMEM_NOFAIL
-#define	KM_PUSHPAGE		KM_SLEEP
-#define	KM_NOSLEEP		UMEM_DEFAULT
-#define	KM_NODEBUG		0x0
-#define	KMC_NODEBUG		UMC_NODEBUG
-#define	KMC_KMEM		0x0
-#define	KMC_VMEM		0x0
-#define	kmem_alloc(_s, _f)	umem_alloc(_s, _f)
-#define	kmem_zalloc(_s, _f)	umem_zalloc(_s, _f)
-#define	kmem_free(_b, _s)	umem_free(_b, _s)
-#define	vmem_alloc(_s, _f)	kmem_alloc(_s, _f)
-#define	vmem_zalloc(_s, _f)	kmem_zalloc(_s, _f)
-#define	vmem_free(_b, _s)	kmem_free(_b, _s)
-#define	kmem_cache_create(_a, _b, _c, _d, _e, _f, _g, _h, _i) \
-	umem_cache_create(_a, _b, _c, _d, _e, _f, _g, _h, _i)
-#define	kmem_cache_destroy(_c)	umem_cache_destroy(_c)
-#define	kmem_cache_alloc(_c, _f) umem_cache_alloc(_c, _f)
-#define	kmem_cache_free(_c, _b)	umem_cache_free(_c, _b)
-#define	kmem_debugging()	0
-#define	kmem_cache_reap_now(_c)		/* nothing */
-#define	kmem_cache_set_move(_c, _cb)	/* nothing */
-#define	POINTER_INVALIDATE(_pp)		/* nothing */
-#define	POINTER_IS_VALID(_p)	0
-
-typedef umem_cache_t kmem_cache_t;
->>>>>>> 76351672
-
-
-<<<<<<< HEAD
-=======
-/*
- * Task queues
- */
-typedef struct taskq taskq_t;
-typedef uintptr_t taskqid_t;
-typedef void (task_func_t)(void *);
-
-typedef struct taskq_ent {
-	struct taskq_ent	*tqent_next;
-	struct taskq_ent	*tqent_prev;
-	task_func_t		*tqent_func;
-	void			*tqent_arg;
-	uintptr_t		tqent_flags;
-} taskq_ent_t;
-
-#define	TQENT_FLAG_PREALLOC	0x1	/* taskq_dispatch_ent used */
-
-#define	TASKQ_PREPOPULATE	0x0001
-#define	TASKQ_CPR_SAFE		0x0002	/* Use CPR safe protocol */
-#define	TASKQ_DYNAMIC		0x0004	/* Use dynamic thread scheduling */
-#define	TASKQ_THREADS_CPU_PCT	0x0008	/* Scale # threads by # cpus */
-#define	TASKQ_DC_BATCH		0x0010	/* Mark threads as batch */
-
-#define	TQ_SLEEP	KM_SLEEP	/* Can block for memory */
-#define	TQ_NOSLEEP	KM_NOSLEEP	/* cannot block for memory; may fail */
-#define	TQ_PUSHPAGE	KM_PUSHPAGE	/* Cannot perform I/O */
-#define	TQ_NOQUEUE	0x02		/* Do not enqueue if can't dispatch */
-#define	TQ_FRONT	0x08		/* Queue in front */
-
-extern taskq_t *system_taskq;
-
-extern taskq_t	*taskq_create(const char *, int, pri_t, int, int, uint_t);
-#define	taskq_create_proc(a, b, c, d, e, p, f) \
-	    (taskq_create(a, b, c, d, e, f))
-#define	taskq_create_sysdc(a, b, d, e, p, dc, f) \
-	    (taskq_create(a, b, maxclsyspri, d, e, f))
-extern taskqid_t taskq_dispatch(taskq_t *, task_func_t, void *, uint_t);
-extern taskqid_t taskq_dispatch_delay(taskq_t *, task_func_t, void *, uint_t,
-    clock_t);
-extern void	taskq_dispatch_ent(taskq_t *, task_func_t, void *, uint_t,
-    taskq_ent_t *);
-extern int	taskq_empty_ent(taskq_ent_t *);
-extern void	taskq_init_ent(taskq_ent_t *);
-extern void	taskq_destroy(taskq_t *);
-extern void	taskq_wait(taskq_t *);
-extern void	taskq_wait_id(taskq_t *, taskqid_t);
-extern int	taskq_member(taskq_t *, kthread_t *);
-extern int	taskq_cancel_id(taskq_t *, taskqid_t);
-extern void	system_taskq_init(void);
-extern void	system_taskq_fini(void);
-
-#define	XVA_MAPSIZE	3
-#define	XVA_MAGIC	0x78766174
-
-/*
- * vnodes
- */
-typedef struct vnode {
-	uint64_t	v_size;
-	int		v_fd;
-	char		*v_path;
-} vnode_t;
-
-#define	AV_SCANSTAMP_SZ	32		/* length of anti-virus scanstamp */
-
-typedef struct xoptattr {
-	timestruc_t	xoa_createtime;	/* Create time of file */
-	uint8_t		xoa_archive;
-	uint8_t		xoa_system;
-	uint8_t		xoa_readonly;
-	uint8_t		xoa_hidden;
-	uint8_t		xoa_nounlink;
-	uint8_t		xoa_immutable;
-	uint8_t		xoa_appendonly;
-	uint8_t		xoa_nodump;
-	uint8_t		xoa_settable;
-	uint8_t		xoa_opaque;
-	uint8_t		xoa_av_quarantined;
-	uint8_t		xoa_av_modified;
-	uint8_t		xoa_av_scanstamp[AV_SCANSTAMP_SZ];
-	uint8_t		xoa_reparse;
-	uint8_t		xoa_offline;
-	uint8_t		xoa_sparse;
-} xoptattr_t;
-
-typedef struct vattr {
-	uint_t		va_mask;	/* bit-mask of attributes */
-	u_offset_t	va_size;	/* file size in bytes */
-} vattr_t;
-
-
-typedef struct xvattr {
-	vattr_t		xva_vattr;	/* Embedded vattr structure */
-	uint32_t	xva_magic;	/* Magic Number */
-	uint32_t	xva_mapsize;	/* Size of attr bitmap (32-bit words) */
-	uint32_t	*xva_rtnattrmapp;	/* Ptr to xva_rtnattrmap[] */
-	uint32_t	xva_reqattrmap[XVA_MAPSIZE];	/* Requested attrs */
-	uint32_t	xva_rtnattrmap[XVA_MAPSIZE];	/* Returned attrs */
-	xoptattr_t	xva_xoptattrs;	/* Optional attributes */
-} xvattr_t;
-
-typedef struct vsecattr {
-	uint_t		vsa_mask;	/* See below */
-	int		vsa_aclcnt;	/* ACL entry count */
-	void		*vsa_aclentp;	/* pointer to ACL entries */
-	int		vsa_dfaclcnt;	/* default ACL entry count */
-	void		*vsa_dfaclentp;	/* pointer to default ACL entries */
-	size_t		vsa_aclentsz;	/* ACE size in bytes of vsa_aclentp */
-} vsecattr_t;
-
-#define	AT_TYPE		0x00001
-#define	AT_MODE		0x00002
-#define	AT_UID		0x00004
-#define	AT_GID		0x00008
-#define	AT_FSID		0x00010
-#define	AT_NODEID	0x00020
-#define	AT_NLINK	0x00040
-#define	AT_SIZE		0x00080
-#define	AT_ATIME	0x00100
-#define	AT_MTIME	0x00200
-#define	AT_CTIME	0x00400
-#define	AT_RDEV		0x00800
-#define	AT_BLKSIZE	0x01000
-#define	AT_NBLOCKS	0x02000
-#define	AT_SEQ		0x08000
-#define	AT_XVATTR	0x10000
-
-#define	CRCREAT		0
-
-extern int fop_getattr(vnode_t *vp, vattr_t *vap);
-
-#define	VOP_CLOSE(vp, f, c, o, cr, ct)	vn_close(vp)
-#define	VOP_PUTPAGE(vp, of, sz, fl, cr, ct)	0
-#define	VOP_GETATTR(vp, vap, fl, cr, ct)  fop_getattr((vp), (vap));
-
-#define	VOP_FSYNC(vp, f, cr, ct)	fsync((vp)->v_fd)
-
-#define	VN_RELE(vp)	vn_close(vp)
-
-extern int vn_open(char *path, int x1, int oflags, int mode, vnode_t **vpp,
-    int x2, int x3);
-extern int vn_openat(char *path, int x1, int oflags, int mode, vnode_t **vpp,
-    int x2, int x3, vnode_t *vp, int fd);
-extern int vn_rdwr(int uio, vnode_t *vp, void *addr, ssize_t len,
-    offset_t offset, int x1, int x2, rlim64_t x3, void *x4, ssize_t *residp);
-extern void vn_close(vnode_t *vp);
-
-#define	vn_remove(path, x1, x2)		remove(path)
-#define	vn_rename(from, to, seg)	rename((from), (to))
-#define	vn_is_readonly(vp)		B_FALSE
-
-extern vnode_t *rootdir;
-
-#include <sys/file.h>		/* for FREAD, FWRITE, etc */
-
-/*
- * Random stuff
- */
-#define	ddi_get_lbolt()		(gethrtime() >> 23)
-#define	ddi_get_lbolt64()	(gethrtime() >> 23)
-#define	hz	119	/* frequency when using gethrtime() >> 23 for lbolt */
-
-extern void delay(clock_t ticks);
-
-#define	SEC_TO_TICK(sec)	((sec) * hz)
-#define	MSEC_TO_TICK(msec)	((msec) / (MILLISEC / hz))
-#define	USEC_TO_TICK(usec)	((usec) / (MICROSEC / hz))
-#define	NSEC_TO_TICK(usec)	((usec) / (NANOSEC / hz))
-
-#define	gethrestime_sec() time(NULL)
-#define	gethrestime(t) \
-	do {\
-		(t)->tv_sec = gethrestime_sec();\
-		(t)->tv_nsec = 0;\
-	} while (0);
-
-#define	max_ncpus	64
-
-#define	minclsyspri	60
-#define	maxclsyspri	99
-
-#define	CPU_SEQID	(pthread_self() & (max_ncpus - 1))
-
-#define	kcred		NULL
-#define	CRED()		NULL
-
-#define	ptob(x)		((x) * PAGESIZE)
-
-extern uint64_t physmem;
-
-extern int highbit(ulong_t i);
-extern int random_get_bytes(uint8_t *ptr, size_t len);
-extern int random_get_pseudo_bytes(uint8_t *ptr, size_t len);
-
-extern void kernel_init(int);
-extern void kernel_fini(void);
-
-struct spa;
-extern void nicenum(uint64_t num, char *buf);
-extern void show_pool_stats(struct spa *);
-
-typedef struct callb_cpr {
-	kmutex_t	*cc_lockp;
-} callb_cpr_t;
-
-#define	CALLB_CPR_INIT(cp, lockp, func, name)	{		\
-	(cp)->cc_lockp = lockp;					\
-}
-
-#define	CALLB_CPR_SAFE_BEGIN(cp) {				\
-	ASSERT(MUTEX_HELD((cp)->cc_lockp));			\
-}
-
-#define	CALLB_CPR_SAFE_END(cp, lockp) {				\
-	ASSERT(MUTEX_HELD((cp)->cc_lockp));			\
-}
-
-#define	CALLB_CPR_EXIT(cp) {					\
-	ASSERT(MUTEX_HELD((cp)->cc_lockp));			\
-	mutex_exit((cp)->cc_lockp);				\
-}
-
-#define	zone_dataset_visible(x, y)	(1)
-#define	INGLOBALZONE(z)			(1)
-
-extern char *kmem_vasprintf(const char *fmt, va_list adx);
-extern char *kmem_asprintf(const char *fmt, ...);
-#define	strfree(str) kmem_free((str), strlen(str)+1)
-
-/*
- * Hostname information
- */
-extern char hw_serial[];	/* for userland-emulated hostid access */
-extern int ddi_strtoul(const char *str, char **nptr, int base,
-    unsigned long *result);
-
-extern int ddi_strtoull(const char *str, char **nptr, int base,
-    u_longlong_t *result);
-
-/* ZFS Boot Related stuff. */
-
-struct _buf {
-	intptr_t	_fd;
-};
-
-struct bootstat {
-	uint64_t st_size;
-};
-
-typedef struct ace_object {
-	uid_t		a_who;
-	uint32_t	a_access_mask;
-	uint16_t	a_flags;
-	uint16_t	a_type;
-	uint8_t		a_obj_type[16];
-	uint8_t		a_inherit_obj_type[16];
-} ace_object_t;
-
-
-#define	ACE_ACCESS_ALLOWED_OBJECT_ACE_TYPE	0x05
-#define	ACE_ACCESS_DENIED_OBJECT_ACE_TYPE	0x06
-#define	ACE_SYSTEM_AUDIT_OBJECT_ACE_TYPE	0x07
-#define	ACE_SYSTEM_ALARM_OBJECT_ACE_TYPE	0x08
-
-extern struct _buf *kobj_open_file(char *name);
-extern int kobj_read_file(struct _buf *file, char *buf, unsigned size,
-    unsigned off);
-extern void kobj_close_file(struct _buf *file);
-extern int kobj_get_filesize(struct _buf *file, uint64_t *size);
-extern int zfs_secpolicy_snapshot_perms(const char *name, cred_t *cr);
-extern int zfs_secpolicy_rename_perms(const char *from, const char *to,
-    cred_t *cr);
-extern int zfs_secpolicy_destroy_perms(const char *name, cred_t *cr);
-extern zoneid_t getzoneid(void);
-
-/* SID stuff */
-typedef struct ksiddomain {
-	uint_t	kd_ref;
-	uint_t	kd_len;
-	char	*kd_name;
-} ksiddomain_t;
-
-ksiddomain_t *ksid_lookupdomain(const char *);
-void ksiddomain_rele(ksiddomain_t *);
-
-#define	DDI_SLEEP	KM_SLEEP
-#define	ddi_log_sysevent(_a, _b, _c, _d, _e, _f, _g) \
-	sysevent_post_event(_c, _d, _b, "libzpool", _e, _f)
-
-#endif /* _KERNEL */
->>>>>>> 76351672
 
 #endif	/* _SYS_ZFS_CONTEXT_H */