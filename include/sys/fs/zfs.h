/*
 * CDDL HEADER START
 *
 * The contents of this file are subject to the terms of the
 * Common Development and Distribution License (the "License").
 * You may not use this file except in compliance with the License.
 *
 * You can obtain a copy of the license at usr/src/OPENSOLARIS.LICENSE
 * or http://www.opensolaris.org/os/licensing.
 * See the License for the specific language governing permissions
 * and limitations under the License.
 *
 * When distributing Covered Code, include this CDDL HEADER in each
 * file and include the License file at usr/src/OPENSOLARIS.LICENSE.
 * If applicable, add the following below this CDDL HEADER, with the
 * fields enclosed by brackets "[]" replaced with your own identifying
 * information: Portions Copyright [yyyy] [name of copyright owner]
 *
 * CDDL HEADER END
 */

/*
 * Copyright (c) 2005, 2010, Oracle and/or its affiliates. All rights reserved.
 * Copyright (c) 2011, 2014 by Delphix. All rights reserved.
 * Copyright 2011 Nexenta Systems, Inc.  All rights reserved.
 * Copyright (c) 2012, Joyent, Inc. All rights reserved.
 */

/* Portions Copyright 2010 Robert Milkowski */

#ifndef	_SYS_FS_ZFS_H
#define	_SYS_FS_ZFS_H

#include <sys/time.h>

#ifdef	__cplusplus
extern "C" {
#endif

/*
 * Types and constants shared between userland and the kernel.
 */

/*
 * Each dataset can be one of the following types.  These constants can be
 * combined into masks that can be passed to various functions.
 */
typedef enum {
	ZFS_TYPE_FILESYSTEM	= (1 << 0),
	ZFS_TYPE_SNAPSHOT	= (1 << 1),
	ZFS_TYPE_VOLUME		= (1 << 2),
	ZFS_TYPE_POOL		= (1 << 3),
	ZFS_TYPE_BOOKMARK	= (1 << 4)
} zfs_type_t;

typedef enum dmu_objset_type {
	DMU_OST_NONE,
	DMU_OST_META,
	DMU_OST_ZFS,
	DMU_OST_ZVOL,
	DMU_OST_OTHER,			/* For testing only! */
	DMU_OST_ANY,			/* Be careful! */
	DMU_OST_NUMTYPES
} dmu_objset_type_t;

#define	ZFS_TYPE_DATASET	\
	(ZFS_TYPE_FILESYSTEM | ZFS_TYPE_VOLUME | ZFS_TYPE_SNAPSHOT)

#define	ZAP_MAXNAMELEN 256
#define	ZAP_MAXVALUELEN (1024 * 8)
#define	ZAP_OLDMAXVALUELEN 1024

/*
 * Dataset properties are identified by these constants and must be added to
 * the end of this list to ensure that external consumers are not affected
 * by the change. If you make any changes to this list, be sure to update
 * the property table in module/zcommon/zfs_prop.c.
 */
typedef enum {
	ZFS_PROP_TYPE,
	ZFS_PROP_CREATION,
	ZFS_PROP_USED,
	ZFS_PROP_AVAILABLE,
	ZFS_PROP_REFERENCED,
	ZFS_PROP_COMPRESSRATIO,
	ZFS_PROP_MOUNTED,
	ZFS_PROP_ORIGIN,
	ZFS_PROP_QUOTA,
	ZFS_PROP_RESERVATION,
	ZFS_PROP_VOLSIZE,
	ZFS_PROP_VOLBLOCKSIZE,
	ZFS_PROP_RECORDSIZE,
	ZFS_PROP_MOUNTPOINT,
	ZFS_PROP_SHARENFS,
	ZFS_PROP_CHECKSUM,
	ZFS_PROP_COMPRESSION,
	ZFS_PROP_ATIME,
	ZFS_PROP_DEVICES,
	ZFS_PROP_EXEC,
	ZFS_PROP_SETUID,
	ZFS_PROP_READONLY,
	ZFS_PROP_ZONED,
	ZFS_PROP_SNAPDIR,
	ZFS_PROP_ACLMODE,		/* not exposed to user, temporary */
	ZFS_PROP_ACLINHERIT,
	ZFS_PROP_CREATETXG,		/* not exposed to the user */
	ZFS_PROP_NAME,			/* not exposed to the user */
	ZFS_PROP_CANMOUNT,
	ZFS_PROP_ISCSIOPTIONS,		/* not exposed to the user */
	ZFS_PROP_XATTR,
	ZFS_PROP_NUMCLONES,		/* not exposed to the user */
	ZFS_PROP_COPIES,
	ZFS_PROP_VERSION,
	ZFS_PROP_UTF8ONLY,
	ZFS_PROP_NORMALIZE,
	ZFS_PROP_CASE,
	ZFS_PROP_VSCAN,
	ZFS_PROP_NBMAND,
	ZFS_PROP_SHARESMB,
	ZFS_PROP_REFQUOTA,
	ZFS_PROP_REFRESERVATION,
	ZFS_PROP_GUID,
	ZFS_PROP_PRIMARYCACHE,
	ZFS_PROP_SECONDARYCACHE,
	ZFS_PROP_USEDSNAP,
	ZFS_PROP_USEDDS,
	ZFS_PROP_USEDCHILD,
	ZFS_PROP_USEDREFRESERV,
	ZFS_PROP_USERACCOUNTING,	/* not exposed to the user */
	ZFS_PROP_STMF_SHAREINFO,	/* not exposed to the user */
	ZFS_PROP_DEFER_DESTROY,
	ZFS_PROP_USERREFS,
	ZFS_PROP_LOGBIAS,
	ZFS_PROP_UNIQUE,		/* not exposed to the user */
	ZFS_PROP_OBJSETID,		/* not exposed to the user */
	ZFS_PROP_DEDUP,
	ZFS_PROP_MLSLABEL,
	ZFS_PROP_SYNC,
	ZFS_PROP_REFRATIO,
	ZFS_PROP_WRITTEN,
	ZFS_PROP_CLONES,
	ZFS_PROP_LOGICALUSED,
	ZFS_PROP_LOGICALREFERENCED,
	ZFS_PROP_INCONSISTENT,		/* not exposed to the user */
	ZFS_PROP_SNAPDEV,
#ifdef __APPLE__
    ZFS_PROP_APPLE_BROWSE,
    ZFS_PROP_APPLE_IGNOREOWNER,
#endif
#ifdef LINUX
	ZFS_PROP_ACLTYPE,
	ZFS_PROP_SELINUX_CONTEXT,
	ZFS_PROP_SELINUX_FSCONTEXT,
	ZFS_PROP_SELINUX_DEFCONTEXT,
	ZFS_PROP_SELINUX_ROOTCONTEXT,
	ZFS_PROP_RELATIME,
<<<<<<< HEAD
#endif
=======
	ZFS_PROP_REDUNDANT_METADATA,
>>>>>>> fbeddd60
	ZFS_NUM_PROPS
} zfs_prop_t;

typedef enum {
	ZFS_PROP_USERUSED,
	ZFS_PROP_USERQUOTA,
	ZFS_PROP_GROUPUSED,
	ZFS_PROP_GROUPQUOTA,
	ZFS_NUM_USERQUOTA_PROPS
} zfs_userquota_prop_t;

extern const char *zfs_userquota_prop_prefixes[ZFS_NUM_USERQUOTA_PROPS];

/*
 * Pool properties are identified by these constants and must be added to the
 * end of this list to ensure that external consumers are not affected
 * by the change. If you make any changes to this list, be sure to update
 * the property table in module/zcommon/zpool_prop.c.
 */
typedef enum {
	ZPOOL_PROP_NAME,
	ZPOOL_PROP_SIZE,
	ZPOOL_PROP_CAPACITY,
	ZPOOL_PROP_ALTROOT,
	ZPOOL_PROP_HEALTH,
	ZPOOL_PROP_GUID,
	ZPOOL_PROP_VERSION,
	ZPOOL_PROP_BOOTFS,
	ZPOOL_PROP_DELEGATION,
	ZPOOL_PROP_AUTOREPLACE,
	ZPOOL_PROP_CACHEFILE,
	ZPOOL_PROP_FAILUREMODE,
	ZPOOL_PROP_LISTSNAPS,
	ZPOOL_PROP_AUTOEXPAND,
	ZPOOL_PROP_DEDUPDITTO,
	ZPOOL_PROP_DEDUPRATIO,
	ZPOOL_PROP_FREE,
	ZPOOL_PROP_ALLOCATED,
	ZPOOL_PROP_READONLY,
	ZPOOL_PROP_ASHIFT,
	ZPOOL_PROP_COMMENT,
	ZPOOL_PROP_EXPANDSZ,
	ZPOOL_PROP_FREEING,
	ZPOOL_PROP_LEAKED,
	ZPOOL_NUM_PROPS
} zpool_prop_t;

/* Small enough to not hog a whole line of printout in zpool(1M). */
#define	ZPROP_MAX_COMMENT	32

#define	ZPROP_CONT		-2
#define	ZPROP_INVAL		-1

#define	ZPROP_VALUE		"value"
#define	ZPROP_SOURCE		"source"

typedef enum {
	ZPROP_SRC_NONE = 0x1,
	ZPROP_SRC_DEFAULT = 0x2,
	ZPROP_SRC_TEMPORARY = 0x4,
	ZPROP_SRC_LOCAL = 0x8,
	ZPROP_SRC_INHERITED = 0x10,
	ZPROP_SRC_RECEIVED = 0x20
} zprop_source_t;

#define	ZPROP_SRC_ALL	0x3f

#define	ZPROP_SOURCE_VAL_RECVD	"$recvd"
#define	ZPROP_N_MORE_ERRORS	"N_MORE_ERRORS"
/*
 * Dataset flag implemented as a special entry in the props zap object
 * indicating that the dataset has received properties on or after
 * SPA_VERSION_RECVD_PROPS. The first such receive blows away local properties
 * just as it did in earlier versions, and thereafter, local properties are
 * preserved.
 */
#define	ZPROP_HAS_RECVD		"$hasrecvd"

typedef enum {
	ZPROP_ERR_NOCLEAR = 0x1, /* failure to clear existing props */
	ZPROP_ERR_NORESTORE = 0x2 /* failure to restore props on error */
} zprop_errflags_t;

typedef int (*zprop_func)(int, void *);

/*
 * Properties to be set on the root file system of a new pool
 * are stuffed into their own nvlist, which is then included in
 * the properties nvlist with the pool properties.
 */
#define	ZPOOL_ROOTFS_PROPS	"root-props-nvl"

/*
 * Dataset property functions shared between libzfs and kernel.
 */
const char *zfs_prop_default_string(zfs_prop_t);
uint64_t zfs_prop_default_numeric(zfs_prop_t);
boolean_t zfs_prop_readonly(zfs_prop_t);
boolean_t zfs_prop_inheritable(zfs_prop_t);
boolean_t zfs_prop_setonce(zfs_prop_t);
const char *zfs_prop_to_name(zfs_prop_t);
zfs_prop_t zfs_name_to_prop(const char *);
boolean_t zfs_prop_user(const char *);
boolean_t zfs_prop_userquota(const char *);
boolean_t zfs_prop_written(const char *);
int zfs_prop_index_to_string(zfs_prop_t, uint64_t, const char **);
int zfs_prop_string_to_index(zfs_prop_t, const char *, uint64_t *);
uint64_t zfs_prop_random_value(zfs_prop_t, uint64_t seed);
boolean_t zfs_prop_valid_for_type(int, zfs_type_t, boolean_t);

/*
 * Pool property functions shared between libzfs and kernel.
 */
zpool_prop_t zpool_name_to_prop(const char *);
const char *zpool_prop_to_name(zpool_prop_t);
const char *zpool_prop_default_string(zpool_prop_t);
uint64_t zpool_prop_default_numeric(zpool_prop_t);
boolean_t zpool_prop_readonly(zpool_prop_t);
boolean_t zpool_prop_feature(const char *);
boolean_t zpool_prop_unsupported(const char *);
int zpool_prop_index_to_string(zpool_prop_t, uint64_t, const char **);
int zpool_prop_string_to_index(zpool_prop_t, const char *, uint64_t *);
uint64_t zpool_prop_random_value(zpool_prop_t, uint64_t seed);

/*
 * Definitions for the Delegation.
 */
typedef enum {
	ZFS_DELEG_WHO_UNKNOWN = 0,
	ZFS_DELEG_USER = 'u',
	ZFS_DELEG_USER_SETS = 'U',
	ZFS_DELEG_GROUP = 'g',
	ZFS_DELEG_GROUP_SETS = 'G',
	ZFS_DELEG_EVERYONE = 'e',
	ZFS_DELEG_EVERYONE_SETS = 'E',
	ZFS_DELEG_CREATE = 'c',
	ZFS_DELEG_CREATE_SETS = 'C',
	ZFS_DELEG_NAMED_SET = 's',
	ZFS_DELEG_NAMED_SET_SETS = 'S'
} zfs_deleg_who_type_t;

typedef enum {
	ZFS_DELEG_NONE = 0,
	ZFS_DELEG_PERM_LOCAL = 1,
	ZFS_DELEG_PERM_DESCENDENT = 2,
	ZFS_DELEG_PERM_LOCALDESCENDENT = 3,
	ZFS_DELEG_PERM_CREATE = 4
} zfs_deleg_inherit_t;

#define	ZFS_DELEG_PERM_UID	"uid"
#define	ZFS_DELEG_PERM_GID	"gid"
#define	ZFS_DELEG_PERM_GROUPS	"groups"

#define	ZFS_MLSLABEL_DEFAULT	"none"

#define	ZFS_SMB_ACL_SRC		"src"
#define	ZFS_SMB_ACL_TARGET	"target"

typedef enum {
	ZFS_CANMOUNT_OFF = 0,
	ZFS_CANMOUNT_ON = 1,
	ZFS_CANMOUNT_NOAUTO = 2
} zfs_canmount_type_t;

typedef enum {
	ZFS_LOGBIAS_LATENCY = 0,
	ZFS_LOGBIAS_THROUGHPUT = 1
} zfs_logbias_op_t;

typedef enum zfs_share_op {
	ZFS_SHARE_NFS = 0,
	ZFS_UNSHARE_NFS = 1,
	ZFS_SHARE_SMB = 2,
	ZFS_UNSHARE_SMB = 3
} zfs_share_op_t;

typedef enum zfs_smb_acl_op {
	ZFS_SMB_ACL_ADD,
	ZFS_SMB_ACL_REMOVE,
	ZFS_SMB_ACL_RENAME,
	ZFS_SMB_ACL_PURGE
} zfs_smb_acl_op_t;

typedef enum zfs_cache_type {
	ZFS_CACHE_NONE = 0,
	ZFS_CACHE_METADATA = 1,
	ZFS_CACHE_ALL = 2
} zfs_cache_type_t;

typedef enum {
	ZFS_SYNC_STANDARD = 0,
	ZFS_SYNC_ALWAYS = 1,
	ZFS_SYNC_DISABLED = 2
} zfs_sync_type_t;

typedef enum {
	ZFS_XATTR_OFF = 0,
	ZFS_XATTR_DIR = 1,
	ZFS_XATTR_SA = 2
} zfs_xattr_type_t;

typedef enum {
	ZFS_REDUNDANT_METADATA_ALL,
	ZFS_REDUNDANT_METADATA_MOST
} zfs_redundant_metadata_type_t;

/*
 * On-disk version number.
 */
#define	SPA_VERSION_1			1ULL
#define	SPA_VERSION_2			2ULL
#define	SPA_VERSION_3			3ULL
#define	SPA_VERSION_4			4ULL
#define	SPA_VERSION_5			5ULL
#define	SPA_VERSION_6			6ULL
#define	SPA_VERSION_7			7ULL
#define	SPA_VERSION_8			8ULL
#define	SPA_VERSION_9			9ULL
#define	SPA_VERSION_10			10ULL
#define	SPA_VERSION_11			11ULL
#define	SPA_VERSION_12			12ULL
#define	SPA_VERSION_13			13ULL
#define	SPA_VERSION_14			14ULL
#define	SPA_VERSION_15			15ULL
#define	SPA_VERSION_16			16ULL
#define	SPA_VERSION_17			17ULL
#define	SPA_VERSION_18			18ULL
#define	SPA_VERSION_19			19ULL
#define	SPA_VERSION_20			20ULL
#define	SPA_VERSION_21			21ULL
#define	SPA_VERSION_22			22ULL
#define	SPA_VERSION_23			23ULL
#define	SPA_VERSION_24			24ULL
#define	SPA_VERSION_25			25ULL
#define	SPA_VERSION_26			26ULL
#define	SPA_VERSION_27			27ULL
#define	SPA_VERSION_28			28ULL
#define	SPA_VERSION_5000		5000ULL

/*
 * When bumping up SPA_VERSION, make sure GRUB ZFS understands the on-disk
 * format change. Go to usr/src/grub/grub-0.97/stage2/{zfs-include/, fsys_zfs*},
 * and do the appropriate changes.  Also bump the version number in
 * usr/src/grub/capability.
 */
#define	SPA_VERSION			SPA_VERSION_5000
#define	SPA_VERSION_STRING		"5000"

/*
 * Symbolic names for the changes that caused a SPA_VERSION switch.
 * Used in the code when checking for presence or absence of a feature.
 * Feel free to define multiple symbolic names for each version if there
 * were multiple changes to on-disk structures during that version.
 *
 * NOTE: When checking the current SPA_VERSION in your code, be sure
 *       to use spa_version() since it reports the version of the
 *       last synced uberblock.  Checking the in-flight version can
 *       be dangerous in some cases.
 */
#define	SPA_VERSION_INITIAL		SPA_VERSION_1
#define	SPA_VERSION_DITTO_BLOCKS	SPA_VERSION_2
#define	SPA_VERSION_SPARES		SPA_VERSION_3
#define	SPA_VERSION_RAIDZ2		SPA_VERSION_3
#define	SPA_VERSION_BPOBJ_ACCOUNT	SPA_VERSION_3
#define	SPA_VERSION_RAIDZ_DEFLATE	SPA_VERSION_3
#define	SPA_VERSION_DNODE_BYTES		SPA_VERSION_3
#define	SPA_VERSION_ZPOOL_HISTORY	SPA_VERSION_4
#define	SPA_VERSION_GZIP_COMPRESSION	SPA_VERSION_5
#define	SPA_VERSION_BOOTFS		SPA_VERSION_6
#define	SPA_VERSION_SLOGS		SPA_VERSION_7
#define	SPA_VERSION_DELEGATED_PERMS	SPA_VERSION_8
#define	SPA_VERSION_FUID		SPA_VERSION_9
#define	SPA_VERSION_REFRESERVATION	SPA_VERSION_9
#define	SPA_VERSION_REFQUOTA		SPA_VERSION_9
#define	SPA_VERSION_UNIQUE_ACCURATE	SPA_VERSION_9
#define	SPA_VERSION_L2CACHE		SPA_VERSION_10
#define	SPA_VERSION_NEXT_CLONES		SPA_VERSION_11
#define	SPA_VERSION_ORIGIN		SPA_VERSION_11
#define	SPA_VERSION_DSL_SCRUB		SPA_VERSION_11
#define	SPA_VERSION_SNAP_PROPS		SPA_VERSION_12
#define	SPA_VERSION_USED_BREAKDOWN	SPA_VERSION_13
#define	SPA_VERSION_PASSTHROUGH_X	SPA_VERSION_14
#define	SPA_VERSION_USERSPACE		SPA_VERSION_15
#define	SPA_VERSION_STMF_PROP		SPA_VERSION_16
#define	SPA_VERSION_RAIDZ3		SPA_VERSION_17
#define	SPA_VERSION_USERREFS		SPA_VERSION_18
#define	SPA_VERSION_HOLES		SPA_VERSION_19
#define	SPA_VERSION_ZLE_COMPRESSION	SPA_VERSION_20
#define	SPA_VERSION_DEDUP		SPA_VERSION_21
#define	SPA_VERSION_RECVD_PROPS		SPA_VERSION_22
#define	SPA_VERSION_SLIM_ZIL		SPA_VERSION_23
#define	SPA_VERSION_SA			SPA_VERSION_24
#define	SPA_VERSION_SCAN		SPA_VERSION_25
#define	SPA_VERSION_DIR_CLONES		SPA_VERSION_26
#define	SPA_VERSION_DEADLISTS		SPA_VERSION_26
#define	SPA_VERSION_FAST_SNAP		SPA_VERSION_27
#define	SPA_VERSION_MULTI_REPLACE	SPA_VERSION_28
#define	SPA_VERSION_BEFORE_FEATURES	SPA_VERSION_28
#define	SPA_VERSION_FEATURES		SPA_VERSION_5000

#define	SPA_VERSION_IS_SUPPORTED(v) \
	(((v) >= SPA_VERSION_INITIAL && (v) <= SPA_VERSION_BEFORE_FEATURES) || \
	((v) >= SPA_VERSION_FEATURES && (v) <= SPA_VERSION))

/*
 * ZPL version - rev'd whenever an incompatible on-disk format change
 * occurs.  This is independent of SPA/DMU/ZAP versioning.  You must
 * also update the version_table[] and help message in zfs_prop.c.
 *
 * When changing, be sure to teach GRUB how to read the new format!
 * See usr/src/grub/grub-0.97/stage2/{zfs-include/,fsys_zfs*}
 */
#define	ZPL_VERSION_1			1ULL
#define	ZPL_VERSION_2			2ULL
#define	ZPL_VERSION_3			3ULL
#define	ZPL_VERSION_4			4ULL
#define	ZPL_VERSION_5			5ULL
#define	ZPL_VERSION			ZPL_VERSION_5
#define	ZPL_VERSION_STRING		"5"

#define	ZPL_VERSION_INITIAL		ZPL_VERSION_1
#define	ZPL_VERSION_DIRENT_TYPE		ZPL_VERSION_2
#define	ZPL_VERSION_FUID		ZPL_VERSION_3
#define	ZPL_VERSION_NORMALIZATION	ZPL_VERSION_3
#define	ZPL_VERSION_SYSATTR		ZPL_VERSION_3
#define	ZPL_VERSION_USERSPACE		ZPL_VERSION_4
#define	ZPL_VERSION_SA			ZPL_VERSION_5

/* Rewind request information */
#define	ZPOOL_NO_REWIND		1  /* No policy - default behavior */
#define	ZPOOL_NEVER_REWIND	2  /* Do not search for best txg or rewind */
#define	ZPOOL_TRY_REWIND	4  /* Search for best txg, but do not rewind */
#define	ZPOOL_DO_REWIND		8  /* Rewind to best txg w/in deferred frees */
#define	ZPOOL_EXTREME_REWIND	16 /* Allow extreme measures to find best txg */
#define	ZPOOL_REWIND_MASK	28 /* All the possible rewind bits */
#define	ZPOOL_REWIND_POLICIES	31 /* All the possible policy bits */

typedef struct zpool_rewind_policy {
	uint32_t	zrp_request;	/* rewind behavior requested */
	uint64_t	zrp_maxmeta;	/* max acceptable meta-data errors */
	uint64_t	zrp_maxdata;	/* max acceptable data errors */
	uint64_t	zrp_txg;	/* specific txg to load */
} zpool_rewind_policy_t;

/*
 * The following are configuration names used in the nvlist describing a pool's
 * configuration.
 */
#define	ZPOOL_CONFIG_VERSION		"version"
#define	ZPOOL_CONFIG_POOL_NAME		"name"
#define	ZPOOL_CONFIG_POOL_STATE		"state"
#define	ZPOOL_CONFIG_POOL_TXG		"txg"
#define	ZPOOL_CONFIG_POOL_GUID		"pool_guid"
#define	ZPOOL_CONFIG_CREATE_TXG		"create_txg"
#define	ZPOOL_CONFIG_TOP_GUID		"top_guid"
#define	ZPOOL_CONFIG_VDEV_TREE		"vdev_tree"
#define	ZPOOL_CONFIG_TYPE		"type"
#define	ZPOOL_CONFIG_CHILDREN		"children"
#define	ZPOOL_CONFIG_ID			"id"
#define	ZPOOL_CONFIG_GUID		"guid"
#define	ZPOOL_CONFIG_PATH		"path"
#define	ZPOOL_CONFIG_DEVID		"devid"
#define	ZPOOL_CONFIG_METASLAB_ARRAY	"metaslab_array"
#define	ZPOOL_CONFIG_METASLAB_SHIFT	"metaslab_shift"
#define	ZPOOL_CONFIG_ASHIFT		"ashift"
#define	ZPOOL_CONFIG_ASIZE		"asize"
#define	ZPOOL_CONFIG_DTL		"DTL"
#define	ZPOOL_CONFIG_SCAN_STATS		"scan_stats"	/* not stored on disk */
#define	ZPOOL_CONFIG_VDEV_STATS		"vdev_stats"	/* not stored on disk */
#define	ZPOOL_CONFIG_WHOLE_DISK		"whole_disk"
#define	ZPOOL_CONFIG_ERRCOUNT		"error_count"
#define	ZPOOL_CONFIG_NOT_PRESENT	"not_present"
#define	ZPOOL_CONFIG_SPARES		"spares"
#define	ZPOOL_CONFIG_IS_SPARE		"is_spare"
#define	ZPOOL_CONFIG_NPARITY		"nparity"
#define	ZPOOL_CONFIG_HOSTID		"hostid"
#define	ZPOOL_CONFIG_HOSTNAME		"hostname"
#define	ZPOOL_CONFIG_LOADED_TIME	"initial_load_time"
#define	ZPOOL_CONFIG_UNSPARE		"unspare"
#define	ZPOOL_CONFIG_PHYS_PATH		"phys_path"
#define	ZPOOL_CONFIG_IS_LOG		"is_log"
#define	ZPOOL_CONFIG_L2CACHE		"l2cache"
#define	ZPOOL_CONFIG_HOLE_ARRAY		"hole_array"
#define	ZPOOL_CONFIG_VDEV_CHILDREN	"vdev_children"
#define	ZPOOL_CONFIG_IS_HOLE		"is_hole"
#define	ZPOOL_CONFIG_DDT_HISTOGRAM	"ddt_histogram"
#define	ZPOOL_CONFIG_DDT_OBJ_STATS	"ddt_object_stats"
#define	ZPOOL_CONFIG_DDT_STATS		"ddt_stats"
#define	ZPOOL_CONFIG_SPLIT		"splitcfg"
#define	ZPOOL_CONFIG_ORIG_GUID		"orig_guid"
#define	ZPOOL_CONFIG_SPLIT_GUID		"split_guid"
#define	ZPOOL_CONFIG_SPLIT_LIST		"guid_list"
#define	ZPOOL_CONFIG_REMOVING		"removing"
#define	ZPOOL_CONFIG_RESILVER_TXG	"resilver_txg"
#define	ZPOOL_CONFIG_COMMENT		"comment"
#define	ZPOOL_CONFIG_SUSPENDED		"suspended"	/* not stored on disk */
#define	ZPOOL_CONFIG_TIMESTAMP		"timestamp"	/* not stored on disk */
#define	ZPOOL_CONFIG_BOOTFS		"bootfs"	/* not stored on disk */
#define	ZPOOL_CONFIG_MISSING_DEVICES	"missing_vdevs"	/* not stored on disk */
#define	ZPOOL_CONFIG_LOAD_INFO		"load_info"	/* not stored on disk */
#define	ZPOOL_CONFIG_REWIND_INFO	"rewind_info"	/* not stored on disk */
#define	ZPOOL_CONFIG_UNSUP_FEAT		"unsup_feat"	/* not stored on disk */
#define	ZPOOL_CONFIG_ENABLED_FEAT	"enabled_feat"	/* not stored on disk */
#define	ZPOOL_CONFIG_CAN_RDONLY		"can_rdonly"	/* not stored on disk */
#define	ZPOOL_CONFIG_FEATURES_FOR_READ	"features_for_read"
#define	ZPOOL_CONFIG_FEATURE_STATS	"feature_stats"	/* not stored on disk */
#define	ZPOOL_CONFIG_ERRATA		"errata"	/* not stored on disk */
/*
 * The persistent vdev state is stored as separate values rather than a single
 * 'vdev_state' entry.  This is because a device can be in multiple states, such
 * as offline and degraded.
 */
#define	ZPOOL_CONFIG_OFFLINE		"offline"
#define	ZPOOL_CONFIG_FAULTED		"faulted"
#define	ZPOOL_CONFIG_DEGRADED		"degraded"
#define	ZPOOL_CONFIG_REMOVED		"removed"
#define	ZPOOL_CONFIG_FRU		"fru"
#define	ZPOOL_CONFIG_AUX_STATE		"aux_state"

/* Rewind policy parameters */
#define	ZPOOL_REWIND_POLICY		"rewind-policy"
#define	ZPOOL_REWIND_REQUEST		"rewind-request"
#define	ZPOOL_REWIND_REQUEST_TXG	"rewind-request-txg"
#define	ZPOOL_REWIND_META_THRESH	"rewind-meta-thresh"
#define	ZPOOL_REWIND_DATA_THRESH	"rewind-data-thresh"

/* Rewind data discovered */
#define	ZPOOL_CONFIG_LOAD_TIME		"rewind_txg_ts"
#define	ZPOOL_CONFIG_LOAD_DATA_ERRORS	"verify_data_errors"
#define	ZPOOL_CONFIG_REWIND_TIME	"seconds_of_rewind"

#define	VDEV_TYPE_ROOT			"root"
#define	VDEV_TYPE_MIRROR		"mirror"
#define	VDEV_TYPE_REPLACING		"replacing"
#define	VDEV_TYPE_RAIDZ			"raidz"
#define	VDEV_TYPE_DISK			"disk"
#define	VDEV_TYPE_FILE			"file"
#define	VDEV_TYPE_MISSING		"missing"
#define	VDEV_TYPE_HOLE			"hole"
#define	VDEV_TYPE_SPARE			"spare"
#define	VDEV_TYPE_LOG			"log"
#define	VDEV_TYPE_L2CACHE		"l2cache"

/*
 * This is needed in userland to report the minimum necessary device size.
 */
#define	SPA_MINDEVSIZE		(64ULL << 20)

/*
 * The location of the pool configuration repository, shared between kernel and
 * userland.
 */
#define	ZPOOL_CACHE		"/etc/zfs/zpool.cache"

/*
 * vdev states are ordered from least to most healthy.
 * A vdev that's CANT_OPEN or below is considered unusable.
 */
typedef enum vdev_state {
	VDEV_STATE_UNKNOWN = 0,	/* Uninitialized vdev			*/
	VDEV_STATE_CLOSED,	/* Not currently open			*/
	VDEV_STATE_OFFLINE,	/* Not allowed to open			*/
	VDEV_STATE_REMOVED,	/* Explicitly removed from system	*/
	VDEV_STATE_CANT_OPEN,	/* Tried to open, but failed		*/
	VDEV_STATE_FAULTED,	/* External request to fault device	*/
	VDEV_STATE_DEGRADED,	/* Replicated vdev with unhealthy kids	*/
	VDEV_STATE_HEALTHY	/* Presumed good			*/
} vdev_state_t;

#define	VDEV_STATE_ONLINE	VDEV_STATE_HEALTHY

/*
 * vdev aux states.  When a vdev is in the CANT_OPEN state, the aux field
 * of the vdev stats structure uses these constants to distinguish why.
 */
typedef enum vdev_aux {
	VDEV_AUX_NONE,		/* no error				*/
	VDEV_AUX_OPEN_FAILED,	/* ldi_open_*() or vn_open() failed	*/
	VDEV_AUX_CORRUPT_DATA,	/* bad label or disk contents		*/
	VDEV_AUX_NO_REPLICAS,	/* insufficient number of replicas	*/
	VDEV_AUX_BAD_GUID_SUM,	/* vdev guid sum doesn't match		*/
	VDEV_AUX_TOO_SMALL,	/* vdev size is too small		*/
	VDEV_AUX_BAD_LABEL,	/* the label is OK but invalid		*/
	VDEV_AUX_VERSION_NEWER,	/* on-disk version is too new		*/
	VDEV_AUX_VERSION_OLDER,	/* on-disk version is too old		*/
	VDEV_AUX_UNSUP_FEAT,	/* unsupported features			*/
	VDEV_AUX_SPARED,	/* hot spare used in another pool	*/
	VDEV_AUX_ERR_EXCEEDED,	/* too many errors			*/
	VDEV_AUX_IO_FAILURE,	/* experienced I/O failure		*/
	VDEV_AUX_BAD_LOG,	/* cannot read log chain(s)		*/
	VDEV_AUX_EXTERNAL,	/* external diagnosis			*/
	VDEV_AUX_SPLIT_POOL	/* vdev was split off into another pool	*/
} vdev_aux_t;

/*
 * pool state.  The following states are written to disk as part of the normal
 * SPA lifecycle: ACTIVE, EXPORTED, DESTROYED, SPARE, L2CACHE.  The remaining
 * states are software abstractions used at various levels to communicate
 * pool state.
 */
typedef enum pool_state {
	POOL_STATE_ACTIVE = 0,		/* In active use		*/
	POOL_STATE_EXPORTED,		/* Explicitly exported		*/
	POOL_STATE_DESTROYED,		/* Explicitly destroyed		*/
	POOL_STATE_SPARE,		/* Reserved for hot spare use	*/
	POOL_STATE_L2CACHE,		/* Level 2 ARC device		*/
	POOL_STATE_UNINITIALIZED,	/* Internal spa_t state		*/
	POOL_STATE_UNAVAIL,		/* Internal libzfs state	*/
	POOL_STATE_POTENTIALLY_ACTIVE	/* Internal libzfs state	*/
} pool_state_t;

/*
 * Scan Functions.
 */
typedef enum pool_scan_func {
	POOL_SCAN_NONE,
	POOL_SCAN_SCRUB,
	POOL_SCAN_RESILVER,
	POOL_SCAN_FUNCS
} pool_scan_func_t;

/*
 * ZIO types.  Needed to interpret vdev statistics below.
 */
typedef enum zio_type {
	ZIO_TYPE_NULL = 0,
	ZIO_TYPE_READ,
	ZIO_TYPE_WRITE,
	ZIO_TYPE_FREE,
	ZIO_TYPE_CLAIM,
	ZIO_TYPE_IOCTL,
	ZIO_TYPES
} zio_type_t;

/*
 * Pool statistics.  Note: all fields should be 64-bit because this
 * is passed between kernel and userland as an nvlist uint64 array.
 */
typedef struct pool_scan_stat {
	/* values stored on disk */
	uint64_t	pss_func;	/* pool_scan_func_t */
	uint64_t	pss_state;	/* dsl_scan_state_t */
	uint64_t	pss_start_time;	/* scan start time */
	uint64_t	pss_end_time;	/* scan end time */
	uint64_t	pss_to_examine;	/* total bytes to scan */
	uint64_t	pss_examined;	/* total examined bytes	*/
	uint64_t	pss_to_process; /* total bytes to process */
	uint64_t	pss_processed;	/* total processed bytes */
	uint64_t	pss_errors;	/* scan errors	*/

	/* values not stored on disk */
	uint64_t	pss_pass_exam;	/* examined bytes per scan pass */
	uint64_t	pss_pass_start;	/* start time of a scan pass */
} pool_scan_stat_t;

typedef enum dsl_scan_state {
	DSS_NONE,
	DSS_SCANNING,
	DSS_FINISHED,
	DSS_CANCELED,
	DSS_NUM_STATES
} dsl_scan_state_t;

/*
 * Errata described by http://zfsonlinux.org/msg/ZFS-8000-ER.  The ordering
 * of this enum must be maintained to ensure the errata identifiers map to
 * the correct documentation.  New errata may only be appended to the list
 * and must contain corresponding documentation at the above link.
 */
typedef enum zpool_errata {
	ZPOOL_ERRATA_NONE,
	ZPOOL_ERRATA_ZOL_2094_SCRUB,
	ZPOOL_ERRATA_ZOL_2094_ASYNC_DESTROY,
} zpool_errata_t;

/*
 * Vdev statistics.  Note: all fields should be 64-bit because this
 * is passed between kernel and userland as an nvlist uint64 array.
 */
typedef struct vdev_stat {
	hrtime_t	vs_timestamp;		/* time since vdev load	*/
	uint64_t	vs_state;		/* vdev state		*/
	uint64_t	vs_aux;			/* see vdev_aux_t	*/
	uint64_t	vs_alloc;		/* space allocated	*/
	uint64_t	vs_space;		/* total capacity	*/
	uint64_t	vs_dspace;		/* deflated capacity	*/
	uint64_t	vs_rsize;		/* replaceable dev size */
	uint64_t	vs_esize;		/* expandable dev size */
	uint64_t	vs_ops[ZIO_TYPES];	/* operation count	*/
	uint64_t	vs_bytes[ZIO_TYPES];	/* bytes read/written	*/
	uint64_t	vs_read_errors;		/* read errors		*/
	uint64_t	vs_write_errors;	/* write errors		*/
	uint64_t	vs_checksum_errors;	/* checksum errors	*/
	uint64_t	vs_self_healed;		/* self-healed bytes	*/
	uint64_t	vs_scan_removing;	/* removing?	*/
	uint64_t	vs_scan_processed;	/* scan processed bytes	*/
} vdev_stat_t;

/*
 * DDT statistics.  Note: all fields should be 64-bit because this
 * is passed between kernel and userland as an nvlist uint64 array.
 */
typedef struct ddt_object {
	uint64_t	ddo_count;	/* number of elments in ddt 	*/
	uint64_t	ddo_dspace;	/* size of ddt on disk		*/
	uint64_t	ddo_mspace;	/* size of ddt in-core		*/
} ddt_object_t;

typedef struct ddt_stat {
	uint64_t	dds_blocks;	/* blocks			*/
	uint64_t	dds_lsize;	/* logical size			*/
	uint64_t	dds_psize;	/* physical size		*/
	uint64_t	dds_dsize;	/* deflated allocated size	*/
	uint64_t	dds_ref_blocks;	/* referenced blocks		*/
	uint64_t	dds_ref_lsize;	/* referenced lsize * refcnt	*/
	uint64_t	dds_ref_psize;	/* referenced psize * refcnt	*/
	uint64_t	dds_ref_dsize;	/* referenced dsize * refcnt	*/
} ddt_stat_t;

typedef struct ddt_histogram {
	ddt_stat_t	ddh_stat[64];	/* power-of-two histogram buckets */
} ddt_histogram_t;

#define	ZVOL_DRIVER	"zvol"
#define	ZFS_DRIVER	"zfs"
#define	ZFS_DEV		"/dev/zfs"

/* general zvol path */
#define	ZVOL_DIR	"/dev"

#define	ZVOL_MAJOR		230
#define	ZVOL_MINOR_BITS		4
#define	ZVOL_MINOR_MASK		((1U << ZVOL_MINOR_BITS) - 1)
#define	ZVOL_MINORS		(1 << 4)
#define	ZVOL_DEV_NAME		"zd"

#define	ZVOL_PROP_NAME		"name"

#define	ZVOL_DEFAULT_BLOCKSIZE	8192

<<<<<<< HEAD
=======
/*
 * /dev/zfs ioctl numbers.
 */
typedef enum zfs_ioc {
	/*
	 * Illumos - 70/128 numbers reserved.
	 */
	ZFS_IOC_FIRST =	('Z' << 8),
	ZFS_IOC = ZFS_IOC_FIRST,
	ZFS_IOC_POOL_CREATE = ZFS_IOC_FIRST,
	ZFS_IOC_POOL_DESTROY,
	ZFS_IOC_POOL_IMPORT,
	ZFS_IOC_POOL_EXPORT,
	ZFS_IOC_POOL_CONFIGS,
	ZFS_IOC_POOL_STATS,
	ZFS_IOC_POOL_TRYIMPORT,
	ZFS_IOC_POOL_SCAN,
	ZFS_IOC_POOL_FREEZE,
	ZFS_IOC_POOL_UPGRADE,
	ZFS_IOC_POOL_GET_HISTORY,
	ZFS_IOC_VDEV_ADD,
	ZFS_IOC_VDEV_REMOVE,
	ZFS_IOC_VDEV_SET_STATE,
	ZFS_IOC_VDEV_ATTACH,
	ZFS_IOC_VDEV_DETACH,
	ZFS_IOC_VDEV_SETPATH,
	ZFS_IOC_VDEV_SETFRU,
	ZFS_IOC_OBJSET_STATS,
	ZFS_IOC_OBJSET_ZPLPROPS,
	ZFS_IOC_DATASET_LIST_NEXT,
	ZFS_IOC_SNAPSHOT_LIST_NEXT,
	ZFS_IOC_SET_PROP,
	ZFS_IOC_CREATE,
	ZFS_IOC_DESTROY,
	ZFS_IOC_ROLLBACK,
	ZFS_IOC_RENAME,
	ZFS_IOC_RECV,
	ZFS_IOC_SEND,
	ZFS_IOC_INJECT_FAULT,
	ZFS_IOC_CLEAR_FAULT,
	ZFS_IOC_INJECT_LIST_NEXT,
	ZFS_IOC_ERROR_LOG,
	ZFS_IOC_CLEAR,
	ZFS_IOC_PROMOTE,
	ZFS_IOC_SNAPSHOT,
	ZFS_IOC_DSOBJ_TO_DSNAME,
	ZFS_IOC_OBJ_TO_PATH,
	ZFS_IOC_POOL_SET_PROPS,
	ZFS_IOC_POOL_GET_PROPS,
	ZFS_IOC_SET_FSACL,
	ZFS_IOC_GET_FSACL,
	ZFS_IOC_SHARE,
	ZFS_IOC_INHERIT_PROP,
	ZFS_IOC_SMB_ACL,
	ZFS_IOC_USERSPACE_ONE,
	ZFS_IOC_USERSPACE_MANY,
	ZFS_IOC_USERSPACE_UPGRADE,
	ZFS_IOC_HOLD,
	ZFS_IOC_RELEASE,
	ZFS_IOC_GET_HOLDS,
	ZFS_IOC_OBJSET_RECVD_PROPS,
	ZFS_IOC_VDEV_SPLIT,
	ZFS_IOC_NEXT_OBJ,
	ZFS_IOC_DIFF,
	ZFS_IOC_TMP_SNAPSHOT,
	ZFS_IOC_OBJ_TO_STATS,
	ZFS_IOC_SPACE_WRITTEN,
	ZFS_IOC_SPACE_SNAPS,
	ZFS_IOC_DESTROY_SNAPS,
	ZFS_IOC_POOL_REGUID,
	ZFS_IOC_POOL_REOPEN,
	ZFS_IOC_SEND_PROGRESS,
	ZFS_IOC_LOG_HISTORY,
	ZFS_IOC_SEND_NEW,
	ZFS_IOC_SEND_SPACE,
	ZFS_IOC_CLONE,
	ZFS_IOC_BOOKMARK,
	ZFS_IOC_GET_BOOKMARKS,
	ZFS_IOC_DESTROY_BOOKMARKS,

	/*
	 * Linux - 3/64 numbers reserved.
	 */
	ZFS_IOC_LINUX = ('Z' << 8) + 0x80,
	ZFS_IOC_EVENTS_NEXT,
	ZFS_IOC_EVENTS_CLEAR,
	ZFS_IOC_EVENTS_SEEK,

	/*
	 * FreeBSD - 1/64 numbers reserved.
	 */
	ZFS_IOC_FREEBSD = ('Z' << 8) + 0xC0,

	ZFS_IOC_LAST
} zfs_ioc_t;
>>>>>>> fbeddd60

/*
 * zvol ioctl to get dataset name
 */
#define	BLKZNAME		_IOR(0x12, 125, char[ZFS_MAXNAMELEN])

/*
 * Internal SPA load state.  Used by FMA diagnosis engine.
 */
typedef enum {
	SPA_LOAD_NONE,		/* no load in progress	*/
	SPA_LOAD_OPEN,		/* normal open		*/
	SPA_LOAD_IMPORT,	/* import in progress	*/
	SPA_LOAD_TRYIMPORT,	/* tryimport in progress */
	SPA_LOAD_RECOVER,	/* recovery requested	*/
	SPA_LOAD_ERROR		/* load failed		*/
} spa_load_state_t;

/*
 * Bookmark name values.
 */
#define	ZPOOL_ERR_LIST		"error list"
#define	ZPOOL_ERR_DATASET	"dataset"
#define	ZPOOL_ERR_OBJECT	"object"

#define	HIS_MAX_RECORD_LEN	(MAXPATHLEN + MAXPATHLEN + 1)

/*
 * The following are names used in the nvlist describing
 * the pool's history log.
 */
#define	ZPOOL_HIST_RECORD	"history record"
#define	ZPOOL_HIST_TIME		"history time"
#define	ZPOOL_HIST_CMD		"history command"
#define	ZPOOL_HIST_WHO		"history who"
#define	ZPOOL_HIST_ZONE		"history zone"
#define	ZPOOL_HIST_HOST		"history hostname"
#define	ZPOOL_HIST_TXG		"history txg"
#define	ZPOOL_HIST_INT_EVENT	"history internal event"
#define	ZPOOL_HIST_INT_STR	"history internal str"
#define	ZPOOL_HIST_INT_NAME	"internal_name"
#define	ZPOOL_HIST_IOCTL	"ioctl"
#define	ZPOOL_HIST_INPUT_NVL	"in_nvl"
#define	ZPOOL_HIST_OUTPUT_NVL	"out_nvl"
#define	ZPOOL_HIST_DSNAME	"dsname"
#define	ZPOOL_HIST_DSID		"dsid"

/*
 * Flags for ZFS_IOC_VDEV_SET_STATE
 */
#define	ZFS_ONLINE_CHECKREMOVE	0x1
#define	ZFS_ONLINE_UNSPARE	0x2
#define	ZFS_ONLINE_FORCEFAULT	0x4
#define	ZFS_ONLINE_EXPAND	0x8
#define	ZFS_OFFLINE_TEMPORARY	0x1

/*
 * Flags for ZFS_IOC_POOL_IMPORT
 */
#define	ZFS_IMPORT_NORMAL	0x0
#define	ZFS_IMPORT_VERBATIM	0x1
#define	ZFS_IMPORT_ANY_HOST	0x2
#define	ZFS_IMPORT_MISSING_LOG	0x4
#define	ZFS_IMPORT_ONLY		0x8
#define	ZFS_IMPORT_TEMP_NAME	0x10

/*
 * Sysevent payload members.  ZFS will generate the following sysevents with the
 * given payloads:
 *
 *	ESC_ZFS_RESILVER_START
 *	ESC_ZFS_RESILVER_END
 *	ESC_ZFS_POOL_DESTROY
 *	ESC_ZFS_POOL_REGUID
 *
 *		ZFS_EV_POOL_NAME	DATA_TYPE_STRING
 *		ZFS_EV_POOL_GUID	DATA_TYPE_UINT64
 *
 *	ESC_ZFS_VDEV_REMOVE
 *	ESC_ZFS_VDEV_CLEAR
 *	ESC_ZFS_VDEV_CHECK
 *
 *		ZFS_EV_POOL_NAME	DATA_TYPE_STRING
 *		ZFS_EV_POOL_GUID	DATA_TYPE_UINT64
 *		ZFS_EV_VDEV_PATH	DATA_TYPE_STRING	(optional)
 *		ZFS_EV_VDEV_GUID	DATA_TYPE_UINT64
 */
#define	ZFS_EV_POOL_NAME	"pool_name"
#define	ZFS_EV_POOL_GUID	"pool_guid"
#define	ZFS_EV_VDEV_PATH	"vdev_path"
#define	ZFS_EV_VDEV_GUID	"vdev_guid"

/*
 * Note: This is encoded on-disk, so new events must be added to the
 * end, and unused events can not be removed.  Be sure to edit
 * libzfs_pool.c: hist_event_table[].
 */
typedef enum history_internal_events {
	LOG_NO_EVENT = 0,
	LOG_POOL_CREATE,
	LOG_POOL_VDEV_ADD,
	LOG_POOL_REMOVE,
	LOG_POOL_DESTROY,
	LOG_POOL_EXPORT,
	LOG_POOL_IMPORT,
	LOG_POOL_VDEV_ATTACH,
	LOG_POOL_VDEV_REPLACE,
	LOG_POOL_VDEV_DETACH,
	LOG_POOL_VDEV_ONLINE,
	LOG_POOL_VDEV_OFFLINE,
	LOG_POOL_UPGRADE,
	LOG_POOL_CLEAR,
	LOG_POOL_SCAN,
	LOG_POOL_PROPSET,
	LOG_DS_CREATE,
	LOG_DS_CLONE,
	LOG_DS_DESTROY,
	LOG_DS_DESTROY_BEGIN,
	LOG_DS_INHERIT,
	LOG_DS_PROPSET,
	LOG_DS_QUOTA,
	LOG_DS_PERM_UPDATE,
	LOG_DS_PERM_REMOVE,
	LOG_DS_PERM_WHO_REMOVE,
	LOG_DS_PROMOTE,
	LOG_DS_RECEIVE,
	LOG_DS_RENAME,
	LOG_DS_RESERVATION,
	LOG_DS_REPLAY_INC_SYNC,
	LOG_DS_REPLAY_FULL_SYNC,
	LOG_DS_ROLLBACK,
	LOG_DS_SNAPSHOT,
	LOG_DS_UPGRADE,
	LOG_DS_REFQUOTA,
	LOG_DS_REFRESERV,
	LOG_POOL_SCAN_DONE,
	LOG_DS_USER_HOLD,
	LOG_DS_USER_RELEASE,
	LOG_POOL_SPLIT,
	LOG_POOL_GUID_CHANGE,
	LOG_END
} history_internal_events_t;

#define ZFS_SYSCTL_FOOTPRINT    1
#define ZFS_SYSCTL_READONLY     2
#define ZFS_SYSCTL_CONFIG_DEBUGMSG 3
#define ZFS_SYSCTL_CONFIG_zdprintf 4

#define ZFS_FOOTPRINT_VERSION   1

typedef struct memory_stats {
        uint32_t        current;
        uint32_t        target;
        uint32_t        highest;
        uint32_t        maximum;
} zfs_memory_stats_t;

typedef struct kmem_cache_stats {
        char            cache_name[32];
        uint32_t        cache_obj_size;
        uint32_t        cache_obj_count;
        uint32_t        cache_obj_inuse;
        uint32_t        cache_obj_peak;
        uint32_t        cache_slab_size;
        uint32_t        spare[3];
} kmem_cache_stats_t;

typedef struct zfs_footprint_stats {
        uint32_t                version;
        uint32_t                thread_count;
        zfs_memory_stats_t      memory_stats;
        zfs_memory_stats_t      arc_stats;
        uint32_t                spare;
        uint32_t                caches_count;
        kmem_cache_stats_t      cache_stats[1];
} zfs_footprint_stats_t;

    // Let's get rid of these global vars
extern zfs_memory_stats_t zfs_footprint;
extern int zfs_threads;
extern int zfs_msg_buf_enabled;
extern size_t zfs_kallocmap_size;
extern size_t zfs_kernelmap_size;



#ifdef	__cplusplus
}
#endif

#endif	/* _SYS_FS_ZFS_H */<|MERGE_RESOLUTION|>--- conflicted
+++ resolved
@@ -154,11 +154,8 @@
 	ZFS_PROP_SELINUX_DEFCONTEXT,
 	ZFS_PROP_SELINUX_ROOTCONTEXT,
 	ZFS_PROP_RELATIME,
-<<<<<<< HEAD
 #endif
-=======
 	ZFS_PROP_REDUNDANT_METADATA,
->>>>>>> fbeddd60
 	ZFS_NUM_PROPS
 } zfs_prop_t;
 
@@ -799,104 +796,6 @@
 
 #define	ZVOL_DEFAULT_BLOCKSIZE	8192
 
-<<<<<<< HEAD
-=======
-/*
- * /dev/zfs ioctl numbers.
- */
-typedef enum zfs_ioc {
-	/*
-	 * Illumos - 70/128 numbers reserved.
-	 */
-	ZFS_IOC_FIRST =	('Z' << 8),
-	ZFS_IOC = ZFS_IOC_FIRST,
-	ZFS_IOC_POOL_CREATE = ZFS_IOC_FIRST,
-	ZFS_IOC_POOL_DESTROY,
-	ZFS_IOC_POOL_IMPORT,
-	ZFS_IOC_POOL_EXPORT,
-	ZFS_IOC_POOL_CONFIGS,
-	ZFS_IOC_POOL_STATS,
-	ZFS_IOC_POOL_TRYIMPORT,
-	ZFS_IOC_POOL_SCAN,
-	ZFS_IOC_POOL_FREEZE,
-	ZFS_IOC_POOL_UPGRADE,
-	ZFS_IOC_POOL_GET_HISTORY,
-	ZFS_IOC_VDEV_ADD,
-	ZFS_IOC_VDEV_REMOVE,
-	ZFS_IOC_VDEV_SET_STATE,
-	ZFS_IOC_VDEV_ATTACH,
-	ZFS_IOC_VDEV_DETACH,
-	ZFS_IOC_VDEV_SETPATH,
-	ZFS_IOC_VDEV_SETFRU,
-	ZFS_IOC_OBJSET_STATS,
-	ZFS_IOC_OBJSET_ZPLPROPS,
-	ZFS_IOC_DATASET_LIST_NEXT,
-	ZFS_IOC_SNAPSHOT_LIST_NEXT,
-	ZFS_IOC_SET_PROP,
-	ZFS_IOC_CREATE,
-	ZFS_IOC_DESTROY,
-	ZFS_IOC_ROLLBACK,
-	ZFS_IOC_RENAME,
-	ZFS_IOC_RECV,
-	ZFS_IOC_SEND,
-	ZFS_IOC_INJECT_FAULT,
-	ZFS_IOC_CLEAR_FAULT,
-	ZFS_IOC_INJECT_LIST_NEXT,
-	ZFS_IOC_ERROR_LOG,
-	ZFS_IOC_CLEAR,
-	ZFS_IOC_PROMOTE,
-	ZFS_IOC_SNAPSHOT,
-	ZFS_IOC_DSOBJ_TO_DSNAME,
-	ZFS_IOC_OBJ_TO_PATH,
-	ZFS_IOC_POOL_SET_PROPS,
-	ZFS_IOC_POOL_GET_PROPS,
-	ZFS_IOC_SET_FSACL,
-	ZFS_IOC_GET_FSACL,
-	ZFS_IOC_SHARE,
-	ZFS_IOC_INHERIT_PROP,
-	ZFS_IOC_SMB_ACL,
-	ZFS_IOC_USERSPACE_ONE,
-	ZFS_IOC_USERSPACE_MANY,
-	ZFS_IOC_USERSPACE_UPGRADE,
-	ZFS_IOC_HOLD,
-	ZFS_IOC_RELEASE,
-	ZFS_IOC_GET_HOLDS,
-	ZFS_IOC_OBJSET_RECVD_PROPS,
-	ZFS_IOC_VDEV_SPLIT,
-	ZFS_IOC_NEXT_OBJ,
-	ZFS_IOC_DIFF,
-	ZFS_IOC_TMP_SNAPSHOT,
-	ZFS_IOC_OBJ_TO_STATS,
-	ZFS_IOC_SPACE_WRITTEN,
-	ZFS_IOC_SPACE_SNAPS,
-	ZFS_IOC_DESTROY_SNAPS,
-	ZFS_IOC_POOL_REGUID,
-	ZFS_IOC_POOL_REOPEN,
-	ZFS_IOC_SEND_PROGRESS,
-	ZFS_IOC_LOG_HISTORY,
-	ZFS_IOC_SEND_NEW,
-	ZFS_IOC_SEND_SPACE,
-	ZFS_IOC_CLONE,
-	ZFS_IOC_BOOKMARK,
-	ZFS_IOC_GET_BOOKMARKS,
-	ZFS_IOC_DESTROY_BOOKMARKS,
-
-	/*
-	 * Linux - 3/64 numbers reserved.
-	 */
-	ZFS_IOC_LINUX = ('Z' << 8) + 0x80,
-	ZFS_IOC_EVENTS_NEXT,
-	ZFS_IOC_EVENTS_CLEAR,
-	ZFS_IOC_EVENTS_SEEK,
-
-	/*
-	 * FreeBSD - 1/64 numbers reserved.
-	 */
-	ZFS_IOC_FREEBSD = ('Z' << 8) + 0xC0,
-
-	ZFS_IOC_LAST
-} zfs_ioc_t;
->>>>>>> fbeddd60
 
 /*
  * zvol ioctl to get dataset name
