--- conflicted
+++ resolved
@@ -219,14 +219,8 @@
 	zfs_acl_t	*z_acl_cached;	/* cached acl */
     // XATTR
 	krwlock_t	z_xattr_lock;	/* xattr data lock */
-<<<<<<< HEAD
-	nvlist_t	*z_xattr_cached;/* cached xattrs */
-	struct znode	*z_xattr_parent;/* xattr parent znode */
-
-=======
 	nvlist_t	*z_xattr_cached; /* cached xattrs */
 	struct znode	*z_xattr_parent; /* xattr parent znode */
->>>>>>> 01b738f4
 	list_node_t	z_link_node;	/* all znodes in fs link */
 	sa_handle_t	*z_sa_hdl;	/* handle to sa data */
 	boolean_t	z_is_sa;	/* are we native sa? */
@@ -283,7 +277,6 @@
 
 #define	S_ISDEV(mode)	(S_ISCHR(mode) || S_ISBLK(mode) || S_ISFIFO(mode))
 
-<<<<<<< HEAD
 /*
  * ZFS_ENTER() is called on entry to each ZFS inode and vfs operation.
  * ZFS_EXIT() must be called before exitting the vop.
@@ -305,25 +298,6 @@
 
     //#define ZFS_EXIT(zfsvfs) rw_exit(&(zfsvfs)->z_teardown_lock)
 #define	ZFS_EXIT(zfsvfs) rrw_exit(&(zfsvfs)->z_teardown_lock, FTAG)
-
-=======
-/* Called on entry to each ZFS vnode and vfs operation  */
-#define	ZFS_ENTER(zsb) \
-	{ \
-		rrw_enter_read(&(zsb)->z_teardown_lock, FTAG); \
-		if ((zsb)->z_unmounted) { \
-			ZFS_EXIT(zsb); \
-			return (EIO); \
-		} \
-	}
-
-/* Must be called before exiting the vop */
-#define	ZFS_EXIT(zsb) \
-	{ \
-		rrw_exit(&(zsb)->z_teardown_lock, FTAG); \
-		tsd_exit(); \
-	}
->>>>>>> 01b738f4
 
 /* Verifies the znode is valid */
 #define	ZFS_VERIFY_ZP(zp) \
@@ -431,16 +405,10 @@
     znode_t *dzp, znode_t *zp, char *name, char *link);
 extern void zfs_log_rename(zilog_t *zilog, dmu_tx_t *tx, uint64_t txtype,
     znode_t *sdzp, char *sname, znode_t *tdzp, char *dname, znode_t *szp);
-<<<<<<< HEAD
-extern void zfs_log_write(zilog_t *zilog, dmu_tx_t *tx, uint64_t txtype,
-    znode_t *zp, offset_t off, ssize_t len, int ioflag);
-extern void zfs_log_truncate(zilog_t *zilog, dmu_tx_t *tx, uint64_t txtype,
-=======
 extern void zfs_log_write(zilog_t *zilog, dmu_tx_t *tx, int txtype,
     znode_t *zp, offset_t off, ssize_t len, int ioflag,
     zil_callback_t callback, void *callback_data);
 extern void zfs_log_truncate(zilog_t *zilog, dmu_tx_t *tx, int txtype,
->>>>>>> 01b738f4
     znode_t *zp, uint64_t off, uint64_t len);
 extern void zfs_log_setattr(zilog_t *zilog, dmu_tx_t *tx, uint64_t txtype,
     znode_t *zp, vattr_t *vap, uint_t mask_applied, zfs_fuid_info_t *fuidp);
