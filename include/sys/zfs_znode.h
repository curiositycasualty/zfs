--- conflicted
+++ resolved
@@ -281,7 +281,6 @@
 
 #define	S_ISDEV(mode)	(S_ISCHR(mode) || S_ISBLK(mode) || S_ISFIFO(mode))
 
-<<<<<<< HEAD
 /*
  * ZFS_ENTER() is called on entry to each ZFS inode and vfs operation.
  * ZFS_EXIT() must be called before exitting the vop.
@@ -289,7 +288,7 @@
  */
 #define ZFS_ENTER(zfsvfs)                       \
     {                                                                   \
-		rrw_enter(&(zfsvfs)->z_teardown_lock, RW_READER, FTAG); \
+		rrm_enter_read(&(zfsvfs)->z_teardown_lock, FTAG); \
         if ((zfsvfs)->z_unmounted) {                                    \
             ZFS_EXIT(zfsvfs);                                           \
             return (EIO);                                               \
@@ -297,29 +296,9 @@
     }
 
 #define ZFS_ENTER_NOERROR(zfsvfs)                                       \
-	rrw_enter(&(zfsvfs)->z_teardown_lock, RW_READER, FTAG)
-
-    //        rw_enter(&(zfsvfs)->z_teardown_lock, RW_READER);
-
-    //#define ZFS_EXIT(zfsvfs) rw_exit(&(zfsvfs)->z_teardown_lock)
-#define	ZFS_EXIT(zfsvfs) rrw_exit(&(zfsvfs)->z_teardown_lock, FTAG)
-=======
-/* Called on entry to each ZFS vnode and vfs operation  */
-#define	ZFS_ENTER(zsb) \
-	{ \
-		rrm_enter_read(&(zsb)->z_teardown_lock, FTAG); \
-		if ((zsb)->z_unmounted) { \
-			ZFS_EXIT(zsb); \
-			return (EIO); \
-		} \
-	}
-
-/* Must be called before exiting the vop */
-#define	ZFS_EXIT(zsb) \
-	{ \
-		rrm_exit(&(zsb)->z_teardown_lock, FTAG); \
-	}
->>>>>>> 905edb40
+	rrm_enter_read(&(zfsvfs)->z_teardown_lock, FTAG)
+
+#define	ZFS_EXIT(zfsvfs) rrm_exit(&(zfsvfs)->z_teardown_lock, FTAG)
 
 /* Verifies the znode is valid */
 #define	ZFS_VERIFY_ZP(zp) \
