--- conflicted
+++ resolved
@@ -282,7 +282,6 @@
  * ZFS_EXIT() must be called before exitting the vop.
  * ZFS_VERIFY_ZP() verifies the znode is valid.
  */
-<<<<<<< HEAD
 #define ZFS_ENTER(zfsvfs)                       \
     {                                                                   \
 		rrw_enter(&(zfsvfs)->z_teardown_lock, RW_READER, FTAG); \
@@ -299,16 +298,6 @@
 
     //#define ZFS_EXIT(zfsvfs) rw_exit(&(zfsvfs)->z_teardown_lock)
 #define	ZFS_EXIT(zfsvfs) rrw_exit(&(zfsvfs)->z_teardown_lock, FTAG)
-=======
-#define	ZFS_ENTER(zsb) \
-	{ \
-		rrw_enter_read(&(zsb)->z_teardown_lock, FTAG); \
-		if ((zsb)->z_unmounted) { \
-			ZFS_EXIT(zsb); \
-			return (EIO); \
-		} \
-	}
->>>>>>> 36342b13
 
 
 #define	ZFS_VERIFY_ZP(zp) \
