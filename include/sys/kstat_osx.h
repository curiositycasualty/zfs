/*
 * CDDL HEADER START
 *
 * The contents of this file are subject to the terms of the
 * Common Development and Distribution License (the "License").
 * You may not use this file except in compliance with the License.
 *
 * You can obtain a copy of the license at usr/src/OPENSOLARIS.LICENSE
 * or http://www.opensolaris.org/os/licensing.
 * See the License for the specific language governing permissions
 * and limitations under the License.
 *
 * When distributing Covered Code, include this CDDL HEADER in each
 * file and include the License file at usr/src/OPENSOLARIS.LICENSE.
 * If applicable, add the following below this CDDL HEADER, with the
 * fields enclosed by brackets "[]" replaced with your own identifying
 * information: Portions Copyright [yyyy] [name of copyright owner]
 *
 * CDDL HEADER END
 */
/*
 * Copyright (c) 2014, 2016 Jorgen Lundman <lundman@lundman.net>
 */

#ifndef KSTAT_OSX_INCLUDED
#define KSTAT_OSX_INCLUDED

typedef struct osx_kstat {
	kstat_named_t spa_version;
	kstat_named_t zpl_version;

	kstat_named_t darwin_active_vnodes;
	kstat_named_t darwin_debug;
        kstat_named_t darwin_reclaim_nodes;
	kstat_named_t darwin_ignore_negatives;
	kstat_named_t darwin_ignore_positives;
	kstat_named_t darwin_create_negatives;
	kstat_named_t darwin_force_formd_normalized;
	kstat_named_t darwin_skip_unlinked_drain;

	kstat_named_t arc_zfs_arc_max;
	kstat_named_t arc_zfs_arc_min;
	kstat_named_t arc_zfs_arc_meta_limit;
	kstat_named_t arc_zfs_arc_meta_min;
	kstat_named_t arc_zfs_arc_grow_retry;
	kstat_named_t arc_zfs_arc_shrink_shift;
	kstat_named_t arc_zfs_arc_p_min_shift;
	kstat_named_t arc_zfs_arc_average_blocksize;

	kstat_named_t l2arc_write_max;
	kstat_named_t l2arc_write_boost;
	kstat_named_t l2arc_headroom;
	kstat_named_t l2arc_headroom_boost;
	kstat_named_t l2arc_max_block_size;
	kstat_named_t l2arc_feed_secs;
	kstat_named_t l2arc_feed_min_ms;

	kstat_named_t zfs_vdev_max_active;
	kstat_named_t zfs_vdev_sync_read_min_active;
	kstat_named_t zfs_vdev_sync_read_max_active;
	kstat_named_t zfs_vdev_sync_write_min_active;
	kstat_named_t zfs_vdev_sync_write_max_active;
	kstat_named_t zfs_vdev_async_read_min_active;
	kstat_named_t zfs_vdev_async_read_max_active;
	kstat_named_t zfs_vdev_async_write_min_active;
	kstat_named_t zfs_vdev_async_write_max_active;
	kstat_named_t zfs_vdev_scrub_min_active;
	kstat_named_t zfs_vdev_scrub_max_active;
	kstat_named_t zfs_vdev_async_write_active_min_dirty_percent;
	kstat_named_t zfs_vdev_async_write_active_max_dirty_percent;
	kstat_named_t zfs_vdev_aggregation_limit;
	kstat_named_t zfs_vdev_read_gap_limit;
	kstat_named_t zfs_vdev_write_gap_limit;

	kstat_named_t arc_reduce_dnlc_percent;
	kstat_named_t arc_lotsfree_percent;
	kstat_named_t zfs_dirty_data_max;
	kstat_named_t zfs_dirty_data_sync;
	kstat_named_t zfs_delay_max_ns;
	kstat_named_t zfs_delay_min_dirty_percent;
	kstat_named_t zfs_delay_scale;
	kstat_named_t spa_asize_inflation;
	kstat_named_t zfs_mdcomp_disable;
	kstat_named_t zfs_prefetch_disable;
	kstat_named_t zfetch_max_streams;
	kstat_named_t zfetch_min_sec_reap;
	kstat_named_t zfetch_array_rd_sz;
	kstat_named_t zfs_default_bs;
	kstat_named_t zfs_default_ibs;
	kstat_named_t metaslab_aliquot;
	kstat_named_t spa_max_replication_override;
	kstat_named_t spa_mode_global;
	kstat_named_t zfs_flags;
	kstat_named_t zfs_txg_timeout;
	kstat_named_t zfs_vdev_cache_max;
	kstat_named_t zfs_vdev_cache_size;
	kstat_named_t zfs_vdev_cache_bshift;
	kstat_named_t vdev_mirror_shift;
	kstat_named_t zfs_scrub_limit;
	kstat_named_t zfs_no_scrub_io;
	kstat_named_t zfs_no_scrub_prefetch;
	kstat_named_t fzap_default_block_shift;
	kstat_named_t zfs_immediate_write_sz;
	kstat_named_t zfs_read_chunk_size;
	kstat_named_t zfs_nocacheflush;
	kstat_named_t zil_replay_disable;
	kstat_named_t metaslab_gang_bang;
	kstat_named_t metaslab_df_alloc_threshold;
	kstat_named_t metaslab_df_free_pct;
	kstat_named_t zio_injection_enabled;
	kstat_named_t zvol_immediate_write_sz;

	kstat_named_t l2arc_noprefetch;
	kstat_named_t l2arc_feed_again;
	kstat_named_t l2arc_norw;

	kstat_named_t zfs_top_maxinflight;
	kstat_named_t zfs_resilver_delay;
	kstat_named_t zfs_scrub_delay;
	kstat_named_t zfs_scan_idle;

	kstat_named_t zfs_recover;

	kstat_named_t zfs_free_max_blocks;
	kstat_named_t zfs_free_bpobj_enabled;

	kstat_named_t zfs_send_corrupt_data;
	kstat_named_t zfs_send_queue_length;
	kstat_named_t zfs_recv_queue_length;

	kstat_named_t zfs_vdev_mirror_rotating_inc;
	kstat_named_t zfs_vdev_mirror_rotating_seek_inc;
	kstat_named_t zfs_vdev_mirror_rotating_seek_offset;
	kstat_named_t zfs_vdev_mirror_non_rotating_inc;
	kstat_named_t zfs_vdev_mirror_non_rotating_seek_inc;

	kstat_named_t zvol_inhibit_dev;
	kstat_named_t zfs_send_set_freerecords_bit;

	kstat_named_t zfs_write_implies_delete_child;
<<<<<<< HEAD
	kstat_named_t zfs_dynamic_arc_c_min;
=======
	kstat_named_t zfs_send_holes_without_birth_time;
>>>>>>> 8850652f
} osx_kstat_t;


extern unsigned int debug_vnop_osx_printf;
extern unsigned int zfs_vnop_ignore_negatives;
extern unsigned int zfs_vnop_ignore_positives;
extern unsigned int zfs_vnop_create_negatives;
extern unsigned int zfs_vnop_skip_unlinked_drain;
extern uint64_t vnop_num_vnodes;
extern uint64_t vnop_num_reclaims;

extern uint64_t zfs_arc_max;
extern uint64_t zfs_arc_min;
extern uint64_t zfs_arc_meta_limit;
extern uint64_t zfs_arc_meta_min;
extern int zfs_arc_grow_retry;
extern int zfs_arc_shrink_shift;
extern int zfs_arc_p_min_shift;
extern int zfs_arc_average_blocksize;

extern uint64_t l2arc_write_max;
extern uint64_t l2arc_write_boost;
extern uint64_t l2arc_headroom;
extern uint64_t l2arc_headroom_boost;
extern uint64_t l2arc_max_block_size;
extern uint64_t l2arc_feed_secs;
extern uint64_t l2arc_feed_min_ms;

extern uint32_t zfs_vdev_max_active;
extern uint32_t zfs_vdev_sync_read_min_active;
extern uint32_t zfs_vdev_sync_read_max_active;
extern uint32_t zfs_vdev_sync_write_min_active;
extern uint32_t zfs_vdev_sync_write_max_active;
extern uint32_t zfs_vdev_async_read_min_active;
extern uint32_t zfs_vdev_async_read_max_active;
extern uint32_t zfs_vdev_async_write_min_active;
extern uint32_t zfs_vdev_async_write_max_active;
extern uint32_t zfs_vdev_scrub_min_active;
extern uint32_t zfs_vdev_scrub_max_active;
extern int zfs_vdev_async_write_active_min_dirty_percent;
extern int zfs_vdev_async_write_active_max_dirty_percent;
extern int zfs_vdev_aggregation_limit;
extern int zfs_vdev_read_gap_limit;
extern int zfs_vdev_write_gap_limit;

extern uint_t arc_reduce_dnlc_percent;
extern int arc_lotsfree_percent;
extern hrtime_t zfs_delay_max_ns;
extern int spa_asize_inflation;
extern unsigned int	zfetch_max_streams;
extern unsigned int	zfetch_min_sec_reap;
extern int zfs_default_bs;
extern int zfs_default_ibs;
extern uint64_t metaslab_aliquot;
extern int zfs_vdev_cache_max;
extern int spa_max_replication_override;
extern int zfs_no_scrub_io;
extern int zfs_no_scrub_prefetch;
extern ssize_t zfs_immediate_write_sz;
extern offset_t zfs_read_chunk_size;
extern uint64_t metaslab_gang_bang;
extern uint64_t metaslab_df_alloc_threshold;
extern int metaslab_df_free_pct;
extern ssize_t zvol_immediate_write_sz;

extern boolean_t l2arc_noprefetch;
extern boolean_t l2arc_feed_again;
extern boolean_t l2arc_norw;

extern int zfs_top_maxinflight;
extern int zfs_resilver_delay;
extern int zfs_scrub_delay;
extern int zfs_scan_idle;

extern uint64_t zfs_free_max_blocks;
extern int64_t zfs_free_bpobj_enabled;

extern int zfs_send_corrupt_data;
extern int zfs_send_queue_length;
extern int zfs_recv_queue_length;

extern uint64_t zfs_vdev_mirror_rotating_inc;
extern uint64_t zfs_vdev_mirror_rotating_seek_inc;
extern uint64_t zfs_vdev_mirror_rotating_seek_offset;
extern uint64_t zfs_vdev_mirror_non_rotating_inc;
extern uint64_t zfs_vdev_mirror_non_rotating_seek_inc;
extern uint64_t zvol_inhibit_dev;
extern uint64_t zfs_send_set_freerecords_bit;

extern uint64_t zfs_write_implies_delete_child;
<<<<<<< HEAD
extern uint64_t zfs_dynamic_arc_c_min;
=======
extern uint64_t zfs_send_holes_without_birth_time;
>>>>>>> 8850652f

int        kstat_osx_init(void);
void       kstat_osx_fini(void);

int arc_kstat_update(kstat_t *ksp, int rw);
int arc_kstat_update_osx(kstat_t *ksp, int rw);

#endif<|MERGE_RESOLUTION|>--- conflicted
+++ resolved
@@ -138,11 +138,8 @@
 	kstat_named_t zfs_send_set_freerecords_bit;
 
 	kstat_named_t zfs_write_implies_delete_child;
-<<<<<<< HEAD
+	kstat_named_t zfs_send_holes_without_birth_time;
 	kstat_named_t zfs_dynamic_arc_c_min;
-=======
-	kstat_named_t zfs_send_holes_without_birth_time;
->>>>>>> 8850652f
 } osx_kstat_t;
 
 
@@ -233,11 +230,8 @@
 extern uint64_t zfs_send_set_freerecords_bit;
 
 extern uint64_t zfs_write_implies_delete_child;
-<<<<<<< HEAD
+extern uint64_t zfs_send_holes_without_birth_time;
 extern uint64_t zfs_dynamic_arc_c_min;
-=======
-extern uint64_t zfs_send_holes_without_birth_time;
->>>>>>> 8850652f
 
 int        kstat_osx_init(void);
 void       kstat_osx_fini(void);
