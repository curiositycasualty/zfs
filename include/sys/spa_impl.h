--- conflicted
+++ resolved
@@ -232,13 +232,10 @@
 	uint64_t	spa_feat_for_write_obj;	/* required to write to pool */
 	uint64_t	spa_feat_for_read_obj;	/* required to read from pool */
 	uint64_t	spa_feat_desc_obj;	/* Feature descriptions */
-<<<<<<< HEAD
-=======
 	taskqid_t	spa_deadman_tqid;	/* Task id */
 	uint64_t	spa_deadman_calls;	/* number of deadman calls */
 	uint64_t	spa_sync_starttime;	/* starting time fo spa_sync */
 	uint64_t	spa_deadman_synctime;	/* deadman expiration timer */
->>>>>>> 76351672
 	/*
 	 * spa_refcnt & spa_config_lock must be the last elements
 	 * because refcount_t changes size based on compilation options.
