/*
 * CDDL HEADER START
 *
 * The contents of this file are subject to the terms of the
 * Common Development and Distribution License (the "License").
 * You may not use this file except in compliance with the License.
 *
 * You can obtain a copy of the license at usr/src/OPENSOLARIS.LICENSE
 * or http://www.opensolaris.org/os/licensing.
 * See the License for the specific language governing permissions
 * and limitations under the License.
 *
 * When distributing Covered Code, include this CDDL HEADER in each
 * file and include the License file at usr/src/OPENSOLARIS.LICENSE.
 * If applicable, add the following below this CDDL HEADER, with the
 * fields enclosed by brackets "[]" replaced with your own identifying
 * information: Portions Copyright [yyyy] [name of copyright owner]
 *
 * CDDL HEADER END
 */

/*
 * Copyright (c) 2005, 2010, Oracle and/or its affiliates. All rights reserved.
 * Copyright 2011 Nexenta Systems, Inc. All rights reserved.
 * Copyright (c) 2013 by Delphix. All rights reserved.
 * Copyright (c) 2013 by Saso Kiselkov. All rights reserved.
 */

#ifndef _ZIO_H
#define	_ZIO_H

#include <sys/zfs_context.h>
#include <sys/spa.h>
#include <sys/txg.h>
#include <sys/avl.h>
#include <sys/fs/zfs.h>
#include <sys/zio_impl.h>

#ifdef	__cplusplus
extern "C" {
#endif

/*
 * Embedded checksum
 */
#define	ZEC_MAGIC	0x210da7ab10c7a11ULL

typedef struct zio_eck {
	uint64_t	zec_magic;	/* for validation, endianness	*/
	zio_cksum_t	zec_cksum;	/* 256-bit checksum		*/
} zio_eck_t;

/*
 * Gang block headers are self-checksumming and contain an array
 * of block pointers.
 */
#define	SPA_GANGBLOCKSIZE	SPA_MINBLOCKSIZE
#define	SPA_GBH_NBLKPTRS	((SPA_GANGBLOCKSIZE - \
	sizeof (zio_eck_t)) / sizeof (blkptr_t))
#define	SPA_GBH_FILLER		((SPA_GANGBLOCKSIZE - \
	sizeof (zio_eck_t) - \
	(SPA_GBH_NBLKPTRS * sizeof (blkptr_t))) /\
	sizeof (uint64_t))

typedef struct zio_gbh {
	blkptr_t		zg_blkptr[SPA_GBH_NBLKPTRS];
	uint64_t		zg_filler[SPA_GBH_FILLER];
	zio_eck_t		zg_tail;
} zio_gbh_phys_t;

enum zio_checksum {
	ZIO_CHECKSUM_INHERIT = 0,
	ZIO_CHECKSUM_ON,
	ZIO_CHECKSUM_OFF,
	ZIO_CHECKSUM_LABEL,
	ZIO_CHECKSUM_GANG_HEADER,
	ZIO_CHECKSUM_ZILOG,
	ZIO_CHECKSUM_FLETCHER_2,
	ZIO_CHECKSUM_FLETCHER_4,
	ZIO_CHECKSUM_SHA256,
	ZIO_CHECKSUM_ZILOG2,
	ZIO_CHECKSUM_FUNCTIONS
};

#define	ZIO_CHECKSUM_ON_VALUE	ZIO_CHECKSUM_FLETCHER_4
#define	ZIO_CHECKSUM_DEFAULT	ZIO_CHECKSUM_ON

#define	ZIO_CHECKSUM_MASK	0xffULL
#define	ZIO_CHECKSUM_VERIFY	(1 << 8)

#define	ZIO_DEDUPCHECKSUM	ZIO_CHECKSUM_SHA256
#define	ZIO_DEDUPDITTO_MIN	100

enum zio_compress {
	ZIO_COMPRESS_INHERIT = 0,
	ZIO_COMPRESS_ON,
	ZIO_COMPRESS_OFF,
	ZIO_COMPRESS_LZJB,
	ZIO_COMPRESS_EMPTY,
	ZIO_COMPRESS_GZIP_1,
	ZIO_COMPRESS_GZIP_2,
	ZIO_COMPRESS_GZIP_3,
	ZIO_COMPRESS_GZIP_4,
	ZIO_COMPRESS_GZIP_5,
	ZIO_COMPRESS_GZIP_6,
	ZIO_COMPRESS_GZIP_7,
	ZIO_COMPRESS_GZIP_8,
	ZIO_COMPRESS_GZIP_9,
	ZIO_COMPRESS_ZLE,
	ZIO_COMPRESS_LZ4,
	ZIO_COMPRESS_FUNCTIONS
};

#define	ZIO_COMPRESS_ON_VALUE	ZIO_COMPRESS_LZJB
#define	ZIO_COMPRESS_DEFAULT	ZIO_COMPRESS_OFF

#define	BOOTFS_COMPRESS_VALID(compress)			\
	((compress) == ZIO_COMPRESS_LZJB ||		\
	(compress) == ZIO_COMPRESS_LZ4 ||		\
	((compress) == ZIO_COMPRESS_ON &&		\
	ZIO_COMPRESS_ON_VALUE == ZIO_COMPRESS_LZJB) ||	\
	(compress) == ZIO_COMPRESS_OFF)

/*
 * Default Linux timeout for a sd device.
 */
#define	ZIO_DELAY_MAX			(30 * MILLISEC)

#define	ZIO_FAILURE_MODE_WAIT		0
#define	ZIO_FAILURE_MODE_CONTINUE	1
#define	ZIO_FAILURE_MODE_PANIC		2

typedef enum zio_priority {
	ZIO_PRIORITY_SYNC_READ,
	ZIO_PRIORITY_SYNC_WRITE,	/* ZIL */
	ZIO_PRIORITY_ASYNC_READ,	/* prefetch */
	ZIO_PRIORITY_ASYNC_WRITE,	/* spa_sync() */
	ZIO_PRIORITY_SCRUB,		/* asynchronous scrub/resilver reads */
	ZIO_PRIORITY_NUM_QUEUEABLE,

	ZIO_PRIORITY_NOW		/* non-queued i/os (e.g. free) */
} zio_priority_t;

#define	ZIO_PIPELINE_CONTINUE		0x100
#define	ZIO_PIPELINE_STOP		0x101

enum zio_flag {
	/*
	 * Flags inherited by gang, ddt, and vdev children,
	 * and that must be equal for two zios to aggregate
	 */
	ZIO_FLAG_DONT_AGGREGATE	= 1 << 0,
	ZIO_FLAG_IO_REPAIR	= 1 << 1,
	ZIO_FLAG_SELF_HEAL	= 1 << 2,
	ZIO_FLAG_RESILVER	= 1 << 3,
	ZIO_FLAG_SCRUB		= 1 << 4,
	ZIO_FLAG_SCAN_THREAD	= 1 << 5,

#define	ZIO_FLAG_AGG_INHERIT	(ZIO_FLAG_CANFAIL - 1)

	/*
	 * Flags inherited by ddt, gang, and vdev children.
	 */
	ZIO_FLAG_CANFAIL	= 1 << 6,	/* must be first for INHERIT */
	ZIO_FLAG_SPECULATIVE	= 1 << 7,
	ZIO_FLAG_CONFIG_WRITER	= 1 << 8,
	ZIO_FLAG_DONT_RETRY	= 1 << 9,
	ZIO_FLAG_DONT_CACHE	= 1 << 10,
	ZIO_FLAG_NODATA		= 1 << 11,
	ZIO_FLAG_INDUCE_DAMAGE	= 1 << 12,

#define	ZIO_FLAG_DDT_INHERIT	(ZIO_FLAG_IO_RETRY - 1)
#define	ZIO_FLAG_GANG_INHERIT	(ZIO_FLAG_IO_RETRY - 1)

	/*
	 * Flags inherited by vdev children.
	 */
	ZIO_FLAG_IO_RETRY	= 1 << 13,	/* must be first for INHERIT */
	ZIO_FLAG_PROBE		= 1 << 14,
	ZIO_FLAG_TRYHARD	= 1 << 15,
	ZIO_FLAG_OPTIONAL	= 1 << 16,

#define	ZIO_FLAG_VDEV_INHERIT	(ZIO_FLAG_DONT_QUEUE - 1)

	/*
	 * Flags not inherited by any children.
	 */
	ZIO_FLAG_DONT_QUEUE	= 1 << 17,	/* must be first for INHERIT */
	ZIO_FLAG_DONT_PROPAGATE	= 1 << 18,
	ZIO_FLAG_IO_BYPASS	= 1 << 19,
	ZIO_FLAG_IO_REWRITE	= 1 << 20,
	ZIO_FLAG_RAW		= 1 << 21,
	ZIO_FLAG_GANG_CHILD	= 1 << 22,
	ZIO_FLAG_DDT_CHILD	= 1 << 23,
	ZIO_FLAG_GODFATHER	= 1 << 24,
	ZIO_FLAG_NOPWRITE	= 1 << 25,
	ZIO_FLAG_REEXECUTED	= 1 << 26,
	ZIO_FLAG_DELEGATED	= 1 << 27,
	ZIO_FLAG_FASTWRITE	= 1 << 28
};

#define	ZIO_FLAG_MUSTSUCCEED		0
#define ZIO_FLAG_FAILFAST               0x00002

#define	ZIO_DDT_CHILD_FLAGS(zio)				\
	(((zio)->io_flags & ZIO_FLAG_DDT_INHERIT) |		\
	ZIO_FLAG_DDT_CHILD | ZIO_FLAG_CANFAIL)

#define	ZIO_GANG_CHILD_FLAGS(zio)				\
	(((zio)->io_flags & ZIO_FLAG_GANG_INHERIT) |		\
	ZIO_FLAG_GANG_CHILD | ZIO_FLAG_CANFAIL)

#define	ZIO_VDEV_CHILD_FLAGS(zio)				\
	(((zio)->io_flags & ZIO_FLAG_VDEV_INHERIT) |		\
	ZIO_FLAG_CANFAIL)

enum zio_child {
	ZIO_CHILD_VDEV = 0,
	ZIO_CHILD_GANG,
	ZIO_CHILD_DDT,
	ZIO_CHILD_LOGICAL,
	ZIO_CHILD_TYPES
};

enum zio_wait_type {
	ZIO_WAIT_READY = 0,
	ZIO_WAIT_DONE,
	ZIO_WAIT_TYPES
};

/*
 * We'll take the unused errnos, 'EBADE' and 'EBADR' (from the Convergent
 * graveyard) to indicate checksum errors and fragmentation.
 */
#define	ECKSUM	EBADE
#define	EFRAGS	EIDRM

typedef void zio_done_func_t(zio_t *zio);

extern const char *zio_type_name[ZIO_TYPES];

/*
 * A bookmark is a four-tuple <objset, object, level, blkid> that uniquely
 * identifies any block in the pool.  By convention, the meta-objset (MOS)
 * is objset 0, and the meta-dnode is object 0.  This covers all blocks
 * except root blocks and ZIL blocks, which are defined as follows:
 *
 * Root blocks (objset_phys_t) are object 0, level -1:  <objset, 0, -1, 0>.
 * ZIL blocks are bookmarked <objset, 0, -2, blkid == ZIL sequence number>.
 * dmu_sync()ed ZIL data blocks are bookmarked <objset, object, -2, blkid>.
 *
 * Note: this structure is called a bookmark because its original purpose
 * was to remember where to resume a pool-wide traverse.
 *
 * Note: this structure is passed between userland and the kernel.
 * Therefore it must not change size or alignment between 32/64 bit
 * compilation options.
 */
struct zbookmark {
	uint64_t	zb_objset;
	uint64_t	zb_object;
	int64_t		zb_level;
	uint64_t	zb_blkid;
	char *		zb_func;
};

#define	SET_BOOKMARK(zb, objset, object, level, blkid)  \
{                                                       \
	(zb)->zb_objset = objset;                       \
	(zb)->zb_object = object;                       \
	(zb)->zb_level = level;                         \
	(zb)->zb_blkid = blkid;                         \
	(zb)->zb_func = FTAG;                           \
}

#define	ZB_DESTROYED_OBJSET	(-1ULL)

#define	ZB_ROOT_OBJECT		(0ULL)
#define	ZB_ROOT_LEVEL		(-1LL)
#define	ZB_ROOT_BLKID		(0ULL)

#define	ZB_ZIL_OBJECT		(0ULL)
#define	ZB_ZIL_LEVEL		(-2LL)

#define	ZB_IS_ZERO(zb)						\
	((zb)->zb_objset == 0 && (zb)->zb_object == 0 &&	\
	(zb)->zb_level == 0 && (zb)->zb_blkid == 0)
#define	ZB_IS_ROOT(zb)				\
	((zb)->zb_object == ZB_ROOT_OBJECT &&	\
	(zb)->zb_level == ZB_ROOT_LEVEL &&	\
	(zb)->zb_blkid == ZB_ROOT_BLKID)

typedef struct zio_prop {
	enum zio_checksum	zp_checksum;
	enum zio_compress	zp_compress;
	dmu_object_type_t	zp_type;
	uint8_t			zp_level;
	uint8_t			zp_copies;
	boolean_t		zp_dedup;
	boolean_t		zp_dedup_verify;
	boolean_t		zp_nopwrite;
} zio_prop_t;

typedef struct zio_cksum_report zio_cksum_report_t;

typedef void zio_cksum_finish_f(zio_cksum_report_t *rep,
    const void *good_data);
typedef void zio_cksum_free_f(void *cbdata, size_t size);

struct zio_bad_cksum;				/* defined in zio_checksum.h */
struct dnode_phys;

struct zio_cksum_report {
	struct zio_cksum_report *zcr_next;
	nvlist_t		*zcr_ereport;
	nvlist_t		*zcr_detector;
	void			*zcr_cbdata;
	size_t			zcr_cbinfo;	/* passed to zcr_free() */
	uint64_t		zcr_align;
	uint64_t		zcr_length;
	zio_cksum_finish_f	*zcr_finish;
	zio_cksum_free_f	*zcr_free;

	/* internal use only */
	struct zio_bad_cksum	*zcr_ckinfo;	/* information from failure */
};

typedef void zio_vsd_cksum_report_f(zio_t *zio, zio_cksum_report_t *zcr,
    void *arg);

zio_vsd_cksum_report_f	zio_vsd_default_cksum_report;

typedef struct zio_vsd_ops {
	zio_done_func_t		*vsd_free;
	zio_vsd_cksum_report_f	*vsd_cksum_report;
} zio_vsd_ops_t;

typedef struct zio_gang_node {
	zio_gbh_phys_t		*gn_gbh;
	struct zio_gang_node	*gn_child[SPA_GBH_NBLKPTRS];
} zio_gang_node_t;

typedef zio_t *zio_gang_issue_func_t(zio_t *zio, blkptr_t *bp,
    zio_gang_node_t *gn, void *data);

typedef void zio_transform_func_t(zio_t *zio, void *data, uint64_t size);

typedef struct zio_transform {
	void			*zt_orig_data;
	uint64_t		zt_orig_size;
	uint64_t		zt_bufsize;
	zio_transform_func_t	*zt_transform;
	struct zio_transform	*zt_next;
} zio_transform_t;

typedef int zio_pipe_stage_t(zio_t *zio);

/*
 * The io_reexecute flags are distinct from io_flags because the child must
 * be able to propagate them to the parent.  The normal io_flags are local
 * to the zio, not protected by any lock, and not modifiable by children;
 * the reexecute flags are protected by io_lock, modifiable by children,
 * and always propagated -- even when ZIO_FLAG_DONT_PROPAGATE is set.
 */
#define	ZIO_REEXECUTE_NOW	0x01
#define	ZIO_REEXECUTE_SUSPEND	0x02

typedef struct zio_link {
	zio_t		*zl_parent;
	zio_t		*zl_child;
	list_node_t	zl_parent_node;
	list_node_t	zl_child_node;
} zio_link_t;

struct zio {
	/* Core information about this I/O */
	zbookmark_t	io_bookmark;
	zio_prop_t	io_prop;
	zio_type_t	io_type;
	enum zio_child	io_child_type;
	int		io_cmd;
	zio_priority_t	io_priority;
	uint8_t		io_reexecute;
	uint8_t		io_state[ZIO_WAIT_TYPES];
	uint64_t	io_txg;
	spa_t		*io_spa;
	blkptr_t	*io_bp;
	blkptr_t	*io_bp_override;
	blkptr_t	io_bp_copy;
	list_t		io_parent_list;
	list_t		io_child_list;
	zio_link_t	*io_walk_link;
	zio_t		*io_logical;
	zio_transform_t *io_transform_stack;

	/* Callback info */
	zio_done_func_t *io_ready;
	zio_done_func_t	*io_physdone;
	zio_done_func_t	*io_done;
	void		*io_private;
	int64_t		io_prev_space_delta;	/* DMU private */
	blkptr_t	io_bp_orig;

	/* Data represented by this I/O */
	void		*io_data;
	void		*io_orig_data;
	uint64_t	io_size;
	uint64_t	io_orig_size;

	/* Stuff for the vdev stack */
	vdev_t		*io_vd;
	void		*io_vsd;
	const zio_vsd_ops_t *io_vsd_ops;

	uint64_t	io_offset;
	hrtime_t	io_timestamp;	/* submitted at */
	hrtime_t	io_delta;	/* vdev queue service delta */
	uint64_t	io_delay;	/* vdev disk service delta (ticks) */
	avl_node_t	io_queue_node;

	/* Internal pipeline state */
	enum zio_flag	io_flags;
	enum zio_stage	io_stage;
	enum zio_stage	io_pipeline;
	enum zio_flag	io_orig_flags;
	enum zio_stage	io_orig_stage;
	enum zio_stage	io_orig_pipeline;
	int		io_error;
	int		io_child_error[ZIO_CHILD_TYPES];
	uint64_t	io_children[ZIO_CHILD_TYPES][ZIO_WAIT_TYPES];
	uint64_t	io_child_count;
	uint64_t	io_phys_children;
	uint64_t	io_parent_count;
	uint64_t	*io_stall;
	zio_t		*io_gang_leader;
	zio_gang_node_t	*io_gang_tree;
	void		*io_executor;
	void		*io_waiter;
	kmutex_t	io_lock;
	kcondvar_t	io_cv;

	/* FMA state */
	zio_cksum_report_t *io_cksum_report;
	uint64_t	io_ena;

	/* Taskq dispatching state */
	taskq_ent_t	io_tqent;
};

extern zio_t *zio_null(zio_t *pio, spa_t *spa, vdev_t *vd,
    zio_done_func_t *done, void *_private, enum zio_flag flags);

extern zio_t *zio_root(spa_t *spa,
    zio_done_func_t *done, void *_private, enum zio_flag flags);

extern zio_t *zio_read(zio_t *pio, spa_t *spa, const blkptr_t *bp, void *data,
<<<<<<< HEAD
    uint64_t size, zio_done_func_t *done, void *_private,
    int priority, enum zio_flag flags, const zbookmark_t *zb);

extern zio_t *zio_write(zio_t *pio, spa_t *spa, uint64_t txg, blkptr_t *bp,
    void *data, uint64_t size, const zio_prop_t *zp,
    zio_done_func_t *ready, zio_done_func_t *done, void *_private,
    int priority, enum zio_flag flags, const zbookmark_t *zb);

extern zio_t *zio_rewrite(zio_t *pio, spa_t *spa, uint64_t txg, blkptr_t *bp,
    void *data, uint64_t size, zio_done_func_t *done, void *_private,
    int priority, enum zio_flag flags, zbookmark_t *zb);
=======
    uint64_t size, zio_done_func_t *done, void *private,
    zio_priority_t priority, enum zio_flag flags, const zbookmark_t *zb);

extern zio_t *zio_write(zio_t *pio, spa_t *spa, uint64_t txg, blkptr_t *bp,
    void *data, uint64_t size, const zio_prop_t *zp,
    zio_done_func_t *ready, zio_done_func_t *physdone, zio_done_func_t *done,
    void *private,
    zio_priority_t priority, enum zio_flag flags, const zbookmark_t *zb);

extern zio_t *zio_rewrite(zio_t *pio, spa_t *spa, uint64_t txg, blkptr_t *bp,
    void *data, uint64_t size, zio_done_func_t *done, void *private,
    zio_priority_t priority, enum zio_flag flags, zbookmark_t *zb);
>>>>>>> 01b738f4

extern void zio_write_override(zio_t *zio, blkptr_t *bp, int copies,
    boolean_t nopwrite);

extern void zio_free(spa_t *spa, uint64_t txg, const blkptr_t *bp);

extern zio_t *zio_claim(zio_t *pio, spa_t *spa, uint64_t txg,
    const blkptr_t *bp,
    zio_done_func_t *done, void *_private, enum zio_flag flags);

extern zio_t *zio_ioctl(zio_t *pio, spa_t *spa, vdev_t *vd, int cmd,
<<<<<<< HEAD
    zio_done_func_t *done, void *_private, int priority, enum zio_flag flags);

extern zio_t *zio_read_phys(zio_t *pio, vdev_t *vd, uint64_t offset,
    uint64_t size, void *data, int checksum,
    zio_done_func_t *done, void *_private, int priority, enum zio_flag flags,
    boolean_t labels);

extern zio_t *zio_write_phys(zio_t *pio, vdev_t *vd, uint64_t offset,
    uint64_t size, void *data, int checksum,
    zio_done_func_t *done, void *_private, int priority, enum zio_flag flags,
    boolean_t labels);
=======
    zio_done_func_t *done, void *private, enum zio_flag flags);

extern zio_t *zio_read_phys(zio_t *pio, vdev_t *vd, uint64_t offset,
    uint64_t size, void *data, int checksum,
    zio_done_func_t *done, void *private, zio_priority_t priority,
    enum zio_flag flags, boolean_t labels);

extern zio_t *zio_write_phys(zio_t *pio, vdev_t *vd, uint64_t offset,
    uint64_t size, void *data, int checksum,
    zio_done_func_t *done, void *private, zio_priority_t priority,
    enum zio_flag flags, boolean_t labels);
>>>>>>> 01b738f4

extern zio_t *zio_free_sync(zio_t *pio, spa_t *spa, uint64_t txg,
    const blkptr_t *bp, enum zio_flag flags);

extern int zio_alloc_zil(spa_t *spa, uint64_t txg, blkptr_t *new_bp,
    uint64_t size, boolean_t use_slog);
extern void zio_free_zil(spa_t *spa, uint64_t txg, blkptr_t *bp);
extern void zio_flush(zio_t *zio, vdev_t *vd);
extern void zio_shrink(zio_t *zio, uint64_t size);

extern int zio_wait(zio_t *zio);
extern void zio_nowait(zio_t *zio);
extern void zio_execute(zio_t *zio);
extern void zio_interrupt(zio_t *zio);

extern zio_t *zio_walk_parents(zio_t *cio);
extern zio_t *zio_walk_children(zio_t *pio);
extern zio_t *zio_unique_parent(zio_t *cio);
extern void zio_add_child(zio_t *pio, zio_t *cio);

extern void *zio_buf_alloc(size_t size);
extern void zio_buf_free(void *buf, size_t size);
extern void *zio_data_buf_alloc(size_t size);
extern void zio_data_buf_free(void *buf, size_t size);
extern void *zio_vdev_alloc(void);
extern void zio_vdev_free(void *buf);

extern void zio_resubmit_stage_async(void *);

extern zio_t *zio_vdev_child_io(zio_t *zio, blkptr_t *bp, vdev_t *vd,
<<<<<<< HEAD
    uint64_t offset, void *data, uint64_t size, int type, int priority,
    enum zio_flag flags, zio_done_func_t *done, void *_private);

extern zio_t *zio_vdev_delegated_io(vdev_t *vd, uint64_t offset,
    void *data, uint64_t size, int type, int priority,
    enum zio_flag flags, zio_done_func_t *done, void *_private);
=======
    uint64_t offset, void *data, uint64_t size, int type,
    zio_priority_t priority, enum zio_flag flags,
    zio_done_func_t *done, void *private);

extern zio_t *zio_vdev_delegated_io(vdev_t *vd, uint64_t offset,
    void *data, uint64_t size, int type, zio_priority_t priority,
    enum zio_flag flags, zio_done_func_t *done, void *private);
>>>>>>> 01b738f4

extern void zio_vdev_io_bypass(zio_t *zio);
extern void zio_vdev_io_reissue(zio_t *zio);
extern void zio_vdev_io_redone(zio_t *zio);

extern void zio_checksum_verified(zio_t *zio);
extern int zio_worst_error(int e1, int e2);

extern enum zio_checksum zio_checksum_select(enum zio_checksum child,
    enum zio_checksum parent);
extern enum zio_checksum zio_checksum_dedup_select(spa_t *spa,
    enum zio_checksum child, enum zio_checksum parent);
extern enum zio_compress zio_compress_select(enum zio_compress child,
    enum zio_compress parent);

extern void zio_suspend(spa_t *spa, zio_t *zio);
extern int zio_resume(spa_t *spa);
extern void zio_resume_wait(spa_t *spa);

/*
 * Initial setup and teardown.
 */
extern void zio_init(void);
extern void zio_fini(void);

/*
 * Fault injection
 */
struct zinject_record;
extern uint32_t zio_injection_enabled;
extern int zio_inject_fault(char *name, int flags, int *id,
    struct zinject_record *record);
extern int zio_inject_list_next(int *id, char *name, size_t buflen,
    struct zinject_record *record);
extern int zio_clear_fault(int id);
extern void zio_handle_panic_injection(spa_t *spa, char *tag, uint64_t type);
extern int zio_handle_fault_injection(zio_t *zio, int error);
extern int zio_handle_device_injection(vdev_t *vd, zio_t *zio, int error);
extern int zio_handle_label_injection(zio_t *zio, int error);
extern void zio_handle_ignored_writes(zio_t *zio);
extern uint64_t zio_handle_io_delay(zio_t *zio);

/*
 * Checksum ereport functions
 */
extern void zfs_ereport_start_checksum(spa_t *spa, vdev_t *vd, struct zio *zio,
    uint64_t offset, uint64_t length, void *arg, struct zio_bad_cksum *info);
extern void zfs_ereport_finish_checksum(zio_cksum_report_t *report,
    const void *good_data, const void *bad_data, boolean_t drop_if_identical);

extern void zfs_ereport_send_interim_checksum(zio_cksum_report_t *report);
extern void zfs_ereport_free_checksum(zio_cksum_report_t *report);

/* If we have the good data in hand, this function can be used */
extern void zfs_ereport_post_checksum(spa_t *spa, vdev_t *vd,
    struct zio *zio, uint64_t offset, uint64_t length,
    const void *good_data, const void *bad_data, struct zio_bad_cksum *info);

/* Called from spa_sync(), but primarily an injection handler */
extern void spa_handle_ignored_writes(spa_t *spa);

/* zbookmark functions */
boolean_t zbookmark_is_before(const struct dnode_phys *dnp,
    const zbookmark_t *zb1, const zbookmark_t *zb2);

#ifdef	__cplusplus
}
#endif

#endif	/* _ZIO_H */<|MERGE_RESOLUTION|>--- conflicted
+++ resolved
@@ -454,19 +454,6 @@
     zio_done_func_t *done, void *_private, enum zio_flag flags);
 
 extern zio_t *zio_read(zio_t *pio, spa_t *spa, const blkptr_t *bp, void *data,
-<<<<<<< HEAD
-    uint64_t size, zio_done_func_t *done, void *_private,
-    int priority, enum zio_flag flags, const zbookmark_t *zb);
-
-extern zio_t *zio_write(zio_t *pio, spa_t *spa, uint64_t txg, blkptr_t *bp,
-    void *data, uint64_t size, const zio_prop_t *zp,
-    zio_done_func_t *ready, zio_done_func_t *done, void *_private,
-    int priority, enum zio_flag flags, const zbookmark_t *zb);
-
-extern zio_t *zio_rewrite(zio_t *pio, spa_t *spa, uint64_t txg, blkptr_t *bp,
-    void *data, uint64_t size, zio_done_func_t *done, void *_private,
-    int priority, enum zio_flag flags, zbookmark_t *zb);
-=======
     uint64_t size, zio_done_func_t *done, void *private,
     zio_priority_t priority, enum zio_flag flags, const zbookmark_t *zb);
 
@@ -479,7 +466,6 @@
 extern zio_t *zio_rewrite(zio_t *pio, spa_t *spa, uint64_t txg, blkptr_t *bp,
     void *data, uint64_t size, zio_done_func_t *done, void *private,
     zio_priority_t priority, enum zio_flag flags, zbookmark_t *zb);
->>>>>>> 01b738f4
 
 extern void zio_write_override(zio_t *zio, blkptr_t *bp, int copies,
     boolean_t nopwrite);
@@ -491,19 +477,6 @@
     zio_done_func_t *done, void *_private, enum zio_flag flags);
 
 extern zio_t *zio_ioctl(zio_t *pio, spa_t *spa, vdev_t *vd, int cmd,
-<<<<<<< HEAD
-    zio_done_func_t *done, void *_private, int priority, enum zio_flag flags);
-
-extern zio_t *zio_read_phys(zio_t *pio, vdev_t *vd, uint64_t offset,
-    uint64_t size, void *data, int checksum,
-    zio_done_func_t *done, void *_private, int priority, enum zio_flag flags,
-    boolean_t labels);
-
-extern zio_t *zio_write_phys(zio_t *pio, vdev_t *vd, uint64_t offset,
-    uint64_t size, void *data, int checksum,
-    zio_done_func_t *done, void *_private, int priority, enum zio_flag flags,
-    boolean_t labels);
-=======
     zio_done_func_t *done, void *private, enum zio_flag flags);
 
 extern zio_t *zio_read_phys(zio_t *pio, vdev_t *vd, uint64_t offset,
@@ -515,7 +488,6 @@
     uint64_t size, void *data, int checksum,
     zio_done_func_t *done, void *private, zio_priority_t priority,
     enum zio_flag flags, boolean_t labels);
->>>>>>> 01b738f4
 
 extern zio_t *zio_free_sync(zio_t *pio, spa_t *spa, uint64_t txg,
     const blkptr_t *bp, enum zio_flag flags);
@@ -546,14 +518,6 @@
 extern void zio_resubmit_stage_async(void *);
 
 extern zio_t *zio_vdev_child_io(zio_t *zio, blkptr_t *bp, vdev_t *vd,
-<<<<<<< HEAD
-    uint64_t offset, void *data, uint64_t size, int type, int priority,
-    enum zio_flag flags, zio_done_func_t *done, void *_private);
-
-extern zio_t *zio_vdev_delegated_io(vdev_t *vd, uint64_t offset,
-    void *data, uint64_t size, int type, int priority,
-    enum zio_flag flags, zio_done_func_t *done, void *_private);
-=======
     uint64_t offset, void *data, uint64_t size, int type,
     zio_priority_t priority, enum zio_flag flags,
     zio_done_func_t *done, void *private);
@@ -561,7 +525,6 @@
 extern zio_t *zio_vdev_delegated_io(vdev_t *vd, uint64_t offset,
     void *data, uint64_t size, int type, zio_priority_t priority,
     enum zio_flag flags, zio_done_func_t *done, void *private);
->>>>>>> 01b738f4
 
 extern void zio_vdev_io_bypass(zio_t *zio);
 extern void zio_vdev_io_reissue(zio_t *zio);
