/*
 * CDDL HEADER START
 *
 * The contents of this file are subject to the terms of the
 * Common Development and Distribution License (the "License").
 * You may not use this file except in compliance with the License.
 *
 * You can obtain a copy of the license at usr/src/OPENSOLARIS.LICENSE
 * or http://www.opensolaris.org/os/licensing.
 * See the License for the specific language governing permissions
 * and limitations under the License.
 *
 * When distributing Covered Code, include this CDDL HEADER in each
 * file and include the License file at usr/src/OPENSOLARIS.LICENSE.
 * If applicable, add the following below this CDDL HEADER, with the
 * fields enclosed by brackets "[]" replaced with your own identifying
 * information: Portions Copyright [yyyy] [name of copyright owner]
 *
 * CDDL HEADER END
 */
/*
 * Copyright (c) 2011, Lawrence Livermore National Security, LLC.
 */

#ifndef	_SYS_ZPL_H
#define	_SYS_ZPL_H

#include <sys/vfs.h>
<<<<<<< HEAD
//#include <linux/vfs_compat.h>
//#include <linux/xattr_compat.h>
//#include <linux/exportfs.h>
//#include <linux/writeback.h>
//#include <linux/falloc.h>

=======
#include <linux/vfs_compat.h>
#include <linux/xattr_compat.h>
#include <linux/dcache_compat.h>
#include <linux/exportfs.h>
#include <linux/writeback.h>
#include <linux/falloc.h>
#include <linux/task_io_accounting_ops.h>
>>>>>>> 01b738f4

/* zpl_inode.c */
//extern void zpl_vap_init(vattr_t *vap, struct inode *dir,
//   struct dentry *dentry, zpl_umode_t mode, cred_t *cr);
struct inode;
struct dentry;
struct qstr;

extern const struct inode_operations zpl_inode_operations;
extern const struct inode_operations zpl_dir_inode_operations;
extern const struct inode_operations zpl_symlink_inode_operations;
extern const struct inode_operations zpl_special_inode_operations;
//extern dentry_operations_t zpl_dentry_operations;

/* zpl_file.c */
extern ssize_t zpl_read_common(struct vnode *ip, const char *buf,
    size_t len, loff_t pos, uio_seg_t segment, int flags, cred_t *cr);
extern ssize_t zpl_write_common(struct vnode *ip, const char *buf,
    size_t len, loff_t pos, uio_seg_t segment, int flags, cred_t *cr);
extern long zpl_fallocate_common(struct vnode *ip, int mode,
    loff_t offset, loff_t len);

extern const struct address_space_operations zpl_address_space_operations;
extern const struct file_operations zpl_file_operations;
extern const struct file_operations zpl_dir_file_operations;

/* zpl_super.c */
extern void zpl_prune_sbs(int64_t bytes_to_scan, void *);

typedef struct zpl_mount_data {
	const char *z_osname;	/* Dataset name */
	void *z_data;		/* Mount options string */
} zpl_mount_data_t;

extern const struct super_operations zpl_super_operations;
extern const struct export_operations zpl_export_operations;
extern struct file_system_type zpl_fs_type;

/* zpl_xattr.c */
extern ssize_t zpl_xattr_list(struct dentry *dentry, char *buf, size_t size);
extern int zpl_xattr_security_init(struct inode *ip, struct inode *dip,
    const struct qstr *qstr);
#if defined(CONFIG_FS_POSIX_ACL)
extern int zpl_set_acl(struct inode *ip, int type, struct posix_acl *acl);
extern struct posix_acl *zpl_get_acl(struct inode *ip, int type);
#if !defined(HAVE_GET_ACL)
#if defined(HAVE_CHECK_ACL_WITH_FLAGS)
extern int zpl_check_acl(struct inode *inode, int mask, unsigned int flags);
#elif defined(HAVE_CHECK_ACL)
extern int zpl_check_acl(struct inode *inode, int mask);
#elif defined(HAVE_PERMISSION_WITH_NAMEIDATA)
extern int zpl_permission(struct inode *ip, int mask, struct nameidata *nd);
#elif defined(HAVE_PERMISSION)
extern int zpl_permission(struct inode *ip, int mask);
#endif /*  HAVE_CHECK_ACL | HAVE_PERMISSION */
#endif /* HAVE_GET_ACL */

extern int zpl_init_acl(struct inode *ip, struct inode *dir);
extern int zpl_chmod_acl(struct inode *ip);
#else
static inline int
zpl_init_acl(struct inode *ip, struct inode *dir)
{
	return (0);
}

static inline int
zpl_chmod_acl(struct inode *ip)
{
	return (0);
}
#endif /* CONFIG_FS_POSIX_ACL */

//extern xattr_handler_t *zpl_xattr_handlers[];

/* zpl_ctldir.c */
extern const struct file_operations zpl_fops_root;
extern const struct inode_operations zpl_ops_root;

extern const struct file_operations zpl_fops_snapdir;
extern const struct inode_operations zpl_ops_snapdir;
#ifdef HAVE_AUTOMOUNT
extern const struct dentry_operations zpl_dops_snapdirs;
#else
extern const struct inode_operations zpl_ops_snapdirs;
#endif /* HAVE_AUTOMOUNT */

extern const struct file_operations zpl_fops_shares;
extern const struct inode_operations zpl_ops_shares;

#ifdef HAVE_VFS_ITERATE

#define	DIR_CONTEXT_INIT(_dirent, _actor, _pos) {	\
	.actor = _actor,				\
	.pos = _pos,					\
}

#else
typedef int (*filldir_t)(void *, const char *, int, loff_t, uint64_t, unsigned);

typedef struct dir_context {
	void *dirent;
	const filldir_t actor;
	loff_t pos;
} dir_context_t;

#define	DIR_CONTEXT_INIT(_dirent, _actor, _pos) {	\
	.dirent = _dirent,				\
	.actor = _actor,				\
	.pos = _pos,					\
}

static inline boolean_t
dir_emit(struct dir_context *ctx, const char *name, int namelen,
    uint64_t ino, unsigned type)
{
	return (ctx->actor(ctx->dirent, name, namelen, ctx->pos, ino, type)
		== 0);
}

static inline boolean_t
dir_emit_dot(struct file *file, struct dir_context *ctx)
{
<<<<<<< HEAD
#ifdef __APPLE__
    return B_FALSE;
#else
	return ctx->actor(ctx->dirent, ".", 1, ctx->pos,
	    file->f_path.dentry->d_inode->i_ino, DT_DIR) == 0;
#endif
=======
	return (ctx->actor(ctx->dirent, ".", 1, ctx->pos,
	    file->f_path.dentry->d_inode->i_ino, DT_DIR) == 0);
>>>>>>> 01b738f4
}

static inline boolean_t
dir_emit_dotdot(struct file *file, struct dir_context *ctx)
{
<<<<<<< HEAD
#ifdef __APPLE__
    return B_FALSE;
#else
	return ctx->actor(ctx->dirent, "..", 2, ctx->pos,
	    parent_ino(file->f_path.dentry), DT_DIR) == 0;
#endif
=======
	return (ctx->actor(ctx->dirent, "..", 2, ctx->pos,
	    parent_ino(file->f_path.dentry), DT_DIR) == 0);
>>>>>>> 01b738f4
}

static inline boolean_t
dir_emit_dots(struct file *file, struct dir_context *ctx)
{
	if (ctx->pos == 0) {
		if (!dir_emit_dot(file, ctx))
<<<<<<< HEAD
			return B_FALSE;
=======
			return (false);
>>>>>>> 01b738f4
		ctx->pos = 1;
	}
	if (ctx->pos == 1) {
		if (!dir_emit_dotdot(file, ctx))
<<<<<<< HEAD
			return B_FALSE;
		ctx->pos = 2;
	}
	return B_TRUE;
=======
			return (false);
		ctx->pos = 2;
	}
	return (true);
>>>>>>> 01b738f4
}
#endif /* HAVE_VFS_ITERATE */

#endif	/* _SYS_ZPL_H */<|MERGE_RESOLUTION|>--- conflicted
+++ resolved
@@ -26,22 +26,12 @@
 #define	_SYS_ZPL_H
 
 #include <sys/vfs.h>
-<<<<<<< HEAD
 //#include <linux/vfs_compat.h>
 //#include <linux/xattr_compat.h>
 //#include <linux/exportfs.h>
 //#include <linux/writeback.h>
 //#include <linux/falloc.h>
 
-=======
-#include <linux/vfs_compat.h>
-#include <linux/xattr_compat.h>
-#include <linux/dcache_compat.h>
-#include <linux/exportfs.h>
-#include <linux/writeback.h>
-#include <linux/falloc.h>
-#include <linux/task_io_accounting_ops.h>
->>>>>>> 01b738f4
 
 /* zpl_inode.c */
 //extern void zpl_vap_init(vattr_t *vap, struct inode *dir,
@@ -165,33 +155,23 @@
 static inline boolean_t
 dir_emit_dot(struct file *file, struct dir_context *ctx)
 {
-<<<<<<< HEAD
 #ifdef __APPLE__
     return B_FALSE;
 #else
 	return ctx->actor(ctx->dirent, ".", 1, ctx->pos,
 	    file->f_path.dentry->d_inode->i_ino, DT_DIR) == 0;
 #endif
-=======
-	return (ctx->actor(ctx->dirent, ".", 1, ctx->pos,
-	    file->f_path.dentry->d_inode->i_ino, DT_DIR) == 0);
->>>>>>> 01b738f4
 }
 
 static inline boolean_t
 dir_emit_dotdot(struct file *file, struct dir_context *ctx)
 {
-<<<<<<< HEAD
 #ifdef __APPLE__
     return B_FALSE;
 #else
 	return ctx->actor(ctx->dirent, "..", 2, ctx->pos,
 	    parent_ino(file->f_path.dentry), DT_DIR) == 0;
 #endif
-=======
-	return (ctx->actor(ctx->dirent, "..", 2, ctx->pos,
-	    parent_ino(file->f_path.dentry), DT_DIR) == 0);
->>>>>>> 01b738f4
 }
 
 static inline boolean_t
@@ -199,26 +179,15 @@
 {
 	if (ctx->pos == 0) {
 		if (!dir_emit_dot(file, ctx))
-<<<<<<< HEAD
-			return B_FALSE;
-=======
 			return (false);
->>>>>>> 01b738f4
 		ctx->pos = 1;
 	}
 	if (ctx->pos == 1) {
 		if (!dir_emit_dotdot(file, ctx))
-<<<<<<< HEAD
-			return B_FALSE;
-		ctx->pos = 2;
-	}
-	return B_TRUE;
-=======
 			return (false);
 		ctx->pos = 2;
 	}
 	return (true);
->>>>>>> 01b738f4
 }
 #endif /* HAVE_VFS_ITERATE */
 
