--- conflicted
+++ resolved
@@ -64,11 +64,8 @@
 extern const struct file_operations zpl_dir_file_operations;
 
 /* zpl_super.c */
-<<<<<<< HEAD
 extern void zpl_prune_sbs(int64_t bytes_to_scan, void *);
-=======
 extern void zpl_prune_sb(int64_t nr_to_scan, void *arg);
->>>>>>> f42d7f41
 
 typedef struct zpl_mount_data {
 	const char *z_osname;	/* Dataset name */
