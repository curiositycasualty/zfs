/*
 * CDDL HEADER START
 *
 * The contents of this file are subject to the terms of the
 * Common Development and Distribution License (the "License").
 * You may not use this file except in compliance with the License.
 *
 * You can obtain a copy of the license at usr/src/OPENSOLARIS.LICENSE
 * or http://www.opensolaris.org/os/licensing.
 * See the License for the specific language governing permissions
 * and limitations under the License.
 *
 * When distributing Covered Code, include this CDDL HEADER in each
 * file and include the License file at usr/src/OPENSOLARIS.LICENSE.
 * If applicable, add the following below this CDDL HEADER, with the
 * fields enclosed by brackets "[]" replaced with your own identifying
 * information: Portions Copyright [yyyy] [name of copyright owner]
 *
 * CDDL HEADER END
 */

/*
 * Copyright (c) 2005, 2010, Oracle and/or its affiliates. All rights reserved.
 * Copyright (c) 2011 Lawrence Livermore National Security, LLC.
 */

#include <libintl.h>
#include <unistd.h>
#include <sys/file.h>
#include <sys/mount.h>
#include <sys/stat.h>
#include <libzfs.h>
#include <locale.h>

#include <sys/zfs_mount.h>
#include <sys/mntent.h>
#include <mntent.h>

libzfs_handle_t *g_zfs;

typedef struct option_map {
	const char *name;
	unsigned long mntmask;
	unsigned long zfsmask;
} option_map_t;

static const option_map_t option_map[] = {
#if 0
	/* Canonicalized filesystem independent options from mount(8) */
	{ MNTOPT_NOAUTO,	MS_COMMENT,	ZS_COMMENT	},
	{ MNTOPT_DEFAULTS,	MS_COMMENT,	ZS_COMMENT	},
	{ MNTOPT_NODEVICES,	MS_NODEV,	ZS_COMMENT	},
	{ MNTOPT_DIRSYNC,	MS_DIRSYNC,	ZS_COMMENT	},
	{ MNTOPT_NOEXEC,	MS_NOEXEC,	ZS_COMMENT	},
	{ MNTOPT_GROUP,		MS_GROUP,	ZS_COMMENT	},
	{ MNTOPT_NETDEV,	MS_COMMENT,	ZS_COMMENT	},
	{ MNTOPT_NOFAIL,	MS_COMMENT,	ZS_COMMENT	},
	{ MNTOPT_NOSUID,	MS_NOSUID,	ZS_COMMENT	},
	{ MNTOPT_OWNER,		MS_OWNER,	ZS_COMMENT	},
	{ MNTOPT_REMOUNT,	MS_REMOUNT,	ZS_COMMENT	},
	{ MNTOPT_RO,		MS_RDONLY,	ZS_COMMENT	},
	{ MNTOPT_RW,		MS_COMMENT,	ZS_COMMENT	},
	{ MNTOPT_SYNC,		MS_SYNCHRONOUS,	ZS_COMMENT	},
	{ MNTOPT_USER,		MS_USERS,	ZS_COMMENT	},
	{ MNTOPT_USERS,		MS_USERS,	ZS_COMMENT	},
	/* acl flags passed with util-linux-2.24 mount command */
	{ MNTOPT_ACL,		MS_POSIXACL,	ZS_COMMENT	},
	{ MNTOPT_NOACL,		MS_COMMENT,	ZS_COMMENT	},
	{ MNTOPT_POSIXACL,	MS_POSIXACL,	ZS_COMMENT	},
#ifdef MS_NOATIME
	{ MNTOPT_NOATIME,	MS_NOATIME,	ZS_COMMENT	},
#endif
#ifdef MS_NODIRATIME
	{ MNTOPT_NODIRATIME,	MS_NODIRATIME,	ZS_COMMENT	},
#endif
#ifdef MS_RELATIME
	{ MNTOPT_RELATIME,	MS_RELATIME,	ZS_COMMENT	},
#endif
#ifdef MS_STRICTATIME
	{ MNTOPT_DFRATIME,	MS_STRICTATIME,	ZS_COMMENT	},
#endif
	{ MNTOPT_CONTEXT,	MS_COMMENT,	ZS_COMMENT	},
	{ MNTOPT_FSCONTEXT,	MS_COMMENT,	ZS_COMMENT	},
	{ MNTOPT_DEFCONTEXT,	MS_COMMENT,	ZS_COMMENT	},
	{ MNTOPT_ROOTCONTEXT,	MS_COMMENT,	ZS_COMMENT	},
#ifdef MS_I_VERSION
	{ MNTOPT_IVERSION,	MS_I_VERSION,	ZS_COMMENT	},
#endif
#ifdef MS_MANDLOCK
	{ MNTOPT_NBMAND,	MS_MANDLOCK,	ZS_COMMENT	},
#endif
	/* Valid options not found in mount(8) */
	{ MNTOPT_BIND,		MS_BIND,	ZS_COMMENT	},
#ifdef MS_REC
	{ MNTOPT_RBIND,		MS_BIND|MS_REC,	ZS_COMMENT	},
#endif
	{ MNTOPT_COMMENT,	MS_COMMENT,	ZS_COMMENT	},
#ifdef MS_NOSUB
	{ MNTOPT_NOSUB,		MS_NOSUB,	ZS_COMMENT	},
#endif
#ifdef MS_SILENT
	{ MNTOPT_QUIET,		MS_SILENT,	ZS_COMMENT	},
#endif
	/* Custom zfs options */
	{ MNTOPT_XATTR,		MS_COMMENT,	ZS_COMMENT	},
	{ MNTOPT_NOXATTR,	MS_COMMENT,	ZS_COMMENT	},
	{ MNTOPT_ZFSUTIL,	MS_COMMENT,	ZS_ZFSUTIL	},
#endif
	{ NULL,			0,		0		} };

/*
 * Break the mount option in to a name/value pair.  The name is
 * validated against the option map and mount flags set accordingly.
 */
static int
parse_option(char *mntopt, unsigned long *mntflags,
    unsigned long *zfsflags, int sloppy)
{
	const option_map_t *opt;
	char *ptr, *name, *value = NULL;
	int error = 0;

	name = strdup(mntopt);
	if (name == NULL)
		return (ENOMEM);

	for (ptr = name; ptr && *ptr; ptr++) {
		if (*ptr == '=') {
			*ptr = '\0';
			value = ptr+1;
			VERIFY3P(value, !=, NULL);
			break;
		}
	}

	for (opt = option_map; opt->name != NULL; opt++) {
		if (strncmp(name, opt->name, strlen(name)) == 0) {
			*mntflags |= opt->mntmask;
			*zfsflags |= opt->zfsmask;
			error = 0;
			goto out;
		}
	}

	if (!sloppy)
		error = ENOENT;
out:
	/* If required further process on the value may be done here */
	free(name);
	return (error);
}

/*
 * Translate the mount option string in to MS_* mount flags for the
 * kernel vfs.  When sloppy is non-zero unknown options will be ignored
 * otherwise they are considered fatal are copied in to badopt.
 */
static int
parse_options(char *mntopts, unsigned long *mntflags, unsigned long *zfsflags,
    int sloppy, char *badopt, char *mtabopt)
{
	int error = 0, quote = 0, flag = 0, count = 0;
	char *ptr, *opt, *opts;

	opts = strdup(mntopts);
	if (opts == NULL)
		return (ENOMEM);

	*mntflags = 0;
	opt = NULL;

	/*
	 * Scan through all mount options which must be comma delimited.
	 * We must be careful to notice regions which are double quoted
	 * and skip commas in these regions.  Each option is then checked
	 * to determine if it is a known option.
	 */
	for (ptr = opts; ptr && !flag; ptr++) {
		if (opt == NULL)
			opt = ptr;

		if (*ptr == '"')
			quote = !quote;

		if (quote)
			continue;

		if (*ptr == '\0')
			flag = 1;

		if ((*ptr == ',') || (*ptr == '\0')) {
			*ptr = '\0';

			error = parse_option(opt, mntflags, zfsflags, sloppy);
			if (error) {
				strcpy(badopt, opt);
				goto out;

			}

			if (!(*mntflags & MS_REMOUNT) &&
			    !(*zfsflags & ZS_ZFSUTIL)) {
				if (count > 0)
					strlcat(mtabopt, ",", MNT_LINE_MAX);

				strlcat(mtabopt, opt, MNT_LINE_MAX);
				count++;
			}

			opt = NULL;
		}
	}

out:
	free(opts);
	return (error);
}

/*
 * Return the pool/dataset to mount given the name passed to mount.  This
 * is expected to be of the form pool/dataset, however may also refer to
 * a block device if that device contains a valid zfs label.
 */
static char *
parse_dataset(char *dataset)
{
	char cwd[PATH_MAX];
	struct stat statbuf;
	int error;
	int len;

	/*
	 * We expect a pool/dataset to be provided, however if we're
	 * given a device which is a member of a zpool we attempt to
	 * extract the pool name stored in the label.  Given the pool
	 * name we can mount the root dataset.
	 */
	error = stat(dataset, &statbuf);
	if (error == 0) {
		nvlist_t *config;
		char *name;
		int fd;

		fd = open(dataset, O_RDONLY);
		if (fd < 0)
			goto out;

		error = zpool_read_label(fd, &config);
		(void) close(fd);
		if (error)
			goto out;

		error = nvlist_lookup_string(config,
		    ZPOOL_CONFIG_POOL_NAME, &name);
		if (error) {
			nvlist_free(config);
		} else {
			dataset = strdup(name);
			nvlist_free(config);
			return (dataset);
		}
	}
out:
	/*
	 * If a file or directory in your current working directory is
	 * named 'dataset' then mount(8) will prepend your current working
	 * directory to the dataset.  There is no way to prevent this
	 * behavior so we simply check for it and strip the prepended
	 * patch when it is added.
	 */
	if (getcwd(cwd, PATH_MAX) == NULL)
		return (dataset);

	len = strlen(cwd);

	/* Do not add one when cwd already ends in a trailing '/' */
	if (strncmp(cwd, dataset, len) == 0)
		return (dataset + len + (cwd[len-1] != '/'));

	return (dataset);
}

/*
 * Update the mtab_* code to use the libmount library when it is commonly
 * available otherwise fallback to legacy mode.  The mount(8) utility will
 * manage the lock file for us to prevent racing updates to /etc/mtab.
 */
static int
mtab_is_writeable(void)
{
	struct stat st;
	int error, fd;

#ifdef __APPLE__
	return 0;
#endif

	error = lstat(MNTTAB, &st);
	if (error || S_ISLNK(st.st_mode))
		return (0);

	fd = open(MNTTAB, O_RDWR | O_CREAT, 0644);
	if (fd < 0)
		return (0);

	close(fd);
	return (1);
}

static int
mtab_update(char *dataset, char *mntpoint, char *type, char *mntopts)
{
#ifdef __APPLE__
	return (MOUNT_SUCCESS);
#else
	struct mntent mnt;
	FILE *fp;
	int error;

	mnt.mnt_fsname = dataset;
	mnt.mnt_dir = mntpoint;
	mnt.mnt_type = type;
	mnt.mnt_opts = mntopts ? mntopts : "";
	mnt.mnt_freq = 0;
	mnt.mnt_passno = 0;

	fp = setmntent(MNTTAB, "a+");
	if (!fp) {
		(void) fprintf(stderr, gettext(
		    "filesystem '%s' was mounted, but %s "
		    "could not be opened due to error %d\n"),
		    dataset, MNTTAB, errno);
		return (MOUNT_FILEIO);
	}

	error = addmntent(fp, &mnt);
	if (error) {
		(void) fprintf(stderr, gettext(
		    "filesystem '%s' was mounted, but %s "
		    "could not be updated due to error %d\n"),
		    dataset, MNTTAB, errno);
		return (MOUNT_FILEIO);
	}

	(void) endmntent(fp);

	return (MOUNT_SUCCESS);
#endif
}



int
main(int argc, char **argv)
{
	zfs_handle_t *zhp;
<<<<<<< HEAD
	char prop[ZFS_MAXPROPLEN] = { '\0' };
=======
	char prop[ZFS_MAXPROPLEN];
	uint64_t zfs_version = 0;
>>>>>>> a84f4984
	char mntopts[MNT_LINE_MAX] = { '\0' };
	char badopt[MNT_LINE_MAX] = { '\0' };
	char mtabopt[MNT_LINE_MAX] = { '\0' };
	char mntpoint[PATH_MAX];
	char *dataset;
	unsigned long mntflags = 0, zfsflags = 0, remount = 0;
	int sloppy = 0, fake = 0, verbose = 0, nomtab = 0, zfsutil = 0;
	int error, c;

	(void) setlocale(LC_ALL, "");
#ifndef __APPLE__
	(void) textdomain(TEXT_DOMAIN);
#endif

	opterr = 0;

	/* check options */
	while ((c = getopt(argc, argv, "sfnvo:h?")) != -1) {
		switch (c) {
		case 's':
			sloppy = 1;
			break;
		case 'f':
			fake = 1;
			break;
		case 'n':
			nomtab = 1;
			break;
		case 'v':
			verbose++;
			break;
		case 'o':
			(void) strlcpy(mntopts, optarg, sizeof (mntopts));
			break;
		case 'h':
		case '?':
			(void) fprintf(stderr, gettext("Invalid option '%c'\n"),
			    optopt);
			(void) fprintf(stderr, gettext("Usage: mount.zfs "
			    "[-sfnv] [-o options] <dataset> <mountpoint>\n"));
			return (MOUNT_USAGE);
		}
	}

	argc -= optind;
	argv += optind;

	/* check that we only have two arguments */
	if (argc != 2) {
		if (argc == 0)
			(void) fprintf(stderr, gettext("missing dataset "
			    "argument\n"));
		else if (argc == 1)
			(void) fprintf(stderr,
			    gettext("missing mountpoint argument\n"));
		else
			(void) fprintf(stderr, gettext("too many arguments\n"));
		(void) fprintf(stderr, "usage: mount <dataset> <mountpoint>\n");
		return (MOUNT_USAGE);
	}

	dataset = parse_dataset(argv[0]);

	/* canonicalize the mount point */
	if (realpath(argv[1], mntpoint) == NULL) {
		(void) fprintf(stderr, gettext("filesystem '%s' cannot be "
		    "mounted at '%s' due to canonicalization error %d.\n"),
		    dataset, argv[1], errno);
		return (MOUNT_SYSERR);
	}

	/* validate mount options and set mntflags */
	error = parse_options(mntopts, &mntflags, &zfsflags, sloppy,
	    badopt, mtabopt);
	if (error) {
		switch (error) {
		case ENOMEM:
			(void) fprintf(stderr, gettext("filesystem '%s' "
			    "cannot be mounted due to a memory allocation "
			    "failure.\n"), dataset);
			return (MOUNT_SYSERR);
		case ENOENT:
			(void) fprintf(stderr, gettext("filesystem '%s' "
			    "cannot be mounted due to invalid option "
			    "'%s'.\n"), dataset, badopt);
			(void) fprintf(stderr, gettext("Use the '-s' option "
			    "to ignore the bad mount option.\n"));
			return (MOUNT_USAGE);
		default:
			(void) fprintf(stderr, gettext("filesystem '%s' "
			    "cannot be mounted due to internal error %d.\n"),
			    dataset, error);
			return (MOUNT_SOFTWARE);
		}
	}

	if (verbose)
		(void) fprintf(stdout, gettext("mount.zfs:\n"
		    "  dataset:    \"%s\"\n  mountpoint: \"%s\"\n"
		    "  mountflags: 0x%lx\n  zfsflags:   0x%lx\n"
		    "  mountopts:  \"%s\"\n  mtabopts:   \"%s\"\n"),
		    dataset, mntpoint, mntflags, zfsflags, mntopts, mtabopt);

	if (mntflags & MS_REMOUNT) {
		nomtab = 1;
		remount = 1;
	}

	if (zfsflags & ZS_ZFSUTIL)
		zfsutil = 1;

	if ((g_zfs = libzfs_init()) == NULL)
		return (MOUNT_SYSERR);

	/* try to open the dataset to access the mount point */
	if ((zhp = zfs_open(g_zfs, dataset,
	    ZFS_TYPE_FILESYSTEM | ZFS_TYPE_SNAPSHOT)) == NULL) {
		(void) fprintf(stderr, gettext("filesystem '%s' cannot be "
		    "mounted, unable to open the dataset\n"), dataset);
		(void) fprintf(stderr, gettext("Passing to kernel, perhaps it knows what to do\n"));
	}

	/*
	 * Checks to see if the ZFS_PROP_SELINUX_CONTEXT exists
	 * if it does, create a tmp variable in case it's needed
	 * checks to see if the selinux context is set to the default
	 * if it is, allow the setting of the other context properties
	 * this is needed because the 'context' property overrides others
	 * if it is not the default, set the 'context' property
	 */
#ifndef __APPLE__
	if (zfs_prop_get(zhp, ZFS_PROP_SELINUX_CONTEXT, prop, sizeof (prop),
	    NULL, NULL, 0, B_FALSE) == 0) {
		if (strcmp(prop, "none") == 0) {
			zfs_selinux_setcontext(zhp, ZFS_PROP_SELINUX_FSCONTEXT,
			    MNTOPT_FSCONTEXT, mntopts, mtabopt);
			zfs_selinux_setcontext(zhp, ZFS_PROP_SELINUX_DEFCONTEXT,
			    MNTOPT_DEFCONTEXT, mntopts, mtabopt);
			zfs_selinux_setcontext(zhp,
			    ZFS_PROP_SELINUX_ROOTCONTEXT, MNTOPT_ROOTCONTEXT,
			    mntopts, mtabopt);
		} else {
			__zfs_selinux_setcontext(MNTOPT_CONTEXT,
			    prop, mntopts, mtabopt);
		}
	}
#endif

	if (zhp) {

		/* treat all snapshots as legacy mount points */
		if (zfs_get_type(zhp) == ZFS_TYPE_SNAPSHOT)
			(void) strlcpy(prop, ZFS_MOUNTPOINT_LEGACY, ZFS_MAXPROPLEN);
		else
			(void) zfs_prop_get(zhp, ZFS_PROP_MOUNTPOINT, prop,
								sizeof (prop), NULL, NULL, 0, B_FALSE);

<<<<<<< HEAD
		zfs_close(zhp);
	}
=======
	/*
	 * Fetch the max supported zfs version in case we get ENOTSUP
	 * back from the mount command, since we need the zfs handle
	 * to do so.
	 */
	zfs_version = zfs_prop_get_int(zhp, ZFS_PROP_VERSION);
	if (zfs_version == 0) {
		fprintf(stderr, gettext("unable to fetch "
		    "ZFS version for filesystem '%s'\n"), dataset);
		return (MOUNT_SYSERR);
	}

	zfs_close(zhp);
>>>>>>> a84f4984
	libzfs_fini(g_zfs);

	/*
	 * Legacy mount points may only be mounted using 'mount', never using
	 * 'zfs mount'.  However, since 'zfs mount' actually invokes 'mount'
	 * we differentiate the two cases using the 'zfsutil' mount option.
	 * This mount option should only be supplied by the 'zfs mount' util.
	 *
	 * The only exception to the above rule is '-o remount' which is
	 * always allowed for non-legacy datasets.  This is done because when
	 * using zfs as your root file system both rc.sysinit/umountroot and
	 * systemd depend on 'mount -o remount <mountpoint>' to work.
	 */
	if (zfsutil && prop[0] && (strcmp(prop, ZFS_MOUNTPOINT_LEGACY) == 0)) {
		(void) fprintf(stderr, gettext(
		    "filesystem '%s' cannot be mounted using 'zfs mount'.\n"
		    "Use 'zfs set mountpoint=%s' or 'mount -t zfs %s %s'.\n"
		    "See zfs(8) for more information.\n"),
		    dataset, mntpoint, dataset, mntpoint);
		return (MOUNT_USAGE);
	}

	if (!zfsutil && !(remount || fake) && prop[0] &&
	    strcmp(prop, ZFS_MOUNTPOINT_LEGACY)) {
		(void) fprintf(stderr, gettext(
		    "filesystem '%s' cannot be mounted using 'mount'.\n"
		    "Use 'zfs set mountpoint=%s' or 'zfs mount %s'.\n"
		    "See zfs(8) for more information.\n"),
		    dataset, "legacy", dataset);
		return (MOUNT_USAGE);
	}

	if (!fake) {
<<<<<<< HEAD
		error = zmount(dataset, mntpoint, MS_OPTIONSTR | mntflags,
					   MNTTYPE_ZFS, NULL, 0, mntopts, sizeof (mntopts));
		if (error) {
			switch (errno) {
			case ENOENT:
				(void) fprintf(stderr, gettext("mount point "
				    "'%s' does not exist\n"), mntpoint);
				return (MOUNT_SYSERR);
			case EBUSY:
				(void) fprintf(stderr, gettext("filesystem "
				    "'%s' is already mounted\n"), dataset);
				return (MOUNT_BUSY);
			default:
				(void) fprintf(stderr, gettext("filesystem "
				    "'%s' can not be mounted due to error "
				    "%d\n"), dataset, errno);
				return (MOUNT_USAGE);
=======
		error = mount(dataset, mntpoint, MNTTYPE_ZFS,
		    mntflags, mntopts);
	}

	if (error) {
		switch (errno) {
		case ENOENT:
			(void) fprintf(stderr, gettext("mount point "
			    "'%s' does not exist\n"), mntpoint);
			return (MOUNT_SYSERR);
		case EBUSY:
			(void) fprintf(stderr, gettext("filesystem "
			    "'%s' is already mounted\n"), dataset);
			return (MOUNT_BUSY);
		case ENOTSUP:
			if (zfs_version > ZPL_VERSION) {
				(void) fprintf(stderr,
				    gettext("filesystem '%s' (v%d) is not "
				    "supported by this implementation of "
				    "ZFS (max v%d).\n"), dataset,
				    (int) zfs_version, (int) ZPL_VERSION);
			} else {
				(void) fprintf(stderr,
				    gettext("filesystem '%s' mount "
				    "failed for unknown reason.\n"), dataset);
>>>>>>> a84f4984
			}
			return (MOUNT_SYSERR);
		default:
			(void) fprintf(stderr, gettext("filesystem "
			    "'%s' can not be mounted due to error "
			    "%d\n"), dataset, errno);
			return (MOUNT_USAGE);
		}
	}

	if (!nomtab && mtab_is_writeable()) {
		error = mtab_update(dataset, mntpoint, MNTTYPE_ZFS, mtabopt);
		if (error)
			return (error);
	}

	return (MOUNT_SUCCESS);
}<|MERGE_RESOLUTION|>--- conflicted
+++ resolved
@@ -354,12 +354,8 @@
 main(int argc, char **argv)
 {
 	zfs_handle_t *zhp;
-<<<<<<< HEAD
 	char prop[ZFS_MAXPROPLEN] = { '\0' };
-=======
-	char prop[ZFS_MAXPROPLEN];
 	uint64_t zfs_version = 0;
->>>>>>> a84f4984
 	char mntopts[MNT_LINE_MAX] = { '\0' };
 	char badopt[MNT_LINE_MAX] = { '\0' };
 	char mtabopt[MNT_LINE_MAX] = { '\0' };
@@ -517,10 +513,8 @@
 			(void) zfs_prop_get(zhp, ZFS_PROP_MOUNTPOINT, prop,
 								sizeof (prop), NULL, NULL, 0, B_FALSE);
 
-<<<<<<< HEAD
-		zfs_close(zhp);
-	}
-=======
+	}
+
 	/*
 	 * Fetch the max supported zfs version in case we get ENOTSUP
 	 * back from the mount command, since we need the zfs handle
@@ -534,7 +528,7 @@
 	}
 
 	zfs_close(zhp);
->>>>>>> a84f4984
+
 	libzfs_fini(g_zfs);
 
 	/*
@@ -568,27 +562,8 @@
 	}
 
 	if (!fake) {
-<<<<<<< HEAD
 		error = zmount(dataset, mntpoint, MS_OPTIONSTR | mntflags,
 					   MNTTYPE_ZFS, NULL, 0, mntopts, sizeof (mntopts));
-		if (error) {
-			switch (errno) {
-			case ENOENT:
-				(void) fprintf(stderr, gettext("mount point "
-				    "'%s' does not exist\n"), mntpoint);
-				return (MOUNT_SYSERR);
-			case EBUSY:
-				(void) fprintf(stderr, gettext("filesystem "
-				    "'%s' is already mounted\n"), dataset);
-				return (MOUNT_BUSY);
-			default:
-				(void) fprintf(stderr, gettext("filesystem "
-				    "'%s' can not be mounted due to error "
-				    "%d\n"), dataset, errno);
-				return (MOUNT_USAGE);
-=======
-		error = mount(dataset, mntpoint, MNTTYPE_ZFS,
-		    mntflags, mntopts);
 	}
 
 	if (error) {
@@ -612,7 +587,6 @@
 				(void) fprintf(stderr,
 				    gettext("filesystem '%s' mount "
 				    "failed for unknown reason.\n"), dataset);
->>>>>>> a84f4984
 			}
 			return (MOUNT_SYSERR);
 		default:
