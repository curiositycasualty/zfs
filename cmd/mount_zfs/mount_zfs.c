--- conflicted
+++ resolved
@@ -33,15 +33,10 @@
 #include <libzfs.h>
 #include <locale.h>
 
-<<<<<<< HEAD
 
 // THIS FILE IS VERY LINUX, MAKE OSX VERSION
 
 #if 0
-=======
-#define	ZS_COMMENT	0x00000000	/* comment */
-#define	ZS_ZFSUTIL	0x00000001	/* caller is zfs(8) */
->>>>>>> 3b36f831
 
 libzfs_handle_t *g_zfs;
 
@@ -345,39 +340,9 @@
 	return (MOUNT_SUCCESS);
 }
 
-<<<<<<< HEAD
-
-#endif
-
-=======
-static void
-append_mntopt(const char *name, const char *val, char *mntopts,
-    char *mtabopt, boolean_t quote)
-{
-	char tmp[MNT_LINE_MAX];
-
-	snprintf(tmp, MNT_LINE_MAX, quote ? ",%s=\"%s\"" : ",%s=%s", name, val);
-
-	if (mntopts)
-		strlcat(mntopts, tmp, MNT_LINE_MAX);
-
-	if (mtabopt)
-		strlcat(mtabopt, tmp, MNT_LINE_MAX);
-}
-
-static void
-zfs_selinux_setcontext(zfs_handle_t *zhp, zfs_prop_t zpt, const char *name,
-    char *mntopts, char *mtabopt)
-{
-	char context[ZFS_MAXPROPLEN];
-
-	if (zfs_prop_get(zhp, zpt, context, sizeof (context),
-	    NULL, NULL, 0, B_FALSE) == 0) {
-		if (strcmp(context, "none") != 0)
-		    append_mntopt(name, context, mntopts, mtabopt, B_TRUE);
-	}
-}
->>>>>>> 3b36f831
+
+#endif
+
 
 int
 main(int argc, char **argv)
