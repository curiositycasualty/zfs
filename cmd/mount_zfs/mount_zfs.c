--- conflicted
+++ resolved
@@ -339,35 +339,9 @@
 	return (MOUNT_SUCCESS);
 }
 
-<<<<<<< HEAD
-
-#endif
-
-=======
-static void
-__zfs_selinux_setcontext(const char *name, const char *context, char *mntopts,
-    char *mtabopt)
-{
-	char tmp[MNT_LINE_MAX];
-
-	snprintf(tmp, MNT_LINE_MAX, ",%s=\"%s\"", name, context);
-	strlcat(mntopts, tmp, MNT_LINE_MAX);
-	strlcat(mtabopt, tmp, MNT_LINE_MAX);
-}
-
-static void
-zfs_selinux_setcontext(zfs_handle_t *zhp, zfs_prop_t zpt, const char *name,
-    char *mntopts, char *mtabopt)
-{
-	char context[ZFS_MAXPROPLEN];
-
-	if (zfs_prop_get(zhp, zpt, context, sizeof (context),
-	    NULL, NULL, 0, B_FALSE) == 0) {
-		if (strcmp(context, "none") != 0)
-		    __zfs_selinux_setcontext(name, context, mntopts, mtabopt);
-	}
-}
->>>>>>> 01b738f4
+
+#endif
+
 
 int
 main(int argc, char **argv)
