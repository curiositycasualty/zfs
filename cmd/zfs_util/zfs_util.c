--- conflicted
+++ resolved
@@ -168,35 +168,7 @@
 		}
 	}
 
-<<<<<<< HEAD
-	syslog(LOG_NOTICE, "-zfs_probe : result %d", result);
-	return (result);
-=======
-	if (outpoolguid == NULL)
-		goto out;
-
-	if ((fd = open(devpath, O_RDONLY)) < 0) {
-		printf("Could not open devpath %s : fd %d\n", devpath, fd);
-		goto out;
-	}
-
-	if (zpool_read_label(fd, &config, NULL) != 0) {
-		(void) close(fd);
-		goto out;
-	}
-
-	(void) close(fd);
-
-	if (config != NULL) {
-		ret = FSUR_RECOGNIZED;
-		*outpoolguid = (nvlist_lookup_uint64(config,
-		    ZPOOL_CONFIG_POOL_GUID, &guid) == 0) ? guid : 0;
-		nvlist_free(config);
-	}
-out:
-	printf("-zfs_probe : ret %d\n", ret);
-	return (ret);
->>>>>>> 6a06ef26
+	return result;
 }
 
 int
