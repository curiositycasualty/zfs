--- conflicted
+++ resolved
@@ -1032,13 +1032,8 @@
 				    altroot, poolname);
 			else
 #ifdef __APPLE__
-<<<<<<< HEAD
-				(void) snprintf(buf, sizeof (buf), "/Volumes/%s",
-								poolname);
-=======
 				(void) snprintf(buf, sizeof (buf),
 				    "/Volumes/%s", poolname);
->>>>>>> 37ed94be
 #else
 				(void) snprintf(buf, sizeof (buf), "/%s",
 				    poolname);
