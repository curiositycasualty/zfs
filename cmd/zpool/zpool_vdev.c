/*
 * CDDL HEADER START
 *
 * The contents of this file are subject to the terms of the
 * Common Development and Distribution License (the "License").
 * You may not use this file except in compliance with the License.
 *
 * You can obtain a copy of the license at usr/src/OPENSOLARIS.LICENSE
 * or http://www.opensolaris.org/os/licensing.
 * See the License for the specific language governing permissions
 * and limitations under the License.
 *
 * When distributing Covered Code, include this CDDL HEADER in each
 * file and include the License file at usr/src/OPENSOLARIS.LICENSE.
 * If applicable, add the following below this CDDL HEADER, with the
 * fields enclosed by brackets "[]" replaced with your own identifying
 * information: Portions Copyright [yyyy] [name of copyright owner]
 *
 * CDDL HEADER END
 */

/*
 * Copyright (c) 2005, 2010, Oracle and/or its affiliates. All rights reserved.
 */

/*
 * Functions to convert between a list of vdevs and an nvlist representing the
 * configuration.  Each entry in the list can be one of:
 *
 * 	Device vdevs
 * 		disk=(path=..., devid=...)
 * 		file=(path=...)
 *
 * 	Group vdevs
 * 		raidz[1|2]=(...)
 * 		mirror=(...)
 *
 * 	Hot spares
 *
 * While the underlying implementation supports it, group vdevs cannot contain
 * other group vdevs.  All userland verification of devices is contained within
 * this file.  If successful, the nvlist returned can be passed directly to the
 * kernel; we've done as much verification as possible in userland.
 *
 * Hot spares are a special case, and passed down as an array of disk vdevs, at
 * the same level as the root of the vdev tree.
 *
 * The only function exported by this file is 'make_root_vdev'.  The
 * function performs several passes:
 *
 * 	1. Construct the vdev specification.  Performs syntax validation and
 *         makes sure each device is valid.
 * 	2. Check for devices in use.  Using libblkid to make sure that no
 *         devices are also in use.  Some can be overridden using the 'force'
 *         flag, others cannot.
 * 	3. Check for replication errors if the 'force' flag is not specified.
 *         validates that the replication level is consistent across the
 *         entire pool.
 * 	4. Call libzfs to label any whole disks with an EFI label.
 */

#include <assert.h>
#include <ctype.h>
#include <devid.h>
#include <errno.h>
#include <fcntl.h>
#include <libintl.h>
#include <libnvpair.h>
#include <limits.h>
//#include <scsi/scsi.h>
//#include <scsi/sg.h>
#include <stdio.h>
#include <string.h>
#include <unistd.h>
#include <sys/efi_partition.h>
#include <sys/stat.h>
#include <sys/vtoc.h>
#include <sys/file.h>
#include <sys/mntent.h>
#include <uuid/uuid.h>
#ifdef HAVE_LIBBLKID
#include <blkid/blkid.h>
#else
#define	blkid_cache void *
#endif /* HAVE_LIBBLKID */

#include "zpool_util.h"
#include <sys/zfs_context.h>

/*
 * For any given vdev specification, we can have multiple errors.  The
 * vdev_error() function keeps track of whether we have seen an error yet, and
 * prints out a header if its the first error we've seen.
 */
boolean_t error_seen;
boolean_t is_force;

typedef struct vdev_disk_db_entry
{
	char id[24];
	int sector_size;
} vdev_disk_db_entry_t;

/*
 * Database of block devices that lie about physical sector sizes.  The
 * identification string must be precisely 24 characters to avoid false
 * negatives
 */
static vdev_disk_db_entry_t vdev_disk_database[] = {
	{"ATA     ADATA SSD S396 3", 8192},
	{"ATA     APPLE SSD SM128E", 8192},
	{"ATA     APPLE SSD SM256E", 8192},
	{"ATA     APPLE SSD SM512E", 8192},
	{"ATA     APPLE SSD SM768E", 8192},
	{"ATA     C400-MTFDDAC064M", 8192},
	{"ATA     C400-MTFDDAC128M", 8192},
	{"ATA     C400-MTFDDAC256M", 8192},
	{"ATA     C400-MTFDDAC512M", 8192},
	{"ATA     Corsair Force 3 ", 8192},
	{"ATA     Corsair Force GS", 8192},
	{"ATA     INTEL SSDSA2CT04", 8192},
	{"ATA     INTEL SSDSA2BZ10", 8192},
	{"ATA     INTEL SSDSA2BZ20", 8192},
	{"ATA     INTEL SSDSA2BZ30", 8192},
	{"ATA     INTEL SSDSA2CW04", 8192},
	{"ATA     INTEL SSDSA2CW08", 8192},
	{"ATA     INTEL SSDSA2CW12", 8192},
	{"ATA     INTEL SSDSA2CW16", 8192},
	{"ATA     INTEL SSDSA2CW30", 8192},
	{"ATA     INTEL SSDSA2CW60", 8192},
	{"ATA     INTEL SSDSC2BA10", 8192},
	{"ATA     INTEL SSDSC2BA20", 8192},
	{"ATA     INTEL SSDSC2BA40", 8192},
	{"ATA     INTEL SSDSC2BA80", 8192},
	{"ATA     INTEL SSDSC2BB08", 8192},
	{"ATA     INTEL SSDSC2BB12", 8192},
	{"ATA     INTEL SSDSC2BB16", 8192},
	{"ATA     INTEL SSDSC2BB24", 8192},
	{"ATA     INTEL SSDSC2BB30", 8192},
	{"ATA     INTEL SSDSC2BB40", 8192},
	{"ATA     INTEL SSDSC2BB48", 8192},
	{"ATA     INTEL SSDSC2BB60", 8192},
	{"ATA     INTEL SSDSC2BB80", 8192},
	{"ATA     INTEL SSDSC2CT06", 8192},
	{"ATA     INTEL SSDSC2CT12", 8192},
	{"ATA     INTEL SSDSC2CT18", 8192},
	{"ATA     INTEL SSDSC2CT24", 8192},
	{"ATA     INTEL SSDSC2CW06", 8192},
	{"ATA     INTEL SSDSC2CW12", 8192},
	{"ATA     INTEL SSDSC2CW18", 8192},
	{"ATA     INTEL SSDSC2CW24", 8192},
	{"ATA     INTEL SSDSC2CW48", 8192},
	{"ATA     KINGSTON SH100S3", 8192},
	{"ATA     KINGSTON SH103S3", 8192},
	{"ATA     M4-CT064M4SSD2  ", 8192},
	{"ATA     M4-CT128M4SSD2  ", 8192},
	{"ATA     M4-CT256M4SSD2  ", 8192},
	{"ATA     M4-CT512M4SSD2  ", 8192},
	{"ATA     OCZ-AGILITY2    ", 8192},
	{"ATA     OCZ-AGILITY3    ", 8192},
	{"ATA     OCZ-VERTEX2 3.5 ", 8192},
	{"ATA     OCZ-VERTEX3     ", 8192},
	{"ATA     OCZ-VERTEX3 LT  ", 8192},
	{"ATA     OCZ-VERTEX3 MI  ", 8192},
	{"ATA     OCZ-VERTEX4     ", 8192},
	{"ATA     SAMSUNG MZ7WD120", 8192},
	{"ATA     SAMSUNG MZ7WD240", 8192},
	{"ATA     SAMSUNG MZ7WD480", 8192},
	{"ATA     SAMSUNG MZ7WD960", 8192},
	{"ATA     SAMSUNG SSD 830 ", 8192},
	{"ATA     Samsung SSD 840 ", 8192},
	{"ATA     SanDisk SSD U100", 8192},
	{"ATA     TOSHIBA THNSNH06", 8192},
	{"ATA     TOSHIBA THNSNH12", 8192},
	{"ATA     TOSHIBA THNSNH25", 8192},
	{"ATA     TOSHIBA THNSNH51", 8192},
	{"ATA     APPLE SSD TS064C", 4096},
	{"ATA     APPLE SSD TS128C", 4096},
	{"ATA     APPLE SSD TS256C", 4096},
	{"ATA     APPLE SSD TS512C", 4096},
	{"ATA     INTEL SSDSA2M040", 4096},
	{"ATA     INTEL SSDSA2M080", 4096},
	{"ATA     INTEL SSDSA2M160", 4096},
	{"ATA     INTEL SSDSC2MH12", 4096},
	{"ATA     INTEL SSDSC2MH25", 4096},
	{"ATA     OCZ CORE_SSD    ", 4096},
	{"ATA     OCZ-VERTEX      ", 4096},
	{"ATA     SAMSUNG MCCOE32G", 4096},
	{"ATA     SAMSUNG MCCOE64G", 4096},
	{"ATA     SAMSUNG SSD PM80", 4096},
	/* Imported from Open Solaris */
	{"ATA     MARVELL SD88SA02", 4096},
	/* Advanced format Hard drives */
	{"ATA     Hitachi HDS5C303", 4096},
	{"ATA     SAMSUNG HD204UI ", 4096},
	{"ATA     ST2000DL004 HD20", 4096},
	{"ATA     WDC WD10EARS-00M", 4096},
	{"ATA     WDC WD10EARS-00S", 4096},
	{"ATA     WDC WD10EARS-00Z", 4096},
	{"ATA     WDC WD15EARS-00M", 4096},
	{"ATA     WDC WD15EARS-00S", 4096},
	{"ATA     WDC WD15EARS-00Z", 4096},
	{"ATA     WDC WD20EARS-00M", 4096},
	{"ATA     WDC WD20EARS-00S", 4096},
	{"ATA     WDC WD20EARS-00Z", 4096},
	/* Virtual disks: Assume zvols with default volblocksize */
#if 0
	{"ATA     QEMU HARDDISK   ", 8192},
	{"IET     VIRTUAL-DISK    ", 8192},
	{"OI      COMSTAR         ", 8192},
	{"SUN     COMSTAR         ", 8192},
	{"NETAPP  LUN             ", 8192},
#endif
};

static const int vdev_disk_database_size =
	sizeof (vdev_disk_database) / sizeof (vdev_disk_database[0]);

#define	INQ_REPLY_LEN	96
#define	INQ_CMD_LEN	6

#ifdef __LINUX__
static boolean_t
check_sector_size_database(char *path, int *sector_size)
{
	unsigned char inq_buff[INQ_REPLY_LEN];
	unsigned char sense_buffer[32];
	unsigned char inq_cmd_blk[INQ_CMD_LEN] =
	    {INQUIRY, 0, 0, 0, INQ_REPLY_LEN, 0};
	sg_io_hdr_t io_hdr;
	int error;
	int fd;
	int i;

	/* Prepare INQUIRY command */
	memset(&io_hdr, 0, sizeof (sg_io_hdr_t));
	io_hdr.interface_id = 'S';
	io_hdr.cmd_len = sizeof (inq_cmd_blk);
	io_hdr.mx_sb_len = sizeof (sense_buffer);
	io_hdr.dxfer_direction = SG_DXFER_FROM_DEV;
	io_hdr.dxfer_len = INQ_REPLY_LEN;
	io_hdr.dxferp = inq_buff;
	io_hdr.cmdp = inq_cmd_blk;
	io_hdr.sbp = sense_buffer;
	io_hdr.timeout = 10;		/* 10 milliseconds is ample time */

	if ((fd = open(path, O_RDONLY|O_DIRECT)) < 0)
		return (B_FALSE);

	error = ioctl(fd, SG_IO, (unsigned long) &io_hdr);

	(void) close(fd);

	if (error < 0)
		return (B_FALSE);

	if ((io_hdr.info & SG_INFO_OK_MASK) != SG_INFO_OK)
		return (B_FALSE);

	for (i = 0; i < vdev_disk_database_size; i++) {
		if (memcmp(inq_buff + 8, vdev_disk_database[i].id, 24))
			continue;

		*sector_size = vdev_disk_database[i].sector_size;
		return (B_TRUE);
	}

	return (B_FALSE);
}
#endif


#ifdef __APPLE__
// FIXME
static boolean_t
check_sector_size_database(char *path, int *sector_size)
{
    char diskname[256] = {0};
    int i, error = 0;

	if (error < 0)
		return (B_FALSE);

	for (i = 0; i < vdev_disk_database_size; i++) {
		if (memcmp(diskname, vdev_disk_database[i].id, 24))
			continue;

		*sector_size = vdev_disk_database[i].sector_size;
		return (B_TRUE);
	}

	return (B_FALSE);
}
#endif


/*PRINTFLIKE1*/
static void
vdev_error(const char *fmt, ...)
{
	va_list ap;

	if (!error_seen) {
		(void) fprintf(stderr, gettext("invalid vdev specification\n"));
		if (!is_force)
			(void) fprintf(stderr, gettext("use '-f' to override "
			    "the following errors:\n"));
		else
			(void) fprintf(stderr, gettext("the following errors "
			    "must be manually repaired:\n"));
		error_seen = B_TRUE;
	}

	va_start(ap, fmt);
	(void) vfprintf(stderr, fmt, ap);
	va_end(ap);
}

/*
 * Check that a file is valid.  All we can do in this case is check that it's
 * not in use by another pool, and not in use by swap.
 */
static int
check_file(const char *file, boolean_t force, boolean_t isspare)
{
	char  *name;
	int fd;
	int ret = 0;
	pool_state_t state;
	boolean_t inuse;

	if ((fd = open(file, O_RDONLY)) < 0)
		return (0);

	if (zpool_in_use(g_zfs, fd, &state, &name, &inuse) == 0 && inuse) {
		const char *desc;

		switch (state) {
		case POOL_STATE_ACTIVE:
			desc = gettext("active");
			break;

		case POOL_STATE_EXPORTED:
			desc = gettext("exported");
			break;

		case POOL_STATE_POTENTIALLY_ACTIVE:
			desc = gettext("potentially active");
			break;

		default:
			desc = gettext("unknown");
			break;
		}

		/*
		 * Allow hot spares to be shared between pools.
		 */
		if (state == POOL_STATE_SPARE && isspare)
			return (0);

		if (state == POOL_STATE_ACTIVE ||
		    state == POOL_STATE_SPARE || !force) {
			switch (state) {
			case POOL_STATE_SPARE:
				vdev_error(gettext("%s is reserved as a hot "
				    "spare for pool %s\n"), file, name);
				break;
			default:
				vdev_error(gettext("%s is part of %s pool "
				    "'%s'\n"), file, desc, name);
				break;
			}
			ret = -1;
		}

		free(name);
	}

	(void) close(fd);
	return (ret);
}

static void
check_error(int err)
{
	(void) fprintf(stderr, gettext("warning: device in use checking "
	    "failed: %s\n"), strerror(err));
}

static int
check_slice(const char *path, blkid_cache cache, int force, boolean_t isspare)
{
	int err;
#ifdef HAVE_LIBBLKID
	char *value;

	/* No valid type detected device is safe to use */
	value = blkid_get_tag_value(cache, "TYPE", path);
	if (value == NULL)
		return (0);

	/*
	 * If libblkid detects a ZFS device, we check the device
	 * using check_file() to see if it's safe.  The one safe
	 * case is a spare device shared between multiple pools.
	 */
	if (strcmp(value, "zfs") == 0) {
		err = check_file(path, force, isspare);
	} else {
		if (force) {
			err = 0;
		} else {
			err = -1;
			vdev_error(gettext("%s contains a filesystem of "
			    "type '%s'\n"), path, value);
		}
	}

	free(value);
#else
	err = check_file(path, force, isspare);
#endif /* HAVE_LIBBLKID */

	return (err);
}

/*
 * Validate a whole disk.  Iterate over all slices on the disk and make sure
 * that none is in use by calling check_slice().
 */
static int
check_disk(const char *path, blkid_cache cache, int force,
    boolean_t isspare, boolean_t iswholedisk)
{
	struct dk_gpt *vtoc;
	char slice_path[MAXPATHLEN];
	int err = 0;
	int fd, i;

	/* This is not a wholedisk we only check the given partition */
	if (!iswholedisk)
		return (check_slice(path, cache, force, isspare));

	/*
	 * When the device is a whole disk try to read the efi partition
	 * label.  If this is successful we safely check the all of the
	 * partitions.  However, when it fails it may simply be because
	 * the disk is partitioned via the MBR.  Since we currently can
	 * not easily decode the MBR return a failure and prompt to the
	 * user to use force option since we cannot check the partitions.
	 */
	if ((fd = open(path, O_RDONLY|O_DIRECT)) < 0) {
		check_error(errno);
		return (-1);
	}

	if ((err = efi_alloc_and_read(fd, &vtoc)) != 0) {
		(void) close(fd);

		if (force) {
			return (0);
		} else {
			vdev_error(gettext("%s does not contain an EFI "
			    "label but it may contain partition\n"
			    "information in the MBR.\n"), path);
			return (-1);
		}
	}

	/*
	 * The primary efi partition label is damaged however the secondary
	 * label at the end of the device is intact.  Rather than use this
	 * label we should play it safe and treat this as a non efi device.
	 */
	if (vtoc->efi_flags & EFI_GPT_PRIMARY_CORRUPT) {
		efi_free(vtoc);
		(void) close(fd);

		if (force) {
			/* Partitions will no be created using the backup */
			return (0);
		} else {
			vdev_error(gettext("%s contains a corrupt primary "
			    "EFI label.\n"), path);
			return (-1);
		}
	}

	for (i = 0; i < vtoc->efi_nparts; i++) {

		if (vtoc->efi_parts[i].p_tag == V_UNASSIGNED ||
		    uuid_is_null((uchar_t *)&vtoc->efi_parts[i].p_guid))
			continue;

#if defined(__linux__)
		if (strncmp(path, UDISK_ROOT, strlen(UDISK_ROOT)) == 0)
			(void) snprintf(slice_path, sizeof (slice_path),
			    "%s%s%d", path, "-part", i+1);
		else
			(void) snprintf(slice_path, sizeof (slice_path),
			    "%s%s%d", path, isdigit(path[strlen(path)-1]) ?
			    "p" : "", i+1);
#elif __APPLE__
		(void) snprintf(slice_path, sizeof (slice_path),
		    "%ss%d", path, i+1);
#endif

		err = check_slice(slice_path, cache, force, isspare);
		if (err)
			break;
	}

	efi_free(vtoc);
	(void) close(fd);

	return (err);
}

static int
check_device(const char *path, boolean_t force,
    boolean_t isspare, boolean_t iswholedisk)
{
	static blkid_cache cache = NULL;

#ifdef HAVE_LIBBLKID
	/*
	 * There is no easy way to add a correct blkid_put_cache() call,
	 * memory will be reclaimed when the command exits.
	 */
	if (cache == NULL) {
		int err;

		if ((err = blkid_get_cache(&cache, NULL)) != 0) {
			check_error(err);
			return (-1);
		}

		if ((err = blkid_probe_all(cache)) != 0) {
			blkid_put_cache(cache);
			check_error(err);
			return (-1);
		}
	}
#endif /* HAVE_LIBBLKID */

	return (check_disk(path, cache, force, isspare, iswholedisk));
}

/*
 * By "whole disk" we mean an entire physical disk (something we can
 * label, toggle the write cache on, etc.) as opposed to the full
 * capacity of a pseudo-device such as lofi or did.  We act as if we
 * are labeling the disk, which should be a pretty good test of whether
 * it's a viable device or not.  Returns B_TRUE if it is and B_FALSE if
 * it isn't.
 */
static boolean_t
is_whole_disk(const char *path)
{
	struct dk_gpt *label;
	int fd;

	if ((fd = open(path, O_RDONLY|O_DIRECT)) < 0)
		return (B_FALSE);
	if (efi_alloc_and_init(fd, EFI_NUMPAR, &label) != 0) {
		(void) close(fd);
		return (B_FALSE);
	}
	efi_free(label);
	(void) close(fd);
	return (B_TRUE);
}

/*
 * This may be a shorthand device path or it could be total gibberish.
 * Check to see if it is a known device available in zfs_vdev_paths.
 * As part of this check, see if we've been given an entire disk
 * (minus the slice number).
 */
static int
is_shorthand_path(const char *arg, char *path,
<<<<<<< HEAD
                  struct stat *statbuf, boolean_t *wholedisk)
=======
    struct stat64 *statbuf, boolean_t *wholedisk)
>>>>>>> 01b738f4
{
	int error;

	error = zfs_resolve_shortname(arg, path, MAXPATHLEN);
	if (error == 0) {
		*wholedisk = is_whole_disk(path);
		if (*wholedisk || (stat(path, statbuf) == 0))
			return (0);
	}

	strlcpy(path, arg, sizeof (path));
	memset(statbuf, 0, sizeof (*statbuf));
	*wholedisk = B_FALSE;

	return (error);
}

/*
 * Determine if the given path is a hot spare within the given configuration.
 * If no configuration is given we rely solely on the label.
 */
static boolean_t
is_spare(nvlist_t *config, const char *path)
{
	int fd;
	pool_state_t state;
	char *name = NULL;
	nvlist_t *label;
	uint64_t guid, spareguid;
	nvlist_t *nvroot;
	nvlist_t **spares;
	uint_t i, nspares;
	boolean_t inuse;

	if ((fd = open(path, O_RDONLY)) < 0)
		return (B_FALSE);

	if (zpool_in_use(g_zfs, fd, &state, &name, &inuse) != 0 ||
	    !inuse ||
	    state != POOL_STATE_SPARE ||
	    zpool_read_label(fd, &label) != 0) {
		free(name);
		(void) close(fd);
		return (B_FALSE);
	}
	free(name);
	(void) close(fd);

	if (config == NULL)
		return (B_TRUE);

	verify(nvlist_lookup_uint64(label, ZPOOL_CONFIG_GUID, &guid) == 0);
	nvlist_free(label);

	verify(nvlist_lookup_nvlist(config, ZPOOL_CONFIG_VDEV_TREE,
	    &nvroot) == 0);
	if (nvlist_lookup_nvlist_array(nvroot, ZPOOL_CONFIG_SPARES,
	    &spares, &nspares) == 0) {
		for (i = 0; i < nspares; i++) {
			verify(nvlist_lookup_uint64(spares[i],
			    ZPOOL_CONFIG_GUID, &spareguid) == 0);
			if (spareguid == guid)
				return (B_TRUE);
		}
	}

	return (B_FALSE);
}

/*
 * Create a leaf vdev.  Determine if this is a file or a device.  If it's a
 * device, fill in the device id to make a complete nvlist.  Valid forms for a
 * leaf vdev are:
 *
 *	/dev/xxx	Complete disk path
 *	/xxx		Full path to file
 *	xxx		Shorthand for <zfs_vdev_paths>/xxx
 */
static nvlist_t *
make_leaf_vdev(nvlist_t *props, const char *arg, uint64_t is_log)
{
	char path[MAXPATHLEN];
	struct stat statbuf;
	nvlist_t *vdev = NULL;
	char *type = NULL;
	boolean_t wholedisk = B_FALSE;
	uint64_t ashift = 0;
	int err;

	/*
	 * Determine what type of vdev this is, and put the full path into
	 * 'path'.  We detect whether this is a device of file afterwards by
	 * checking the st_mode of the file.
	 */
	if (arg[0] == '/') {
		/*
		 * Complete device or file path.  Exact type is determined by
		 * examining the file descriptor afterwards.  Symbolic links
		 * are resolved to their real paths for the is_whole_disk()
		 * and S_ISBLK/S_ISREG type checks.  However, we are careful
		 * to store the given path as ZPOOL_CONFIG_PATH to ensure we
		 * can leverage udev's persistent device labels.
		 */
		if (realpath(arg, path) == NULL) {
			(void) fprintf(stderr,
			    gettext("cannot resolve path '%s'\n"), arg);
			return (NULL);
		}

		wholedisk = is_whole_disk(path);
		if (!wholedisk && (stat(path, &statbuf) != 0)) {
			(void) fprintf(stderr,
			    gettext("cannot open '%s': %s\n"),
			    path, strerror(errno));
			return (NULL);
		}

		/* After is_whole_disk() check restore original passed path */
		strlcpy(path, arg, MAXPATHLEN);
	} else {
		err = is_shorthand_path(arg, path, &statbuf, &wholedisk);
		if (err != 0) {
			/*
			 * If we got ENOENT, then the user gave us
			 * gibberish, so try to direct them with a
			 * reasonable error message.  Otherwise,
			 * regurgitate strerror() since it's the best we
			 * can do.
			 */
			if (err == ENOENT) {
				(void) fprintf(stderr,
				    gettext("cannot open '%s': no such "
				    "device in %s\n"), arg, DISK_ROOT);
				(void) fprintf(stderr,
				    gettext("must be a full path or "
				    "shorthand device name\n"));
				return (NULL);
			} else {
				(void) fprintf(stderr,
				    gettext("cannot open '%s': %s\n"),
				    path, strerror(errno));
				return (NULL);
			}
		}
	}

	/*
	 * Determine whether this is a device or a file.
	 */
	if (wholedisk || S_ISBLK(statbuf.st_mode)) {
		type = VDEV_TYPE_DISK;
	} else if (S_ISREG(statbuf.st_mode)) {
		type = VDEV_TYPE_FILE;
	} else {
		(void) fprintf(stderr, gettext("cannot use '%s': must be a "
		    "block device or regular file\n"), path);
		return (NULL);
	}

	/*
	 * Finally, we have the complete device or file, and we know that it is
	 * acceptable to use.  Construct the nvlist to describe this vdev.  All
	 * vdevs have a 'path' element, and devices also have a 'devid' element.
	 */
	verify(nvlist_alloc(&vdev, NV_UNIQUE_NAME, 0) == 0);
	verify(nvlist_add_string(vdev, ZPOOL_CONFIG_PATH, path) == 0);
	verify(nvlist_add_string(vdev, ZPOOL_CONFIG_TYPE, type) == 0);
	verify(nvlist_add_uint64(vdev, ZPOOL_CONFIG_IS_LOG, is_log) == 0);
	if (strcmp(type, VDEV_TYPE_DISK) == 0)
		verify(nvlist_add_uint64(vdev, ZPOOL_CONFIG_WHOLE_DISK,
		    (uint64_t)wholedisk) == 0);

	/*
	 * Override defaults if custom properties are provided.
	 */
	if (props != NULL) {
		char *value = NULL;

		if (nvlist_lookup_string(props,
		    zpool_prop_to_name(ZPOOL_PROP_ASHIFT), &value) == 0)
			zfs_nicestrtonum(NULL, value, &ashift);
	}

	/*
	 * If the device is known to incorrectly report its physical sector
	 * size explicitly provide the known correct value.
	 */
	if (ashift == 0) {
		int sector_size;

		if (check_sector_size_database(path, &sector_size) == B_TRUE)
			ashift = highbit(sector_size) - 1;
	}

	if (ashift > 0)
		nvlist_add_uint64(vdev, ZPOOL_CONFIG_ASHIFT, ashift);

	return (vdev);
}

/*
 * Go through and verify the replication level of the pool is consistent.
 * Performs the following checks:
 *
 * 	For the new spec, verifies that devices in mirrors and raidz are the
 * 	same size.
 *
 * 	If the current configuration already has inconsistent replication
 * 	levels, ignore any other potential problems in the new spec.
 *
 * 	Otherwise, make sure that the current spec (if there is one) and the new
 * 	spec have consistent replication levels.
 */
typedef struct replication_level {
	char *zprl_type;
	uint64_t zprl_children;
	uint64_t zprl_parity;
} replication_level_t;

#define	ZPOOL_FUZZ	(16 * 1024 * 1024)

/*
 * Given a list of toplevel vdevs, return the current replication level.  If
 * the config is inconsistent, then NULL is returned.  If 'fatal' is set, then
 * an error message will be displayed for each self-inconsistent vdev.
 */
static replication_level_t *
get_replication(nvlist_t *nvroot, boolean_t fatal)
{
	nvlist_t **top;
	uint_t t, toplevels;
	nvlist_t **child;
	uint_t c, children;
	nvlist_t *nv;
	char *type;
	replication_level_t lastrep = { 0 }, rep, *ret;
	boolean_t dontreport;

	ret = safe_malloc(sizeof (replication_level_t));

	verify(nvlist_lookup_nvlist_array(nvroot, ZPOOL_CONFIG_CHILDREN,
	    &top, &toplevels) == 0);

	lastrep.zprl_type = NULL;
	for (t = 0; t < toplevels; t++) {
		uint64_t is_log = B_FALSE;

		nv = top[t];

		/*
		 * For separate logs we ignore the top level vdev replication
		 * constraints.
		 */
		(void) nvlist_lookup_uint64(nv, ZPOOL_CONFIG_IS_LOG, &is_log);
		if (is_log)
			continue;

		verify(nvlist_lookup_string(nv, ZPOOL_CONFIG_TYPE,
		    &type) == 0);
		if (nvlist_lookup_nvlist_array(nv, ZPOOL_CONFIG_CHILDREN,
		    &child, &children) != 0) {
			/*
			 * This is a 'file' or 'disk' vdev.
			 */
			rep.zprl_type = type;
			rep.zprl_children = 1;
			rep.zprl_parity = 0;
		} else {
			uint64_t vdev_size;

			/*
			 * This is a mirror or RAID-Z vdev.  Go through and make
			 * sure the contents are all the same (files vs. disks),
			 * keeping track of the number of elements in the
			 * process.
			 *
			 * We also check that the size of each vdev (if it can
			 * be determined) is the same.
			 */
			rep.zprl_type = type;
			rep.zprl_children = 0;

			if (strcmp(type, VDEV_TYPE_RAIDZ) == 0) {
				verify(nvlist_lookup_uint64(nv,
				    ZPOOL_CONFIG_NPARITY,
				    &rep.zprl_parity) == 0);
				assert(rep.zprl_parity != 0);
			} else {
				rep.zprl_parity = 0;
			}

			/*
			 * The 'dontreport' variable indicates that we've
			 * already reported an error for this spec, so don't
			 * bother doing it again.
			 */
			type = NULL;
			dontreport = 0;
			vdev_size = -1ULL;
			for (c = 0; c < children; c++) {
				nvlist_t *cnv = child[c];
				char *path;
				struct stat statbuf;
				uint64_t size = -1ULL;
				char *childtype;
				int fd, err;

				rep.zprl_children++;

				verify(nvlist_lookup_string(cnv,
				    ZPOOL_CONFIG_TYPE, &childtype) == 0);

				/*
				 * If this is a replacing or spare vdev, then
				 * get the real first child of the vdev.
				 */
				if (strcmp(childtype,
				    VDEV_TYPE_REPLACING) == 0 ||
				    strcmp(childtype, VDEV_TYPE_SPARE) == 0) {
					nvlist_t **rchild;
					uint_t rchildren;

					verify(nvlist_lookup_nvlist_array(cnv,
					    ZPOOL_CONFIG_CHILDREN, &rchild,
					    &rchildren) == 0);
					assert(rchildren == 2);
					cnv = rchild[0];

					verify(nvlist_lookup_string(cnv,
					    ZPOOL_CONFIG_TYPE,
					    &childtype) == 0);
				}

				verify(nvlist_lookup_string(cnv,
				    ZPOOL_CONFIG_PATH, &path) == 0);

				/*
				 * If we have a raidz/mirror that combines disks
				 * with files, report it as an error.
				 */
				if (!dontreport && type != NULL &&
				    strcmp(type, childtype) != 0) {
					if (ret != NULL)
						free(ret);
					ret = NULL;
					if (fatal)
						vdev_error(gettext(
						    "mismatched replication "
						    "level: %s contains both "
						    "files and devices\n"),
						    rep.zprl_type);
					else
						return (NULL);
					dontreport = B_TRUE;
				}

				/*
				 * According to stat(2), the value of 'st_size'
				 * is undefined for block devices and character
				 * devices.  But there is no effective way to
				 * determine the real size in userland.
				 *
				 * Instead, we'll take advantage of an
				 * implementation detail of spec_size().  If the
				 * device is currently open, then we (should)
				 * return a valid size.
				 *
				 * If we still don't get a valid size (indicated
				 * by a size of 0 or MAXOFFSET_T), then ignore
				 * this device altogether.
				 */
				if ((fd = open(path, O_RDONLY)) >= 0) {
					err = fstat(fd, &statbuf);
					(void) close(fd);
				} else {
					err = stat(path, &statbuf);
				}

				if (err != 0 ||
				    statbuf.st_size == 0 ||
				    statbuf.st_size == MAXOFFSET_T)
					continue;

				size = statbuf.st_size;

				/*
				 * Also make sure that devices and
				 * slices have a consistent size.  If
				 * they differ by a significant amount
				 * (~16MB) then report an error.
				 */
				if (!dontreport &&
				    (vdev_size != -1ULL &&
				    (labs(size - vdev_size) >
				    ZPOOL_FUZZ))) {
					if (ret != NULL)
						free(ret);
					ret = NULL;
					if (fatal)
						vdev_error(gettext(
						    "%s contains devices of "
						    "different sizes\n"),
						    rep.zprl_type);
					else
						return (NULL);
					dontreport = B_TRUE;
				}

				type = childtype;
				vdev_size = size;
			}
		}

		/*
		 * At this point, we have the replication of the last toplevel
		 * vdev in 'rep'.  Compare it to 'lastrep' to see if its
		 * different.
		 */
		if (lastrep.zprl_type != NULL) {
			if (strcmp(lastrep.zprl_type, rep.zprl_type) != 0) {
				if (ret != NULL)
					free(ret);
				ret = NULL;
				if (fatal)
					vdev_error(gettext(
					    "mismatched replication level: "
					    "both %s and %s vdevs are "
					    "present\n"),
					    lastrep.zprl_type, rep.zprl_type);
				else
					return (NULL);
			} else if (lastrep.zprl_parity != rep.zprl_parity) {
				if (ret)
					free(ret);
				ret = NULL;
				if (fatal)
					vdev_error(gettext(
					    "mismatched replication level: "
					    "both %llu and %llu device parity "
					    "%s vdevs are present\n"),
					    lastrep.zprl_parity,
					    rep.zprl_parity,
					    rep.zprl_type);
				else
					return (NULL);
			} else if (lastrep.zprl_children != rep.zprl_children) {
				if (ret)
					free(ret);
				ret = NULL;
				if (fatal)
					vdev_error(gettext(
					    "mismatched replication level: "
					    "both %llu-way and %llu-way %s "
					    "vdevs are present\n"),
					    lastrep.zprl_children,
					    rep.zprl_children,
					    rep.zprl_type);
				else
					return (NULL);
			}
		}
		lastrep = rep;
	}

	if (ret != NULL)
		*ret = rep;

	return (ret);
}

/*
 * Check the replication level of the vdev spec against the current pool.  Calls
 * get_replication() to make sure the new spec is self-consistent.  If the pool
 * has a consistent replication level, then we ignore any errors.  Otherwise,
 * report any difference between the two.
 */
static int
check_replication(nvlist_t *config, nvlist_t *newroot)
{
	nvlist_t **child;
	uint_t	children;
	replication_level_t *current = NULL, *new;
	int ret;

	/*
	 * If we have a current pool configuration, check to see if it's
	 * self-consistent.  If not, simply return success.
	 */
	if (config != NULL) {
		nvlist_t *nvroot;

		verify(nvlist_lookup_nvlist(config, ZPOOL_CONFIG_VDEV_TREE,
		    &nvroot) == 0);
		if ((current = get_replication(nvroot, B_FALSE)) == NULL)
			return (0);
	}
	/*
	 * for spares there may be no children, and therefore no
	 * replication level to check
	 */
	if ((nvlist_lookup_nvlist_array(newroot, ZPOOL_CONFIG_CHILDREN,
	    &child, &children) != 0) || (children == 0)) {
		free(current);
		return (0);
	}

	/*
	 * If all we have is logs then there's no replication level to check.
	 */
	if (num_logs(newroot) == children) {
		free(current);
		return (0);
	}

	/*
	 * Get the replication level of the new vdev spec, reporting any
	 * inconsistencies found.
	 */
	if ((new = get_replication(newroot, B_TRUE)) == NULL) {
		free(current);
		return (-1);
	}

	/*
	 * Check to see if the new vdev spec matches the replication level of
	 * the current pool.
	 */
	ret = 0;
	if (current != NULL) {
		if (strcmp(current->zprl_type, new->zprl_type) != 0) {
			vdev_error(gettext(
			    "mismatched replication level: pool uses %s "
			    "and new vdev is %s\n"),
			    current->zprl_type, new->zprl_type);
			ret = -1;
		} else if (current->zprl_parity != new->zprl_parity) {
			vdev_error(gettext(
			    "mismatched replication level: pool uses %llu "
			    "device parity and new vdev uses %llu\n"),
			    current->zprl_parity, new->zprl_parity);
			ret = -1;
		} else if (current->zprl_children != new->zprl_children) {
			vdev_error(gettext(
			    "mismatched replication level: pool uses %llu-way "
			    "%s and new vdev uses %llu-way %s\n"),
			    current->zprl_children, current->zprl_type,
			    new->zprl_children, new->zprl_type);
			ret = -1;
		}
	}

	free(new);
	if (current != NULL)
		free(current);

	return (ret);
}

static int
zero_label(char *path)
{
	const int size = 4096;
	char buf[size];
	int err, fd;

	if ((fd = open(path, O_WRONLY|O_EXCL)) < 0) {
		(void) fprintf(stderr, gettext("cannot open '%s': %s\n"),
		    path, strerror(errno));
		return (-1);
	}

	memset(buf, 0, size);
	err = write(fd, buf, size);
	(void) fdatasync(fd);
	(void) close(fd);

	if (err == -1) {
		(void) fprintf(stderr, gettext("cannot zero first %d bytes "
		    "of '%s': %s\n"), size, path, strerror(errno));
		return (-1);
	}

	if (err != size) {
		(void) fprintf(stderr, gettext("could only zero %d/%d bytes "
		    "of '%s'\n"), err, size, path);
		return (-1);
	}

	return (0);
}

/*
 * Go through and find any whole disks in the vdev specification, labelling them
 * as appropriate.  When constructing the vdev spec, we were unable to open this
 * device in order to provide a devid.  Now that we have labelled the disk and
 * know that slice 0 is valid, we can construct the devid now.
 *
 * If the disk was already labeled with an EFI label, we will have gotten the
 * devid already (because we were able to open the whole disk).  Otherwise, we
 * need to get the devid after we label the disk.
 */
static int
make_disks(zpool_handle_t *zhp, nvlist_t *nv)
{
	nvlist_t **child;
	uint_t c, children;
	char *type, *path;
	char devpath[MAXPATHLEN];
	char udevpath[MAXPATHLEN];
	uint64_t wholedisk;
	struct stat statbuf;
	int is_exclusive = 0;
	int fd;
	int ret;

	verify(nvlist_lookup_string(nv, ZPOOL_CONFIG_TYPE, &type) == 0);

	if (nvlist_lookup_nvlist_array(nv, ZPOOL_CONFIG_CHILDREN,
	    &child, &children) != 0) {

		if (strcmp(type, VDEV_TYPE_DISK) != 0)
			return (0);

		/*
		 * We have a disk device.  If this is a whole disk write
		 * out the efi partition table, otherwise write zero's to
		 * the first 4k of the partition.  This is to ensure that
		 * libblkid will not misidentify the partition due to a
		 * magic value left by the previous filesystem.
		 */
		verify(!nvlist_lookup_string(nv, ZPOOL_CONFIG_PATH, &path));
		verify(!nvlist_lookup_uint64(nv, ZPOOL_CONFIG_WHOLE_DISK,
		    &wholedisk));

		if (!wholedisk) {
			(void) zero_label(path);
			return (0);
		}

		if (realpath(path, devpath) == NULL) {
			ret = errno;
			(void) fprintf(stderr,
			    gettext("cannot resolve path '%s'\n"), path);
			return (ret);
		}

		/*
		 * Remove any previously existing symlink from a udev path to
		 * the device before labeling the disk.  This makes
		 * zpool_label_disk_wait() truly wait for the new link to show
		 * up instead of returning if it finds an old link still in
		 * place.  Otherwise there is a window between when udev
		 * deletes and recreates the link during which access attempts
		 * will fail with ENOENT.
		 */
		strncpy(udevpath, path, MAXPATHLEN);
		(void) zfs_append_partition(udevpath, MAXPATHLEN);

		fd = open(devpath, O_RDWR|O_EXCL);
		if (fd == -1) {
			if (errno == EBUSY)
				is_exclusive = 1;
		} else {
			(void) close(fd);
		}

		/*
		 * If the partition exists, contains a valid spare label,
		 * and is opened exclusively there is no need to partition
		 * it.  Hot spares have already been partitioned and are
		 * held open exclusively by the kernel as a safety measure.
		 *
		 * If the provided path is for a /dev/disk/ device its
		 * symbolic link will be removed, partition table created,
		 * and then block until udev creates the new link.
		 */
		if (!is_exclusive || !is_spare(NULL, udevpath)) {
			ret = strncmp(udevpath, UDISK_ROOT, strlen(UDISK_ROOT));
			if (ret == 0) {
				ret = lstat64(udevpath, &statbuf);
				if (ret == 0 && S_ISLNK(statbuf.st_mode))
					(void) unlink(udevpath);
			}

			if (zpool_label_disk(g_zfs, zhp,
			    strrchr(devpath, '/') + 1) == -1)
				return (-1);

			ret = zpool_label_disk_wait(udevpath, DISK_LABEL_WAIT);
			if (ret) {
				(void) fprintf(stderr, gettext("cannot "
				    "resolve path '%s': %d\n"), udevpath, ret);
				return (-1);
			}

			(void) zero_label(udevpath);
		}

		/*
		 * Update the path to refer to the partition.  The presence of
		 * the 'whole_disk' field indicates to the CLI that we should
		 * chop off the partition number when displaying the device in
		 * future output.
		 */
		verify(nvlist_add_string(nv, ZPOOL_CONFIG_PATH, udevpath) == 0);

		return (0);
	}

	for (c = 0; c < children; c++)
		if ((ret = make_disks(zhp, child[c])) != 0)
			return (ret);

	if (nvlist_lookup_nvlist_array(nv, ZPOOL_CONFIG_SPARES,
	    &child, &children) == 0)
		for (c = 0; c < children; c++)
			if ((ret = make_disks(zhp, child[c])) != 0)
				return (ret);

	if (nvlist_lookup_nvlist_array(nv, ZPOOL_CONFIG_L2CACHE,
	    &child, &children) == 0)
		for (c = 0; c < children; c++)
			if ((ret = make_disks(zhp, child[c])) != 0)
				return (ret);

	return (0);
}

/*
 * Go through and find any devices that are in use.  We rely on libdiskmgt for
 * the majority of this task.
 */
static int
check_in_use(nvlist_t *config, nvlist_t *nv, boolean_t force,
    boolean_t replacing, boolean_t isspare)
{
	nvlist_t **child;
	uint_t c, children;
	char *type, *path;
	int ret = 0;
	char buf[MAXPATHLEN];
	uint64_t wholedisk = B_FALSE;

	verify(nvlist_lookup_string(nv, ZPOOL_CONFIG_TYPE, &type) == 0);

	if (nvlist_lookup_nvlist_array(nv, ZPOOL_CONFIG_CHILDREN,
	    &child, &children) != 0) {

		verify(!nvlist_lookup_string(nv, ZPOOL_CONFIG_PATH, &path));
		if (strcmp(type, VDEV_TYPE_DISK) == 0)
			verify(!nvlist_lookup_uint64(nv,
			    ZPOOL_CONFIG_WHOLE_DISK, &wholedisk));

		/*
		 * As a generic check, we look to see if this is a replace of a
		 * hot spare within the same pool.  If so, we allow it
		 * regardless of what libblkid or zpool_in_use() says.
		 */
		if (replacing) {
			(void) strlcpy(buf, path, sizeof (buf));
			if (wholedisk) {
				ret = zfs_append_partition(buf,  sizeof (buf));
				if (ret == -1)
					return (-1);
			}

			if (is_spare(config, buf))
				return (0);
		}

		if (strcmp(type, VDEV_TYPE_DISK) == 0)
			ret = check_device(path, force, isspare, wholedisk);

		if (strcmp(type, VDEV_TYPE_FILE) == 0)
			ret = check_file(path, force, isspare);

		return (ret);
	}

	for (c = 0; c < children; c++)
		if ((ret = check_in_use(config, child[c], force,
		    replacing, B_FALSE)) != 0)
			return (ret);

	if (nvlist_lookup_nvlist_array(nv, ZPOOL_CONFIG_SPARES,
	    &child, &children) == 0)
		for (c = 0; c < children; c++)
			if ((ret = check_in_use(config, child[c], force,
			    replacing, B_TRUE)) != 0)
				return (ret);

	if (nvlist_lookup_nvlist_array(nv, ZPOOL_CONFIG_L2CACHE,
	    &child, &children) == 0)
		for (c = 0; c < children; c++)
			if ((ret = check_in_use(config, child[c], force,
			    replacing, B_FALSE)) != 0)
				return (ret);

	return (0);
}

static const char *
is_grouping(const char *type, int *mindev, int *maxdev)
{
	if (strncmp(type, "raidz", 5) == 0) {
		const char *p = type + 5;
		char *end;
		long nparity;

		if (*p == '\0') {
			nparity = 1;
		} else if (*p == '0') {
			return (NULL); /* no zero prefixes allowed */
		} else {
			errno = 0;
			nparity = strtol(p, &end, 10);
			if (errno != 0 || nparity < 1 || nparity >= 255 ||
			    *end != '\0')
				return (NULL);
		}

		if (mindev != NULL)
			*mindev = nparity + 1;
		if (maxdev != NULL)
			*maxdev = 255;
		return (VDEV_TYPE_RAIDZ);
	}

	if (maxdev != NULL)
		*maxdev = INT_MAX;

	if (strcmp(type, "mirror") == 0) {
		if (mindev != NULL)
			*mindev = 2;
		return (VDEV_TYPE_MIRROR);
	}

	if (strcmp(type, "spare") == 0) {
		if (mindev != NULL)
			*mindev = 1;
		return (VDEV_TYPE_SPARE);
	}

	if (strcmp(type, "log") == 0) {
		if (mindev != NULL)
			*mindev = 1;
		return (VDEV_TYPE_LOG);
	}

	if (strcmp(type, "cache") == 0) {
		if (mindev != NULL)
			*mindev = 1;
		return (VDEV_TYPE_L2CACHE);
	}

	return (NULL);
}

/*
 * Construct a syntactically valid vdev specification,
 * and ensure that all devices and files exist and can be opened.
 * Note: we don't bother freeing anything in the error paths
 * because the program is just going to exit anyway.
 */
nvlist_t *
construct_spec(nvlist_t *props, int argc, char **argv)
{
	nvlist_t *nvroot, *nv, **top, **spares, **l2cache;
	int t, toplevels, mindev, maxdev, nspares, nlogs, nl2cache;
	const char *type;
	uint64_t is_log;
	boolean_t seen_logs;

	top = NULL;
	toplevels = 0;
	spares = NULL;
	l2cache = NULL;
	nspares = 0;
	nlogs = 0;
	nl2cache = 0;
	is_log = B_FALSE;
	seen_logs = B_FALSE;

	while (argc > 0) {
		nv = NULL;

		/*
		 * If it's a mirror or raidz, the subsequent arguments are
		 * its leaves -- until we encounter the next mirror or raidz.
		 */
		if ((type = is_grouping(argv[0], &mindev, &maxdev)) != NULL) {
			nvlist_t **child = NULL;
			int c, children = 0;

			if (strcmp(type, VDEV_TYPE_SPARE) == 0) {
				if (spares != NULL) {
					(void) fprintf(stderr,
					    gettext("invalid vdev "
					    "specification: 'spare' can be "
					    "specified only once\n"));
					return (NULL);
				}
				is_log = B_FALSE;
			}

			if (strcmp(type, VDEV_TYPE_LOG) == 0) {
				if (seen_logs) {
					(void) fprintf(stderr,
					    gettext("invalid vdev "
					    "specification: 'log' can be "
					    "specified only once\n"));
					return (NULL);
				}
				seen_logs = B_TRUE;
				is_log = B_TRUE;
				argc--;
				argv++;
				/*
				 * A log is not a real grouping device.
				 * We just set is_log and continue.
				 */
				continue;
			}

			if (strcmp(type, VDEV_TYPE_L2CACHE) == 0) {
				if (l2cache != NULL) {
					(void) fprintf(stderr,
					    gettext("invalid vdev "
					    "specification: 'cache' can be "
					    "specified only once\n"));
					return (NULL);
				}
				is_log = B_FALSE;
			}

			if (is_log) {
				if (strcmp(type, VDEV_TYPE_MIRROR) != 0) {
					(void) fprintf(stderr,
					    gettext("invalid vdev "
					    "specification: unsupported 'log' "
					    "device: %s\n"), type);
					return (NULL);
				}
				nlogs++;
			}

			for (c = 1; c < argc; c++) {
				if (is_grouping(argv[c], NULL, NULL) != NULL)
					break;
				children++;
				child = realloc(child,
				    children * sizeof (nvlist_t *));
				if (child == NULL)
					zpool_no_memory();
				if ((nv = make_leaf_vdev(props, argv[c],
				    B_FALSE)) == NULL)
					return (NULL);
				child[children - 1] = nv;
			}

			if (children < mindev) {
				(void) fprintf(stderr, gettext("invalid vdev "
				    "specification: %s requires at least %d "
				    "devices\n"), argv[0], mindev);
				return (NULL);
			}

			if (children > maxdev) {
				(void) fprintf(stderr, gettext("invalid vdev "
				    "specification: %s supports no more than "
				    "%d devices\n"), argv[0], maxdev);
				return (NULL);
			}

			argc -= c;
			argv += c;

			if (strcmp(type, VDEV_TYPE_SPARE) == 0) {
				spares = child;
				nspares = children;
				continue;
			} else if (strcmp(type, VDEV_TYPE_L2CACHE) == 0) {
				l2cache = child;
				nl2cache = children;
				continue;
			} else {
				verify(nvlist_alloc(&nv, NV_UNIQUE_NAME,
				    0) == 0);
				verify(nvlist_add_string(nv, ZPOOL_CONFIG_TYPE,
				    type) == 0);
				verify(nvlist_add_uint64(nv,
				    ZPOOL_CONFIG_IS_LOG, is_log) == 0);
				if (strcmp(type, VDEV_TYPE_RAIDZ) == 0) {
					verify(nvlist_add_uint64(nv,
					    ZPOOL_CONFIG_NPARITY,
					    mindev - 1) == 0);
				}
				verify(nvlist_add_nvlist_array(nv,
				    ZPOOL_CONFIG_CHILDREN, child,
				    children) == 0);

				for (c = 0; c < children; c++)
					nvlist_free(child[c]);
				free(child);
			}
		} else {
			/*
			 * We have a device.  Pass off to make_leaf_vdev() to
			 * construct the appropriate nvlist describing the vdev.
			 */
			if ((nv = make_leaf_vdev(props, argv[0],
			    is_log)) == NULL)
				return (NULL);
			if (is_log)
				nlogs++;
			argc--;
			argv++;
		}

		toplevels++;
		top = realloc(top, toplevels * sizeof (nvlist_t *));
		if (top == NULL)
			zpool_no_memory();
		top[toplevels - 1] = nv;
	}

	if (toplevels == 0 && nspares == 0 && nl2cache == 0) {
		(void) fprintf(stderr, gettext("invalid vdev "
		    "specification: at least one toplevel vdev must be "
		    "specified\n"));
		return (NULL);
	}

	if (seen_logs && nlogs == 0) {
		(void) fprintf(stderr, gettext("invalid vdev specification: "
		    "log requires at least 1 device\n"));
		return (NULL);
	}

	/*
	 * Finally, create nvroot and add all top-level vdevs to it.
	 */
	verify(nvlist_alloc(&nvroot, NV_UNIQUE_NAME, 0) == 0);
	verify(nvlist_add_string(nvroot, ZPOOL_CONFIG_TYPE,
	    VDEV_TYPE_ROOT) == 0);
	verify(nvlist_add_nvlist_array(nvroot, ZPOOL_CONFIG_CHILDREN,
	    top, toplevels) == 0);
	if (nspares != 0)
		verify(nvlist_add_nvlist_array(nvroot, ZPOOL_CONFIG_SPARES,
		    spares, nspares) == 0);
	if (nl2cache != 0)
		verify(nvlist_add_nvlist_array(nvroot, ZPOOL_CONFIG_L2CACHE,
		    l2cache, nl2cache) == 0);

	for (t = 0; t < toplevels; t++)
		nvlist_free(top[t]);
	for (t = 0; t < nspares; t++)
		nvlist_free(spares[t]);
	for (t = 0; t < nl2cache; t++)
		nvlist_free(l2cache[t]);
	if (spares)
		free(spares);
	if (l2cache)
		free(l2cache);
	free(top);

	return (nvroot);
}

nvlist_t *
split_mirror_vdev(zpool_handle_t *zhp, char *newname, nvlist_t *props,
    splitflags_t flags, int argc, char **argv)
{
	nvlist_t *newroot = NULL, **child;
	uint_t c, children;

	if (argc > 0) {
		if ((newroot = construct_spec(props, argc, argv)) == NULL) {
			(void) fprintf(stderr, gettext("Unable to build a "
			    "pool from the specified devices\n"));
			return (NULL);
		}

		if (!flags.dryrun && make_disks(zhp, newroot) != 0) {
			nvlist_free(newroot);
			return (NULL);
		}

		/* avoid any tricks in the spec */
		verify(nvlist_lookup_nvlist_array(newroot,
		    ZPOOL_CONFIG_CHILDREN, &child, &children) == 0);
		for (c = 0; c < children; c++) {
			char *path;
			const char *type;
			int min, max;

			verify(nvlist_lookup_string(child[c],
			    ZPOOL_CONFIG_PATH, &path) == 0);
			if ((type = is_grouping(path, &min, &max)) != NULL) {
				(void) fprintf(stderr, gettext("Cannot use "
				    "'%s' as a device for splitting\n"), type);
				nvlist_free(newroot);
				return (NULL);
			}
		}
	}

	if (zpool_vdev_split(zhp, newname, &newroot, props, flags) != 0) {
		if (newroot != NULL)
			nvlist_free(newroot);
		return (NULL);
	}

	return (newroot);
}

/*
 * Get and validate the contents of the given vdev specification.  This ensures
 * that the nvlist returned is well-formed, that all the devices exist, and that
 * they are not currently in use by any other known consumer.  The 'poolconfig'
 * parameter is the current configuration of the pool when adding devices
 * existing pool, and is used to perform additional checks, such as changing the
 * replication level of the pool.  It can be 'NULL' to indicate that this is a
 * new pool.  The 'force' flag controls whether devices should be forcefully
 * added, even if they appear in use.
 */
nvlist_t *
make_root_vdev(zpool_handle_t *zhp, nvlist_t *props, int force, int check_rep,
    boolean_t replacing, boolean_t dryrun, int argc, char **argv)
{
	nvlist_t *newroot;
	nvlist_t *poolconfig = NULL;
	is_force = force;

	/*
	 * Construct the vdev specification.  If this is successful, we know
	 * that we have a valid specification, and that all devices can be
	 * opened.
	 */
	if ((newroot = construct_spec(props, argc, argv)) == NULL)
		return (NULL);

	if (zhp && ((poolconfig = zpool_get_config(zhp, NULL)) == NULL))
		return (NULL);

	/*
	 * Validate each device to make sure that its not shared with another
	 * subsystem.  We do this even if 'force' is set, because there are some
	 * uses (such as a dedicated dump device) that even '-f' cannot
	 * override.
	 */
	if (check_in_use(poolconfig, newroot, force, replacing, B_FALSE) != 0) {
		nvlist_free(newroot);
		return (NULL);
	}

	/*
	 * Check the replication level of the given vdevs and report any errors
	 * found.  We include the existing pool spec, if any, as we need to
	 * catch changes against the existing replication level.
	 */
	if (check_rep && check_replication(poolconfig, newroot) != 0) {
		nvlist_free(newroot);
		return (NULL);
	}

	/*
	 * Run through the vdev specification and label any whole disks found.
	 */
	if (!dryrun && make_disks(zhp, newroot) != 0) {
		nvlist_free(newroot);
		return (NULL);
	}

	return (newroot);
}<|MERGE_RESOLUTION|>--- conflicted
+++ resolved
@@ -580,11 +580,7 @@
  */
 static int
 is_shorthand_path(const char *arg, char *path,
-<<<<<<< HEAD
                   struct stat *statbuf, boolean_t *wholedisk)
-=======
-    struct stat64 *statbuf, boolean_t *wholedisk)
->>>>>>> 01b738f4
 {
 	int error;
 
