--- conflicted
+++ resolved
@@ -18,8 +18,4 @@
 	$(top_builddir)/lib/libzfs/libzfs.la \
 	$(top_builddir)/lib/libzfs_core/libzfs_core.la
 
-<<<<<<< HEAD
-zhack_LDFLAGS = -pthread -lm $(ZLIB) -ldl $(LIBUUID) $(LIBBLKID)
-=======
-zhack_LDADD += $(ZLIB)
->>>>>>> 01b738f4
+zhack_LDFLAGS = -pthread -lm $(ZLIB) -ldl $(LIBUUID) $(LIBBLKID)