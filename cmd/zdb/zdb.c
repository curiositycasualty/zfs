--- conflicted
+++ resolved
@@ -490,11 +490,7 @@
 			last_nonzero = i;
 	}
 
-<<<<<<< HEAD
-	for (i = 0; (int64_t)i <= last_nonzero; i++) {
-=======
 	for (i = 0; (int) i <= last_nonzero; i++) {
->>>>>>> 121c8a48
 		(void) printf("\t%llu\n", (longlong_t)subobjs[i]);
 	}
 	kmem_free(subobjs, doi.doi_max_offset);
