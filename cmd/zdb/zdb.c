--- conflicted
+++ resolved
@@ -3594,12 +3594,9 @@
 	const char *opts = "bcdhilmMI:suCDRSAFLXevp:t:U:PZ";
 #else
 	const char *opts = "bcdhilmMI:suCDRSAFLXevp:t:U:P";
-<<<<<<< HEAD
 #endif
-=======
 	boolean_t target_is_spa = B_TRUE;
 
->>>>>>> 141b6381
 	(void) setrlimit(RLIMIT_NOFILE, &rl);
 	(void) enable_extended_FILE_stdio(-1, -1);
 
