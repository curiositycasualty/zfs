--- conflicted
+++ resolved
@@ -60,16 +60,6 @@
 #undef ZFS_MAXNAMELEN
 #include <libzfs.h>
 
-<<<<<<< HEAD
-#define	ZDB_COMPRESS_NAME(idx) ((idx) < ZIO_COMPRESS_FUNCTIONS ? \
-    zio_compress_table[(idx)].ci_name : "UNKNOWN")
-#define	ZDB_CHECKSUM_NAME(idx) ((idx) < ZIO_CHECKSUM_FUNCTIONS ? \
-    zio_checksum_table[(idx)].ci_name : "UNKNOWN")
-#define	ZDB_OT_NAME(idx) ((idx) < DMU_OT_NUMTYPES ? \
-    dmu_ot[(idx)].ot_name : DMU_OT_IS_VALID(idx) ? \
-    dmu_ot_byteswap[DMU_OT_BYTESWAP(idx)].ob_name : "UNKNOWN")
-#define	ZDB_OT_TYPE(idx) ((idx) < DMU_OT_NUMTYPES ? (idx) : DMU_OT_NUMTYPES)
-=======
 #define	ZDB_COMPRESS_NAME(idx) ((idx) < ZIO_COMPRESS_FUNCTIONS ?	\
 	zio_compress_table[(idx)].ci_name : "UNKNOWN")
 #define	ZDB_CHECKSUM_NAME(idx) ((idx) < ZIO_CHECKSUM_FUNCTIONS ?	\
@@ -80,7 +70,6 @@
 #define	ZDB_OT_TYPE(idx) ((idx) < DMU_OT_NUMTYPES ? (idx) :		\
 	(((idx) == DMU_OTN_ZAP_DATA || (idx) == DMU_OTN_ZAP_METADATA) ?	\
 	DMU_OT_ZAP_OTHER : DMU_OT_NUMTYPES))
->>>>>>> 76351672
 
 #ifndef lint
 extern int zfs_recover;
@@ -1010,7 +999,7 @@
 		arc_buf_t *buf;
 		uint64_t fill = 0;
 
-		err = arc_read(NULL, spa, bp, arc_getbuf_func, &buf,
+		err = arc_read(NULL, spa, bp, NULL, arc_getbuf_func, &buf,
 		    ZIO_PRIORITY_ASYNC_READ, ZIO_FLAG_CANFAIL, &flags, zb);
 		if (err)
 			return (err);
@@ -3135,13 +3124,6 @@
 
 	dprintf_setup(&argc, argv);
 
-<<<<<<< HEAD
-	while ((c = getopt(argc, argv, "bcdhilmsuCDRSAFLXevp:t:U:P"
-#ifdef __APPLE__
-	"Z"
-#endif
-	)) != -1) {
-=======
 	/*
 	 * If there is an environment variable SPA_CONFIG_PATH it overrides
 	 * default spa_config_path setting. If -U flag is specified it will
@@ -3151,8 +3133,12 @@
 	if (spa_config_path_env != NULL)
 		spa_config_path = spa_config_path_env;
 
-	while ((c = getopt(argc, argv, "bcdhilmM:suCDRSAFLXevp:t:U:P")) != -1) {
->>>>>>> 76351672
+	while ((c = getopt(argc, argv, "bcdhilmM:suCDRSAFLXevp:t:U:P"
+#ifdef __APPLE__
+                       "Z"
+#endif
+                       )) != -1) {
+
 		switch (c) {
 		case 'b':
 		case 'c':
