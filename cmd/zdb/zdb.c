/*
 * CDDL HEADER START
 *
 * The contents of this file are subject to the terms of the
 * Common Development and Distribution License (the "License").
 * You may not use this file except in compliance with the License.
 *
 * You can obtain a copy of the license at usr/src/OPENSOLARIS.LICENSE
 * or http://www.opensolaris.org/os/licensing.
 * See the License for the specific language governing permissions
 * and limitations under the License.
 *
 * When distributing Covered Code, include this CDDL HEADER in each
 * file and include the License file at usr/src/OPENSOLARIS.LICENSE.
 * If applicable, add the following below this CDDL HEADER, with the
 * fields enclosed by brackets "[]" replaced with your own identifying
 * information: Portions Copyright [yyyy] [name of copyright owner]
 *
 * CDDL HEADER END
 */

/*
 * Copyright (c) 2005, 2010, Oracle and/or its affiliates. All rights reserved.
 * Copyright (c) 2011, 2014 by Delphix. All rights reserved.
 */

#include <stdio.h>
//#include <stdio_ext.h>
#include <unistd.h>
#include <stdlib.h>
#include <ctype.h>
#include <sys/zfs_context.h>
#include <sys/spa.h>
#include <sys/spa_impl.h>
#include <sys/dmu.h>
#include <sys/zap.h>
#include <sys/fs/zfs.h>
#include <sys/zfs_znode.h>
#include <sys/zfs_sa.h>
#include <sys/sa.h>
#include <sys/sa_impl.h>
#include <sys/vdev.h>
#include <sys/vdev_impl.h>
#include <sys/metaslab_impl.h>
#include <sys/dmu_objset.h>
#include <sys/dsl_dir.h>
#include <sys/dsl_dataset.h>
#include <sys/dsl_pool.h>
#include <sys/dbuf.h>
#include <sys/zil.h>
#include <sys/zil_impl.h>
#include <sys/stat.h>
#include <sys/resource.h>
#include <sys/dmu_traverse.h>
#include <sys/zio_checksum.h>
#include <sys/zio_compress.h>
#include <sys/zfs_fuid.h>
#include <sys/arc.h>
#include <sys/ddt.h>
#include <sys/zfeature.h>
#include <zfs_comutil.h>
#undef ZFS_MAXNAMELEN
#include <libzfs.h>

#define	ZDB_COMPRESS_NAME(idx) ((idx) < ZIO_COMPRESS_FUNCTIONS ?	\
	zio_compress_table[(idx)].ci_name : "UNKNOWN")
#define	ZDB_CHECKSUM_NAME(idx) ((idx) < ZIO_CHECKSUM_FUNCTIONS ?	\
	zio_checksum_table[(idx)].ci_name : "UNKNOWN")
#define	ZDB_OT_NAME(idx) ((idx) < DMU_OT_NUMTYPES ?	\
	dmu_ot[(idx)].ot_name : DMU_OT_IS_VALID(idx) ?	\
	dmu_ot_byteswap[DMU_OT_BYTESWAP(idx)].ob_name : "UNKNOWN")
#define	ZDB_OT_TYPE(idx) ((idx) < DMU_OT_NUMTYPES ? (idx) :		\
	(((idx) == DMU_OTN_ZAP_DATA || (idx) == DMU_OTN_ZAP_METADATA) ?	\
	DMU_OT_ZAP_OTHER : DMU_OT_NUMTYPES))

#ifndef lint
extern int zfs_recover;
extern uint64_t zfs_arc_max, zfs_arc_meta_limit;
#else
int zfs_recover;
uint64_t zfs_arc_max, zfs_arc_meta_limit;
#endif

const char cmdname[] = "zdb";
uint8_t dump_opt[256];
#ifdef __APPLE__
volatile int zdb_forever = 0;
#endif

typedef void object_viewer_t(objset_t *, uint64_t, void *data, size_t size);

extern void dump_intent_log(zilog_t *);
uint64_t *zopt_object = NULL;
int zopt_objects = 0;
libzfs_handle_t *g_zfs;
uint64_t max_inflight = 1000;

/*
 * These libumem hooks provide a reasonable set of defaults for the allocator's
 * debugging facilities.
 */
const char *
_umem_debug_init(void)
{
	return ("default,verbose"); /* $UMEM_DEBUG setting */
}

const char *
_umem_logging_init(void)
{
	return ("fail,contents"); /* $UMEM_LOGGING setting */
}

static void
usage(void)
{
	(void) fprintf(stderr,
	    "Usage: %s [-CumMdibcsDvhLXFPA] [-t txg] [-e [-p path...]] "
	    "[-U config] [-I inflight I/Os] poolname [object...]\n"
	    "       %s [-divPA] [-e -p path...] [-U config] dataset "
	    "[object...]\n"
	    "       %s -mM [-LXFPA] [-t txg] [-e [-p path...]] [-U config] "
	    "poolname [vdev [metaslab...]]\n"
	    "       %s -R [-A] [-e [-p path...]] poolname "
	    "vdev:offset:size[:flags]\n"
	    "       %s -S [-PA] [-e [-p path...]] [-U config] poolname\n"
	    "       %s -l [-uA] device\n"
	    "       %s -C [-A] [-U config]\n\n",
	    cmdname, cmdname, cmdname, cmdname, cmdname, cmdname, cmdname);

	(void) fprintf(stderr, "    Dataset name must include at least one "
	    "separator character '/' or '@'\n");
	(void) fprintf(stderr, "    If dataset name is specified, only that "
	    "dataset is dumped\n");
	(void) fprintf(stderr, "    If object numbers are specified, only "
	    "those objects are dumped\n\n");
	(void) fprintf(stderr, "    Options to control amount of output:\n");
	(void) fprintf(stderr, "        -u uberblock\n");
	(void) fprintf(stderr, "        -d dataset(s)\n");
	(void) fprintf(stderr, "        -i intent logs\n");
	(void) fprintf(stderr, "        -C config (or cachefile if alone)\n");
	(void) fprintf(stderr, "        -h pool history\n");
	(void) fprintf(stderr, "        -b block statistics\n");
	(void) fprintf(stderr, "        -m metaslabs\n");
	(void) fprintf(stderr, "        -M metaslab groups\n");
	(void) fprintf(stderr, "        -c checksum all metadata (twice for "
	    "all data) blocks\n");
	(void) fprintf(stderr, "        -s report stats on zdb's I/O\n");
	(void) fprintf(stderr, "        -D dedup statistics\n");
	(void) fprintf(stderr, "        -S simulate dedup to measure effect\n");
	(void) fprintf(stderr, "        -v verbose (applies to all others)\n");
	(void) fprintf(stderr, "        -l dump label contents\n");
	(void) fprintf(stderr, "        -L disable leak tracking (do not "
	    "load spacemaps)\n");
	(void) fprintf(stderr, "        -R read and display block from a "
	    "device\n\n");
	(void) fprintf(stderr, "    Below options are intended for use "
	    "with other options (except -l):\n");
	(void) fprintf(stderr, "        -A ignore assertions (-A), enable "
	    "panic recovery (-AA) or both (-AAA)\n");
	(void) fprintf(stderr, "        -F attempt automatic rewind within "
	    "safe range of transaction groups\n");
	(void) fprintf(stderr, "        -U <cachefile_path> -- use alternate "
	    "cachefile\n");
	(void) fprintf(stderr, "        -X attempt extreme rewind (does not "
	    "work with dataset)\n");
	(void) fprintf(stderr, "        -e pool is exported/destroyed/"
	    "has altroot/not in a cachefile\n");
	(void) fprintf(stderr, "        -p <path> -- use one or more with "
	    "-e to specify path to vdev dir\n");
	(void) fprintf(stderr, "        -P print numbers in parseable form\n");
	(void) fprintf(stderr, "        -t <txg> -- highest txg to use when "
	    "searching for uberblocks\n");
	(void) fprintf(stderr, "        -I <number of inflight I/Os> -- "
	    "specify the maximum number of checksumming I/Os "
	    "[default is 200]\n");
	(void) fprintf(stderr, "Specify an option more than once (e.g. -bb) "
	    "to make only that option verbose\n");
	(void) fprintf(stderr, "Default is to dump everything non-verbosely\n");
	exit(1);
}

/*
 * Called for usage errors that are discovered after a call to spa_open(),
 * dmu_bonus_hold(), or pool_match().  abort() is called for other errors.
 */

static void
fatal(const char *fmt, ...)
{
	va_list ap;

	va_start(ap, fmt);
	(void) fprintf(stderr, "%s: ", cmdname);
	(void) vfprintf(stderr, fmt, ap);
	va_end(ap);
	(void) fprintf(stderr, "\n");

	exit(1);
}

/* ARGSUSED */
static void
dump_packed_nvlist(objset_t *os, uint64_t object, void *data, size_t size)
{
	nvlist_t *nv;
	size_t nvsize = *(uint64_t *)data;
	char *packed = umem_alloc(nvsize, UMEM_NOFAIL);

	VERIFY(0 == dmu_read(os, object, 0, nvsize, packed, DMU_READ_PREFETCH));

	VERIFY(nvlist_unpack(packed, nvsize, &nv, 0) == 0);

	umem_free(packed, nvsize);

	dump_nvlist(nv, 8);

	nvlist_free(nv);
}

/* ARGSUSED */
static void
dump_history_offsets(objset_t *os, uint64_t object, void *data, size_t size)
{
	spa_history_phys_t *shp = data;

	if (shp == NULL)
		return;

	(void) printf("\t\tpool_create_len = %llu\n",
	    (u_longlong_t)shp->sh_pool_create_len);
	(void) printf("\t\tphys_max_off = %llu\n",
	    (u_longlong_t)shp->sh_phys_max_off);
	(void) printf("\t\tbof = %llu\n",
	    (u_longlong_t)shp->sh_bof);
	(void) printf("\t\teof = %llu\n",
	    (u_longlong_t)shp->sh_eof);
	(void) printf("\t\trecords_lost = %llu\n",
	    (u_longlong_t)shp->sh_records_lost);
}

static void
zdb_nicenum(uint64_t num, char *buf)
{
	if (dump_opt['P'])
		(void) sprintf(buf, "%llu", (longlong_t)num);
	else
		nicenum(num, buf);
}

const char histo_stars[] = "****************************************";
const int histo_width = sizeof (histo_stars) - 1;

static void
dump_histogram(const uint64_t *histo, int size, int offset)
{
	int i;
	int minidx = size - 1;
	int maxidx = 0;
	uint64_t max = 0;

	for (i = 0; i < size; i++) {
		if (histo[i] > max)
			max = histo[i];
		if (histo[i] > 0 && i > maxidx)
			maxidx = i;
		if (histo[i] > 0 && i < minidx)
			minidx = i;
	}

	if (max < histo_width)
		max = histo_width;

	for (i = minidx; i <= maxidx; i++) {
		(void) printf("\t\t\t%3u: %6llu %s\n",
		    i + offset, (u_longlong_t)histo[i],
		    &histo_stars[(max - histo[i]) * histo_width / max]);
	}
}

static void
dump_zap_stats(objset_t *os, uint64_t object)
{
	int error;
	zap_stats_t zs;

	error = zap_get_stats(os, object, &zs);
	if (error)
		return;

	if (zs.zs_ptrtbl_len == 0) {
		ASSERT(zs.zs_num_blocks == 1);
		(void) printf("\tmicrozap: %llu bytes, %llu entries\n",
		    (u_longlong_t)zs.zs_blocksize,
		    (u_longlong_t)zs.zs_num_entries);
		return;
	}

	(void) printf("\tFat ZAP stats:\n");

	(void) printf("\t\tPointer table:\n");
	(void) printf("\t\t\t%llu elements\n",
	    (u_longlong_t)zs.zs_ptrtbl_len);
	(void) printf("\t\t\tzt_blk: %llu\n",
	    (u_longlong_t)zs.zs_ptrtbl_zt_blk);
	(void) printf("\t\t\tzt_numblks: %llu\n",
	    (u_longlong_t)zs.zs_ptrtbl_zt_numblks);
	(void) printf("\t\t\tzt_shift: %llu\n",
	    (u_longlong_t)zs.zs_ptrtbl_zt_shift);
	(void) printf("\t\t\tzt_blks_copied: %llu\n",
	    (u_longlong_t)zs.zs_ptrtbl_blks_copied);
	(void) printf("\t\t\tzt_nextblk: %llu\n",
	    (u_longlong_t)zs.zs_ptrtbl_nextblk);

	(void) printf("\t\tZAP entries: %llu\n",
	    (u_longlong_t)zs.zs_num_entries);
	(void) printf("\t\tLeaf blocks: %llu\n",
	    (u_longlong_t)zs.zs_num_leafs);
	(void) printf("\t\tTotal blocks: %llu\n",
	    (u_longlong_t)zs.zs_num_blocks);
	(void) printf("\t\tzap_block_type: 0x%llx\n",
	    (u_longlong_t)zs.zs_block_type);
	(void) printf("\t\tzap_magic: 0x%llx\n",
	    (u_longlong_t)zs.zs_magic);
	(void) printf("\t\tzap_salt: 0x%llx\n",
	    (u_longlong_t)zs.zs_salt);

	(void) printf("\t\tLeafs with 2^n pointers:\n");
	dump_histogram(zs.zs_leafs_with_2n_pointers, ZAP_HISTOGRAM_SIZE, 0);

	(void) printf("\t\tBlocks with n*5 entries:\n");
	dump_histogram(zs.zs_blocks_with_n5_entries, ZAP_HISTOGRAM_SIZE, 0);

	(void) printf("\t\tBlocks n/10 full:\n");
	dump_histogram(zs.zs_blocks_n_tenths_full, ZAP_HISTOGRAM_SIZE, 0);

	(void) printf("\t\tEntries with n chunks:\n");
	dump_histogram(zs.zs_entries_using_n_chunks, ZAP_HISTOGRAM_SIZE, 0);

	(void) printf("\t\tBuckets with n entries:\n");
	dump_histogram(zs.zs_buckets_with_n_entries, ZAP_HISTOGRAM_SIZE, 0);
}

/*ARGSUSED*/
static void
dump_none(objset_t *os, uint64_t object, void *data, size_t size)
{
}

/*ARGSUSED*/
static void
dump_unknown(objset_t *os, uint64_t object, void *data, size_t size)
{
	(void) printf("\tUNKNOWN OBJECT TYPE\n");
}

/*ARGSUSED*/
void
dump_uint8(objset_t *os, uint64_t object, void *data, size_t size)
{
}

/*ARGSUSED*/
static void
dump_uint64(objset_t *os, uint64_t object, void *data, size_t size)
{
}

/*ARGSUSED*/
static void
dump_zap(objset_t *os, uint64_t object, void *data, size_t size)
{
	zap_cursor_t zc;
	zap_attribute_t attr;
	void *prop;
	int i;

	dump_zap_stats(os, object);
	(void) printf("\n");

	for (zap_cursor_init(&zc, os, object);
	    zap_cursor_retrieve(&zc, &attr) == 0;
	    zap_cursor_advance(&zc)) {
		(void) printf("\t\t%s = ", attr.za_name);
		if (attr.za_num_integers == 0) {
			(void) printf("\n");
			continue;
		}
		prop = umem_zalloc(attr.za_num_integers *
		    attr.za_integer_length, UMEM_NOFAIL);
		(void) zap_lookup(os, object, attr.za_name,
		    attr.za_integer_length, attr.za_num_integers, prop);
		if (attr.za_integer_length == 1) {
			(void) printf("%s", (char *)prop);
		} else {
			for (i = 0; i < attr.za_num_integers; i++) {
				switch (attr.za_integer_length) {
				case 2:
					(void) printf("%u ",
					    ((uint16_t *)prop)[i]);
					break;
				case 4:
					(void) printf("%u ",
					    ((uint32_t *)prop)[i]);
					break;
				case 8:
					(void) printf("%lld ",
					    (u_longlong_t)((int64_t *)prop)[i]);
					break;
				}
			}
		}
		(void) printf("\n");
		umem_free(prop, attr.za_num_integers * attr.za_integer_length);
	}
	zap_cursor_fini(&zc);
}

/*ARGSUSED*/
static void
dump_ddt_zap(objset_t *os, uint64_t object, void *data, size_t size)
{
	dump_zap_stats(os, object);
	/* contents are printed elsewhere, properly decoded */
}

/*ARGSUSED*/
static void
dump_sa_attrs(objset_t *os, uint64_t object, void *data, size_t size)
{
	zap_cursor_t zc;
	zap_attribute_t attr;

	dump_zap_stats(os, object);
	(void) printf("\n");

	for (zap_cursor_init(&zc, os, object);
	    zap_cursor_retrieve(&zc, &attr) == 0;
	    zap_cursor_advance(&zc)) {
		(void) printf("\t\t%s = ", attr.za_name);
		if (attr.za_num_integers == 0) {
			(void) printf("\n");
			continue;
		}
		(void) printf(" %llx : [%d:%d:%d]\n",
		    (u_longlong_t)attr.za_first_integer,
		    (int)ATTR_LENGTH(attr.za_first_integer),
		    (int)ATTR_BSWAP(attr.za_first_integer),
		    (int)ATTR_NUM(attr.za_first_integer));
	}
	zap_cursor_fini(&zc);
}

/*ARGSUSED*/
static void
dump_sa_layouts(objset_t *os, uint64_t object, void *data, size_t size)
{
	zap_cursor_t zc;
	zap_attribute_t attr;
	uint16_t *layout_attrs;
	int i;

	dump_zap_stats(os, object);
	(void) printf("\n");

	for (zap_cursor_init(&zc, os, object);
	    zap_cursor_retrieve(&zc, &attr) == 0;
	    zap_cursor_advance(&zc)) {
		(void) printf("\t\t%s = [", attr.za_name);
		if (attr.za_num_integers == 0) {
			(void) printf("\n");
			continue;
		}

		VERIFY(attr.za_integer_length == 2);
		layout_attrs = umem_zalloc(attr.za_num_integers *
		    attr.za_integer_length, UMEM_NOFAIL);

		VERIFY(zap_lookup(os, object, attr.za_name,
		    attr.za_integer_length,
		    attr.za_num_integers, layout_attrs) == 0);

		for (i = 0; i != attr.za_num_integers; i++)
			(void) printf(" %d ", (int)layout_attrs[i]);
		(void) printf("]\n");
		umem_free(layout_attrs,
		    attr.za_num_integers * attr.za_integer_length);
	}
	zap_cursor_fini(&zc);
}

/*ARGSUSED*/
static void
dump_zpldir(objset_t *os, uint64_t object, void *data, size_t size)
{
	zap_cursor_t zc;
	zap_attribute_t attr;
	const char *typenames[] = {
		/* 0 */ "not specified",
		/* 1 */ "FIFO",
		/* 2 */ "Character Device",
		/* 3 */ "3 (invalid)",
		/* 4 */ "Directory",
		/* 5 */ "5 (invalid)",
		/* 6 */ "Block Device",
		/* 7 */ "7 (invalid)",
		/* 8 */ "Regular File",
		/* 9 */ "9 (invalid)",
		/* 10 */ "Symbolic Link",
		/* 11 */ "11 (invalid)",
		/* 12 */ "Socket",
		/* 13 */ "Door",
		/* 14 */ "Event Port",
		/* 15 */ "15 (invalid)",
	};

	dump_zap_stats(os, object);
	(void) printf("\n");

	for (zap_cursor_init(&zc, os, object);
	    zap_cursor_retrieve(&zc, &attr) == 0;
	    zap_cursor_advance(&zc)) {
		(void) printf("\t\t%s = %lld (type: %s)\n",
		    attr.za_name, ZFS_DIRENT_OBJ(attr.za_first_integer),
		    typenames[ZFS_DIRENT_TYPE(attr.za_first_integer)]);
	}
	zap_cursor_fini(&zc);
}

int
get_dtl_refcount(vdev_t *vd)
{
	int refcount = 0;
	int c;

	if (vd->vdev_ops->vdev_op_leaf) {
		space_map_t *sm = vd->vdev_dtl_sm;

		if (sm != NULL &&
		    sm->sm_dbuf->db_size == sizeof (space_map_phys_t))
			return (1);
		return (0);
	}

	for (c = 0; c < vd->vdev_children; c++)
		refcount += get_dtl_refcount(vd->vdev_child[c]);
	return (refcount);
}

int
get_metaslab_refcount(vdev_t *vd)
{
	int refcount = 0;
	int c, m;

	if (vd->vdev_top == vd && !vd->vdev_removing) {
		for (m = 0; m < vd->vdev_ms_count; m++) {
			space_map_t *sm = vd->vdev_ms[m]->ms_sm;

			if (sm != NULL &&
			    sm->sm_dbuf->db_size == sizeof (space_map_phys_t))
				refcount++;
		}
	}
	for (c = 0; c < vd->vdev_children; c++)
		refcount += get_metaslab_refcount(vd->vdev_child[c]);

	return (refcount);
}

static int
verify_spacemap_refcounts(spa_t *spa)
{
	uint64_t expected_refcount = 0;
	uint64_t actual_refcount;

	(void) feature_get_refcount(spa,
	    &spa_feature_table[SPA_FEATURE_SPACEMAP_HISTOGRAM],
	    &expected_refcount);
	actual_refcount = get_dtl_refcount(spa->spa_root_vdev);
	actual_refcount += get_metaslab_refcount(spa->spa_root_vdev);

	if (expected_refcount != actual_refcount) {
		(void) printf("space map refcount mismatch: expected %lld != "
		    "actual %lld\n",
		    (longlong_t)expected_refcount,
		    (longlong_t)actual_refcount);
		return (2);
	}
	return (0);
}

static void
dump_spacemap(objset_t *os, space_map_t *sm)
{
	uint64_t alloc, offset, entry;
	char *ddata[] = { "ALLOC", "FREE", "CONDENSE", "INVALID",
			    "INVALID", "INVALID", "INVALID", "INVALID" };

	if (sm == NULL)
		return;

	/*
	 * Print out the freelist entries in both encoded and decoded form.
	 */
	alloc = 0;
	for (offset = 0; offset < space_map_length(sm);
	    offset += sizeof (entry)) {
		uint8_t mapshift = sm->sm_shift;

		VERIFY0(dmu_read(os, space_map_object(sm), offset,
		    sizeof (entry), &entry, DMU_READ_PREFETCH));
		if (SM_DEBUG_DECODE(entry)) {

			(void) printf("\t    [%6llu] %s: txg %llu, pass %llu\n",
			    (u_longlong_t)(offset / sizeof (entry)),
			    ddata[SM_DEBUG_ACTION_DECODE(entry)],
			    (u_longlong_t)SM_DEBUG_TXG_DECODE(entry),
			    (u_longlong_t)SM_DEBUG_SYNCPASS_DECODE(entry));
		} else {
			(void) printf("\t    [%6llu]    %c  range:"
			    " %010llx-%010llx  size: %06llx\n",
			    (u_longlong_t)(offset / sizeof (entry)),
			    SM_TYPE_DECODE(entry) == SM_ALLOC ? 'A' : 'F',
			    (u_longlong_t)((SM_OFFSET_DECODE(entry) <<
			    mapshift) + sm->sm_start),
			    (u_longlong_t)((SM_OFFSET_DECODE(entry) <<
			    mapshift) + sm->sm_start +
			    (SM_RUN_DECODE(entry) << mapshift)),
			    (u_longlong_t)(SM_RUN_DECODE(entry) << mapshift));
			if (SM_TYPE_DECODE(entry) == SM_ALLOC)
				alloc += SM_RUN_DECODE(entry) << mapshift;
			else
				alloc -= SM_RUN_DECODE(entry) << mapshift;
		}
	}
	if (alloc != space_map_allocated(sm)) {
		(void) printf("space_map_object alloc (%llu) INCONSISTENT "
		    "with space map summary (%llu)\n",
		    (u_longlong_t)space_map_allocated(sm), (u_longlong_t)alloc);
	}
}

static void
dump_metaslab_stats(metaslab_t *msp)
{
	char maxbuf[32];
	range_tree_t *rt = msp->ms_tree;
	avl_tree_t *t = &msp->ms_size_tree;
	int free_pct = range_tree_space(rt) * 100 / msp->ms_size;

	zdb_nicenum(metaslab_block_maxsize(msp), maxbuf);

	(void) printf("\t %25s %10lu   %7s  %6s   %4s %4d%%\n",
	    "segments", avl_numnodes(t), "maxsize", maxbuf,
	    "freepct", free_pct);
	(void) printf("\tIn-memory histogram:\n");
	dump_histogram(rt->rt_histogram, RANGE_TREE_HISTOGRAM_SIZE, 0);
}

static void
dump_metaslab(metaslab_t *msp)
{
	vdev_t *vd = msp->ms_group->mg_vd;
	spa_t *spa = vd->vdev_spa;
	space_map_t *sm = msp->ms_sm;
	char freebuf[32];

	zdb_nicenum(msp->ms_size - space_map_allocated(sm), freebuf);

	(void) printf(
	    "\tmetaslab %6llu   offset %12llx   spacemap %6llu   free    %5s\n",
	    (u_longlong_t)msp->ms_id, (u_longlong_t)msp->ms_start,
	    (u_longlong_t)space_map_object(sm), freebuf);

	if (dump_opt['m'] > 2 && !dump_opt['L']) {
		mutex_enter(&msp->ms_lock);
		metaslab_load_wait(msp);
		if (!msp->ms_loaded) {
			VERIFY0(metaslab_load(msp));
			range_tree_stat_verify(msp->ms_tree);
		}
		dump_metaslab_stats(msp);
		metaslab_unload(msp);
		mutex_exit(&msp->ms_lock);
	}

	if (dump_opt['m'] > 1 && sm != NULL &&
	    spa_feature_is_active(spa, SPA_FEATURE_SPACEMAP_HISTOGRAM)) {
		/*
		 * The space map histogram represents free space in chunks
		 * of sm_shift (i.e. bucket 0 refers to 2^sm_shift).
		 */
		(void) printf("\tOn-disk histogram:\t\tfragmentation %llu\n",
		    (u_longlong_t)msp->ms_fragmentation);
		dump_histogram(sm->sm_phys->smp_histogram,
		    SPACE_MAP_HISTOGRAM_SIZE, sm->sm_shift);
	}

	if (dump_opt['d'] > 5 || dump_opt['m'] > 3) {
		ASSERT(msp->ms_size == (1ULL << vd->vdev_ms_shift));

		mutex_enter(&msp->ms_lock);
		dump_spacemap(spa->spa_meta_objset, msp->ms_sm);
		mutex_exit(&msp->ms_lock);
	}
}

static void
print_vdev_metaslab_header(vdev_t *vd)
{
	(void) printf("\tvdev %10llu\n\t%-10s%5llu   %-19s   %-15s   %-10s\n",
	    (u_longlong_t)vd->vdev_id,
	    "metaslabs", (u_longlong_t)vd->vdev_ms_count,
	    "offset", "spacemap", "free");
	(void) printf("\t%15s   %19s   %15s   %10s\n",
	    "---------------", "-------------------",
	    "---------------", "-------------");
}

static void
dump_metaslab_groups(spa_t *spa)
{
	vdev_t *rvd = spa->spa_root_vdev;
	metaslab_class_t *mc = spa_normal_class(spa);
	uint64_t fragmentation;
	int c;

	metaslab_class_histogram_verify(mc);

	for (c = 0; c < rvd->vdev_children; c++) {
		vdev_t *tvd = rvd->vdev_child[c];
		metaslab_group_t *mg = tvd->vdev_mg;

		if (mg->mg_class != mc)
			continue;

		metaslab_group_histogram_verify(mg);
		mg->mg_fragmentation = metaslab_group_fragmentation(mg);

		(void) printf("\tvdev %10llu\t\tmetaslabs%5llu\t\t"
		    "fragmentation",
		    (u_longlong_t)tvd->vdev_id,
		    (u_longlong_t)tvd->vdev_ms_count);
		if (mg->mg_fragmentation == ZFS_FRAG_INVALID) {
			(void) printf("%3s\n", "-");
		} else {
			(void) printf("%3llu%%\n",
			    (u_longlong_t)mg->mg_fragmentation);
		}
		dump_histogram(mg->mg_histogram, RANGE_TREE_HISTOGRAM_SIZE, 0);
	}

	(void) printf("\tpool %s\tfragmentation", spa_name(spa));
	fragmentation = metaslab_class_fragmentation(mc);
	if (fragmentation == ZFS_FRAG_INVALID)
		(void) printf("\t%3s\n", "-");
	else
		(void) printf("\t%3llu%%\n", (u_longlong_t)fragmentation);
	dump_histogram(mc->mc_histogram, RANGE_TREE_HISTOGRAM_SIZE, 0);
}

static void
dump_metaslabs(spa_t *spa)
{
	vdev_t *vd, *rvd = spa->spa_root_vdev;
	uint64_t m, c = 0, children = rvd->vdev_children;

	(void) printf("\nMetaslabs:\n");

	if (!dump_opt['d'] && zopt_objects > 0) {
		c = zopt_object[0];

		if (c >= children)
			(void) fatal("bad vdev id: %llu", (u_longlong_t)c);

		if (zopt_objects > 1) {
			vd = rvd->vdev_child[c];
			print_vdev_metaslab_header(vd);

			for (m = 1; m < zopt_objects; m++) {
				if (zopt_object[m] < vd->vdev_ms_count)
					dump_metaslab(
					    vd->vdev_ms[zopt_object[m]]);
				else
					(void) fprintf(stderr, "bad metaslab "
					    "number %llu\n",
					    (u_longlong_t)zopt_object[m]);
			}
			(void) printf("\n");
			return;
		}
		children = c + 1;
	}
	for (; c < children; c++) {
		vd = rvd->vdev_child[c];
		print_vdev_metaslab_header(vd);

		for (m = 0; m < vd->vdev_ms_count; m++)
			dump_metaslab(vd->vdev_ms[m]);
		(void) printf("\n");
	}
}

static void
dump_dde(const ddt_t *ddt, const ddt_entry_t *dde, uint64_t index)
{
	const ddt_phys_t *ddp = dde->dde_phys;
	const ddt_key_t *ddk = &dde->dde_key;
	char *types[4] = { "ditto", "single", "double", "triple" };
	char blkbuf[BP_SPRINTF_LEN];
	blkptr_t blk;
	int p;

	for (p = 0; p < DDT_PHYS_TYPES; p++, ddp++) {
		if (ddp->ddp_phys_birth == 0)
			continue;
		ddt_bp_create(ddt->ddt_checksum, ddk, ddp, &blk);
		snprintf_blkptr(blkbuf, sizeof (blkbuf), &blk);
		(void) printf("index %llx refcnt %llu %s %s\n",
		    (u_longlong_t)index, (u_longlong_t)ddp->ddp_refcnt,
		    types[p], blkbuf);
	}
}

static void
dump_dedup_ratio(const ddt_stat_t *dds)
{
	double rL, rP, rD, D, dedup, compress, copies;

	if (dds->dds_blocks == 0)
		return;

	rL = (double)dds->dds_ref_lsize;
	rP = (double)dds->dds_ref_psize;
	rD = (double)dds->dds_ref_dsize;
	D = (double)dds->dds_dsize;

	dedup = rD / D;
	compress = rL / rP;
	copies = rD / rP;

	(void) printf("dedup = %.2f, compress = %.2f, copies = %.2f, "
	    "dedup * compress / copies = %.2f\n\n",
	    dedup, compress, copies, dedup * compress / copies);
}

static void
dump_ddt(ddt_t *ddt, enum ddt_type type, enum ddt_class class)
{
	char name[DDT_NAMELEN];
	ddt_entry_t dde;
	uint64_t walk = 0;
	dmu_object_info_t doi;
	uint64_t count, dspace, mspace;
	int error;

	error = ddt_object_info(ddt, type, class, &doi);

	if (error == ENOENT)
		return;
	ASSERT(error == 0);

	error = ddt_object_count(ddt, type, class, &count);
	ASSERT(error == 0);
	if (count == 0)
		return;

	dspace = doi.doi_physical_blocks_512 << 9;
	mspace = doi.doi_fill_count * doi.doi_data_block_size;

	ddt_object_name(ddt, type, class, name);

	(void) printf("%s: %llu entries, size %llu on disk, %llu in core\n",
	    name,
	    (u_longlong_t)count,
	    (u_longlong_t)(dspace / count),
	    (u_longlong_t)(mspace / count));

	if (dump_opt['D'] < 3)
		return;

	zpool_dump_ddt(NULL, &ddt->ddt_histogram[type][class]);

	if (dump_opt['D'] < 4)
		return;

	if (dump_opt['D'] < 5 && class == DDT_CLASS_UNIQUE)
		return;

	(void) printf("%s contents:\n\n", name);

	while ((error = ddt_object_walk(ddt, type, class, &walk, &dde)) == 0)
		dump_dde(ddt, &dde, walk);

	ASSERT(error == ENOENT);

	(void) printf("\n");
}

static void
dump_all_ddts(spa_t *spa)
{
	ddt_histogram_t ddh_total;
	ddt_stat_t dds_total;
	enum zio_checksum c;
	enum ddt_type type;
	enum ddt_class class;

	bzero(&ddh_total, sizeof (ddt_histogram_t));
	bzero(&dds_total, sizeof (ddt_stat_t));

	for (c = 0; c < ZIO_CHECKSUM_FUNCTIONS; c++) {
		ddt_t *ddt = spa->spa_ddt[c];
		for (type = 0; type < DDT_TYPES; type++) {
			for (class = 0; class < DDT_CLASSES;
			    class++) {
				dump_ddt(ddt, type, class);
			}
		}
	}

	ddt_get_dedup_stats(spa, &dds_total);

	if (dds_total.dds_blocks == 0) {
		(void) printf("All DDTs are empty\n");
		return;
	}

	(void) printf("\n");

	if (dump_opt['D'] > 1) {
		(void) printf("DDT histogram (aggregated over all DDTs):\n");
		ddt_get_dedup_histogram(spa, &ddh_total);
		zpool_dump_ddt(&dds_total, &ddh_total);
	}

	dump_dedup_ratio(&dds_total);
}

static void
dump_dtl_seg(void *arg, uint64_t start, uint64_t size)
{
	char *prefix = arg;

	(void) printf("%s [%llu,%llu) length %llu\n",
	    prefix,
	    (u_longlong_t)start,
	    (u_longlong_t)(start + size),
	    (u_longlong_t)(size));
}

static void
dump_dtl(vdev_t *vd, int indent)
{
	spa_t *spa = vd->vdev_spa;
	boolean_t required;
	char *name[DTL_TYPES] = { "missing", "partial", "scrub", "outage" };
	char prefix[256];
	int c, t;

	spa_vdev_state_enter(spa, SCL_NONE);
	required = vdev_dtl_required(vd);
	(void) spa_vdev_state_exit(spa, NULL, 0);

	if (indent == 0)
		(void) printf("\nDirty time logs:\n\n");

	(void) printf("\t%*s%s [%s]\n", indent, "",
	    vd->vdev_path ? vd->vdev_path :
	    vd->vdev_parent ? vd->vdev_ops->vdev_op_type : spa_name(spa),
	    required ? "DTL-required" : "DTL-expendable");

	for (t = 0; t < DTL_TYPES; t++) {
		range_tree_t *rt = vd->vdev_dtl[t];
		if (range_tree_space(rt) == 0)
			continue;
		(void) snprintf(prefix, sizeof (prefix), "\t%*s%s",
		    indent + 2, "", name[t]);
		mutex_enter(rt->rt_lock);
		range_tree_walk(rt, dump_dtl_seg, prefix);
		mutex_exit(rt->rt_lock);
		if (dump_opt['d'] > 5 && vd->vdev_children == 0)
			dump_spacemap(spa->spa_meta_objset,
			    vd->vdev_dtl_sm);
	}

	for (c = 0; c < vd->vdev_children; c++)
		dump_dtl(vd->vdev_child[c], indent + 4);
}

static void
dump_history(spa_t *spa)
{
	nvlist_t **events = NULL;
	char buf[SPA_MAXBLOCKSIZE];
	uint64_t resid, len, off = 0;
	uint_t num = 0;
	int error;
	time_t tsec;
	struct tm t;
	char tbuf[30];
	char internalstr[MAXPATHLEN];
	int i;

	do {
		len = sizeof (buf);

		if ((error = spa_history_get(spa, &off, &len, buf)) != 0) {
			(void) fprintf(stderr, "Unable to read history: "
			    "error %d\n", error);
			return;
		}

		if (zpool_history_unpack(buf, len, &resid, &events, &num) != 0)
			break;

		off -= resid;
	} while (len != 0);

	(void) printf("\nHistory:\n");
	for (i = 0; i < num; i++) {
		uint64_t time, txg, ievent;
		char *cmd, *intstr;
		boolean_t printed = B_FALSE;

		if (nvlist_lookup_uint64(events[i], ZPOOL_HIST_TIME,
		    &time) != 0)
			goto next;
		if (nvlist_lookup_string(events[i], ZPOOL_HIST_CMD,
		    &cmd) != 0) {
			if (nvlist_lookup_uint64(events[i],
			    ZPOOL_HIST_INT_EVENT, &ievent) != 0)
				goto next;
			verify(nvlist_lookup_uint64(events[i],
			    ZPOOL_HIST_TXG, &txg) == 0);
			verify(nvlist_lookup_string(events[i],
			    ZPOOL_HIST_INT_STR, &intstr) == 0);
			if (ievent >= ZFS_NUM_LEGACY_HISTORY_EVENTS)
				goto next;

			(void) snprintf(internalstr,
			    sizeof (internalstr),
			    "[internal %s txg:%lld] %s",
			    zfs_history_event_names[ievent],
			    (longlong_t)txg, intstr);
			cmd = internalstr;
		}
		tsec = time;
		(void) localtime_r(&tsec, &t);
		(void) strftime(tbuf, sizeof (tbuf), "%F.%T", &t);
		(void) printf("%s %s\n", tbuf, cmd);
		printed = B_TRUE;

next:
		if (dump_opt['h'] > 1) {
			if (!printed)
				(void) printf("unrecognized record:\n");
			dump_nvlist(events[i], 2);
		}
	}
}

/*ARGSUSED*/
static void
dump_dnode(objset_t *os, uint64_t object, void *data, size_t size)
{
}

static uint64_t
blkid2offset(const dnode_phys_t *dnp, const blkptr_t *bp,
    const zbookmark_phys_t *zb)
{
	if (dnp == NULL) {
		ASSERT(zb->zb_level < 0);
		if (zb->zb_object == 0)
			return (zb->zb_blkid);
		return (zb->zb_blkid * BP_GET_LSIZE(bp));
	}

	ASSERT(zb->zb_level >= 0);

	return ((zb->zb_blkid <<
	    (zb->zb_level * (dnp->dn_indblkshift - SPA_BLKPTRSHIFT))) *
	    dnp->dn_datablkszsec << SPA_MINBLOCKSHIFT);
}

static void
snprintf_blkptr_compact(char *blkbuf, size_t buflen, const blkptr_t *bp)
{
	const dva_t *dva = bp->blk_dva;
	int ndvas = dump_opt['d'] > 5 ? BP_GET_NDVAS(bp) : 1;
	int i;

	if (dump_opt['b'] >= 6) {
		snprintf_blkptr(blkbuf, buflen, bp);
		return;
	}

	if (BP_IS_EMBEDDED(bp)) {
		(void) sprintf(blkbuf,
		    "EMBEDDED et=%u %llxL/%llxP B=%llu",
		    (int)BPE_GET_ETYPE(bp),
		    (u_longlong_t)BPE_GET_LSIZE(bp),
		    (u_longlong_t)BPE_GET_PSIZE(bp),
		    (u_longlong_t)bp->blk_birth);
		return;
	}

	blkbuf[0] = '\0';

	for (i = 0; i < ndvas; i++)
		(void) snprintf(blkbuf + strlen(blkbuf),
		    buflen - strlen(blkbuf), "%llu:%llx:%llx ",
		    (u_longlong_t)DVA_GET_VDEV(&dva[i]),
		    (u_longlong_t)DVA_GET_OFFSET(&dva[i]),
		    (u_longlong_t)DVA_GET_ASIZE(&dva[i]));

	if (BP_IS_HOLE(bp)) {
		(void) snprintf(blkbuf + strlen(blkbuf),
		    buflen - strlen(blkbuf), "B=%llu",
		    (u_longlong_t)bp->blk_birth);
	} else {
		(void) snprintf(blkbuf + strlen(blkbuf),
		    buflen - strlen(blkbuf),
		    "%llxL/%llxP F=%llu B=%llu/%llu",
		    (u_longlong_t)BP_GET_LSIZE(bp),
		    (u_longlong_t)BP_GET_PSIZE(bp),
		    (u_longlong_t)BP_GET_FILL(bp),
		    (u_longlong_t)bp->blk_birth,
		    (u_longlong_t)BP_PHYSICAL_BIRTH(bp));
	}
}

static void
print_indirect(blkptr_t *bp, const zbookmark_phys_t *zb,
    const dnode_phys_t *dnp)
{
	char blkbuf[BP_SPRINTF_LEN];
	int l;

	if (!BP_IS_EMBEDDED(bp)) {
		ASSERT3U(BP_GET_TYPE(bp), ==, dnp->dn_type);
		ASSERT3U(BP_GET_LEVEL(bp), ==, zb->zb_level);
	}

	(void) printf("%16llx ", (u_longlong_t)blkid2offset(dnp, bp, zb));

	ASSERT(zb->zb_level >= 0);

	for (l = dnp->dn_nlevels - 1; l >= -1; l--) {
		if (l == zb->zb_level) {
			(void) printf("L%llx", (u_longlong_t)zb->zb_level);
		} else {
			(void) printf(" ");
		}
	}

	snprintf_blkptr_compact(blkbuf, sizeof (blkbuf), bp);
	(void) printf("%s\n", blkbuf);
}

static int
visit_indirect(spa_t *spa, const dnode_phys_t *dnp,
    blkptr_t *bp, const zbookmark_phys_t *zb)
{
	int err = 0;

	if (bp->blk_birth == 0)
		return (0);

	print_indirect(bp, zb, dnp);

	if (BP_GET_LEVEL(bp) > 0 && !BP_IS_HOLE(bp)) {
		uint32_t flags = ARC_WAIT;
		int i;
		blkptr_t *cbp;
		int epb = BP_GET_LSIZE(bp) >> SPA_BLKPTRSHIFT;
		arc_buf_t *buf;
		uint64_t fill = 0;

		err = arc_read(NULL, spa, bp, arc_getbuf_func, &buf,
		    ZIO_PRIORITY_ASYNC_READ, ZIO_FLAG_CANFAIL, &flags, zb);
		if (err)
			return (err);
		ASSERT(buf->b_data);

		/* recursively visit blocks below this */
		cbp = buf->b_data;
		for (i = 0; i < epb; i++, cbp++) {
			zbookmark_phys_t czb;

			SET_BOOKMARK(&czb, zb->zb_objset, zb->zb_object,
			    zb->zb_level - 1,
			    zb->zb_blkid * epb + i);
			err = visit_indirect(spa, dnp, cbp, &czb);
			if (err)
				break;
			fill += BP_GET_FILL(cbp);
		}
		if (!err)
			ASSERT3U(fill, ==, BP_GET_FILL(bp));
		(void) arc_buf_remove_ref(buf, &buf);
	}

	return (err);
}

/*ARGSUSED*/
static void
dump_indirect(dnode_t *dn)
{
	dnode_phys_t *dnp = dn->dn_phys;
	int j;
	zbookmark_phys_t czb;

	(void) printf("Indirect blocks:\n");

	SET_BOOKMARK(&czb, dmu_objset_id(dn->dn_objset),
	    dn->dn_object, dnp->dn_nlevels - 1, 0);
	for (j = 0; j < dnp->dn_nblkptr; j++) {
		czb.zb_blkid = j;
		(void) visit_indirect(dmu_objset_spa(dn->dn_objset), dnp,
		    &dnp->dn_blkptr[j], &czb);
	}

	(void) printf("\n");
}

/*ARGSUSED*/
static void
dump_dsl_dir(objset_t *os, uint64_t object, void *data, size_t size)
{
	dsl_dir_phys_t *dd = data;
	time_t crtime;
	char nice[32];

	if (dd == NULL)
		return;

	ASSERT3U(size, >=, sizeof (dsl_dir_phys_t));

	crtime = dd->dd_creation_time;
	(void) printf("\t\tcreation_time = %s", ctime(&crtime));
	(void) printf("\t\thead_dataset_obj = %llu\n",
	    (u_longlong_t)dd->dd_head_dataset_obj);
	(void) printf("\t\tparent_dir_obj = %llu\n",
	    (u_longlong_t)dd->dd_parent_obj);
	(void) printf("\t\torigin_obj = %llu\n",
	    (u_longlong_t)dd->dd_origin_obj);
	(void) printf("\t\tchild_dir_zapobj = %llu\n",
	    (u_longlong_t)dd->dd_child_dir_zapobj);
	zdb_nicenum(dd->dd_used_bytes, nice);
	(void) printf("\t\tused_bytes = %s\n", nice);
	zdb_nicenum(dd->dd_compressed_bytes, nice);
	(void) printf("\t\tcompressed_bytes = %s\n", nice);
	zdb_nicenum(dd->dd_uncompressed_bytes, nice);
	(void) printf("\t\tuncompressed_bytes = %s\n", nice);
	zdb_nicenum(dd->dd_quota, nice);
	(void) printf("\t\tquota = %s\n", nice);
	zdb_nicenum(dd->dd_reserved, nice);
	(void) printf("\t\treserved = %s\n", nice);
	(void) printf("\t\tprops_zapobj = %llu\n",
	    (u_longlong_t)dd->dd_props_zapobj);
	(void) printf("\t\tdeleg_zapobj = %llu\n",
	    (u_longlong_t)dd->dd_deleg_zapobj);
	(void) printf("\t\tflags = %llx\n",
	    (u_longlong_t)dd->dd_flags);

#define	DO(which) \
	zdb_nicenum(dd->dd_used_breakdown[DD_USED_ ## which], nice); \
	(void) printf("\t\tused_breakdown[" #which "] = %s\n", nice)
	DO(HEAD);
	DO(SNAP);
	DO(CHILD);
	DO(CHILD_RSRV);
	DO(REFRSRV);
#undef DO
}

/*ARGSUSED*/
static void
dump_dsl_dataset(objset_t *os, uint64_t object, void *data, size_t size)
{
	dsl_dataset_phys_t *ds = data;
	time_t crtime;
	char used[32], compressed[32], uncompressed[32], unique[32];
	char blkbuf[BP_SPRINTF_LEN];

	if (ds == NULL)
		return;

	ASSERT(size == sizeof (*ds));
	crtime = ds->ds_creation_time;
	zdb_nicenum(ds->ds_referenced_bytes, used);
	zdb_nicenum(ds->ds_compressed_bytes, compressed);
	zdb_nicenum(ds->ds_uncompressed_bytes, uncompressed);
	zdb_nicenum(ds->ds_unique_bytes, unique);
	snprintf_blkptr(blkbuf, sizeof (blkbuf), &ds->ds_bp);

	(void) printf("\t\tdir_obj = %llu\n",
	    (u_longlong_t)ds->ds_dir_obj);
	(void) printf("\t\tprev_snap_obj = %llu\n",
	    (u_longlong_t)ds->ds_prev_snap_obj);
	(void) printf("\t\tprev_snap_txg = %llu\n",
	    (u_longlong_t)ds->ds_prev_snap_txg);
	(void) printf("\t\tnext_snap_obj = %llu\n",
	    (u_longlong_t)ds->ds_next_snap_obj);
	(void) printf("\t\tsnapnames_zapobj = %llu\n",
	    (u_longlong_t)ds->ds_snapnames_zapobj);
	(void) printf("\t\tnum_children = %llu\n",
	    (u_longlong_t)ds->ds_num_children);
	(void) printf("\t\tuserrefs_obj = %llu\n",
	    (u_longlong_t)ds->ds_userrefs_obj);
	(void) printf("\t\tcreation_time = %s", ctime(&crtime));
	(void) printf("\t\tcreation_txg = %llu\n",
	    (u_longlong_t)ds->ds_creation_txg);
	(void) printf("\t\tdeadlist_obj = %llu\n",
	    (u_longlong_t)ds->ds_deadlist_obj);
	(void) printf("\t\tused_bytes = %s\n", used);
	(void) printf("\t\tcompressed_bytes = %s\n", compressed);
	(void) printf("\t\tuncompressed_bytes = %s\n", uncompressed);
	(void) printf("\t\tunique = %s\n", unique);
	(void) printf("\t\tfsid_guid = %llu\n",
	    (u_longlong_t)ds->ds_fsid_guid);
	(void) printf("\t\tguid = %llu\n",
	    (u_longlong_t)ds->ds_guid);
	(void) printf("\t\tflags = %llx\n",
	    (u_longlong_t)ds->ds_flags);
	(void) printf("\t\tnext_clones_obj = %llu\n",
	    (u_longlong_t)ds->ds_next_clones_obj);
	(void) printf("\t\tprops_obj = %llu\n",
	    (u_longlong_t)ds->ds_props_obj);
	(void) printf("\t\tbp = %s\n", blkbuf);
}

/* ARGSUSED */
static int
dump_bptree_cb(void *arg, const blkptr_t *bp, dmu_tx_t *tx)
{
	char blkbuf[BP_SPRINTF_LEN];

	if (bp->blk_birth != 0) {
		snprintf_blkptr(blkbuf, sizeof (blkbuf), bp);
		(void) printf("\t%s\n", blkbuf);
	}
	return (0);
}

static void
dump_bptree(objset_t *os, uint64_t obj, char *name)
{
	char bytes[32];
	bptree_phys_t *bt;
	dmu_buf_t *db;

	if (dump_opt['d'] < 3)
		return;

	VERIFY3U(0, ==, dmu_bonus_hold(os, obj, FTAG, &db));
	bt = db->db_data;
	zdb_nicenum(bt->bt_bytes, bytes);
	(void) printf("\n    %s: %llu datasets, %s\n",
	    name, (unsigned long long)(bt->bt_end - bt->bt_begin), bytes);
	dmu_buf_rele(db, FTAG);

	if (dump_opt['d'] < 5)
		return;

	(void) printf("\n");

	(void) bptree_iterate(os, obj, B_FALSE, dump_bptree_cb, NULL, NULL);
}

/* ARGSUSED */
static int
dump_bpobj_cb(void *arg, const blkptr_t *bp, dmu_tx_t *tx)
{
	char blkbuf[BP_SPRINTF_LEN];

	ASSERT(bp->blk_birth != 0);
	snprintf_blkptr_compact(blkbuf, sizeof (blkbuf), bp);
	(void) printf("\t%s\n", blkbuf);
	return (0);
}

static void
dump_bpobj(bpobj_t *bpo, char *name, int indent)
{
	char bytes[32];
	char comp[32];
	char uncomp[32];
	uint64_t i;

	if (dump_opt['d'] < 3)
		return;

	zdb_nicenum(bpo->bpo_phys->bpo_bytes, bytes);
	if (bpo->bpo_havesubobj && bpo->bpo_phys->bpo_subobjs != 0) {
		zdb_nicenum(bpo->bpo_phys->bpo_comp, comp);
		zdb_nicenum(bpo->bpo_phys->bpo_uncomp, uncomp);
		(void) printf("    %*s: object %llu, %llu local blkptrs, "
		    "%llu subobjs, %s (%s/%s comp)\n",
		    indent * 8, name,
		    (u_longlong_t)bpo->bpo_object,
		    (u_longlong_t)bpo->bpo_phys->bpo_num_blkptrs,
		    (u_longlong_t)bpo->bpo_phys->bpo_num_subobjs,
		    bytes, comp, uncomp);

		for (i = 0; i < bpo->bpo_phys->bpo_num_subobjs; i++) {
			uint64_t subobj;
			bpobj_t subbpo;
			int error;
			VERIFY0(dmu_read(bpo->bpo_os,
			    bpo->bpo_phys->bpo_subobjs,
			    i * sizeof (subobj), sizeof (subobj), &subobj, 0));
			error = bpobj_open(&subbpo, bpo->bpo_os, subobj);
			if (error != 0) {
				(void) printf("ERROR %u while trying to open "
				    "subobj id %llu\n",
				    error, (u_longlong_t)subobj);
				continue;
			}
			dump_bpobj(&subbpo, "subobj", indent + 1);
		}
	} else {
		(void) printf("    %*s: object %llu, %llu blkptrs, %s\n",
		    indent * 8, name,
		    (u_longlong_t)bpo->bpo_object,
		    (u_longlong_t)bpo->bpo_phys->bpo_num_blkptrs,
		    bytes);
	}

	if (dump_opt['d'] < 5)
		return;


	if (indent == 0) {
		(void) bpobj_iterate_nofree(bpo, dump_bpobj_cb, NULL, NULL);
		(void) printf("\n");
	}
}

static void
dump_deadlist(dsl_deadlist_t *dl)
{
	dsl_deadlist_entry_t *dle;
	uint64_t unused;
	char bytes[32];
	char comp[32];
	char uncomp[32];

	if (dump_opt['d'] < 3)
		return;

	if (dl->dl_oldfmt) {
		dump_bpobj(&dl->dl_bpobj, "old-format deadlist", 0);
		return;
	}

	zdb_nicenum(dl->dl_phys->dl_used, bytes);
	zdb_nicenum(dl->dl_phys->dl_comp, comp);
	zdb_nicenum(dl->dl_phys->dl_uncomp, uncomp);
	(void) printf("\n    Deadlist: %s (%s/%s comp)\n",
	    bytes, comp, uncomp);

	if (dump_opt['d'] < 4)
		return;

	(void) printf("\n");

	/* force the tree to be loaded */
	dsl_deadlist_space_range(dl, 0, UINT64_MAX, &unused, &unused, &unused);

	for (dle = avl_first(&dl->dl_tree); dle;
	    dle = AVL_NEXT(&dl->dl_tree, dle)) {
		if (dump_opt['d'] >= 5) {
			char buf[128];
			(void) snprintf(buf, sizeof (buf),
			    "mintxg %llu -> obj %llu",
			    (longlong_t)dle->dle_mintxg,
			    (longlong_t)dle->dle_bpobj.bpo_object);

			dump_bpobj(&dle->dle_bpobj, buf, 0);
		} else {
			(void) printf("mintxg %llu -> obj %llu\n",
			    (longlong_t)dle->dle_mintxg,
			    (longlong_t)dle->dle_bpobj.bpo_object);

		}
	}
}

static avl_tree_t idx_tree;
static avl_tree_t domain_tree;
static boolean_t fuid_table_loaded;
static boolean_t sa_loaded;
sa_attr_type_t *sa_attr_table;

static void
fuid_table_destroy(void)
{
	if (fuid_table_loaded) {
		zfs_fuid_table_destroy(&idx_tree, &domain_tree);
		fuid_table_loaded = B_FALSE;
	}
}

/*
 * print uid or gid information.
 * For normal POSIX id just the id is printed in decimal format.
 * For CIFS files with FUID the fuid is printed in hex followed by
 * the domain-rid string.
 */
static void
print_idstr(uint64_t id, const char *id_type)
{
	if (FUID_INDEX(id)) {
		char *domain;

		domain = zfs_fuid_idx_domain(&idx_tree, FUID_INDEX(id));
		(void) printf("\t%s     %llx [%s-%d]\n", id_type,
		    (u_longlong_t)id, domain, (int)FUID_RID(id));
	} else {
		(void) printf("\t%s     %llu\n", id_type, (u_longlong_t)id);
	}

}

static void
dump_uidgid(objset_t *os, uint64_t uid, uint64_t gid)
{
	uint32_t uid_idx, gid_idx;

	uid_idx = FUID_INDEX(uid);
	gid_idx = FUID_INDEX(gid);

	/* Load domain table, if not already loaded */
	if (!fuid_table_loaded && (uid_idx || gid_idx)) {
		uint64_t fuid_obj;

		/* first find the fuid object.  It lives in the master node */
		VERIFY(zap_lookup(os, MASTER_NODE_OBJ, ZFS_FUID_TABLES,
		    8, 1, &fuid_obj) == 0);
		zfs_fuid_avl_tree_create(&idx_tree, &domain_tree);
		(void) zfs_fuid_table_load(os, fuid_obj,
		    &idx_tree, &domain_tree);
		fuid_table_loaded = B_TRUE;
	}

	print_idstr(uid, "uid");
	print_idstr(gid, "gid");
}

static void
dump_znode_sa_xattr(sa_handle_t *hdl)
{
	nvlist_t *sa_xattr;
	nvpair_t *elem = NULL;
	int sa_xattr_size = 0;
	int sa_xattr_entries = 0;
	int error;
	char *sa_xattr_packed;

	error = sa_size(hdl, sa_attr_table[ZPL_DXATTR], &sa_xattr_size);
	if (error || sa_xattr_size == 0)
		return;

	sa_xattr_packed = malloc(sa_xattr_size);
	if (sa_xattr_packed == NULL)
		return;

	error = sa_lookup(hdl, sa_attr_table[ZPL_DXATTR],
	    sa_xattr_packed, sa_xattr_size);
	if (error) {
		free(sa_xattr_packed);
		return;
	}

	error = nvlist_unpack(sa_xattr_packed, sa_xattr_size, &sa_xattr, 0);
	if (error) {
		free(sa_xattr_packed);
		return;
	}

	while ((elem = nvlist_next_nvpair(sa_xattr, elem)) != NULL)
		sa_xattr_entries++;

	(void) printf("\tSA xattrs: %d bytes, %d entries\n\n",
	    sa_xattr_size, sa_xattr_entries);
	while ((elem = nvlist_next_nvpair(sa_xattr, elem)) != NULL) {
		uchar_t *value;
		uint_t cnt, idx;

		(void) printf("\t\t%s = ", nvpair_name(elem));
		nvpair_value_byte_array(elem, &value, &cnt);
		for (idx = 0; idx < cnt; ++idx) {
			if (isprint(value[idx]))
				(void) putchar(value[idx]);
			else
				(void) printf("\\%3.3o", value[idx]);
		}
		(void) putchar('\n');
	}

	nvlist_free(sa_xattr);
	free(sa_xattr_packed);
}

/*ARGSUSED*/
static void
dump_znode(objset_t *os, uint64_t object, void *data, size_t size)
{
	char path[MAXPATHLEN * 2];	/* allow for xattr and failure prefix */
	sa_handle_t *hdl;
	uint64_t xattr, rdev, gen;
	uint64_t uid, gid, mode, fsize, parent, links;
	uint64_t pflags;
	uint64_t acctm[2], modtm[2], chgtm[2], crtm[2];
	time_t z_crtime, z_atime, z_mtime, z_ctime;
	sa_bulk_attr_t bulk[12];
	int idx = 0;
	int error;

	if (!sa_loaded) {
		uint64_t sa_attrs = 0;
		uint64_t version;

		VERIFY(zap_lookup(os, MASTER_NODE_OBJ, ZPL_VERSION_STR,
		    8, 1, &version) == 0);
		if (version >= ZPL_VERSION_SA) {
			VERIFY(zap_lookup(os, MASTER_NODE_OBJ, ZFS_SA_ATTRS,
			    8, 1, &sa_attrs) == 0);
		}
		if ((error = sa_setup(os, sa_attrs, zfs_attr_table,
		    ZPL_END, &sa_attr_table)) != 0) {
			(void) printf("sa_setup failed errno %d, can't "
			    "display znode contents\n", error);
			return;
		}
		sa_loaded = B_TRUE;
	}

	if (sa_handle_get(os, object, NULL, SA_HDL_PRIVATE, &hdl)) {
		(void) printf("Failed to get handle for SA znode\n");
		return;
	}

	SA_ADD_BULK_ATTR(bulk, idx, sa_attr_table[ZPL_UID], NULL, &uid, 8);
	SA_ADD_BULK_ATTR(bulk, idx, sa_attr_table[ZPL_GID], NULL, &gid, 8);
	SA_ADD_BULK_ATTR(bulk, idx, sa_attr_table[ZPL_LINKS], NULL,
	    &links, 8);
	SA_ADD_BULK_ATTR(bulk, idx, sa_attr_table[ZPL_GEN], NULL, &gen, 8);
	SA_ADD_BULK_ATTR(bulk, idx, sa_attr_table[ZPL_MODE], NULL,
	    &mode, 8);
	SA_ADD_BULK_ATTR(bulk, idx, sa_attr_table[ZPL_PARENT],
	    NULL, &parent, 8);
	SA_ADD_BULK_ATTR(bulk, idx, sa_attr_table[ZPL_SIZE], NULL,
	    &fsize, 8);
	SA_ADD_BULK_ATTR(bulk, idx, sa_attr_table[ZPL_ATIME], NULL,
	    acctm, 16);
	SA_ADD_BULK_ATTR(bulk, idx, sa_attr_table[ZPL_MTIME], NULL,
	    modtm, 16);
	SA_ADD_BULK_ATTR(bulk, idx, sa_attr_table[ZPL_CRTIME], NULL,
	    crtm, 16);
	SA_ADD_BULK_ATTR(bulk, idx, sa_attr_table[ZPL_CTIME], NULL,
	    chgtm, 16);
	SA_ADD_BULK_ATTR(bulk, idx, sa_attr_table[ZPL_FLAGS], NULL,
	    &pflags, 8);

	if (sa_bulk_lookup(hdl, bulk, idx)) {
		(void) sa_handle_destroy(hdl);
		return;
	}

	error = zfs_obj_to_path(os, object, path, sizeof (path));
	if (error != 0) {
		(void) snprintf(path, sizeof (path), "\?\?\?<object#%llu>",
		    (u_longlong_t)object);
	}
	if (dump_opt['d'] < 3) {
		(void) printf("\t%s\n", path);
		(void) sa_handle_destroy(hdl);
		return;
	}

	z_crtime = (time_t)crtm[0];
	z_atime = (time_t)acctm[0];
	z_mtime = (time_t)modtm[0];
	z_ctime = (time_t)chgtm[0];

	(void) printf("\tpath	%s\n", path);
	dump_uidgid(os, uid, gid);
	(void) printf("\tatime	%s", ctime(&z_atime));
	(void) printf("\tmtime	%s", ctime(&z_mtime));
	(void) printf("\tctime	%s", ctime(&z_ctime));
	(void) printf("\tcrtime	%s", ctime(&z_crtime));
	(void) printf("\tgen	%llu\n", (u_longlong_t)gen);
	(void) printf("\tmode	%llo\n", (u_longlong_t)mode);
	(void) printf("\tsize	%llu\n", (u_longlong_t)fsize);
	(void) printf("\tparent	%llu\n", (u_longlong_t)parent);
	(void) printf("\tlinks	%llu\n", (u_longlong_t)links);
	(void) printf("\tpflags	%llx\n", (u_longlong_t)pflags);
	if (sa_lookup(hdl, sa_attr_table[ZPL_XATTR], &xattr,
	    sizeof (uint64_t)) == 0)
		(void) printf("\txattr	%llu\n", (u_longlong_t)xattr);
	if (sa_lookup(hdl, sa_attr_table[ZPL_RDEV], &rdev,
	    sizeof (uint64_t)) == 0)
		(void) printf("\trdev	0x%016llx\n", (u_longlong_t)rdev);
	dump_znode_sa_xattr(hdl);
	sa_handle_destroy(hdl);
}

/*ARGSUSED*/
static void
dump_acl(objset_t *os, uint64_t object, void *data, size_t size)
{
}

/*ARGSUSED*/
static void
dump_dmu_objset(objset_t *os, uint64_t object, void *data, size_t size)
{
}

static object_viewer_t *object_viewer[DMU_OT_NUMTYPES + 1] = {
	dump_none,		/* unallocated			*/
	dump_zap,		/* object directory		*/
	dump_uint64,		/* object array			*/
	dump_none,		/* packed nvlist		*/
	dump_packed_nvlist,	/* packed nvlist size		*/
	dump_none,		/* bplist			*/
	dump_none,		/* bplist header		*/
	dump_none,		/* SPA space map header		*/
	dump_none,		/* SPA space map		*/
	dump_none,		/* ZIL intent log		*/
	dump_dnode,		/* DMU dnode			*/
	dump_dmu_objset,	/* DMU objset			*/
	dump_dsl_dir,		/* DSL directory		*/
	dump_zap,		/* DSL directory child map	*/
	dump_zap,		/* DSL dataset snap map		*/
	dump_zap,		/* DSL props			*/
	dump_dsl_dataset,	/* DSL dataset			*/
	dump_znode,		/* ZFS znode			*/
	dump_acl,		/* ZFS V0 ACL			*/
	dump_uint8,		/* ZFS plain file		*/
	dump_zpldir,		/* ZFS directory		*/
	dump_zap,		/* ZFS master node		*/
	dump_zap,		/* ZFS delete queue		*/
	dump_uint8,		/* zvol object			*/
	dump_zap,		/* zvol prop			*/
	dump_uint8,		/* other uint8[]		*/
	dump_uint64,		/* other uint64[]		*/
	dump_zap,		/* other ZAP			*/
	dump_zap,		/* persistent error log		*/
	dump_uint8,		/* SPA history			*/
	dump_history_offsets,	/* SPA history offsets		*/
	dump_zap,		/* Pool properties		*/
	dump_zap,		/* DSL permissions		*/
	dump_acl,		/* ZFS ACL			*/
	dump_uint8,		/* ZFS SYSACL			*/
	dump_none,		/* FUID nvlist			*/
	dump_packed_nvlist,	/* FUID nvlist size		*/
	dump_zap,		/* DSL dataset next clones	*/
	dump_zap,		/* DSL scrub queue		*/
	dump_zap,		/* ZFS user/group used		*/
	dump_zap,		/* ZFS user/group quota		*/
	dump_zap,		/* snapshot refcount tags	*/
	dump_ddt_zap,		/* DDT ZAP object		*/
	dump_zap,		/* DDT statistics		*/
	dump_znode,		/* SA object			*/
	dump_zap,		/* SA Master Node		*/
	dump_sa_attrs,		/* SA attribute registration	*/
	dump_sa_layouts,	/* SA attribute layouts		*/
	dump_zap,		/* DSL scrub translations	*/
	dump_none,		/* fake dedup BP		*/
	dump_zap,		/* deadlist			*/
	dump_none,		/* deadlist hdr			*/
	dump_zap,		/* dsl clones			*/
	dump_none,		/* bpobj subobjs		*/
	dump_unknown,		/* Unknown type, must be last	*/
};

static void
dump_object(objset_t *os, uint64_t object, int verbosity, int *print_header)
{
	dmu_buf_t *db = NULL;
	dmu_object_info_t doi;
	dnode_t *dn;
	void *bonus = NULL;
	size_t bsize = 0;
	char iblk[32], dblk[32], lsize[32], asize[32], fill[32];
	char bonus_size[32];
	char aux[50];
	int error;

	if (*print_header) {
		(void) printf("\n%10s  %3s  %5s  %5s  %5s  %5s  %6s  %s\n",
		    "Object", "lvl", "iblk", "dblk", "dsize", "lsize",
		    "%full", "type");
		*print_header = 0;
	}

	if (object == 0) {
		dn = DMU_META_DNODE(os);
	} else {
		error = dmu_bonus_hold(os, object, FTAG, &db);
		if (error)
			fatal("dmu_bonus_hold(%llu) failed, errno %u",
			    object, error);
		bonus = db->db_data;
		bsize = db->db_size;
		dn = DB_DNODE((dmu_buf_impl_t *)db);
	}
	dmu_object_info_from_dnode(dn, &doi);

	zdb_nicenum(doi.doi_metadata_block_size, iblk);
	zdb_nicenum(doi.doi_data_block_size, dblk);
	zdb_nicenum(doi.doi_max_offset, lsize);
	zdb_nicenum(doi.doi_physical_blocks_512 << 9, asize);
	zdb_nicenum(doi.doi_bonus_size, bonus_size);
	(void) sprintf(fill, "%6.2f", 100.0 * doi.doi_fill_count *
	    doi.doi_data_block_size / (object == 0 ? DNODES_PER_BLOCK : 1) /
	    doi.doi_max_offset);

	aux[0] = '\0';

	if (doi.doi_checksum != ZIO_CHECKSUM_INHERIT || verbosity >= 6) {
		(void) snprintf(aux + strlen(aux), sizeof (aux), " (K=%s)",
		    ZDB_CHECKSUM_NAME(doi.doi_checksum));
	}

	if (doi.doi_compress != ZIO_COMPRESS_INHERIT || verbosity >= 6) {
		(void) snprintf(aux + strlen(aux), sizeof (aux), " (Z=%s)",
		    ZDB_COMPRESS_NAME(doi.doi_compress));
	}

	(void) printf("%10lld  %3u  %5s  %5s  %5s  %5s  %6s  %s%s\n",
	    (u_longlong_t)object, doi.doi_indirection, iblk, dblk,
	    asize, lsize, fill, ZDB_OT_NAME(doi.doi_type), aux);

	if (doi.doi_bonus_type != DMU_OT_NONE && verbosity > 3) {
		(void) printf("%10s  %3s  %5s  %5s  %5s  %5s  %6s  %s\n",
		    "", "", "", "", "", bonus_size, "bonus",
		    ZDB_OT_NAME(doi.doi_bonus_type));
	}

	if (verbosity >= 4) {
		(void) printf("\tdnode flags: %s%s%s\n",
		    (dn->dn_phys->dn_flags & DNODE_FLAG_USED_BYTES) ?
		    "USED_BYTES " : "",
		    (dn->dn_phys->dn_flags & DNODE_FLAG_USERUSED_ACCOUNTED) ?
		    "USERUSED_ACCOUNTED " : "",
		    (dn->dn_phys->dn_flags & DNODE_FLAG_SPILL_BLKPTR) ?
		    "SPILL_BLKPTR" : "");
		(void) printf("\tdnode maxblkid: %llu\n",
		    (longlong_t)dn->dn_phys->dn_maxblkid);

		object_viewer[ZDB_OT_TYPE(doi.doi_bonus_type)](os, object,
		    bonus, bsize);
		object_viewer[ZDB_OT_TYPE(doi.doi_type)](os, object, NULL, 0);
		*print_header = 1;
	}

	if (verbosity >= 5)
		dump_indirect(dn);

	if (verbosity >= 5) {
		/*
		 * Report the list of segments that comprise the object.
		 */
		uint64_t start = 0;
		uint64_t end;
		uint64_t blkfill = 1;
		int minlvl = 1;

		if (dn->dn_type == DMU_OT_DNODE) {
			minlvl = 0;
			blkfill = DNODES_PER_BLOCK;
		}

		for (;;) {
			char segsize[32];
			error = dnode_next_offset(dn,
			    0, &start, minlvl, blkfill, 0);
			if (error)
				break;
			end = start;
			error = dnode_next_offset(dn,
			    DNODE_FIND_HOLE, &end, minlvl, blkfill, 0);
			zdb_nicenum(end - start, segsize);
			(void) printf("\t\tsegment [%016llx, %016llx)"
			    " size %5s\n", (u_longlong_t)start,
			    (u_longlong_t)end, segsize);
			if (error)
				break;
			start = end;
		}
	}

	if (db != NULL)
		dmu_buf_rele(db, FTAG);
}

static char *objset_types[DMU_OST_NUMTYPES] = {
	"NONE", "META", "ZPL", "ZVOL", "OTHER", "ANY" };

static void
dump_dir(objset_t *os)
{
	dmu_objset_stats_t dds;
	uint64_t object, object_count;
	uint64_t refdbytes, usedobjs, scratch;
	char numbuf[32];
	char blkbuf[BP_SPRINTF_LEN + 20];
	char osname[MAXNAMELEN];
	char *type = "UNKNOWN";
	int verbosity = dump_opt['d'];
	int print_header = 1;
	int i, error;

	dsl_pool_config_enter(dmu_objset_pool(os), FTAG);
	dmu_objset_fast_stat(os, &dds);
	dsl_pool_config_exit(dmu_objset_pool(os), FTAG);

	if (dds.dds_type < DMU_OST_NUMTYPES)
		type = objset_types[dds.dds_type];

	if (dds.dds_type == DMU_OST_META) {
		dds.dds_creation_txg = TXG_INITIAL;
		usedobjs = BP_GET_FILL(os->os_rootbp);
		refdbytes = os->os_spa->spa_dsl_pool->
		    dp_mos_dir->dd_phys->dd_used_bytes;
	} else {
		dmu_objset_space(os, &refdbytes, &scratch, &usedobjs, &scratch);
	}

	ASSERT3U(usedobjs, ==, BP_GET_FILL(os->os_rootbp));

	zdb_nicenum(refdbytes, numbuf);

	if (verbosity >= 4) {
		(void) snprintf(blkbuf, sizeof (blkbuf), ", rootbp ");
		(void) snprintf_blkptr(blkbuf + strlen(blkbuf),
		    sizeof (blkbuf) - strlen(blkbuf), os->os_rootbp);
	} else {
		blkbuf[0] = '\0';
	}

	dmu_objset_name(os, osname);

	(void) printf("Dataset %s [%s], ID %llu, cr_txg %llu, "
	    "%s, %llu objects%s\n",
	    osname, type, (u_longlong_t)dmu_objset_id(os),
	    (u_longlong_t)dds.dds_creation_txg,
	    numbuf, (u_longlong_t)usedobjs, blkbuf);

	if (zopt_objects != 0) {
		for (i = 0; i < zopt_objects; i++)
			dump_object(os, zopt_object[i], verbosity,
			    &print_header);
		(void) printf("\n");
		return;
	}

	if (dump_opt['i'] != 0 || verbosity >= 2)
		dump_intent_log(dmu_objset_zil(os));

	if (dmu_objset_ds(os) != NULL)
		dump_deadlist(&dmu_objset_ds(os)->ds_deadlist);

	if (verbosity < 2)
		return;

	if (BP_IS_HOLE(os->os_rootbp))
		return;

	dump_object(os, 0, verbosity, &print_header);
	object_count = 0;
	if (DMU_USERUSED_DNODE(os) != NULL &&
	    DMU_USERUSED_DNODE(os)->dn_type != 0) {
		dump_object(os, DMU_USERUSED_OBJECT, verbosity, &print_header);
		dump_object(os, DMU_GROUPUSED_OBJECT, verbosity, &print_header);
	}

	object = 0;
	while ((error = dmu_object_next(os, &object, B_FALSE, 0)) == 0) {
		dump_object(os, object, verbosity, &print_header);
		object_count++;
	}

	ASSERT3U(object_count, ==, usedobjs);

	(void) printf("\n");

	if (error != ESRCH) {
		(void) fprintf(stderr, "dmu_object_next() = %d\n", error);
		abort();
	}
}

static void
dump_uberblock(uberblock_t *ub, const char *header, const char *footer)
{
	time_t timestamp = ub->ub_timestamp;

	(void) printf("%s", header ? header : "");
	(void) printf("\tmagic = %016llx\n", (u_longlong_t)ub->ub_magic);
	(void) printf("\tversion = %llu\n", (u_longlong_t)ub->ub_version);
	(void) printf("\ttxg = %llu\n", (u_longlong_t)ub->ub_txg);
	(void) printf("\tguid_sum = %llu\n", (u_longlong_t)ub->ub_guid_sum);
	(void) printf("\ttimestamp = %llu UTC = %s",
	    (u_longlong_t)ub->ub_timestamp, asctime(localtime(&timestamp)));
	if (dump_opt['u'] >= 3) {
		char blkbuf[BP_SPRINTF_LEN];
		snprintf_blkptr(blkbuf, sizeof (blkbuf), &ub->ub_rootbp);
		(void) printf("\trootbp = %s\n", blkbuf);
	}
	(void) printf("%s", footer ? footer : "");
}

static void
dump_config(spa_t *spa)
{
	dmu_buf_t *db;
	size_t nvsize = 0;
	int error = 0;


	error = dmu_bonus_hold(spa->spa_meta_objset,
	    spa->spa_config_object, FTAG, &db);

	if (error == 0) {
		nvsize = *(uint64_t *)db->db_data;
		dmu_buf_rele(db, FTAG);

		(void) printf("\nMOS Configuration:\n");
		dump_packed_nvlist(spa->spa_meta_objset,
		    spa->spa_config_object, (void *)&nvsize, 1);
	} else {
		(void) fprintf(stderr, "dmu_bonus_hold(%llu) failed, errno %d",
		    (u_longlong_t)spa->spa_config_object, error);
	}
}

static void
dump_cachefile(const char *cachefile)
{
	int fd;
	struct stat statbuf;
	char *buf;
	nvlist_t *config;

	if ((fd = open(cachefile, O_RDONLY)) < 0) {
		(void) printf("cannot open '%s': %s\n", cachefile,
		    strerror(errno));
		exit(1);
	}

	if (fstat(fd, &statbuf) != 0) {
		(void) printf("failed to stat '%s': %s\n", cachefile,
		    strerror(errno));
		exit(1);
	}

	if ((buf = malloc(statbuf.st_size)) == NULL) {
		(void) fprintf(stderr, "failed to allocate %llu bytes\n",
		    (u_longlong_t)statbuf.st_size);
		exit(1);
	}

	if (read(fd, buf, statbuf.st_size) != statbuf.st_size) {
		(void) fprintf(stderr, "failed to read %llu bytes\n",
		    (u_longlong_t)statbuf.st_size);
		exit(1);
	}

	(void) close(fd);

	if (nvlist_unpack(buf, statbuf.st_size, &config, 0) != 0) {
		(void) fprintf(stderr, "failed to unpack nvlist\n");
		exit(1);
	}

	free(buf);

	dump_nvlist(config, 0);

	nvlist_free(config);
}

#define	ZDB_MAX_UB_HEADER_SIZE 32

static void
dump_label_uberblocks(vdev_label_t *lbl, uint64_t ashift)
{
	vdev_t vd;
	vdev_t *vdp = &vd;
	char header[ZDB_MAX_UB_HEADER_SIZE];
	int i;

	vd.vdev_ashift = ashift;
	vdp->vdev_top = vdp;

	for (i = 0; i < VDEV_UBERBLOCK_COUNT(vdp); i++) {
		uint64_t uoff = VDEV_UBERBLOCK_OFFSET(vdp, i);
		uberblock_t *ub = (void *)((char *)lbl + uoff);

		if (uberblock_verify(ub))
			continue;
		(void) snprintf(header, ZDB_MAX_UB_HEADER_SIZE,
		    "Uberblock[%d]\n", i);
		dump_uberblock(ub, header, "");
	}
}

static void
dump_label(const char *dev)
{
	int fd;
	vdev_label_t label;
	char *path, *buf = label.vl_vdev_phys.vp_nvlist;
	size_t buflen = sizeof (label.vl_vdev_phys.vp_nvlist);
	struct stat statbuf;
	uint64_t psize, ashift;
	int len = strlen(dev) + 1;
	int l;

	if (strncmp(dev, "/dev/dsk/", 9) == 0) {
		len++;
		path = malloc(len);
		(void) snprintf(path, len, "%s%s", "/dev/rdsk/", dev + 9);
	} else {
		path = strdup(dev);
	}

	if ((fd = open(path, O_RDONLY)) < 0) {
		(void) printf("cannot open '%s': %s\n", path, strerror(errno));
		free(path);
		exit(1);
	}

	if (fstat_blk(fd, &statbuf) != 0) {
		(void) printf("failed to stat '%s': %s\n", path,
		    strerror(errno));
		free(path);
		(void) close(fd);
		exit(1);
	}

	psize = statbuf.st_size;
	psize = P2ALIGN(psize, (uint64_t)sizeof (vdev_label_t));

	for (l = 0; l < VDEV_LABELS; l++) {
		nvlist_t *config = NULL;

		(void) printf("--------------------------------------------\n");
		(void) printf("LABEL %d\n", l);
		(void) printf("--------------------------------------------\n");

		if (pread(fd, &label, sizeof (label),
		    vdev_label_offset(psize, l, 0)) != sizeof (label)) {
			(void) printf("failed to read label %d\n", l);
			continue;
		}

		if (nvlist_unpack(buf, buflen, &config, 0) != 0) {
			(void) printf("failed to unpack label %d\n", l);
			ashift = SPA_MINBLOCKSHIFT;
		} else {
			nvlist_t *vdev_tree = NULL;

			dump_nvlist(config, 4);
			if ((nvlist_lookup_nvlist(config,
			    ZPOOL_CONFIG_VDEV_TREE, &vdev_tree) != 0) ||
			    (nvlist_lookup_uint64(vdev_tree,
			    ZPOOL_CONFIG_ASHIFT, &ashift) != 0))
				ashift = SPA_MINBLOCKSHIFT;
			nvlist_free(config);
		}
		if (dump_opt['u'])
			dump_label_uberblocks(&label, ashift);
	}

	free(path);
	(void) close(fd);
}

/*ARGSUSED*/
static int
dump_one_dir(const char *dsname, void *arg)
{
	int error;
	objset_t *os;

	error = dmu_objset_own(dsname, DMU_OST_ANY, B_TRUE, FTAG, &os);
	if (error) {
		(void) printf("Could not open %s, error %d\n", dsname, error);
		return (0);
	}
	dump_dir(os);
	dmu_objset_disown(os, FTAG);
	fuid_table_destroy();
	sa_loaded = B_FALSE;
	return (0);
}

/*
 * Block statistics.
 */
#define	PSIZE_HISTO_SIZE (SPA_MAXBLOCKSIZE / SPA_MINBLOCKSIZE + 1)
typedef struct zdb_blkstats {
	uint64_t zb_asize;
	uint64_t zb_lsize;
	uint64_t zb_psize;
	uint64_t zb_count;
	uint64_t zb_psize_histogram[PSIZE_HISTO_SIZE];
} zdb_blkstats_t;

/*
 * Extended object types to report deferred frees and dedup auto-ditto blocks.
 */
#define	ZDB_OT_DEFERRED	(DMU_OT_NUMTYPES + 0)
#define	ZDB_OT_DITTO	(DMU_OT_NUMTYPES + 1)
#define	ZDB_OT_OTHER	(DMU_OT_NUMTYPES + 2)
#define	ZDB_OT_TOTAL	(DMU_OT_NUMTYPES + 3)

static char *zdb_ot_extname[] = {
	"deferred free",
	"dedup ditto",
	"other",
	"Total",
};

#define	ZB_TOTAL	DN_MAX_LEVELS

typedef struct zdb_cb {
	zdb_blkstats_t	zcb_type[ZB_TOTAL + 1][ZDB_OT_TOTAL + 1];
	uint64_t	zcb_dedup_asize;
	uint64_t	zcb_dedup_blocks;
	uint64_t	zcb_embedded_blocks[NUM_BP_EMBEDDED_TYPES];
	uint64_t	zcb_embedded_histogram[NUM_BP_EMBEDDED_TYPES]
	    [BPE_PAYLOAD_SIZE];
	uint64_t	zcb_start;
	uint64_t	zcb_lastprint;
	uint64_t	zcb_totalasize;
	uint64_t	zcb_errors[256];
	int		zcb_readfails;
	int		zcb_haderrors;
	spa_t		*zcb_spa;
} zdb_cb_t;

static void
zdb_count_block(zdb_cb_t *zcb, zilog_t *zilog, const blkptr_t *bp,
    dmu_object_type_t type)
{
	uint64_t refcnt = 0;
	int i;

	ASSERT(type < ZDB_OT_TOTAL);

	if (zilog && zil_bp_tree_add(zilog, bp) != 0)
		return;

	for (i = 0; i < 4; i++) {
		int l = (i < 2) ? BP_GET_LEVEL(bp) : ZB_TOTAL;
		int t = (i & 1) ? type : ZDB_OT_TOTAL;
		zdb_blkstats_t *zb = &zcb->zcb_type[l][t];

		zb->zb_asize += BP_GET_ASIZE(bp);
		zb->zb_lsize += BP_GET_LSIZE(bp);
		zb->zb_psize += BP_GET_PSIZE(bp);
		zb->zb_count++;
		zb->zb_psize_histogram[BP_GET_PSIZE(bp) >> SPA_MINBLOCKSHIFT]++;
	}

	if (BP_IS_EMBEDDED(bp)) {
		zcb->zcb_embedded_blocks[BPE_GET_ETYPE(bp)]++;
		zcb->zcb_embedded_histogram[BPE_GET_ETYPE(bp)]
		    [BPE_GET_PSIZE(bp)]++;
		return;
	}

	if (dump_opt['L'])
		return;

	if (BP_GET_DEDUP(bp)) {
		ddt_t *ddt;
		ddt_entry_t *dde;

		ddt = ddt_select(zcb->zcb_spa, bp);
		ddt_enter(ddt);
		dde = ddt_lookup(ddt, bp, B_FALSE);

		if (dde == NULL) {
			refcnt = 0;
		} else {
			ddt_phys_t *ddp = ddt_phys_select(dde, bp);
			ddt_phys_decref(ddp);
			refcnt = ddp->ddp_refcnt;
			if (ddt_phys_total_refcnt(dde) == 0)
				ddt_remove(ddt, dde);
		}
		ddt_exit(ddt);
	}

	VERIFY3U(zio_wait(zio_claim(NULL, zcb->zcb_spa,
	    refcnt ? 0 : spa_first_txg(zcb->zcb_spa),
	    bp, NULL, NULL, ZIO_FLAG_CANFAIL)), ==, 0);
}

static void
zdb_blkptr_done(zio_t *zio)
{
	spa_t *spa = zio->io_spa;
	blkptr_t *bp = zio->io_bp;
	int ioerr = zio->io_error;
	zdb_cb_t *zcb = zio->io_private;
	zbookmark_phys_t *zb = &zio->io_bookmark;

	zio_data_buf_free(zio->io_data, zio->io_size);

	mutex_enter(&spa->spa_scrub_lock);
	spa->spa_scrub_inflight--;
	cv_broadcast(&spa->spa_scrub_io_cv);

	if (ioerr && !(zio->io_flags & ZIO_FLAG_SPECULATIVE)) {
		char blkbuf[BP_SPRINTF_LEN];

		zcb->zcb_haderrors = 1;
		zcb->zcb_errors[ioerr]++;

		if (dump_opt['b'] >= 2)
			snprintf_blkptr(blkbuf, sizeof (blkbuf), bp);
		else
			blkbuf[0] = '\0';

		(void) printf("zdb_blkptr_cb: "
		    "Got error %d reading "
		    "<%llu, %llu, %lld, %llx> %s -- skipping\n",
		    ioerr,
		    (u_longlong_t)zb->zb_objset,
		    (u_longlong_t)zb->zb_object,
		    (u_longlong_t)zb->zb_level,
		    (u_longlong_t)zb->zb_blkid,
		    blkbuf);
	}
	mutex_exit(&spa->spa_scrub_lock);
}

static int
zdb_blkptr_cb(spa_t *spa, zilog_t *zilog, const blkptr_t *bp,
    const zbookmark_phys_t *zb, const dnode_phys_t *dnp, void *arg)
{
	zdb_cb_t *zcb = arg;
	dmu_object_type_t type;
	boolean_t is_metadata;

	if (dump_opt['b'] >= 5 && bp->blk_birth > 0) {
		char blkbuf[BP_SPRINTF_LEN];
		snprintf_blkptr(blkbuf, sizeof (blkbuf), bp);
		(void) printf("objset %llu object %llu "
		    "level %lld offset 0x%llx %s\n",
		    (u_longlong_t)zb->zb_objset,
		    (u_longlong_t)zb->zb_object,
		    (longlong_t)zb->zb_level,
		    (u_longlong_t)blkid2offset(dnp, bp, zb),
		    blkbuf);
	}

	if (BP_IS_HOLE(bp))
		return (0);

	type = BP_GET_TYPE(bp);

	zdb_count_block(zcb, zilog, bp,
	    (type & DMU_OT_NEWTYPE) ? ZDB_OT_OTHER : type);

	is_metadata = (BP_GET_LEVEL(bp) != 0 || DMU_OT_IS_METADATA(type));

	if (!BP_IS_EMBEDDED(bp) &&
	    (dump_opt['c'] > 1 || (dump_opt['c'] && is_metadata))) {
		size_t size = BP_GET_PSIZE(bp);
		void *data = zio_data_buf_alloc(size);
		int flags = ZIO_FLAG_CANFAIL | ZIO_FLAG_SCRUB | ZIO_FLAG_RAW;

		/* If it's an intent log block, failure is expected. */
		if (zb->zb_level == ZB_ZIL_LEVEL)
			flags |= ZIO_FLAG_SPECULATIVE;

		mutex_enter(&spa->spa_scrub_lock);
		while (spa->spa_scrub_inflight > max_inflight)
			cv_wait(&spa->spa_scrub_io_cv, &spa->spa_scrub_lock);
		spa->spa_scrub_inflight++;
		mutex_exit(&spa->spa_scrub_lock);

		zio_nowait(zio_read(NULL, spa, bp, data, size,
		    zdb_blkptr_done, zcb, ZIO_PRIORITY_ASYNC_READ, flags, zb));
	}

	zcb->zcb_readfails = 0;

	if (dump_opt['b'] < 5 &&
	    gethrtime() > zcb->zcb_lastprint + NANOSEC) {
		uint64_t now = gethrtime();
		char buf[10];
		uint64_t bytes = zcb->zcb_type[ZB_TOTAL][ZDB_OT_TOTAL].zb_asize;
		int kb_per_sec =
		    1 + bytes / (1 + ((now - zcb->zcb_start) / 1000 / 1000));
		int sec_remaining =
		    (zcb->zcb_totalasize - bytes) / 1024 / kb_per_sec;

		zfs_nicenum(bytes, buf, sizeof (buf));
		(void) fprintf(stderr,
		    "\r%5s completed (%4dMB/s) "
		    "estimated time remaining: %uhr %02umin %02usec        ",
		    buf, kb_per_sec / 1024,
		    sec_remaining / 60 / 60,
		    sec_remaining / 60 % 60,
		    sec_remaining % 60);

		zcb->zcb_lastprint = now;
	}

	return (0);
}

static void
zdb_leak(void *arg, uint64_t start, uint64_t size)
{
	vdev_t *vd = arg;

	(void) printf("leaked space: vdev %llu, offset 0x%llx, size %llu\n",
	    (u_longlong_t)vd->vdev_id, (u_longlong_t)start, (u_longlong_t)size);
}

static metaslab_ops_t zdb_metaslab_ops = {
	NULL	/* alloc */
};

static void
zdb_ddt_leak_init(spa_t *spa, zdb_cb_t *zcb)
{
	ddt_bookmark_t ddb = { 0 };
	ddt_entry_t dde;
	int error;
	int p;

	while ((error = ddt_walk(spa, &ddb, &dde)) == 0) {
		blkptr_t blk;
		ddt_phys_t *ddp = dde.dde_phys;

		if (ddb.ddb_class == DDT_CLASS_UNIQUE)
			return;

		ASSERT(ddt_phys_total_refcnt(&dde) > 1);

		for (p = 0; p < DDT_PHYS_TYPES; p++, ddp++) {
			if (ddp->ddp_phys_birth == 0)
				continue;
			ddt_bp_create(ddb.ddb_checksum,
			    &dde.dde_key, ddp, &blk);
			if (p == DDT_PHYS_DITTO) {
				zdb_count_block(zcb, NULL, &blk, ZDB_OT_DITTO);
			} else {
				zcb->zcb_dedup_asize +=
				    BP_GET_ASIZE(&blk) * (ddp->ddp_refcnt - 1);
				zcb->zcb_dedup_blocks++;
			}
		}
		if (!dump_opt['L']) {
			ddt_t *ddt = spa->spa_ddt[ddb.ddb_checksum];
			ddt_enter(ddt);
			VERIFY(ddt_lookup(ddt, &blk, B_TRUE) != NULL);
			ddt_exit(ddt);
		}
	}

	ASSERT(error == ENOENT);
}

static void
zdb_leak_init(spa_t *spa, zdb_cb_t *zcb)
{
	zcb->zcb_spa = spa;
	uint64_t c, m;

	if (!dump_opt['L']) {
		vdev_t *rvd = spa->spa_root_vdev;
		for (c = 0; c < rvd->vdev_children; c++) {
			vdev_t *vd = rvd->vdev_child[c];
			for (m = 0; m < vd->vdev_ms_count; m++) {
				metaslab_t *msp = vd->vdev_ms[m];
				mutex_enter(&msp->ms_lock);
				metaslab_unload(msp);

				/*
				 * For leak detection, we overload the metaslab
				 * ms_tree to contain allocated segments
				 * instead of free segments. As a result,
				 * we can't use the normal metaslab_load/unload
				 * interfaces.
				 */
				if (msp->ms_sm != NULL) {
					(void) fprintf(stderr,
					    "\rloading space map for "
					    "vdev %llu of %llu, "
					    "metaslab %llu of %llu ...",
					    (longlong_t)c,
					    (longlong_t)rvd->vdev_children,
					    (longlong_t)m,
					    (longlong_t)vd->vdev_ms_count);

					msp->ms_ops = &zdb_metaslab_ops;
					VERIFY0(space_map_load(msp->ms_sm,
					    msp->ms_tree, SM_ALLOC));
					msp->ms_loaded = B_TRUE;
				}
				mutex_exit(&msp->ms_lock);
			}
		}
		(void) fprintf(stderr, "\n");
	}

	spa_config_enter(spa, SCL_CONFIG, FTAG, RW_READER);

	zdb_ddt_leak_init(spa, zcb);

	spa_config_exit(spa, SCL_CONFIG, FTAG);
}

static void
zdb_leak_fini(spa_t *spa)
{
	int c, m;

	if (!dump_opt['L']) {
		vdev_t *rvd = spa->spa_root_vdev;
		for (c = 0; c < rvd->vdev_children; c++) {
			vdev_t *vd = rvd->vdev_child[c];
			for (m = 0; m < vd->vdev_ms_count; m++) {
				metaslab_t *msp = vd->vdev_ms[m];
				mutex_enter(&msp->ms_lock);

				/*
				 * The ms_tree has been overloaded to
				 * contain allocated segments. Now that we
				 * finished traversing all blocks, any
				 * block that remains in the ms_tree
				 * represents an allocated block that we
				 * did not claim during the traversal.
				 * Claimed blocks would have been removed
				 * from the ms_tree.
				 */
				range_tree_vacate(msp->ms_tree, zdb_leak, vd);
				msp->ms_loaded = B_FALSE;

				mutex_exit(&msp->ms_lock);
			}
		}
	}
}

/* ARGSUSED */
static int
count_block_cb(void *arg, const blkptr_t *bp, dmu_tx_t *tx)
{
	zdb_cb_t *zcb = arg;

	if (dump_opt['b'] >= 5) {
		char blkbuf[BP_SPRINTF_LEN];
		snprintf_blkptr(blkbuf, sizeof (blkbuf), bp);
		(void) printf("[%s] %s\n",
		    "deferred free", blkbuf);
	}
	zdb_count_block(zcb, NULL, bp, ZDB_OT_DEFERRED);
	return (0);
}

static int
dump_block_stats(spa_t *spa)
{
	zdb_cb_t zcb;
	zdb_blkstats_t *zb, *tzb;
	uint64_t norm_alloc, norm_space, total_alloc, total_found;
	int flags = TRAVERSE_PRE | TRAVERSE_PREFETCH_METADATA | TRAVERSE_HARD;
	boolean_t leaks = B_FALSE;
	int e, c;
	bp_embedded_type_t i;

	(void) printf("\nTraversing all blocks %s%s%s%s%s...\n\n",
	    (dump_opt['c'] || !dump_opt['L']) ? "to verify " : "",
	    (dump_opt['c'] == 1) ? "metadata " : "",
	    dump_opt['c'] ? "checksums " : "",
	    (dump_opt['c'] && !dump_opt['L']) ? "and verify " : "",
	    !dump_opt['L'] ? "nothing leaked " : "");

	/*
	 * Load all space maps as SM_ALLOC maps, then traverse the pool
	 * claiming each block we discover.  If the pool is perfectly
	 * consistent, the space maps will be empty when we're done.
	 * Anything left over is a leak; any block we can't claim (because
	 * it's not part of any space map) is a double allocation,
	 * reference to a freed block, or an unclaimed log block.
	 */
	bzero(&zcb, sizeof (zdb_cb_t));
	zdb_leak_init(spa, &zcb);

	/*
	 * If there's a deferred-free bplist, process that first.
	 */
	(void) bpobj_iterate_nofree(&spa->spa_deferred_bpobj,
	    count_block_cb, &zcb, NULL);
	if (spa_version(spa) >= SPA_VERSION_DEADLISTS) {
		(void) bpobj_iterate_nofree(&spa->spa_dsl_pool->dp_free_bpobj,
		    count_block_cb, &zcb, NULL);
	}
	if (spa_feature_is_active(spa, SPA_FEATURE_ASYNC_DESTROY)) {
		VERIFY3U(0, ==, bptree_iterate(spa->spa_meta_objset,
		    spa->spa_dsl_pool->dp_bptree_obj, B_FALSE, count_block_cb,
		    &zcb, NULL));
	}

	if (dump_opt['c'] > 1)
		flags |= TRAVERSE_PREFETCH_DATA;

	zcb.zcb_totalasize = metaslab_class_get_alloc(spa_normal_class(spa));
	zcb.zcb_start = zcb.zcb_lastprint = gethrtime();
	zcb.zcb_haderrors |= traverse_pool(spa, 0, flags, zdb_blkptr_cb, &zcb);

	/*
	 * If we've traversed the data blocks then we need to wait for those
	 * I/Os to complete. We leverage "The Godfather" zio to wait on
	 * all async I/Os to complete.
	 */
	if (dump_opt['c']) {
		for (c = 0; c < max_ncpus; c++) {
			(void) zio_wait(spa->spa_async_zio_root[c]);
			spa->spa_async_zio_root[c] = zio_root(spa, NULL, NULL,
			    ZIO_FLAG_CANFAIL | ZIO_FLAG_SPECULATIVE |
			    ZIO_FLAG_GODFATHER);
		}
	}

	if (zcb.zcb_haderrors) {
		(void) printf("\nError counts:\n\n");
		(void) printf("\t%5s  %s\n", "errno", "count");
		for (e = 0; e < 256; e++) {
			if (zcb.zcb_errors[e] != 0) {
				(void) printf("\t%5d  %llu\n",
				    e, (u_longlong_t)zcb.zcb_errors[e]);
			}
		}
	}

	/*
	 * Report any leaked segments.
	 */
	zdb_leak_fini(spa);

	tzb = &zcb.zcb_type[ZB_TOTAL][ZDB_OT_TOTAL];

	norm_alloc = metaslab_class_get_alloc(spa_normal_class(spa));
	norm_space = metaslab_class_get_space(spa_normal_class(spa));

	total_alloc = norm_alloc + metaslab_class_get_alloc(spa_log_class(spa));
	total_found = tzb->zb_asize - zcb.zcb_dedup_asize;

	if (total_found == total_alloc) {
		if (!dump_opt['L'])
			(void) printf("\n\tNo leaks (block sum matches space"
			    " maps exactly)\n");
	} else {
		(void) printf("block traversal size %llu != alloc %llu "
		    "(%s %lld)\n",
		    (u_longlong_t)total_found,
		    (u_longlong_t)total_alloc,
		    (dump_opt['L']) ? "unreachable" : "leaked",
		    (longlong_t)(total_alloc - total_found));
		leaks = B_TRUE;
	}

	if (tzb->zb_count == 0)
		return (2);

	(void) printf("\n");
	(void) printf("\tbp count:      %10llu\n",
	    (u_longlong_t)tzb->zb_count);
	(void) printf("\tbp logical:    %10llu      avg: %6llu\n",
	    (u_longlong_t)tzb->zb_lsize,
	    (u_longlong_t)(tzb->zb_lsize / tzb->zb_count));
	(void) printf("\tbp physical:   %10llu      avg:"
	    " %6llu     compression: %6.2f\n",
	    (u_longlong_t)tzb->zb_psize,
	    (u_longlong_t)(tzb->zb_psize / tzb->zb_count),
	    (double)tzb->zb_lsize / tzb->zb_psize);
	(void) printf("\tbp allocated:  %10llu      avg:"
	    " %6llu     compression: %6.2f\n",
	    (u_longlong_t)tzb->zb_asize,
	    (u_longlong_t)(tzb->zb_asize / tzb->zb_count),
	    (double)tzb->zb_lsize / tzb->zb_asize);
	(void) printf("\tbp deduped:    %10llu    ref>1:"
	    " %6llu   deduplication: %6.2f\n",
	    (u_longlong_t)zcb.zcb_dedup_asize,
	    (u_longlong_t)zcb.zcb_dedup_blocks,
	    (double)zcb.zcb_dedup_asize / tzb->zb_asize + 1.0);
	(void) printf("\tSPA allocated: %10llu     used: %5.2f%%\n",
	    (u_longlong_t)norm_alloc, 100.0 * norm_alloc / norm_space);

	for (i = 0; i < NUM_BP_EMBEDDED_TYPES; i++) {
		if (zcb.zcb_embedded_blocks[i] == 0)
			continue;
		(void) printf("\n");
		(void) printf("\tadditional, non-pointer bps of type %u: "
		    "%10llu\n",
		    i, (u_longlong_t)zcb.zcb_embedded_blocks[i]);

		if (dump_opt['b'] >= 3) {
			(void) printf("\t number of (compressed) bytes:  "
			    "number of bps\n");
			dump_histogram(zcb.zcb_embedded_histogram[i],
			    sizeof (zcb.zcb_embedded_histogram[i]) /
			    sizeof (zcb.zcb_embedded_histogram[i][0]), 0);
		}
	}

	if (dump_opt['b'] >= 2) {
		int l, t, level;
		(void) printf("\nBlocks\tLSIZE\tPSIZE\tASIZE"
		    "\t  avg\t comp\t%%Total\tType\n");

		for (t = 0; t <= ZDB_OT_TOTAL; t++) {
			char csize[32], lsize[32], psize[32], asize[32];
			char avg[32];
			char *typename;

			if (t < DMU_OT_NUMTYPES)
				typename = dmu_ot[t].ot_name;
			else
				typename = zdb_ot_extname[t - DMU_OT_NUMTYPES];

			if (zcb.zcb_type[ZB_TOTAL][t].zb_asize == 0) {
				(void) printf("%6s\t%5s\t%5s\t%5s"
				    "\t%5s\t%5s\t%6s\t%s\n",
				    "-",
				    "-",
				    "-",
				    "-",
				    "-",
				    "-",
				    "-",
				    typename);
				continue;
			}

			for (l = ZB_TOTAL - 1; l >= -1; l--) {
				level = (l == -1 ? ZB_TOTAL : l);
				zb = &zcb.zcb_type[level][t];

				if (zb->zb_asize == 0)
					continue;

				if (dump_opt['b'] < 3 && level != ZB_TOTAL)
					continue;

				if (level == 0 && zb->zb_asize ==
				    zcb.zcb_type[ZB_TOTAL][t].zb_asize)
					continue;

				zdb_nicenum(zb->zb_count, csize);
				zdb_nicenum(zb->zb_lsize, lsize);
				zdb_nicenum(zb->zb_psize, psize);
				zdb_nicenum(zb->zb_asize, asize);
				zdb_nicenum(zb->zb_asize / zb->zb_count, avg);

				(void) printf("%6s\t%5s\t%5s\t%5s\t%5s"
				    "\t%5.2f\t%6.2f\t",
				    csize, lsize, psize, asize, avg,
				    (double)zb->zb_lsize / zb->zb_psize,
				    100.0 * zb->zb_asize / tzb->zb_asize);

				if (level == ZB_TOTAL)
					(void) printf("%s\n", typename);
				else
					(void) printf("    L%d %s\n",
					    level, typename);

				if (dump_opt['b'] >= 4) {
					(void) printf("psize "
					    "(in 512-byte sectors): "
					    "number of blocks\n");
					dump_histogram(zb->zb_psize_histogram,
					    PSIZE_HISTO_SIZE, 0);
				}
			}
		}
	}

	(void) printf("\n");

	if (leaks)
		return (2);

	if (zcb.zcb_haderrors)
		return (3);

	return (0);
}

typedef struct zdb_ddt_entry {
	ddt_key_t	zdde_key;
	uint64_t	zdde_ref_blocks;
	uint64_t	zdde_ref_lsize;
	uint64_t	zdde_ref_psize;
	uint64_t	zdde_ref_dsize;
	avl_node_t	zdde_node;
} zdb_ddt_entry_t;

/* ARGSUSED */
static int
zdb_ddt_add_cb(spa_t *spa, zilog_t *zilog, const blkptr_t *bp,
    const zbookmark_phys_t *zb, const dnode_phys_t *dnp, void *arg)
{
	avl_tree_t *t = arg;
	avl_index_t where;
	zdb_ddt_entry_t *zdde, zdde_search;

	if (BP_IS_HOLE(bp) || BP_IS_EMBEDDED(bp))
		return (0);

	if (dump_opt['S'] > 1 && zb->zb_level == ZB_ROOT_LEVEL) {
		(void) printf("traversing objset %llu, %llu objects, "
		    "%lu blocks so far\n",
		    (u_longlong_t)zb->zb_objset,
		    (u_longlong_t)BP_GET_FILL(bp),
		    avl_numnodes(t));
	}

	if (BP_IS_HOLE(bp) || BP_GET_CHECKSUM(bp) == ZIO_CHECKSUM_OFF ||
	    BP_GET_LEVEL(bp) > 0 || DMU_OT_IS_METADATA(BP_GET_TYPE(bp)))
		return (0);

	ddt_key_fill(&zdde_search.zdde_key, bp);

	zdde = avl_find(t, &zdde_search, &where);

	if (zdde == NULL) {
		zdde = umem_zalloc(sizeof (*zdde), UMEM_NOFAIL);
		zdde->zdde_key = zdde_search.zdde_key;
		avl_insert(t, zdde, where);
	}

	zdde->zdde_ref_blocks += 1;
	zdde->zdde_ref_lsize += BP_GET_LSIZE(bp);
	zdde->zdde_ref_psize += BP_GET_PSIZE(bp);
	zdde->zdde_ref_dsize += bp_get_dsize_sync(spa, bp);

	return (0);
}

static void
dump_simulated_ddt(spa_t *spa)
{
	avl_tree_t t;
	void *cookie = NULL;
	zdb_ddt_entry_t *zdde;
	ddt_histogram_t ddh_total;
	ddt_stat_t dds_total;

	bzero(&ddh_total, sizeof (ddt_histogram_t));
	bzero(&dds_total, sizeof (ddt_stat_t));

	avl_create(&t, ddt_entry_compare,
	    sizeof (zdb_ddt_entry_t), offsetof(zdb_ddt_entry_t, zdde_node));

	spa_config_enter(spa, SCL_CONFIG, FTAG, RW_READER);

	(void) traverse_pool(spa, 0, TRAVERSE_PRE | TRAVERSE_PREFETCH_METADATA,
	    zdb_ddt_add_cb, &t);

	spa_config_exit(spa, SCL_CONFIG, FTAG);

	while ((zdde = avl_destroy_nodes(&t, &cookie)) != NULL) {
		ddt_stat_t dds;
		uint64_t refcnt = zdde->zdde_ref_blocks;
		ASSERT(refcnt != 0);

		dds.dds_blocks = zdde->zdde_ref_blocks / refcnt;
		dds.dds_lsize = zdde->zdde_ref_lsize / refcnt;
		dds.dds_psize = zdde->zdde_ref_psize / refcnt;
		dds.dds_dsize = zdde->zdde_ref_dsize / refcnt;

		dds.dds_ref_blocks = zdde->zdde_ref_blocks;
		dds.dds_ref_lsize = zdde->zdde_ref_lsize;
		dds.dds_ref_psize = zdde->zdde_ref_psize;
		dds.dds_ref_dsize = zdde->zdde_ref_dsize;

		ddt_stat_add(&ddh_total.ddh_stat[highbit64(refcnt) - 1],
		    &dds, 0);

		umem_free(zdde, sizeof (*zdde));
	}

	avl_destroy(&t);

	ddt_histogram_stat(&dds_total, &ddh_total);

	(void) printf("Simulated DDT histogram:\n");

	zpool_dump_ddt(&dds_total, &ddh_total);

	dump_dedup_ratio(&dds_total);
}

static void
dump_zpool(spa_t *spa)
{
	dsl_pool_t *dp = spa_get_dsl(spa);
	int rc = 0;

	if (dump_opt['S']) {
		dump_simulated_ddt(spa);
		return;
	}

	if (!dump_opt['e'] && dump_opt['C'] > 1) {
		(void) printf("\nCached configuration:\n");
		dump_nvlist(spa->spa_config, 8);
	}

	if (dump_opt['C'])
		dump_config(spa);

	if (dump_opt['u'])
		dump_uberblock(&spa->spa_uberblock, "\nUberblock:\n", "\n");

	if (dump_opt['D'])
		dump_all_ddts(spa);

	if (dump_opt['d'] > 2 || dump_opt['m'])
		dump_metaslabs(spa);
	if (dump_opt['M'])
		dump_metaslab_groups(spa);

	if (dump_opt['d'] || dump_opt['i']) {
		dump_dir(dp->dp_meta_objset);
		if (dump_opt['d'] >= 3) {
			dump_bpobj(&spa->spa_deferred_bpobj,
			    "Deferred frees", 0);
			if (spa_version(spa) >= SPA_VERSION_DEADLISTS) {
				dump_bpobj(&spa->spa_dsl_pool->dp_free_bpobj,
				    "Pool snapshot frees", 0);
			}

			if (spa_feature_is_active(spa,
			    SPA_FEATURE_ASYNC_DESTROY)) {
				dump_bptree(spa->spa_meta_objset,
				    spa->spa_dsl_pool->dp_bptree_obj,
				    "Pool dataset frees");
			}
			dump_dtl(spa->spa_root_vdev, 0);
		}
		(void) dmu_objset_find(spa_name(spa), dump_one_dir,
		    NULL, DS_FIND_SNAPSHOTS | DS_FIND_CHILDREN);
	}
	if (dump_opt['b'] || dump_opt['c'])
		rc = dump_block_stats(spa);

	if (rc == 0)
		rc = verify_spacemap_refcounts(spa);

	if (dump_opt['s'])
		show_pool_stats(spa);

	if (dump_opt['h'])
		dump_history(spa);

	if (rc != 0)
		exit(rc);
}

#define	ZDB_FLAG_CHECKSUM	0x0001
#define	ZDB_FLAG_DECOMPRESS	0x0002
#define	ZDB_FLAG_BSWAP		0x0004
#define	ZDB_FLAG_GBH		0x0008
#define	ZDB_FLAG_INDIRECT	0x0010
#define	ZDB_FLAG_PHYS		0x0020
#define	ZDB_FLAG_RAW		0x0040
#define	ZDB_FLAG_PRINT_BLKPTR	0x0080

int flagbits[256];

static void
zdb_print_blkptr(blkptr_t *bp, int flags)
{
	char blkbuf[BP_SPRINTF_LEN];

	if (flags & ZDB_FLAG_BSWAP)
		byteswap_uint64_array((void *)bp, sizeof (blkptr_t));

	snprintf_blkptr(blkbuf, sizeof (blkbuf), bp);
	(void) printf("%s\n", blkbuf);
}

static void
zdb_dump_indirect(blkptr_t *bp, int nbps, int flags)
{
	int i;

	for (i = 0; i < nbps; i++)
		zdb_print_blkptr(&bp[i], flags);
}

static void
zdb_dump_gbh(void *buf, int flags)
{
	zdb_dump_indirect((blkptr_t *)buf, SPA_GBH_NBLKPTRS, flags);
}

static void
zdb_dump_block_raw(void *buf, uint64_t size, int flags)
{
	if (flags & ZDB_FLAG_BSWAP)
		byteswap_uint64_array(buf, size);
	VERIFY(write(fileno(stdout), buf, size) == size);
}

static void
zdb_dump_block(char *label, void *buf, uint64_t size, int flags)
{
	uint64_t *d = (uint64_t *)buf;
	int nwords = size / sizeof (uint64_t);
	int do_bswap = !!(flags & ZDB_FLAG_BSWAP);
	int i, j;
	char *hdr, *c;


	if (do_bswap)
		hdr = " 7 6 5 4 3 2 1 0   f e d c b a 9 8";
	else
		hdr = " 0 1 2 3 4 5 6 7   8 9 a b c d e f";

	(void) printf("\n%s\n%6s   %s  0123456789abcdef\n", label, "", hdr);

	for (i = 0; i < nwords; i += 2) {
		(void) printf("%06llx:  %016llx  %016llx  ",
		    (u_longlong_t)(i * sizeof (uint64_t)),
		    (u_longlong_t)(do_bswap ? BSWAP_64(d[i]) : d[i]),
		    (u_longlong_t)(do_bswap ? BSWAP_64(d[i + 1]) : d[i + 1]));

		c = (char *)&d[i];
		for (j = 0; j < 2 * sizeof (uint64_t); j++)
			(void) printf("%c", isprint(c[j]) ? c[j] : '.');
		(void) printf("\n");
	}
}

/*
 * There are two acceptable formats:
 *	leaf_name	  - For example: c1t0d0 or /tmp/ztest.0a
 *	child[.child]*    - For example: 0.1.1
 *
 * The second form can be used to specify arbitrary vdevs anywhere
 * in the heirarchy.  For example, in a pool with a mirror of
 * RAID-Zs, you can specify either RAID-Z vdev with 0.0 or 0.1 .
 */
static vdev_t *
zdb_vdev_lookup(vdev_t *vdev, char *path)
{
	char *s, *p, *q;
	int i;

	if (vdev == NULL)
		return (NULL);

	/* First, assume the x.x.x.x format */
	i = (int)strtoul(path, &s, 10);
	if (s == path || (s && *s != '.' && *s != '\0'))
		goto name;
	if (i < 0 || i >= vdev->vdev_children)
		return (NULL);

	vdev = vdev->vdev_child[i];
	if (*s == '\0')
		return (vdev);
	return (zdb_vdev_lookup(vdev, s+1));

name:
	for (i = 0; i < vdev->vdev_children; i++) {
		vdev_t *vc = vdev->vdev_child[i];

		if (vc->vdev_path == NULL) {
			vc = zdb_vdev_lookup(vc, path);
			if (vc == NULL)
				continue;
			else
				return (vc);
		}

		p = strrchr(vc->vdev_path, '/');
		p = p ? p + 1 : vc->vdev_path;
		q = &vc->vdev_path[strlen(vc->vdev_path) - 2];

		if (strcmp(vc->vdev_path, path) == 0)
			return (vc);
		if (strcmp(p, path) == 0)
			return (vc);
		if (strcmp(q, "s0") == 0 && strncmp(p, path, q - p) == 0)
			return (vc);
	}

	return (NULL);
}

/*
 * Read a block from a pool and print it out.  The syntax of the
 * block descriptor is:
 *
 *	pool:vdev_specifier:offset:size[:flags]
 *
 *	pool           - The name of the pool you wish to read from
 *	vdev_specifier - Which vdev (see comment for zdb_vdev_lookup)
 *	offset         - offset, in hex, in bytes
 *	size           - Amount of data to read, in hex, in bytes
 *	flags          - A string of characters specifying options
 *		 b: Decode a blkptr at given offset within block
 *		*c: Calculate and display checksums
 *		 d: Decompress data before dumping
 *		 e: Byteswap data before dumping
 *		 g: Display data as a gang block header
 *		 i: Display as an indirect block
 *		 p: Do I/O to physical offset
 *		 r: Dump raw data to stdout
 *
 *              * = not yet implemented
 */
static void
zdb_read_block(char *thing, spa_t *spa)
{
	blkptr_t blk, *bp = &blk;
	dva_t *dva = bp->blk_dva;
	int flags = 0;
	uint64_t offset = 0, size = 0, psize = 0, lsize = 0, blkptr_offset = 0;
	zio_t *zio;
	vdev_t *vd;
	void *pbuf, *lbuf, *buf;
	char *s, *p, *dup, *vdev, *flagstr;
	int i, error;

	dup = strdup(thing);
	s = strtok(dup, ":");
	vdev = s ? s : "";
	s = strtok(NULL, ":");
	offset = strtoull(s ? s : "", NULL, 16);
	s = strtok(NULL, ":");
	size = strtoull(s ? s : "", NULL, 16);
	s = strtok(NULL, ":");
	flagstr = s ? s : "";

	s = NULL;
	if (size == 0)
		s = "size must not be zero";
	if (!IS_P2ALIGNED(size, DEV_BSIZE))
		s = "size must be a multiple of sector size";
	if (!IS_P2ALIGNED(offset, DEV_BSIZE))
		s = "offset must be a multiple of sector size";
	if (s) {
		(void) printf("Invalid block specifier: %s  - %s\n", thing, s);
		free(dup);
		return;
	}

	for (s = strtok(flagstr, ":"); s; s = strtok(NULL, ":")) {
		for (i = 0; flagstr[i]; i++) {
			int bit = flagbits[(uchar_t)flagstr[i]];

			if (bit == 0) {
				(void) printf("***Invalid flag: %c\n",
				    flagstr[i]);
				continue;
			}
			flags |= bit;

			/* If it's not something with an argument, keep going */
			if ((bit & (ZDB_FLAG_CHECKSUM |
			    ZDB_FLAG_PRINT_BLKPTR)) == 0)
				continue;

			p = &flagstr[i + 1];
			if (bit == ZDB_FLAG_PRINT_BLKPTR)
				blkptr_offset = strtoull(p, &p, 16);
			if (*p != ':' && *p != '\0') {
				(void) printf("***Invalid flag arg: '%s'\n", s);
				free(dup);
				return;
			}
		}
	}

	vd = zdb_vdev_lookup(spa->spa_root_vdev, vdev);
	if (vd == NULL) {
		(void) printf("***Invalid vdev: %s\n", vdev);
		free(dup);
		return;
	} else {
		if (vd->vdev_path)
			(void) fprintf(stderr, "Found vdev: %s\n",
			    vd->vdev_path);
		else
			(void) fprintf(stderr, "Found vdev type: %s\n",
			    vd->vdev_ops->vdev_op_type);
	}

	psize = size;
	lsize = size;

	pbuf = umem_alloc_aligned(SPA_MAXBLOCKSIZE, 512, UMEM_NOFAIL);
	lbuf = umem_alloc(SPA_MAXBLOCKSIZE, UMEM_NOFAIL);

	BP_ZERO(bp);

	DVA_SET_VDEV(&dva[0], vd->vdev_id);
	DVA_SET_OFFSET(&dva[0], offset);
	DVA_SET_GANG(&dva[0], !!(flags & ZDB_FLAG_GBH));
	DVA_SET_ASIZE(&dva[0], vdev_psize_to_asize(vd, psize));

	BP_SET_BIRTH(bp, TXG_INITIAL, TXG_INITIAL);

	BP_SET_LSIZE(bp, lsize);
	BP_SET_PSIZE(bp, psize);
	BP_SET_COMPRESS(bp, ZIO_COMPRESS_OFF);
	BP_SET_CHECKSUM(bp, ZIO_CHECKSUM_OFF);
	BP_SET_TYPE(bp, DMU_OT_NONE);
	BP_SET_LEVEL(bp, 0);
	BP_SET_DEDUP(bp, 0);
	BP_SET_BYTEORDER(bp, ZFS_HOST_BYTEORDER);

	spa_config_enter(spa, SCL_STATE, FTAG, RW_READER);
	zio = zio_root(spa, NULL, NULL, 0);

	if (vd == vd->vdev_top) {
		/*
		 * Treat this as a normal block read.
		 */
		zio_nowait(zio_read(zio, spa, bp, pbuf, psize, NULL, NULL,
		    ZIO_PRIORITY_SYNC_READ,
		    ZIO_FLAG_CANFAIL | ZIO_FLAG_RAW, NULL));
	} else {
		/*
		 * Treat this as a vdev child I/O.
		 */
		zio_nowait(zio_vdev_child_io(zio, bp, vd, offset, pbuf, psize,
		    ZIO_TYPE_READ, ZIO_PRIORITY_SYNC_READ,
		    ZIO_FLAG_DONT_CACHE | ZIO_FLAG_DONT_QUEUE |
		    ZIO_FLAG_DONT_PROPAGATE | ZIO_FLAG_DONT_RETRY |
		    ZIO_FLAG_CANFAIL | ZIO_FLAG_RAW, NULL, NULL));
	}

	error = zio_wait(zio);
	spa_config_exit(spa, SCL_STATE, FTAG);

	if (error) {
		(void) printf("Read of %s failed, error: %d\n", thing, error);
		goto out;
	}

	if (flags & ZDB_FLAG_DECOMPRESS) {
		/*
		 * We don't know how the data was compressed, so just try
		 * every decompress function at every inflated blocksize.
		 */
		enum zio_compress c;
		void *pbuf2 = umem_alloc(SPA_MAXBLOCKSIZE, UMEM_NOFAIL);
		void *lbuf2 = umem_alloc(SPA_MAXBLOCKSIZE, UMEM_NOFAIL);

		bcopy(pbuf, pbuf2, psize);

		VERIFY(random_get_pseudo_bytes((uint8_t *)pbuf + psize,
		    SPA_MAXBLOCKSIZE - psize) == 0);

		VERIFY(random_get_pseudo_bytes((uint8_t *)pbuf2 + psize,
		    SPA_MAXBLOCKSIZE - psize) == 0);

		for (lsize = SPA_MAXBLOCKSIZE; lsize > psize;
		    lsize -= SPA_MINBLOCKSIZE) {
			for (c = 0; c < ZIO_COMPRESS_FUNCTIONS; c++) {
				if (zio_decompress_data(c, pbuf, lbuf,
				    psize, lsize) == 0 &&
				    zio_decompress_data(c, pbuf2, lbuf2,
				    psize, lsize) == 0 &&
				    bcmp(lbuf, lbuf2, lsize) == 0)
					break;
			}
			if (c != ZIO_COMPRESS_FUNCTIONS)
				break;
			lsize -= SPA_MINBLOCKSIZE;
		}

		umem_free(pbuf2, SPA_MAXBLOCKSIZE);
		umem_free(lbuf2, SPA_MAXBLOCKSIZE);

		if (lsize <= psize) {
			(void) printf("Decompress of %s failed\n", thing);
			goto out;
		}
		buf = lbuf;
		size = lsize;
	} else {
		buf = pbuf;
		size = psize;
	}

	if (flags & ZDB_FLAG_PRINT_BLKPTR)
		zdb_print_blkptr((blkptr_t *)(void *)
		    ((uintptr_t)buf + (uintptr_t)blkptr_offset), flags);
	else if (flags & ZDB_FLAG_RAW)
		zdb_dump_block_raw(buf, size, flags);
	else if (flags & ZDB_FLAG_INDIRECT)
		zdb_dump_indirect((blkptr_t *)buf, size / sizeof (blkptr_t),
		    flags);
	else if (flags & ZDB_FLAG_GBH)
		zdb_dump_gbh(buf, flags);
	else
		zdb_dump_block(thing, buf, size, flags);

out:
	umem_free(pbuf, SPA_MAXBLOCKSIZE);
	umem_free(lbuf, SPA_MAXBLOCKSIZE);
	free(dup);
}

static boolean_t
pool_match(nvlist_t *cfg, char *tgt)
{
	uint64_t v, guid = strtoull(tgt, NULL, 0);
	char *s;

	if (guid != 0) {
		if (nvlist_lookup_uint64(cfg, ZPOOL_CONFIG_POOL_GUID, &v) == 0)
			return (v == guid);
	} else {
		if (nvlist_lookup_string(cfg, ZPOOL_CONFIG_POOL_NAME, &s) == 0)
			return (strcmp(s, tgt) == 0);
	}
	return (B_FALSE);
}

static char *
find_zpool(char **target, nvlist_t **configp, int dirc, char **dirv)
{
	nvlist_t *pools;
	nvlist_t *match = NULL;
	char *name = NULL;
	char *sepp = NULL;
	char sep = 0;
	int count = 0;
	importargs_t args = { 0 };

	args.paths = dirc;
	args.path = dirv;
	args.can_be_active = B_TRUE;

	if ((sepp = strpbrk(*target, "/@")) != NULL) {
		sep = *sepp;
		*sepp = '\0';
	}

	pools = zpool_search_import(g_zfs, &args);

	if (pools != NULL) {
		nvpair_t *elem = NULL;
		while ((elem = nvlist_next_nvpair(pools, elem)) != NULL) {
			verify(nvpair_value_nvlist(elem, configp) == 0);
			if (pool_match(*configp, *target)) {
				count++;
				if (match != NULL) {
					/* print previously found config */
					if (name != NULL) {
						(void) printf("%s\n", name);
						dump_nvlist(match, 8);
						name = NULL;
					}
					(void) printf("%s\n",
					    nvpair_name(elem));
					dump_nvlist(*configp, 8);
				} else {
					match = *configp;
					name = nvpair_name(elem);
				}
			}
		}
	}
	if (count > 1)
		(void) fatal("\tMatched %d pools - use pool GUID "
		    "instead of pool name or \n"
		    "\tpool name part of a dataset name to select pool", count);

	if (sepp)
		*sepp = sep;
	/*
	 * If pool GUID was specified for pool id, replace it with pool name
	 */
	if (name && (strstr(*target, name) != *target)) {
		int sz = 1 + strlen(name) + ((sepp) ? strlen(sepp) : 0);

		*target = umem_alloc(sz, UMEM_NOFAIL);
		(void) snprintf(*target, sz, "%s%s", name, sepp ? sepp : "");
	}

	*configp = name ? match : NULL;

	return (name);
}

int
main(int argc, char **argv)
{
	int i, c;
	struct rlimit rl = { 1024, 1024 };
	spa_t *spa = NULL;
	objset_t *os = NULL;
	int dump_all = 1;
	int verbose = 0;
	int error = 0;
	char **searchdirs = NULL;
	int nsearch = 0;
	char *target;
	nvlist_t *policy = NULL;
	uint64_t max_txg = UINT64_MAX;
	int flags = ZFS_IMPORT_MISSING_LOG;
	int rewind = ZPOOL_NEVER_REWIND;
	char *spa_config_path_env;
#ifdef __APPLE__
	const char *opts = "bcdhilmMI:suCDRSAFLXevp:t:U:PZ";
#else
	const char *opts = "bcdhilmMI:suCDRSAFLXevp:t:U:P";
#endif
	(void) setrlimit(RLIMIT_NOFILE, &rl);
	(void) enable_extended_FILE_stdio(-1, -1);

	dprintf_setup(&argc, argv);

	/*
	 * If there is an environment variable SPA_CONFIG_PATH it overrides
	 * default spa_config_path setting. If -U flag is specified it will
	 * override this environment variable settings once again.
	 */
	spa_config_path_env = getenv("SPA_CONFIG_PATH");
	if (spa_config_path_env != NULL)
		spa_config_path = spa_config_path_env;

	while ((c = getopt(argc, argv, opts)) != -1) {
		switch (c) {
		case 'b':
		case 'c':
		case 'd':
		case 'h':
		case 'i':
		case 'l':
		case 'm':
		case 's':
		case 'u':
		case 'C':
		case 'D':
		case 'M':
		case 'R':
		case 'S':
			dump_opt[c]++;
			dump_all = 0;
			break;
		case 'A':
		case 'F':
		case 'L':
		case 'X':
		case 'e':
		case 'P':
			dump_opt[c]++;
			break;
		case 'V':
			flags = ZFS_IMPORT_VERBATIM;
			break;
		case 'I':
			max_inflight = strtoull(optarg, NULL, 0);
			if (max_inflight == 0) {
				(void) fprintf(stderr, "maximum number "
				    "of inflight I/Os must be greater "
				    "than 0\n");
				usage();
			}
			break;
		case 'p':
			if (searchdirs == NULL) {
				searchdirs = umem_alloc(sizeof (char *),
				    UMEM_NOFAIL);
			} else {
				char **tmp = umem_alloc((nsearch + 1) *
				    sizeof (char *), UMEM_NOFAIL);
				bcopy(searchdirs, tmp, nsearch *
				    sizeof (char *));
				umem_free(searchdirs,
				    nsearch * sizeof (char *));
				searchdirs = tmp;
			}
			searchdirs[nsearch++] = optarg;
			break;
		case 't':
			max_txg = strtoull(optarg, NULL, 0);
			if (max_txg < TXG_INITIAL) {
				(void) fprintf(stderr, "incorrect txg "
				    "specified: %s\n", optarg);
				usage();
			}
			break;
		case 'U':
			spa_config_path = optarg;
			break;
#ifdef __APPLE__
		case 'Z':
			zdb_forever = 1;
			break;
#endif
		case 'v':
			verbose++;
			break;
		default:
			usage();
			break;
		}
	}

	if (!dump_opt['e'] && searchdirs != NULL) {
		(void) fprintf(stderr, "-p option requires use of -e\n");
		usage();
	}

<<<<<<< HEAD
#ifdef __APPLE__
	if (zdb_forever) {
		fprintf(stderr, "zdb pid: %lu\n", (unsigned long)getpid());
	}
	while (zdb_forever != 0)
	    sleep(1);
=======
#if defined(_LP64)
	/*
	 * ZDB does not typically re-read blocks; therefore limit the ARC
	 * to 256 MB, which can be used entirely for metadata.
	 */
	zfs_arc_max = zfs_arc_meta_limit = 256 * 1024 * 1024;
>>>>>>> 96358617
#endif

	kernel_init(FREAD);
	if ((g_zfs = libzfs_init()) == NULL)
		return (1);

	if (dump_all)
		verbose = MAX(verbose, 1);

	for (c = 0; c < 256; c++) {
		if (dump_all && !strchr("elAFLRSXP", c))
			dump_opt[c] = 1;
		if (dump_opt[c])
			dump_opt[c] += verbose;
	}

	aok = (dump_opt['A'] == 1) || (dump_opt['A'] > 2);
	zfs_recover = (dump_opt['A'] > 1);

	argc -= optind;
	argv += optind;

	if (argc < 2 && dump_opt['R'])
		usage();
	if (argc < 1) {
		if (!dump_opt['e'] && dump_opt['C']) {
			dump_cachefile(spa_config_path);
			return (0);
		}
		usage();
	}

	if (dump_opt['l']) {
		dump_label(argv[0]);
		return (0);
	}

	if (dump_opt['X'] || dump_opt['F'])
		rewind = ZPOOL_DO_REWIND |
		    (dump_opt['X'] ? ZPOOL_EXTREME_REWIND : 0);

	if (nvlist_alloc(&policy, NV_UNIQUE_NAME_TYPE, 0) != 0 ||
	    nvlist_add_uint64(policy, ZPOOL_REWIND_REQUEST_TXG, max_txg) != 0 ||
	    nvlist_add_uint32(policy, ZPOOL_REWIND_REQUEST, rewind) != 0)
		fatal("internal error: %s", strerror(ENOMEM));

	error = 0;
	target = argv[0];

	if (dump_opt['e']) {
		nvlist_t *cfg = NULL;
		char *name = find_zpool(&target, &cfg, nsearch, searchdirs);

		error = ENOENT;
		if (name) {
			if (dump_opt['C'] > 1) {
				(void) printf("\nConfiguration for import:\n");
				dump_nvlist(cfg, 8);
			}
			if (nvlist_add_nvlist(cfg,
			    ZPOOL_REWIND_POLICY, policy) != 0) {
				fatal("can't open '%s': %s",
				    target, strerror(ENOMEM));
			}
			error = spa_import(name, cfg, NULL, flags);
		}
	}

	if (error == 0) {
		if (strpbrk(target, "/@") == NULL || dump_opt['R']) {
			error = spa_open_rewind(target, &spa, FTAG, policy,
			    NULL);
			if (error) {
				/*
				 * If we're missing the log device then
				 * try opening the pool after clearing the
				 * log state.
				 */
				mutex_enter(&spa_namespace_lock);
				if ((spa = spa_lookup(target)) != NULL &&
				    spa->spa_log_state == SPA_LOG_MISSING) {
					spa->spa_log_state = SPA_LOG_CLEAR;
					error = 0;
				}
				mutex_exit(&spa_namespace_lock);

				if (!error) {
					error = spa_open_rewind(target, &spa,
					    FTAG, policy, NULL);
				}
			}
		} else {
			error = dmu_objset_own(target, DMU_OST_ANY,
			    B_TRUE, FTAG, &os);
		}
	}
	nvlist_free(policy);

	if (error)
		fatal("can't open '%s': %s", target, strerror(error));

	argv++;
	argc--;
	if (!dump_opt['R']) {
		if (argc > 0) {
			zopt_objects = argc;
			zopt_object = calloc(zopt_objects, sizeof (uint64_t));
			for (i = 0; i < zopt_objects; i++) {
				errno = 0;
				zopt_object[i] = strtoull(argv[i], NULL, 0);
				if (zopt_object[i] == 0 && errno != 0)
					fatal("bad number %s: %s",
					    argv[i], strerror(errno));
			}
		}
		if (os != NULL) {
			dump_dir(os);
		} else if (zopt_objects > 0 && !dump_opt['m']) {
			dump_dir(spa->spa_meta_objset);
		} else {
			dump_zpool(spa);
		}
	} else {
		flagbits['b'] = ZDB_FLAG_PRINT_BLKPTR;
		flagbits['c'] = ZDB_FLAG_CHECKSUM;
		flagbits['d'] = ZDB_FLAG_DECOMPRESS;
		flagbits['e'] = ZDB_FLAG_BSWAP;
		flagbits['g'] = ZDB_FLAG_GBH;
		flagbits['i'] = ZDB_FLAG_INDIRECT;
		flagbits['p'] = ZDB_FLAG_PHYS;
		flagbits['r'] = ZDB_FLAG_RAW;

		for (i = 0; i < argc; i++)
			zdb_read_block(argv[i], spa);
	}

	(os != NULL) ? dmu_objset_disown(os, FTAG) : spa_close(spa, FTAG);

	fuid_table_destroy();
	sa_loaded = B_FALSE;

	libzfs_fini(g_zfs);
	kernel_fini();

	return (0);
}<|MERGE_RESOLUTION|>--- conflicted
+++ resolved
@@ -3533,21 +3533,20 @@
 		usage();
 	}
 
-<<<<<<< HEAD
 #ifdef __APPLE__
 	if (zdb_forever) {
 		fprintf(stderr, "zdb pid: %lu\n", (unsigned long)getpid());
 	}
 	while (zdb_forever != 0)
 	    sleep(1);
-=======
+#endif
+
 #if defined(_LP64)
 	/*
 	 * ZDB does not typically re-read blocks; therefore limit the ARC
 	 * to 256 MB, which can be used entirely for metadata.
 	 */
 	zfs_arc_max = zfs_arc_meta_limit = 256 * 1024 * 1024;
->>>>>>> 96358617
 #endif
 
 	kernel_init(FREAD);
