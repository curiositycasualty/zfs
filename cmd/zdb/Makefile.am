include $(top_srcdir)/config/Rules.am

AUTOMAKE_OPTIONS = subdir-objects

DEFAULT_INCLUDES += \
	-I$(top_srcdir)/include \
	-I$(top_srcdir)/lib/libspl/include

sbin_PROGRAMS = zdb zdb_static

zdb_SOURCES = \
	zdb.c \
	zdb_il.c

zdb_LDADD = \
	$(top_builddir)/lib/libnvpair/libnvpair.la \
	$(top_builddir)/lib/libuutil/libuutil.la \
	$(top_builddir)/lib/libzpool/libzpool.la \
	$(top_builddir)/lib/libzfs/libzfs.la \
	$(top_builddir)/lib/libzfs_core/libzfs_core.la

<<<<<<< HEAD
zdb_LDFLAGS = -pthread -lm $(ZLIB) -ldl $(LIBUUID) $(LIBBLKID)


zdb_static_SOURCES = \
	zdb.c \
	zdb_il.c

zdb_static_LDADD = \
	$(top_builddir)/lib/libnvpair/libnvpair.la \
	$(top_builddir)/lib/libuutil/libuutil.la \
	$(top_builddir)/lib/libzpool/libzpool.la \
	$(top_builddir)/lib/libzfs/libzfs.la

zdb_static_LDFLAGS = -static -pthread -lm $(ZLIB) -ldl $(LIBUUID) $(LIBBLKID)
=======
zdb_LDADD += $(ZLIB)
>>>>>>> 01b738f4
<|MERGE_RESOLUTION|>--- conflicted
+++ resolved
@@ -19,7 +19,6 @@
 	$(top_builddir)/lib/libzfs/libzfs.la \
 	$(top_builddir)/lib/libzfs_core/libzfs_core.la
 
-<<<<<<< HEAD
 zdb_LDFLAGS = -pthread -lm $(ZLIB) -ldl $(LIBUUID) $(LIBBLKID)
 
 
@@ -33,7 +32,4 @@
 	$(top_builddir)/lib/libzpool/libzpool.la \
 	$(top_builddir)/lib/libzfs/libzfs.la
 
-zdb_static_LDFLAGS = -static -pthread -lm $(ZLIB) -ldl $(LIBUUID) $(LIBBLKID)
-=======
-zdb_LDADD += $(ZLIB)
->>>>>>> 01b738f4
+zdb_static_LDFLAGS = -static -pthread -lm $(ZLIB) -ldl $(LIBUUID) $(LIBBLKID)