--- conflicted
+++ resolved
@@ -10,8 +10,4 @@
 zpios_SOURCES = \
 	zpios_main.c \
 	zpios_util.c \
-<<<<<<< HEAD
-	zpios.h
-=======
-	zpios.h
->>>>>>> 3b36f831
+	zpios.h