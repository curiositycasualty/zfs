--- conflicted
+++ resolved
@@ -6759,9 +6759,8 @@
 	return (err != 0);
 }
 
-<<<<<<< HEAD
 extern char *basename(char *path);
-=======
+
 /*
  * zfs bookmark <fs@snap> <fs#bmark>
  *
@@ -6863,7 +6862,6 @@
 	usage(B_FALSE);
 	return (-1);
 }
->>>>>>> dea377c0
 
 int
 main(int argc, char **argv)
