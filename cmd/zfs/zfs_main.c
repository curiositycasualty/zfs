--- conflicted
+++ resolved
@@ -6943,18 +6943,11 @@
 
 		cmdname = argv[1];
 
-<<<<<<< HEAD
 		/*
 		 * The 'umount' command is an alias for 'unmount'
 		 */
 		if (strcmp(cmdname, "umount") == 0)
 			cmdname = "unmount";
-=======
-	if ((g_zfs = libzfs_init()) == NULL) {
-		(void) fprintf(stderr, "%s", libzfs_error_init(errno));
-		return (1);
-	}
->>>>>>> a254ecfc
 
 		/*
 		 * The 'recv' command is an alias for 'receive'
