include $(top_srcdir)/config/Rules.am

AUTOMAKE_OPTIONS = subdir-objects

AM_CFLAGS += $(DEBUG_STACKFLAGS) $(FRAME_LARGER_THAN)

DEFAULT_INCLUDES += \
	-I$(top_srcdir)/include \
	-I$(top_srcdir)/lib/libspl/include

sbin_PROGRAMS = ztest ztest_static

ztest_SOURCES = \
	ztest.c

ztest_LDADD = \
	$(top_builddir)/lib/libnvpair/libnvpair.la \
	$(top_builddir)/lib/libuutil/libuutil.la \
	$(top_builddir)/lib/libzpool/libzpool.la \
	$(top_builddir)/lib/libzfs/libzfs.la \
	$(top_builddir)/lib/libzfs_core/libzfs_core.la

<<<<<<< HEAD
ztest_LDFLAGS = -pthread -lm $(ZLIB) -ldl $(LIBUUID) $(LIBBLKID)


ztest_static_SOURCES = \
	ztest.c

ztest_static_LDADD = \
	$(top_builddir)/lib/libnvpair/libnvpair.la \
	$(top_builddir)/lib/libuutil/libuutil.la \
	$(top_builddir)/lib/libzpool/libzpool.la \
	$(top_builddir)/lib/libzfs/libzfs.la

ztest_static_LDFLAGS = -static -pthread -lm $(ZLIB) -ldl $(LIBUUID) $(LIBBLKID)
=======
ztest_LDADD += -lm -ldl
>>>>>>> 01b738f4
<|MERGE_RESOLUTION|>--- conflicted
+++ resolved
@@ -20,7 +20,6 @@
 	$(top_builddir)/lib/libzfs/libzfs.la \
 	$(top_builddir)/lib/libzfs_core/libzfs_core.la
 
-<<<<<<< HEAD
 ztest_LDFLAGS = -pthread -lm $(ZLIB) -ldl $(LIBUUID) $(LIBBLKID)
 
 
@@ -33,7 +32,4 @@
 	$(top_builddir)/lib/libzpool/libzpool.la \
 	$(top_builddir)/lib/libzfs/libzfs.la
 
-ztest_static_LDFLAGS = -static -pthread -lm $(ZLIB) -ldl $(LIBUUID) $(LIBBLKID)
-=======
-ztest_LDADD += -lm -ldl
->>>>>>> 01b738f4
+ztest_static_LDFLAGS = -static -pthread -lm $(ZLIB) -ldl $(LIBUUID) $(LIBBLKID)