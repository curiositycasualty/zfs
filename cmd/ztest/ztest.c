--- conflicted
+++ resolved
@@ -1279,18 +1279,6 @@
 	newsize = psize + psize / 8;
 	ASSERT3U(newsize, >, psize);
 
-<<<<<<< HEAD
-		/*
-		 * If it's less than 2x the original size, grow by around 3%.
-		 */
-		if (fsize < 2 * zopt_vdev_size) {
-			size_t newsize = fsize + ztest_random(fsize / 32);
-			VERIFY(ftruncate(fd, newsize) == 0);
-			if (zopt_verbose >= 6) {
-				(void) printf("%s grew from %lu to %lu bytes\n",
-				    dev_name, (ulong_t)fsize, (ulong_t)newsize);
-			}
-=======
 	if (zopt_verbose >= 6) {
 		(void) printf("Expanding vdev %s from %lu to %lu\n",
 		    vd->vdev_path, (ulong_t)psize, (ulong_t)newsize);
@@ -1310,7 +1298,6 @@
 		if (zopt_verbose >= 5) {
 			(void) printf("Could not expand LUN because "
 			    "some vdevs were not healthy\n");
->>>>>>> e9f14862
 		}
 		(void) spa_config_exit(spa, SCL_STATE, spa);
 		mutex_exit(&spa_namespace_lock);
