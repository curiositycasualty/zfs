/*
 * CDDL HEADER START
 *
 * The contents of this file are subject to the terms of the
 * Common Development and Distribution License (the "License").
 * You may not use this file except in compliance with the License.
 *
 * You can obtain a copy of the license at usr/src/OPENSOLARIS.LICENSE
 * or http://www.opensolaris.org/os/licensing.
 * See the License for the specific language governing permissions
 * and limitations under the License.
 *
 * When distributing Covered Code, include this CDDL HEADER in each
 * file and include the License file at usr/src/OPENSOLARIS.LICENSE.
 * If applicable, add the following below this CDDL HEADER, with the
 * fields enclosed by brackets "[]" replaced with your own identifying
 * information: Portions Copyright [yyyy] [name of copyright owner]
 *
 * CDDL HEADER END
 */
/*
 * Copyright (c) 2005, 2010, Oracle and/or its affiliates. All rights reserved.
 * Copyright (c) 2011, 2014 by Delphix. All rights reserved.
 * Copyright 2011 Nexenta Systems, Inc.  All rights reserved.
 * Copyright (c) 2013 Steven Hartland. All rights reserved.
 */

/*
 * The objective of this program is to provide a DMU/ZAP/SPA stress test
 * that runs entirely in userland, is easy to use, and easy to extend.
 *
 * The overall design of the ztest program is as follows:
 *
 * (1) For each major functional area (e.g. adding vdevs to a pool,
 *     creating and destroying datasets, reading and writing objects, etc)
 *     we have a simple routine to test that functionality.  These
 *     individual routines do not have to do anything "stressful".
 *
 * (2) We turn these simple functionality tests into a stress test by
 *     running them all in parallel, with as many threads as desired,
 *     and spread across as many datasets, objects, and vdevs as desired.
 *
 * (3) While all this is happening, we inject faults into the pool to
 *     verify that self-healing data really works.
 *
 * (4) Every time we open a dataset, we change its checksum and compression
 *     functions.  Thus even individual objects vary from block to block
 *     in which checksum they use and whether they're compressed.
 *
 * (5) To verify that we never lose on-disk consistency after a crash,
 *     we run the entire test in a child of the main process.
 *     At random times, the child self-immolates with a SIGKILL.
 *     This is the software equivalent of pulling the power cord.
 *     The parent then runs the test again, using the existing
 *     storage pool, as many times as desired. If backwards compatibility
 *     testing is enabled ztest will sometimes run the "older" version
 *     of ztest after a SIGKILL.
 *
 * (6) To verify that we don't have future leaks or temporal incursions,
 *     many of the functional tests record the transaction group number
 *     as part of their data.  When reading old data, they verify that
 *     the transaction group number is less than the current, open txg.
 *     If you add a new test, please do this if applicable.
 *
 * (7) Threads are created with a reduced stack size, for sanity checking.
 *     Therefore, it's important not to allocate huge buffers on the stack.
 *
 * When run with no arguments, ztest runs for about five minutes and
 * produces no output if successful.  To get a little bit of information,
 * specify -V.  To get more information, specify -VV, and so on.
 *
 * To turn this into an overnight stress test, use -T to specify run time.
 *
 * You can ask more more vdevs [-v], datasets [-d], or threads [-t]
 * to increase the pool capacity, fanout, and overall stress level.
 *
 * Use the -k option to set the desired frequency of kills.
 *
 * When ztest invokes itself it passes all relevant information through a
 * temporary file which is mmap-ed in the child process. This allows shared
 * memory to survive the exec syscall. The ztest_shared_hdr_t struct is always
 * stored at offset 0 of this file and contains information on the size and
 * number of shared structures in the file. The information stored in this file
 * must remain backwards compatible with older versions of ztest so that
 * ztest can invoke them during backwards compatibility testing (-B).
 */

#include <sys/zfs_context.h>
#include <sys/spa.h>
#include <sys/dmu.h>
#include <sys/txg.h>
#include <sys/dbuf.h>
#include <sys/zap.h>
#include <sys/dmu_objset.h>
#include <sys/poll.h>
#include <sys/stat.h>
#include <sys/time.h>
#include <sys/wait.h>
#include <sys/mman.h>
#include <sys/resource.h>
#include <sys/zio.h>
#include <sys/zil.h>
#include <sys/zil_impl.h>
#include <sys/vdev_impl.h>
#include <sys/vdev_file.h>
#include <sys/spa_impl.h>
#include <sys/metaslab_impl.h>
#include <sys/dsl_prop.h>
#include <sys/dsl_dataset.h>
#include <sys/dsl_destroy.h>
#include <sys/dsl_scan.h>
#include <sys/zio_checksum.h>
#include <sys/refcount.h>
#include <sys/zfeature.h>
#include <sys/dsl_userhold.h>
#include <stdio.h>
//#include <stdio_ext.h>
#include <stdlib.h>
#include <unistd.h>
#include <signal.h>
#include <umem.h>
#include <dlfcn.h>
#include <ctype.h>
#include <math.h>
#include <sys/fs/zfs.h>
#include <libnvpair.h>
#include <synch.h>

static int ztest_fd_data = -1;
static int ztest_fd_rand = -1;

typedef struct ztest_shared_hdr {
	uint64_t	zh_hdr_size;
	uint64_t	zh_opts_size;
	uint64_t	zh_size;
	uint64_t	zh_stats_size;
	uint64_t	zh_stats_count;
	uint64_t	zh_ds_size;
	uint64_t	zh_ds_count;
} ztest_shared_hdr_t;

static ztest_shared_hdr_t *ztest_shared_hdr;

typedef struct ztest_shared_opts {
	char zo_pool[MAXNAMELEN];
	char zo_dir[MAXNAMELEN];
	char zo_alt_ztest[MAXNAMELEN];
	char zo_alt_libpath[MAXNAMELEN];
	uint64_t zo_vdevs;
	uint64_t zo_vdevtime;
	size_t zo_vdev_size;
	int zo_ashift;
	int zo_mirrors;
	int zo_raidz;
	int zo_raidz_parity;
	int zo_datasets;
	int zo_threads;
	uint64_t zo_passtime;
	uint64_t zo_killrate;
	int zo_verbose;
	int zo_init;
	uint64_t zo_time;
	uint64_t zo_maxloops;
	uint64_t zo_metaslab_gang_bang;
#ifdef __APPLE__
	int zo_attach_gdb;
#endif
} ztest_shared_opts_t;

static const ztest_shared_opts_t ztest_opts_defaults = {
	.zo_pool = { 'z', 't', 'e', 's', 't', '\0' },
	.zo_dir = { '/', 't', 'm', 'p', '\0' },
	.zo_alt_ztest = { '\0' },
	.zo_alt_libpath = { '\0' },
	.zo_vdevs = 5,
	.zo_ashift = SPA_MINBLOCKSHIFT,
	.zo_mirrors = 2,
	.zo_raidz = 4,
	.zo_raidz_parity = 1,
	.zo_vdev_size = SPA_MINDEVSIZE,
	.zo_datasets = 7,
	.zo_threads = 23,
	.zo_passtime = 60,		/* 60 seconds */
	.zo_killrate = 70,		/* 70% kill rate */
	.zo_verbose = 0,
	.zo_init = 1,
	.zo_time = 300,			/* 5 minutes */
	.zo_maxloops = 50,		/* max loops during spa_freeze() */
	.zo_metaslab_gang_bang = 32 << 10
#ifdef __APPLE__
	,
	.zo_attach_gdb = 0
#endif
};
#ifdef __APPLE__
volatile int ztest_forever = 0;
#endif

extern uint64_t metaslab_gang_bang;
extern uint64_t metaslab_df_alloc_threshold;
extern int metaslab_preload_limit;

static ztest_shared_opts_t *ztest_shared_opts;
static ztest_shared_opts_t ztest_opts;

typedef struct ztest_shared_ds {
	uint64_t	zd_seq;
} ztest_shared_ds_t;

static ztest_shared_ds_t *ztest_shared_ds;
#define	ZTEST_GET_SHARED_DS(d) (&ztest_shared_ds[d])

#define	BT_MAGIC	0x123456789abcdefULL
#define	MAXFAULTS() \
	(MAX(zs->zs_mirrors, 1) * (ztest_opts.zo_raidz_parity + 1) - 1)

enum ztest_io_type {
	ZTEST_IO_WRITE_TAG,
	ZTEST_IO_WRITE_PATTERN,
	ZTEST_IO_WRITE_ZEROES,
	ZTEST_IO_TRUNCATE,
	ZTEST_IO_SETATTR,
	ZTEST_IO_REWRITE,
	ZTEST_IO_TYPES
};

typedef struct ztest_block_tag {
	uint64_t	bt_magic;
	uint64_t	bt_objset;
	uint64_t	bt_object;
	uint64_t	bt_offset;
	uint64_t	bt_gen;
	uint64_t	bt_txg;
	uint64_t	bt_crtxg;
} ztest_block_tag_t;

typedef struct bufwad {
	uint64_t	bw_index;
	uint64_t	bw_txg;
	uint64_t	bw_data;
} bufwad_t;

/*
 * XXX -- fix zfs range locks to be generic so we can use them here.
 */
typedef enum {
	RL_READER,
	RL_WRITER,
	RL_APPEND
} rl_type_t;

typedef struct rll {
	void		*rll_writer;
	int		rll_readers;
	kmutex_t	rll_lock;
	kcondvar_t	rll_cv;
} rll_t;

typedef struct rl {
	uint64_t	rl_object;
	uint64_t	rl_offset;
	uint64_t	rl_size;
	rll_t		*rl_lock;
} rl_t;

#define	ZTEST_RANGE_LOCKS	64
#define	ZTEST_OBJECT_LOCKS	64

/*
 * Object descriptor.  Used as a template for object lookup/create/remove.
 */
typedef struct ztest_od {
	uint64_t	od_dir;
	uint64_t	od_object;
	dmu_object_type_t od_type;
	dmu_object_type_t od_crtype;
	uint64_t	od_blocksize;
	uint64_t	od_crblocksize;
	uint64_t	od_gen;
	uint64_t	od_crgen;
	char		od_name[MAXNAMELEN];
} ztest_od_t;

/*
 * Per-dataset state.
 */
typedef struct ztest_ds {
	ztest_shared_ds_t *zd_shared;
	objset_t	*zd_os;
	rwlock_t	zd_zilog_lock;
	zilog_t		*zd_zilog;
	ztest_od_t	*zd_od;		/* debugging aid */
	char		zd_name[MAXNAMELEN];
	kmutex_t	zd_dirobj_lock;
	rll_t		zd_object_lock[ZTEST_OBJECT_LOCKS];
	rll_t		zd_range_lock[ZTEST_RANGE_LOCKS];
} ztest_ds_t;

/*
 * Per-iteration state.
 */
typedef void ztest_func_t(ztest_ds_t *zd, uint64_t id);

typedef struct ztest_info {
	ztest_func_t	*zi_func;	/* test function */
	uint64_t	zi_iters;	/* iterations per execution */
	uint64_t	*zi_interval;	/* execute every <interval> seconds */
} ztest_info_t;

typedef struct ztest_shared_callstate {
	uint64_t	zc_count;	/* per-pass count */
	uint64_t	zc_time;	/* per-pass time */
	uint64_t	zc_next;	/* next time to call this function */
} ztest_shared_callstate_t;

static ztest_shared_callstate_t *ztest_shared_callstate;
#define	ZTEST_GET_SHARED_CALLSTATE(c) (&ztest_shared_callstate[c])

/*
 * Note: these aren't static because we want dladdr() to work.
 */
ztest_func_t ztest_dmu_read_write;
ztest_func_t ztest_dmu_write_parallel;
ztest_func_t ztest_dmu_object_alloc_free;
ztest_func_t ztest_dmu_commit_callbacks;
ztest_func_t ztest_zap;
ztest_func_t ztest_zap_parallel;
ztest_func_t ztest_zil_commit;
ztest_func_t ztest_zil_remount;
ztest_func_t ztest_dmu_read_write_zcopy;
ztest_func_t ztest_dmu_objset_create_destroy;
ztest_func_t ztest_dmu_prealloc;
ztest_func_t ztest_fzap;
ztest_func_t ztest_dmu_snapshot_create_destroy;
ztest_func_t ztest_dsl_prop_get_set;
ztest_func_t ztest_spa_prop_get_set;
ztest_func_t ztest_spa_create_destroy;
ztest_func_t ztest_fault_inject;
ztest_func_t ztest_ddt_repair;
ztest_func_t ztest_dmu_snapshot_hold;
ztest_func_t ztest_spa_rename;
ztest_func_t ztest_scrub;
ztest_func_t ztest_dsl_dataset_promote_busy;
ztest_func_t ztest_vdev_attach_detach;
ztest_func_t ztest_vdev_LUN_growth;
ztest_func_t ztest_vdev_add_remove;
ztest_func_t ztest_vdev_aux_add_remove;
ztest_func_t ztest_split_pool;
ztest_func_t ztest_reguid;
ztest_func_t ztest_spa_upgrade;

uint64_t zopt_always = 0ULL * NANOSEC;		/* all the time */
uint64_t zopt_incessant = 1ULL * NANOSEC / 10;	/* every 1/10 second */
uint64_t zopt_often = 1ULL * NANOSEC;		/* every second */
uint64_t zopt_sometimes = 10ULL * NANOSEC;	/* every 10 seconds */
uint64_t zopt_rarely = 60ULL * NANOSEC;		/* every 60 seconds */

ztest_info_t ztest_info[] = {
	{ ztest_dmu_read_write,			1,	&zopt_always	},
	{ ztest_dmu_write_parallel,		10,	&zopt_always	},
	{ ztest_dmu_object_alloc_free,		1,	&zopt_always	},
	{ ztest_dmu_commit_callbacks,		1,	&zopt_always	},
	{ ztest_zap,				30,	&zopt_always	},
	{ ztest_zap_parallel,			100,	&zopt_always	},
	{ ztest_split_pool,			1,	&zopt_always	},
	{ ztest_zil_commit,			1,	&zopt_incessant	},
	{ ztest_zil_remount,			1,	&zopt_sometimes	},
	{ ztest_dmu_read_write_zcopy,		1,	&zopt_often	},
	{ ztest_dmu_objset_create_destroy,	1,	&zopt_often	},
	{ ztest_dsl_prop_get_set,		1,	&zopt_often	},
	{ ztest_spa_prop_get_set,		1,	&zopt_sometimes	},
#if 0
	{ ztest_dmu_prealloc,			1,	&zopt_sometimes	},
#endif
	{ ztest_fzap,				1,	&zopt_sometimes	},
	{ ztest_dmu_snapshot_create_destroy,	1,	&zopt_sometimes	},
	{ ztest_spa_create_destroy,		1,	&zopt_sometimes	},
	{ ztest_fault_inject,			1,	&zopt_sometimes	},
	{ ztest_ddt_repair,			1,	&zopt_sometimes	},
	{ ztest_dmu_snapshot_hold,		1,	&zopt_sometimes	},
	{ ztest_reguid,				1,	&zopt_rarely	},
	{ ztest_spa_rename,			1,	&zopt_rarely	},
	{ ztest_scrub,				1,	&zopt_rarely	},
	{ ztest_spa_upgrade,			1,	&zopt_rarely	},
	{ ztest_dsl_dataset_promote_busy,	1,	&zopt_rarely	},
	{ ztest_vdev_attach_detach,		1,	&zopt_sometimes	},
	{ ztest_vdev_LUN_growth,		1,	&zopt_rarely	},
	{ ztest_vdev_add_remove,		1,
	    &ztest_opts.zo_vdevtime				},
	{ ztest_vdev_aux_add_remove,		1,
	    &ztest_opts.zo_vdevtime				},
};

#define	ZTEST_FUNCS	(sizeof (ztest_info) / sizeof (ztest_info_t))

/*
 * The following struct is used to hold a list of uncalled commit callbacks.
 * The callbacks are ordered by txg number.
 */
typedef struct ztest_cb_list {
	kmutex_t	zcl_callbacks_lock;
	list_t		zcl_callbacks;
} ztest_cb_list_t;

/*
 * Stuff we need to share writably between parent and child.
 */
typedef struct ztest_shared {
	boolean_t	zs_do_init;
	hrtime_t	zs_proc_start;
	hrtime_t	zs_proc_stop;
	hrtime_t	zs_thread_start;
	hrtime_t	zs_thread_stop;
	hrtime_t	zs_thread_kill;
	uint64_t	zs_enospc_count;
	uint64_t	zs_vdev_next_leaf;
	uint64_t	zs_vdev_aux;
	uint64_t	zs_alloc;
	uint64_t	zs_space;
	uint64_t	zs_splits;
	uint64_t	zs_mirrors;
	uint64_t	zs_metaslab_sz;
	uint64_t	zs_metaslab_df_alloc_threshold;
	uint64_t	zs_guid;
} ztest_shared_t;

#define	ID_PARALLEL	-1ULL

static char ztest_dev_template[] = "%s/%s.%llua";
static char ztest_aux_template[] = "%s/%s.%s.%llu";
ztest_shared_t *ztest_shared;

static spa_t *ztest_spa = NULL;
static ztest_ds_t *ztest_ds;

static kmutex_t ztest_vdev_lock;

/*
 * The ztest_name_lock protects the pool and dataset namespace used by
 * the individual tests. To modify the namespace, consumers must grab
 * this lock as writer. Grabbing the lock as reader will ensure that the
 * namespace does not change while the lock is held.
 */
static rwlock_t ztest_name_lock;

static boolean_t ztest_dump_core = B_TRUE;
static boolean_t ztest_exiting;

/* Global commit callback list */
static ztest_cb_list_t zcl;
/* Commit cb delay */
static uint64_t zc_min_txg_delay = UINT64_MAX;
static int zc_cb_counter = 0;

/*
 * Minimum number of commit callbacks that need to be registered for us to check
 * whether the minimum txg delay is acceptable.
 */
#define	ZTEST_COMMIT_CB_MIN_REG	100

/*
 * If a number of txgs equal to this threshold have been created after a commit
 * callback has been registered but not called, then we assume there is an
 * implementation bug.
 */
#define	ZTEST_COMMIT_CB_THRESH	(TXG_CONCURRENT_STATES + 1000)

extern uint64_t metaslab_gang_bang;
extern uint64_t metaslab_df_alloc_threshold;

enum ztest_object {
	ZTEST_META_DNODE = 0,
	ZTEST_DIROBJ,
	ZTEST_OBJECTS
};

#ifdef __APPLE__
char *getexecname_fake = 0;
#ifdef getexecname
#undef getexecname
char *getexecname(void) {
	return getexecname_fake;
}
#endif
#endif

static void usage(boolean_t) __NORETURN;

/*
 * These libumem hooks provide a reasonable set of defaults for the allocator's
 * debugging facilities.
 */
const char *
_umem_debug_init(void)
{
	return ("default,verbose"); /* $UMEM_DEBUG setting */
}

const char *
_umem_logging_init(void)
{
	return ("fail,contents"); /* $UMEM_LOGGING setting */
}

#define	FATAL_MSG_SZ	1024

char *fatal_msg;

static void
fatal(int do_perror, char *message, ...)
{
	va_list args;
	int save_errno = errno;
	char *buf;

	(void) fflush(stdout);
	buf = umem_alloc(FATAL_MSG_SZ, UMEM_NOFAIL);

	va_start(args, message);
	(void) sprintf(buf, "ztest: ");
	/* LINTED */
	(void) vsprintf(buf + strlen(buf), message, args);
	va_end(args);
	if (do_perror) {
		(void) snprintf(buf + strlen(buf), FATAL_MSG_SZ - strlen(buf),
		    ": %s", strerror(save_errno));
	}
	(void) fprintf(stderr, "%s\n", buf);
	fatal_msg = buf;			/* to ease debugging */
	if (ztest_dump_core)
		abort();
	exit(3);
}

static int
str2shift(const char *buf)
{
	const char *ends = "BKMGTPEZ";
	int i;

	if (buf[0] == '\0')
		return (0);
	for (i = 0; i < strlen(ends); i++) {
		if (toupper(buf[0]) == ends[i])
			break;
	}
	if (i == strlen(ends)) {
		(void) fprintf(stderr, "ztest: invalid bytes suffix: %s\n",
		    buf);
		usage(B_FALSE);
	}
	if (buf[1] == '\0' || (toupper(buf[1]) == 'B' && buf[2] == '\0')) {
		return (10*i);
	}
	(void) fprintf(stderr, "ztest: invalid bytes suffix: %s\n", buf);
	usage(B_FALSE);
	/* NOTREACHED */
}

static uint64_t
nicenumtoull(const char *buf)
{
	char *end;
	uint64_t val;

	val = strtoull(buf, &end, 0);
	if (end == buf) {
		(void) fprintf(stderr, "ztest: bad numeric value: %s\n", buf);
		usage(B_FALSE);
	} else if (end[0] == '.') {
		double fval = strtod(buf, &end);
		fval *= pow(2, str2shift(end));
		if (fval > UINT64_MAX) {
			(void) fprintf(stderr, "ztest: value too large: %s\n",
			    buf);
			usage(B_FALSE);
		}
		val = (uint64_t)fval;
	} else {
		int shift = str2shift(end);
		if (shift >= 64 || (val << shift) >> shift != val) {
			(void) fprintf(stderr, "ztest: value too large: %s\n",
			    buf);
			usage(B_FALSE);
		}
		val <<= shift;
	}
	return (val);
}

static void
usage(boolean_t requested)
{
	const ztest_shared_opts_t *zo = &ztest_opts_defaults;

	char nice_vdev_size[10];
	char nice_gang_bang[10];
	FILE *fp = requested ? stdout : stderr;

	nicenum(zo->zo_vdev_size, nice_vdev_size);
	nicenum(zo->zo_metaslab_gang_bang, nice_gang_bang);

	(void) fprintf(fp, "Usage: %s\n"
	    "\t[-v vdevs (default: %llu)]\n"
	    "\t[-s size_of_each_vdev (default: %s)]\n"
	    "\t[-a alignment_shift (default: %d)] use 0 for random\n"
	    "\t[-m mirror_copies (default: %d)]\n"
	    "\t[-r raidz_disks (default: %d)]\n"
	    "\t[-R raidz_parity (default: %d)]\n"
	    "\t[-d datasets (default: %d)]\n"
	    "\t[-t threads (default: %d)]\n"
	    "\t[-g gang_block_threshold (default: %s)]\n"
	    "\t[-i init_count (default: %d)] initialize pool i times\n"
	    "\t[-k kill_percentage (default: %llu%%)]\n"
	    "\t[-p pool_name (default: %s)]\n"
	    "\t[-f dir (default: %s)] file directory for vdev files\n"
	    "\t[-V] verbose (use multiple times for ever more blather)\n"
	    "\t[-E] use existing pool instead of creating new one\n"
	    "\t[-T time (default: %llu sec)] total run time\n"
	    "\t[-F freezeloops (default: %llu)] max loops in spa_freeze()\n"
	    "\t[-P passtime (default: %llu sec)] time per pass\n"
	    "\t[-B alt_ztest (default: <none>)] alternate ztest path\n"
#ifdef __APPLE__
	    "\t[-D mask] wait in child process for GDB to attach.\n"
	    "\t   mask is OR of 1 = wait in ztest before exec, 2 = wait in ztest\n"
	    "\t   after exec, 4 = wait in zdb main.  (After attaching say \n"
	    "\t   'set ztest_forever=0' in GDB)\n"
#endif
	    "\t[-h] (print help)\n"
	    "",
	    zo->zo_pool,
	    (u_longlong_t)zo->zo_vdevs,			/* -v */
	    nice_vdev_size,				/* -s */
	    zo->zo_ashift,				/* -a */
	    zo->zo_mirrors,				/* -m */
	    zo->zo_raidz,				/* -r */
	    zo->zo_raidz_parity,			/* -R */
	    zo->zo_datasets,				/* -d */
	    zo->zo_threads,				/* -t */
	    nice_gang_bang,				/* -g */
	    zo->zo_init,				/* -i */
	    (u_longlong_t)zo->zo_killrate,		/* -k */
	    zo->zo_pool,				/* -p */
	    zo->zo_dir,					/* -f */
	    (u_longlong_t)zo->zo_time,			/* -T */
	    (u_longlong_t)zo->zo_maxloops,		/* -F */
	    (u_longlong_t)zo->zo_passtime);
	exit(requested ? 0 : 1);
}

static void
process_options(int argc, char **argv)
{
	char *path;
	ztest_shared_opts_t *zo = &ztest_opts;

	int opt;
	uint64_t value;
	char altdir[MAXNAMELEN] = { 0 };

	bcopy(&ztest_opts_defaults, zo, sizeof (*zo));

	while ((opt = getopt(argc, argv,
	    "v:s:a:m:r:R:d:t:g:i:k:p:f:VET:P:hF:B:"
#ifdef __APPLE__
	    "D:"
#endif
	    )) != EOF) {
		value = 0;
		switch (opt) {
		case 'v':
		case 's':
		case 'a':
		case 'm':
		case 'r':
		case 'R':
		case 'd':
		case 't':
		case 'g':
		case 'i':
		case 'k':
		case 'T':
		case 'P':
		case 'F':
			value = nicenumtoull(optarg);
		}
		switch (opt) {
		case 'v':
			zo->zo_vdevs = value;
			break;
		case 's':
			zo->zo_vdev_size = MAX(SPA_MINDEVSIZE, value);
			break;
		case 'a':
			zo->zo_ashift = value;
			break;
		case 'm':
			zo->zo_mirrors = value;
			break;
		case 'r':
			zo->zo_raidz = MAX(1, value);
			break;
		case 'R':
			zo->zo_raidz_parity = MIN(MAX(value, 1), 3);
			break;
		case 'd':
			zo->zo_datasets = MAX(1, value);
			break;
		case 't':
			zo->zo_threads = MAX(1, value);
			break;
		case 'g':
			zo->zo_metaslab_gang_bang = MAX(SPA_MINBLOCKSIZE << 1,
			    value);
			break;
		case 'i':
			zo->zo_init = value;
			break;
		case 'k':
			zo->zo_killrate = value;
			break;
		case 'p':
			(void) strlcpy(zo->zo_pool, optarg,
			    sizeof (zo->zo_pool));
			break;
		case 'f':
			path = realpath(optarg, NULL);
			if (path == NULL) {
				(void) fprintf(stderr, "error: %s: %s\n",
				    optarg, strerror(errno));
				usage(B_FALSE);
			} else {
				(void) strlcpy(zo->zo_dir, path,
				    sizeof (zo->zo_dir));
			}
			break;
		case 'V':
			zo->zo_verbose++;
			break;
		case 'E':
			zo->zo_init = 0;
			break;
		case 'T':
			zo->zo_time = value;
			break;
		case 'P':
			zo->zo_passtime = MAX(1, value);
			break;
		case 'F':
			zo->zo_maxloops = MAX(1, value);
			break;
		case 'B':
			(void) strlcpy(altdir, optarg, sizeof (altdir));
			break;
		case 'h':
			usage(B_TRUE);
			break;
#ifdef __APPLE__
		case 'D':
			zo->zo_attach_gdb = atoi(optarg);
			break;
#endif
		case '?':
		default:
			usage(B_FALSE);
			break;
		}
	}

#ifdef __APPLE__
	ztest_forever = zo->zo_attach_gdb;
#endif

	zo->zo_raidz_parity = MIN(zo->zo_raidz_parity, zo->zo_raidz - 1);

	zo->zo_vdevtime =
	    (zo->zo_vdevs > 0 ? zo->zo_time * NANOSEC / zo->zo_vdevs :
	    UINT64_MAX >> 2);

	if (strlen(altdir) > 0) {
		char *cmd;
		char *realaltdir;
#ifndef __APPLE__
		char *bin;
		char *ztest;
		char *isa;
		int isalen;
#endif

		cmd = umem_alloc(MAXPATHLEN, UMEM_NOFAIL);
		realaltdir = umem_alloc(MAXPATHLEN, UMEM_NOFAIL);

		VERIFY(NULL != realpath(getexecname(), cmd));
		if (0 != access(altdir, F_OK)) {
			ztest_dump_core = B_FALSE;
			fatal(B_TRUE, "invalid alternate ztest path: %s",
			    altdir);
		}
		VERIFY(NULL != realpath(altdir, realaltdir));

#ifdef __APPLE__
		/* MacOSX doesn't have architecture dependent paths. */
		/*
		 * store the alternative ztest path unmodified *
		 * don't set alternative library path, instead we hope the
		 * binary will be link against the right lib.
		 */
		 strncpy(zo->zo_alt_ztest, cmd, sizeof (zo->zo_alt_ztest));
		 strncpy(zo->zo_alt_ztest, "", sizeof (zo->zo_alt_libpath));
#else
		/*
		 * 'cmd' should be of the form "<anything>/usr/bin/<isa>/ztest".
		 * We want to extract <isa> to determine if we should use
		 * 32 or 64 bit binaries.
		 */
		bin = strstr(cmd, "/usr/bin/");
		ztest = strstr(bin, "/ztest");
		isa = bin + 9;
		isalen = ztest - isa;
		(void) snprintf(zo->zo_alt_ztest, sizeof (zo->zo_alt_ztest),
		    "%s/usr/bin/%.*s/ztest", realaltdir, isalen, isa);
		(void) snprintf(zo->zo_alt_libpath, sizeof (zo->zo_alt_libpath),
		    "%s/usr/lib/%.*s", realaltdir, isalen, isa);

		if (0 != access(zo->zo_alt_ztest, X_OK)) {
			ztest_dump_core = B_FALSE;
			fatal(B_TRUE, "invalid alternate ztest: %s",
			    zo->zo_alt_ztest);
		} else if (0 != access(zo->zo_alt_libpath, X_OK)) {
			ztest_dump_core = B_FALSE;
			fatal(B_TRUE, "invalid alternate lib directory %s",
			    zo->zo_alt_libpath);
		}
#endif
		umem_free(cmd, MAXPATHLEN);
		umem_free(realaltdir, MAXPATHLEN);
	}
}

static void
ztest_kill(ztest_shared_t *zs)
{
	zs->zs_alloc = metaslab_class_get_alloc(spa_normal_class(ztest_spa));
	zs->zs_space = metaslab_class_get_space(spa_normal_class(ztest_spa));

	/*
	 * Before we kill off ztest, make sure that the config is updated.
	 * See comment above spa_config_sync().
	 */
	mutex_enter(&spa_namespace_lock);
	spa_config_sync(ztest_spa, B_FALSE, B_FALSE);
	mutex_exit(&spa_namespace_lock);

	if (ztest_opts.zo_verbose >= 3)
		zfs_dbgmsg_print(FTAG);

	(void) kill(getpid(), SIGKILL);
}

static uint64_t
ztest_random(uint64_t range)
{
	uint64_t r;

	ASSERT3S(ztest_fd_rand, >=, 0);

	if (range == 0)
		return (0);

	if (read(ztest_fd_rand, &r, sizeof (r)) != sizeof (r))
		fatal(1, "short read from /dev/urandom");

	return (r % range);
}

/* ARGSUSED */
static void
ztest_record_enospc(const char *s)
{
	ztest_shared->zs_enospc_count++;
}

static uint64_t
ztest_get_ashift(void)
{
	if (ztest_opts.zo_ashift == 0)
		return (SPA_MINBLOCKSHIFT + ztest_random(3));
	return (ztest_opts.zo_ashift);
}

static nvlist_t *
make_vdev_file(char *path, char *aux, char *pool, size_t size, uint64_t ashift)
{
	char *pathbuf;
	uint64_t vdev;
	nvlist_t *file;

	pathbuf = umem_alloc(MAXPATHLEN, UMEM_NOFAIL);

	if (ashift == 0)
		ashift = ztest_get_ashift();

	if (path == NULL) {
		path = pathbuf;

		if (aux != NULL) {
			vdev = ztest_shared->zs_vdev_aux;
			(void) snprintf(path, MAXPATHLEN,
			    ztest_aux_template, ztest_opts.zo_dir,
			    pool == NULL ? ztest_opts.zo_pool : pool,
			    aux, vdev);
		} else {
			vdev = ztest_shared->zs_vdev_next_leaf++;
			(void) snprintf(path, MAXPATHLEN,
			    ztest_dev_template, ztest_opts.zo_dir,
			    pool == NULL ? ztest_opts.zo_pool : pool, vdev);
		}
	}

	if (size != 0) {
		int fd = open(path, O_RDWR | O_CREAT | O_TRUNC, 0666);
		if (fd == -1)
			fatal(1, "can't open %s", path);
		if (ftruncate(fd, size) != 0)
			fatal(1, "can't ftruncate %s", path);
		(void) close(fd);
	}

	VERIFY(nvlist_alloc(&file, NV_UNIQUE_NAME, 0) == 0);
	VERIFY(nvlist_add_string(file, ZPOOL_CONFIG_TYPE, VDEV_TYPE_FILE) == 0);
	VERIFY(nvlist_add_string(file, ZPOOL_CONFIG_PATH, path) == 0);
	VERIFY(nvlist_add_uint64(file, ZPOOL_CONFIG_ASHIFT, ashift) == 0);
	umem_free(pathbuf, MAXPATHLEN);

	return (file);
}

static nvlist_t *
make_vdev_raidz(char *path, char *aux, char *pool, size_t size,
    uint64_t ashift, int r)
{
	nvlist_t *raidz, **child;
	int c;

	if (r < 2)
		return (make_vdev_file(path, aux, pool, size, ashift));
	child = umem_alloc(r * sizeof (nvlist_t *), UMEM_NOFAIL);

	for (c = 0; c < r; c++)
		child[c] = make_vdev_file(path, aux, pool, size, ashift);

	VERIFY(nvlist_alloc(&raidz, NV_UNIQUE_NAME, 0) == 0);
	VERIFY(nvlist_add_string(raidz, ZPOOL_CONFIG_TYPE,
	    VDEV_TYPE_RAIDZ) == 0);
	VERIFY(nvlist_add_uint64(raidz, ZPOOL_CONFIG_NPARITY,
	    ztest_opts.zo_raidz_parity) == 0);
	VERIFY(nvlist_add_nvlist_array(raidz, ZPOOL_CONFIG_CHILDREN,
	    child, r) == 0);

	for (c = 0; c < r; c++)
		nvlist_free(child[c]);

	umem_free(child, r * sizeof (nvlist_t *));

	return (raidz);
}

static nvlist_t *
make_vdev_mirror(char *path, char *aux, char *pool, size_t size,
    uint64_t ashift, int r, int m)
{
	nvlist_t *mirror, **child;
	int c;

	if (m < 1)
		return (make_vdev_raidz(path, aux, pool, size, ashift, r));

	child = umem_alloc(m * sizeof (nvlist_t *), UMEM_NOFAIL);

	for (c = 0; c < m; c++)
		child[c] = make_vdev_raidz(path, aux, pool, size, ashift, r);

	VERIFY(nvlist_alloc(&mirror, NV_UNIQUE_NAME, 0) == 0);
	VERIFY(nvlist_add_string(mirror, ZPOOL_CONFIG_TYPE,
	    VDEV_TYPE_MIRROR) == 0);
	VERIFY(nvlist_add_nvlist_array(mirror, ZPOOL_CONFIG_CHILDREN,
	    child, m) == 0);

	for (c = 0; c < m; c++)
		nvlist_free(child[c]);

	umem_free(child, m * sizeof (nvlist_t *));

	return (mirror);
}

static nvlist_t *
make_vdev_root(char *path, char *aux, char *pool, size_t size, uint64_t ashift,
    int log, int r, int m, int t)
{
	nvlist_t *root, **child;
	int c;

	ASSERT(t > 0);

	child = umem_alloc(t * sizeof (nvlist_t *), UMEM_NOFAIL);

	for (c = 0; c < t; c++) {
		child[c] = make_vdev_mirror(path, aux, pool, size, ashift,
		    r, m);
		VERIFY(nvlist_add_uint64(child[c], ZPOOL_CONFIG_IS_LOG,
		    log) == 0);
	}

	VERIFY(nvlist_alloc(&root, NV_UNIQUE_NAME, 0) == 0);
	VERIFY(nvlist_add_string(root, ZPOOL_CONFIG_TYPE, VDEV_TYPE_ROOT) == 0);
	VERIFY(nvlist_add_nvlist_array(root, aux ? aux : ZPOOL_CONFIG_CHILDREN,
	    child, t) == 0);

	for (c = 0; c < t; c++)
		nvlist_free(child[c]);

	umem_free(child, t * sizeof (nvlist_t *));

	return (root);
}

/*
 * Find a random spa version. Returns back a random spa version in the
 * range [initial_version, SPA_VERSION_FEATURES].
 */
static uint64_t
ztest_random_spa_version(uint64_t initial_version)
{
	uint64_t version = initial_version;

	if (version <= SPA_VERSION_BEFORE_FEATURES) {
		version = version +
		    ztest_random(SPA_VERSION_BEFORE_FEATURES - version + 1);
	}

	if (version > SPA_VERSION_BEFORE_FEATURES)
		version = SPA_VERSION_FEATURES;

	ASSERT(SPA_VERSION_IS_SUPPORTED(version));
	return (version);
}

static int
ztest_random_blocksize(void)
{
	return (1 << (SPA_MINBLOCKSHIFT +
	    ztest_random(SPA_MAXBLOCKSHIFT - SPA_MINBLOCKSHIFT + 1)));
}

static int
ztest_random_ibshift(void)
{
	return (DN_MIN_INDBLKSHIFT +
	    ztest_random(DN_MAX_INDBLKSHIFT - DN_MIN_INDBLKSHIFT + 1));
}

static uint64_t
ztest_random_vdev_top(spa_t *spa, boolean_t log_ok)
{
	uint64_t top;
	vdev_t *rvd = spa->spa_root_vdev;
	vdev_t *tvd;

	ASSERT(spa_config_held(spa, SCL_ALL, RW_READER) != 0);

	do {
		top = ztest_random(rvd->vdev_children);
		tvd = rvd->vdev_child[top];
	} while (tvd->vdev_ishole || (tvd->vdev_islog && !log_ok) ||
	    tvd->vdev_mg == NULL || tvd->vdev_mg->mg_class == NULL);

	return (top);
}

static uint64_t
ztest_random_dsl_prop(zfs_prop_t prop)
{
	uint64_t value;

	do {
		value = zfs_prop_random_value(prop, ztest_random(-1ULL));
	} while (prop == ZFS_PROP_CHECKSUM && value == ZIO_CHECKSUM_OFF);

	return (value);
}

static int
ztest_dsl_prop_set_uint64(char *osname, zfs_prop_t prop, uint64_t value,
    boolean_t inherit)
{
	const char *propname = zfs_prop_to_name(prop);
	const char *valname;
	char *setpoint;
	uint64_t curval;
	int error;

	error = dsl_prop_set_int(osname, propname,
	    (inherit ? ZPROP_SRC_NONE : ZPROP_SRC_LOCAL), value);

	if (error == ENOSPC) {
		ztest_record_enospc(FTAG);
		return (error);
	}
	ASSERT0(error);

	setpoint = umem_alloc(MAXPATHLEN, UMEM_NOFAIL);
	VERIFY0(dsl_prop_get_integer(osname, propname, &curval, setpoint));

	if (ztest_opts.zo_verbose >= 6) {
		VERIFY(zfs_prop_index_to_string(prop, curval, &valname) == 0);
		(void) printf("%s %s = %s at '%s'\n",
		    osname, propname, valname, setpoint);
	}
	umem_free(setpoint, MAXPATHLEN);

	return (error);
}

static int
ztest_spa_prop_set_uint64(zpool_prop_t prop, uint64_t value)
{
	spa_t *spa = ztest_spa;
	nvlist_t *props = NULL;
	int error;

	VERIFY(nvlist_alloc(&props, NV_UNIQUE_NAME, 0) == 0);
	VERIFY(nvlist_add_uint64(props, zpool_prop_to_name(prop), value) == 0);

	error = spa_prop_set(spa, props);

	nvlist_free(props);

	if (error == ENOSPC) {
		ztest_record_enospc(FTAG);
		return (error);
	}
	ASSERT0(error);

	return (error);
}

static void
ztest_rll_init(rll_t *rll)
{
	rll->rll_writer = NULL;
	rll->rll_readers = 0;
	mutex_init(&rll->rll_lock, NULL, MUTEX_DEFAULT, NULL);
	cv_init(&rll->rll_cv, NULL, CV_DEFAULT, NULL);
}

static void
ztest_rll_destroy(rll_t *rll)
{
	ASSERT(rll->rll_writer == NULL);
	ASSERT(rll->rll_readers == 0);
	mutex_destroy(&rll->rll_lock);
	cv_destroy(&rll->rll_cv);
}

static void
ztest_rll_lock(rll_t *rll, rl_type_t type)
{
	mutex_enter(&rll->rll_lock);

	if (type == RL_READER) {
		while (rll->rll_writer != NULL)
			(void) cv_wait(&rll->rll_cv, &rll->rll_lock);
		rll->rll_readers++;
	} else {
		while (rll->rll_writer != NULL || rll->rll_readers)
			(void) cv_wait(&rll->rll_cv, &rll->rll_lock);
		rll->rll_writer = curthread;
	}

	mutex_exit(&rll->rll_lock);
}

static void
ztest_rll_unlock(rll_t *rll)
{
	mutex_enter(&rll->rll_lock);

	if (rll->rll_writer) {
		ASSERT(rll->rll_readers == 0);
		rll->rll_writer = NULL;
	} else {
		ASSERT(rll->rll_readers != 0);
		ASSERT(rll->rll_writer == NULL);
		rll->rll_readers--;
	}

	if (rll->rll_writer == NULL && rll->rll_readers == 0)
		cv_broadcast(&rll->rll_cv);

	mutex_exit(&rll->rll_lock);
}

static void
ztest_object_lock(ztest_ds_t *zd, uint64_t object, rl_type_t type)
{
	rll_t *rll = &zd->zd_object_lock[object & (ZTEST_OBJECT_LOCKS - 1)];

	ztest_rll_lock(rll, type);
}

static void
ztest_object_unlock(ztest_ds_t *zd, uint64_t object)
{
	rll_t *rll = &zd->zd_object_lock[object & (ZTEST_OBJECT_LOCKS - 1)];

	ztest_rll_unlock(rll);
}

static rl_t *
ztest_range_lock(ztest_ds_t *zd, uint64_t object, uint64_t offset,
    uint64_t size, rl_type_t type)
{
	uint64_t hash = object ^ (offset % (ZTEST_RANGE_LOCKS + 1));
	rll_t *rll = &zd->zd_range_lock[hash & (ZTEST_RANGE_LOCKS - 1)];
	rl_t *rl;

	rl = umem_alloc(sizeof (*rl), UMEM_NOFAIL);
	rl->rl_object = object;
	rl->rl_offset = offset;
	rl->rl_size = size;
	rl->rl_lock = rll;

	ztest_rll_lock(rll, type);

	return (rl);
}

static void
ztest_range_unlock(rl_t *rl)
{
	rll_t *rll = rl->rl_lock;

	ztest_rll_unlock(rll);

	umem_free(rl, sizeof (*rl));
}

static void
ztest_zd_init(ztest_ds_t *zd, ztest_shared_ds_t *szd, objset_t *os)
{
	zd->zd_os = os;
	zd->zd_zilog = dmu_objset_zil(os);
	zd->zd_shared = szd;
	dmu_objset_name(os, zd->zd_name);
	int l;

	if (zd->zd_shared != NULL)
		zd->zd_shared->zd_seq = 0;

	VERIFY(rwlock_init(&zd->zd_zilog_lock, USYNC_THREAD, NULL) == 0);
	mutex_init(&zd->zd_dirobj_lock, NULL, MUTEX_DEFAULT, NULL);

	for (l = 0; l < ZTEST_OBJECT_LOCKS; l++)
		ztest_rll_init(&zd->zd_object_lock[l]);

	for (l = 0; l < ZTEST_RANGE_LOCKS; l++)
		ztest_rll_init(&zd->zd_range_lock[l]);
}

static void
ztest_zd_fini(ztest_ds_t *zd)
{
	int l;

	mutex_destroy(&zd->zd_dirobj_lock);
	(void) rwlock_destroy(&zd->zd_zilog_lock);

	for (l = 0; l < ZTEST_OBJECT_LOCKS; l++)
		ztest_rll_destroy(&zd->zd_object_lock[l]);

	for (l = 0; l < ZTEST_RANGE_LOCKS; l++)
		ztest_rll_destroy(&zd->zd_range_lock[l]);
}

#define	TXG_MIGHTWAIT	(ztest_random(10) == 0 ? TXG_NOWAIT : TXG_WAIT)

static uint64_t
ztest_tx_assign(dmu_tx_t *tx, uint64_t txg_how, const char *tag)
{
	uint64_t txg;
	int error;

	/*
	 * Attempt to assign tx to some transaction group.
	 */
	error = dmu_tx_assign(tx, txg_how);
	if (error) {
		if (error == ERESTART) {
			ASSERT(txg_how == TXG_NOWAIT);
			dmu_tx_wait(tx);
		} else {
			ASSERT3U(error, ==, ENOSPC);
			ztest_record_enospc(tag);
		}
		dmu_tx_abort(tx);
		return (0);
	}
	txg = dmu_tx_get_txg(tx);
	ASSERT(txg != 0);
	return (txg);
}

static void
ztest_pattern_set(void *buf, uint64_t size, uint64_t value)
{
	uint64_t *ip = buf;
	uint64_t *ip_end = (uint64_t *)((uintptr_t)buf + (uintptr_t)size);

	while (ip < ip_end)
		*ip++ = value;
}

#ifdef DEBUG
static boolean_t
ztest_pattern_match(void *buf, uint64_t size, uint64_t value)
{
	uint64_t *ip = buf;
	uint64_t *ip_end = (uint64_t *)((uintptr_t)buf + (uintptr_t)size);
	uint64_t diff = 0;

	while (ip < ip_end)
		diff |= (value - *ip++);

	return (diff == 0);
}
#endif

static void
ztest_bt_generate(ztest_block_tag_t *bt, objset_t *os, uint64_t object,
    uint64_t offset, uint64_t gen, uint64_t txg, uint64_t crtxg)
{
	bt->bt_magic = BT_MAGIC;
	bt->bt_objset = dmu_objset_id(os);
	bt->bt_object = object;
	bt->bt_offset = offset;
	bt->bt_gen = gen;
	bt->bt_txg = txg;
	bt->bt_crtxg = crtxg;
}

static void
ztest_bt_verify(ztest_block_tag_t *bt, objset_t *os, uint64_t object,
    uint64_t offset, uint64_t gen, uint64_t txg, uint64_t crtxg)
{
	ASSERT3U(bt->bt_magic, ==, BT_MAGIC);
	ASSERT3U(bt->bt_objset, ==, dmu_objset_id(os));
	ASSERT3U(bt->bt_object, ==, object);
	ASSERT3U(bt->bt_offset, ==, offset);
	ASSERT3U(bt->bt_gen, <=, gen);
	ASSERT3U(bt->bt_txg, <=, txg);
	ASSERT3U(bt->bt_crtxg, ==, crtxg);
}

static ztest_block_tag_t *
ztest_bt_bonus(dmu_buf_t *db)
{
	dmu_object_info_t doi;
	ztest_block_tag_t *bt;

	dmu_object_info_from_db(db, &doi);
	ASSERT3U(doi.doi_bonus_size, <=, db->db_size);
	ASSERT3U(doi.doi_bonus_size, >=, sizeof (*bt));
	bt = (void *)((char *)db->db_data + doi.doi_bonus_size - sizeof (*bt));

	return (bt);
}

/*
 * ZIL logging ops
 */

#define	lrz_type	lr_mode
#define	lrz_blocksize	lr_uid
#define	lrz_ibshift	lr_gid
#define	lrz_bonustype	lr_rdev
#define	lrz_bonuslen	lr_crtime[1]

static void
ztest_log_create(ztest_ds_t *zd, dmu_tx_t *tx, lr_create_t *lr)
{
	char *name = (void *)(lr + 1);		/* name follows lr */
	size_t namesize = strlen(name) + 1;
	itx_t *itx;

	if (zil_replaying(zd->zd_zilog, tx))
		return;

	itx = zil_itx_create(TX_CREATE, sizeof (*lr) + namesize);
	bcopy(&lr->lr_common + 1, &itx->itx_lr + 1,
	    sizeof (*lr) + namesize - sizeof (lr_t));

	zil_itx_assign(zd->zd_zilog, itx, tx);
}

static void
ztest_log_remove(ztest_ds_t *zd, dmu_tx_t *tx, lr_remove_t *lr, uint64_t object)
{
	char *name = (void *)(lr + 1);		/* name follows lr */
	size_t namesize = strlen(name) + 1;
	itx_t *itx;

	if (zil_replaying(zd->zd_zilog, tx))
		return;

	itx = zil_itx_create(TX_REMOVE, sizeof (*lr) + namesize);
	bcopy(&lr->lr_common + 1, &itx->itx_lr + 1,
	    sizeof (*lr) + namesize - sizeof (lr_t));

	itx->itx_oid = object;
	zil_itx_assign(zd->zd_zilog, itx, tx);
}

static void
ztest_log_write(ztest_ds_t *zd, dmu_tx_t *tx, lr_write_t *lr)
{
	itx_t *itx;
	itx_wr_state_t write_state = ztest_random(WR_NUM_STATES);

	if (zil_replaying(zd->zd_zilog, tx))
		return;

	if (lr->lr_length > ZIL_MAX_LOG_DATA)
		write_state = WR_INDIRECT;

	itx = zil_itx_create(TX_WRITE,
	    sizeof (*lr) + (write_state == WR_COPIED ? lr->lr_length : 0));

	if (write_state == WR_COPIED &&
	    dmu_read(zd->zd_os, lr->lr_foid, lr->lr_offset, lr->lr_length,
	    ((lr_write_t *)&itx->itx_lr) + 1, DMU_READ_NO_PREFETCH) != 0) {
		zil_itx_destroy(itx);
		itx = zil_itx_create(TX_WRITE, sizeof (*lr));
		write_state = WR_NEED_COPY;
	}
	itx->itx_private = zd;
	itx->itx_wr_state = write_state;
	itx->itx_sync = (ztest_random(8) == 0);
	itx->itx_sod += (write_state == WR_NEED_COPY ? lr->lr_length : 0);

	bcopy(&lr->lr_common + 1, &itx->itx_lr + 1,
	    sizeof (*lr) - sizeof (lr_t));

	zil_itx_assign(zd->zd_zilog, itx, tx);
}

static void
ztest_log_truncate(ztest_ds_t *zd, dmu_tx_t *tx, lr_truncate_t *lr)
{
	itx_t *itx;

	if (zil_replaying(zd->zd_zilog, tx))
		return;

	itx = zil_itx_create(TX_TRUNCATE, sizeof (*lr));
	bcopy(&lr->lr_common + 1, &itx->itx_lr + 1,
	    sizeof (*lr) - sizeof (lr_t));

	itx->itx_sync = B_FALSE;
	zil_itx_assign(zd->zd_zilog, itx, tx);
}

static void
ztest_log_setattr(ztest_ds_t *zd, dmu_tx_t *tx, lr_setattr_t *lr)
{
	itx_t *itx;

	if (zil_replaying(zd->zd_zilog, tx))
		return;

	itx = zil_itx_create(TX_SETATTR, sizeof (*lr));
	bcopy(&lr->lr_common + 1, &itx->itx_lr + 1,
	    sizeof (*lr) - sizeof (lr_t));

	itx->itx_sync = B_FALSE;
	zil_itx_assign(zd->zd_zilog, itx, tx);
}

/*
 * ZIL replay ops
 */
static int
ztest_replay_create(ztest_ds_t *zd, lr_create_t *lr, boolean_t byteswap)
{
	char *name = (void *)(lr + 1);		/* name follows lr */
	objset_t *os = zd->zd_os;
	ztest_block_tag_t *bbt;
	dmu_buf_t *db;
	dmu_tx_t *tx;
	uint64_t txg;
	int error = 0;

	if (byteswap)
		byteswap_uint64_array(lr, sizeof (*lr));

	ASSERT(lr->lr_doid == ZTEST_DIROBJ);
	ASSERT(name[0] != '\0');

	tx = dmu_tx_create(os);

	dmu_tx_hold_zap(tx, lr->lr_doid, B_TRUE, name);

	if (lr->lrz_type == DMU_OT_ZAP_OTHER) {
		dmu_tx_hold_zap(tx, DMU_NEW_OBJECT, B_TRUE, NULL);
	} else {
		dmu_tx_hold_bonus(tx, DMU_NEW_OBJECT);
	}

	txg = ztest_tx_assign(tx, TXG_WAIT, FTAG);
	if (txg == 0)
		return (ENOSPC);

	ASSERT(dmu_objset_zil(os)->zl_replay == !!lr->lr_foid);

	if (lr->lrz_type == DMU_OT_ZAP_OTHER) {
		if (lr->lr_foid == 0) {
			lr->lr_foid = zap_create(os,
			    lr->lrz_type, lr->lrz_bonustype,
			    lr->lrz_bonuslen, tx);
		} else {
			error = zap_create_claim(os, lr->lr_foid,
			    lr->lrz_type, lr->lrz_bonustype,
			    lr->lrz_bonuslen, tx);
		}
	} else {
		if (lr->lr_foid == 0) {
			lr->lr_foid = dmu_object_alloc(os,
			    lr->lrz_type, 0, lr->lrz_bonustype,
			    lr->lrz_bonuslen, tx);
		} else {
			error = dmu_object_claim(os, lr->lr_foid,
			    lr->lrz_type, 0, lr->lrz_bonustype,
			    lr->lrz_bonuslen, tx);
		}
	}

	if (error) {
		ASSERT3U(error, ==, EEXIST);
		ASSERT(zd->zd_zilog->zl_replay);
		dmu_tx_commit(tx);
		return (error);
	}

	ASSERT(lr->lr_foid != 0);

	if (lr->lrz_type != DMU_OT_ZAP_OTHER)
		VERIFY3U(0, ==, dmu_object_set_blocksize(os, lr->lr_foid,
		    lr->lrz_blocksize, lr->lrz_ibshift, tx));

	VERIFY3U(0, ==, dmu_bonus_hold(os, lr->lr_foid, FTAG, &db));
	bbt = ztest_bt_bonus(db);
	dmu_buf_will_dirty(db, tx);
	ztest_bt_generate(bbt, os, lr->lr_foid, -1ULL, lr->lr_gen, txg, txg);
	dmu_buf_rele(db, FTAG);

	VERIFY3U(0, ==, zap_add(os, lr->lr_doid, name, sizeof (uint64_t), 1,
	    &lr->lr_foid, tx));

	(void) ztest_log_create(zd, tx, lr);

	dmu_tx_commit(tx);

	return (0);
}

static int
ztest_replay_remove(ztest_ds_t *zd, lr_remove_t *lr, boolean_t byteswap)
{
	char *name = (void *)(lr + 1);		/* name follows lr */
	objset_t *os = zd->zd_os;
	dmu_object_info_t doi;
	dmu_tx_t *tx;
	uint64_t object, txg;

	if (byteswap)
		byteswap_uint64_array(lr, sizeof (*lr));

	ASSERT(lr->lr_doid == ZTEST_DIROBJ);
	ASSERT(name[0] != '\0');

	VERIFY3U(0, ==,
	    zap_lookup(os, lr->lr_doid, name, sizeof (object), 1, &object));
	ASSERT(object != 0);

	ztest_object_lock(zd, object, RL_WRITER);

	VERIFY3U(0, ==, dmu_object_info(os, object, &doi));

	tx = dmu_tx_create(os);

	dmu_tx_hold_zap(tx, lr->lr_doid, B_FALSE, name);
	dmu_tx_hold_free(tx, object, 0, DMU_OBJECT_END);

	txg = ztest_tx_assign(tx, TXG_WAIT, FTAG);
	if (txg == 0) {
		ztest_object_unlock(zd, object);
		return (ENOSPC);
	}

	if (doi.doi_type == DMU_OT_ZAP_OTHER) {
		VERIFY3U(0, ==, zap_destroy(os, object, tx));
	} else {
		VERIFY3U(0, ==, dmu_object_free(os, object, tx));
	}

	VERIFY3U(0, ==, zap_remove(os, lr->lr_doid, name, tx));

	(void) ztest_log_remove(zd, tx, lr, object);

	dmu_tx_commit(tx);

	ztest_object_unlock(zd, object);

	return (0);
}

static int
ztest_replay_write(ztest_ds_t *zd, lr_write_t *lr, boolean_t byteswap)
{
	objset_t *os = zd->zd_os;
	void *data = lr + 1;			/* data follows lr */
	uint64_t offset, length;
	ztest_block_tag_t *bt = data;
	ztest_block_tag_t *bbt;
	uint64_t gen, txg, lrtxg, crtxg;
	dmu_object_info_t doi;
	dmu_tx_t *tx;
	dmu_buf_t *db;
	arc_buf_t *abuf = NULL;
	rl_t *rl;

	if (byteswap)
		byteswap_uint64_array(lr, sizeof (*lr));

	offset = lr->lr_offset;
	length = lr->lr_length;

	/* If it's a dmu_sync() block, write the whole block */
	if (lr->lr_common.lrc_reclen == sizeof (lr_write_t)) {
		uint64_t blocksize = BP_GET_LSIZE(&lr->lr_blkptr);
		if (length < blocksize) {
			offset -= offset % blocksize;
			length = blocksize;
		}
	}

	if (bt->bt_magic == BSWAP_64(BT_MAGIC))
		byteswap_uint64_array(bt, sizeof (*bt));

	if (bt->bt_magic != BT_MAGIC)
		bt = NULL;

	ztest_object_lock(zd, lr->lr_foid, RL_READER);
	rl = ztest_range_lock(zd, lr->lr_foid, offset, length, RL_WRITER);

	VERIFY3U(0, ==, dmu_bonus_hold(os, lr->lr_foid, FTAG, &db));

	dmu_object_info_from_db(db, &doi);

	bbt = ztest_bt_bonus(db);
	ASSERT3U(bbt->bt_magic, ==, BT_MAGIC);
	gen = bbt->bt_gen;
	crtxg = bbt->bt_crtxg;
	lrtxg = lr->lr_common.lrc_txg;

	tx = dmu_tx_create(os);

	dmu_tx_hold_write(tx, lr->lr_foid, offset, length);

	if (ztest_random(8) == 0 && length == doi.doi_data_block_size &&
	    P2PHASE(offset, length) == 0)
		abuf = dmu_request_arcbuf(db, length);

	txg = ztest_tx_assign(tx, TXG_WAIT, FTAG);
	if (txg == 0) {
		if (abuf != NULL)
			dmu_return_arcbuf(abuf);
		dmu_buf_rele(db, FTAG);
		ztest_range_unlock(rl);
		ztest_object_unlock(zd, lr->lr_foid);
		return (ENOSPC);
	}

	if (bt != NULL) {
		/*
		 * Usually, verify the old data before writing new data --
		 * but not always, because we also want to verify correct
		 * behavior when the data was not recently read into cache.
		 */
		ASSERT(offset % doi.doi_data_block_size == 0);
		if (ztest_random(4) != 0) {
			int prefetch = ztest_random(2) ?
			    DMU_READ_PREFETCH : DMU_READ_NO_PREFETCH;
			ztest_block_tag_t rbt;

			VERIFY(dmu_read(os, lr->lr_foid, offset,
			    sizeof (rbt), &rbt, prefetch) == 0);
			if (rbt.bt_magic == BT_MAGIC) {
				ztest_bt_verify(&rbt, os, lr->lr_foid,
				    offset, gen, txg, crtxg);
			}
		}

		/*
		 * Writes can appear to be newer than the bonus buffer because
		 * the ztest_get_data() callback does a dmu_read() of the
		 * open-context data, which may be different than the data
		 * as it was when the write was generated.
		 */
		if (zd->zd_zilog->zl_replay) {
			ztest_bt_verify(bt, os, lr->lr_foid, offset,
			    MAX(gen, bt->bt_gen), MAX(txg, lrtxg),
			    bt->bt_crtxg);
		}

		/*
		 * Set the bt's gen/txg to the bonus buffer's gen/txg
		 * so that all of the usual ASSERTs will work.
		 */
		ztest_bt_generate(bt, os, lr->lr_foid, offset, gen, txg, crtxg);
	}

	if (abuf == NULL) {
		dmu_write(os, lr->lr_foid, offset, length, data, tx);
	} else {
		bcopy(data, abuf->b_data, length);
		dmu_assign_arcbuf(db, offset, abuf, tx);
	}

	(void) ztest_log_write(zd, tx, lr);

	dmu_buf_rele(db, FTAG);

	dmu_tx_commit(tx);

	ztest_range_unlock(rl);
	ztest_object_unlock(zd, lr->lr_foid);

	return (0);
}

static int
ztest_replay_truncate(ztest_ds_t *zd, lr_truncate_t *lr, boolean_t byteswap)
{
	objset_t *os = zd->zd_os;
	dmu_tx_t *tx;
	uint64_t txg;
	rl_t *rl;

	if (byteswap)
		byteswap_uint64_array(lr, sizeof (*lr));

	ztest_object_lock(zd, lr->lr_foid, RL_READER);
	rl = ztest_range_lock(zd, lr->lr_foid, lr->lr_offset, lr->lr_length,
	    RL_WRITER);

	tx = dmu_tx_create(os);

	dmu_tx_hold_free(tx, lr->lr_foid, lr->lr_offset, lr->lr_length);

	txg = ztest_tx_assign(tx, TXG_WAIT, FTAG);
	if (txg == 0) {
		ztest_range_unlock(rl);
		ztest_object_unlock(zd, lr->lr_foid);
		return (ENOSPC);
	}

	VERIFY(dmu_free_range(os, lr->lr_foid, lr->lr_offset,
	    lr->lr_length, tx) == 0);

	(void) ztest_log_truncate(zd, tx, lr);

	dmu_tx_commit(tx);

	ztest_range_unlock(rl);
	ztest_object_unlock(zd, lr->lr_foid);

	return (0);
}

static int
ztest_replay_setattr(ztest_ds_t *zd, lr_setattr_t *lr, boolean_t byteswap)
{
	objset_t *os = zd->zd_os;
	dmu_tx_t *tx;
	dmu_buf_t *db;
	ztest_block_tag_t *bbt;
	uint64_t txg, lrtxg, crtxg;

	if (byteswap)
		byteswap_uint64_array(lr, sizeof (*lr));

	ztest_object_lock(zd, lr->lr_foid, RL_WRITER);

	VERIFY3U(0, ==, dmu_bonus_hold(os, lr->lr_foid, FTAG, &db));

	tx = dmu_tx_create(os);
	dmu_tx_hold_bonus(tx, lr->lr_foid);

	txg = ztest_tx_assign(tx, TXG_WAIT, FTAG);
	if (txg == 0) {
		dmu_buf_rele(db, FTAG);
		ztest_object_unlock(zd, lr->lr_foid);
		return (ENOSPC);
	}

	bbt = ztest_bt_bonus(db);
	ASSERT3U(bbt->bt_magic, ==, BT_MAGIC);
	crtxg = bbt->bt_crtxg;
	lrtxg = lr->lr_common.lrc_txg;

	if (zd->zd_zilog->zl_replay) {
		ASSERT(lr->lr_size != 0);
		ASSERT(lr->lr_mode != 0);
		ASSERT(lrtxg != 0);
	} else {
		/*
		 * Randomly change the size and increment the generation.
		 */
		lr->lr_size = (ztest_random(db->db_size / sizeof (*bbt)) + 1) *
		    sizeof (*bbt);
		lr->lr_mode = bbt->bt_gen + 1;
		ASSERT(lrtxg == 0);
	}

	/*
	 * Verify that the current bonus buffer is not newer than our txg.
	 */
	ztest_bt_verify(bbt, os, lr->lr_foid, -1ULL, lr->lr_mode,
	    MAX(txg, lrtxg), crtxg);

	dmu_buf_will_dirty(db, tx);

	ASSERT3U(lr->lr_size, >=, sizeof (*bbt));
	ASSERT3U(lr->lr_size, <=, db->db_size);
	VERIFY0(dmu_set_bonus(db, lr->lr_size, tx));
	bbt = ztest_bt_bonus(db);

	ztest_bt_generate(bbt, os, lr->lr_foid, -1ULL, lr->lr_mode, txg, crtxg);

	dmu_buf_rele(db, FTAG);

	(void) ztest_log_setattr(zd, tx, lr);

	dmu_tx_commit(tx);

	ztest_object_unlock(zd, lr->lr_foid);

	return (0);
}

zil_replay_func_t ztest_replay_vector[TX_MAX_TYPE] = {
	NULL,				/* 0 no such transaction type */
	(zil_replay_func_t)ztest_replay_create,		/* TX_CREATE */
	NULL,						/* TX_MKDIR */
	NULL,						/* TX_MKXATTR */
	NULL,						/* TX_SYMLINK */
	(zil_replay_func_t)ztest_replay_remove,		/* TX_REMOVE */
	NULL,						/* TX_RMDIR */
	NULL,						/* TX_LINK */
	NULL,						/* TX_RENAME */
	(zil_replay_func_t)ztest_replay_write,		/* TX_WRITE */
	(zil_replay_func_t)ztest_replay_truncate,	/* TX_TRUNCATE */
	(zil_replay_func_t)ztest_replay_setattr,	/* TX_SETATTR */
	NULL,						/* TX_ACL */
	NULL,						/* TX_CREATE_ACL */
	NULL,						/* TX_CREATE_ATTR */
	NULL,						/* TX_CREATE_ACL_ATTR */
	NULL,						/* TX_MKDIR_ACL */
	NULL,						/* TX_MKDIR_ATTR */
	NULL,						/* TX_MKDIR_ACL_ATTR */
	NULL,						/* TX_WRITE2 */
};

/*
 * ZIL get_data callbacks
 */

static void
ztest_get_done(zgd_t *zgd, int error)
{
	ztest_ds_t *zd = zgd->zgd_private;
	uint64_t object = zgd->zgd_rl->rl_object;

	if (zgd->zgd_db)
		dmu_buf_rele(zgd->zgd_db, zgd);

	ztest_range_unlock(zgd->zgd_rl);
	ztest_object_unlock(zd, object);

	if (error == 0 && zgd->zgd_bp)
		zil_add_block(zgd->zgd_zilog, zgd->zgd_bp);

	umem_free(zgd, sizeof (*zgd));
}

static int
ztest_get_data(void *arg, lr_write_t *lr, char *buf, zio_t *zio)
{
	ztest_ds_t *zd = arg;
	objset_t *os = zd->zd_os;
	uint64_t object = lr->lr_foid;
	uint64_t offset = lr->lr_offset;
	uint64_t size = lr->lr_length;
	blkptr_t *bp = &lr->lr_blkptr;
	uint64_t txg = lr->lr_common.lrc_txg;
	uint64_t crtxg;
	dmu_object_info_t doi;
	dmu_buf_t *db;
	zgd_t *zgd;
	int error;

	ztest_object_lock(zd, object, RL_READER);
	error = dmu_bonus_hold(os, object, FTAG, &db);
	if (error) {
		ztest_object_unlock(zd, object);
		return (error);
	}

	crtxg = ztest_bt_bonus(db)->bt_crtxg;

	if (crtxg == 0 || crtxg > txg) {
		dmu_buf_rele(db, FTAG);
		ztest_object_unlock(zd, object);
		return (ENOENT);
	}

	dmu_object_info_from_db(db, &doi);
	dmu_buf_rele(db, FTAG);
	db = NULL;

	zgd = umem_zalloc(sizeof (*zgd), UMEM_NOFAIL);
	zgd->zgd_zilog = zd->zd_zilog;
	zgd->zgd_private = zd;

	if (buf != NULL) {	/* immediate write */
		zgd->zgd_rl = ztest_range_lock(zd, object, offset, size,
		    RL_READER);

		error = dmu_read(os, object, offset, size, buf,
		    DMU_READ_NO_PREFETCH);
		ASSERT(error == 0);
	} else {
		size = doi.doi_data_block_size;
		if (ISP2(size)) {
			offset = P2ALIGN(offset, size);
		} else {
			ASSERT(offset < size);
			offset = 0;
		}

		zgd->zgd_rl = ztest_range_lock(zd, object, offset, size,
		    RL_READER);

		error = dmu_buf_hold(os, object, offset, zgd, &db,
		    DMU_READ_NO_PREFETCH);

		if (error == 0) {
			blkptr_t *obp = dmu_buf_get_blkptr(db);
			if (obp) {
				ASSERT(BP_IS_HOLE(bp));
				*bp = *obp;
			}

			zgd->zgd_db = db;
			zgd->zgd_bp = bp;

			ASSERT(db->db_offset == offset);
			ASSERT(db->db_size == size);

			error = dmu_sync(zio, lr->lr_common.lrc_txg,
			    ztest_get_done, zgd);

			if (error == 0)
				return (0);
		}
	}

	ztest_get_done(zgd, error);

	return (error);
}

static void *
ztest_lr_alloc(size_t lrsize, char *name)
{
	char *lr;
	size_t namesize = name ? strlen(name) + 1 : 0;

	lr = umem_zalloc(lrsize + namesize, UMEM_NOFAIL);

	if (name)
		bcopy(name, lr + lrsize, namesize);

	return (lr);
}

void
ztest_lr_free(void *lr, size_t lrsize, char *name)
{
	size_t namesize = name ? strlen(name) + 1 : 0;

	umem_free(lr, lrsize + namesize);
}

/*
 * Lookup a bunch of objects.  Returns the number of objects not found.
 */
static int
ztest_lookup(ztest_ds_t *zd, ztest_od_t *od, int count)
{
	int missing = 0;
	int error;
	int i;

	ASSERT(mutex_held(&zd->zd_dirobj_lock));

	for (i = 0; i < count; i++, od++) {
		od->od_object = 0;
		error = zap_lookup(zd->zd_os, od->od_dir, od->od_name,
		    sizeof (uint64_t), 1, &od->od_object);
		if (error) {
			ASSERT(error == ENOENT);
			ASSERT(od->od_object == 0);
			missing++;
		} else {
			dmu_buf_t *db;
			ztest_block_tag_t *bbt;
			dmu_object_info_t doi;

			ASSERT(od->od_object != 0);
			ASSERT(missing == 0);	/* there should be no gaps */

			ztest_object_lock(zd, od->od_object, RL_READER);
			VERIFY3U(0, ==, dmu_bonus_hold(zd->zd_os,
			    od->od_object, FTAG, &db));
			dmu_object_info_from_db(db, &doi);
			bbt = ztest_bt_bonus(db);
			ASSERT3U(bbt->bt_magic, ==, BT_MAGIC);
			od->od_type = doi.doi_type;
			od->od_blocksize = doi.doi_data_block_size;
			od->od_gen = bbt->bt_gen;
			dmu_buf_rele(db, FTAG);
			ztest_object_unlock(zd, od->od_object);
		}
	}

	return (missing);
}

static int
ztest_create(ztest_ds_t *zd, ztest_od_t *od, int count)
{
	int missing = 0;
	int i;

	ASSERT(mutex_held(&zd->zd_dirobj_lock));

	for (i = 0; i < count; i++, od++) {
		if (missing) {
			od->od_object = 0;
			missing++;
			continue;
		}

		lr_create_t *lr = ztest_lr_alloc(sizeof (*lr), od->od_name);

		lr->lr_doid = od->od_dir;
		lr->lr_foid = 0;	/* 0 to allocate, > 0 to claim */
		lr->lrz_type = od->od_crtype;
		lr->lrz_blocksize = od->od_crblocksize;
		lr->lrz_ibshift = ztest_random_ibshift();
		lr->lrz_bonustype = DMU_OT_UINT64_OTHER;
		lr->lrz_bonuslen = dmu_bonus_max();
		lr->lr_gen = od->od_crgen;
		lr->lr_crtime[0] = time(NULL);

		if (ztest_replay_create(zd, lr, B_FALSE) != 0) {
			ASSERT(missing == 0);
			od->od_object = 0;
			missing++;
		} else {
			od->od_object = lr->lr_foid;
			od->od_type = od->od_crtype;
			od->od_blocksize = od->od_crblocksize;
			od->od_gen = od->od_crgen;
			ASSERT(od->od_object != 0);
		}

		ztest_lr_free(lr, sizeof (*lr), od->od_name);
	}

	return (missing);
}

static int
ztest_remove(ztest_ds_t *zd, ztest_od_t *od, int count)
{
	int missing = 0;
	int error;
	int i;

	ASSERT(mutex_held(&zd->zd_dirobj_lock));

	od += count - 1;

	for (i = count - 1; i >= 0; i--, od--) {
		if (missing) {
			missing++;
			continue;
		}

		/*
		 * No object was found.
		 */
		if (od->od_object == 0)
			continue;

		lr_remove_t *lr = ztest_lr_alloc(sizeof (*lr), od->od_name);

		lr->lr_doid = od->od_dir;

		if ((error = ztest_replay_remove(zd, lr, B_FALSE)) != 0) {
			ASSERT3U(error, ==, ENOSPC);
			missing++;
		} else {
			od->od_object = 0;
		}
		ztest_lr_free(lr, sizeof (*lr), od->od_name);
	}

	return (missing);
}

static int
ztest_write(ztest_ds_t *zd, uint64_t object, uint64_t offset, uint64_t size,
    void *data)
{
	lr_write_t *lr;
	int error;

	lr = ztest_lr_alloc(sizeof (*lr) + size, NULL);

	lr->lr_foid = object;
	lr->lr_offset = offset;
	lr->lr_length = size;
	lr->lr_blkoff = 0;
	BP_ZERO(&lr->lr_blkptr);

	bcopy(data, lr + 1, size);

	error = ztest_replay_write(zd, lr, B_FALSE);

	ztest_lr_free(lr, sizeof (*lr) + size, NULL);

	return (error);
}

static int
ztest_truncate(ztest_ds_t *zd, uint64_t object, uint64_t offset, uint64_t size)
{
	lr_truncate_t *lr;
	int error;

	lr = ztest_lr_alloc(sizeof (*lr), NULL);

	lr->lr_foid = object;
	lr->lr_offset = offset;
	lr->lr_length = size;

	error = ztest_replay_truncate(zd, lr, B_FALSE);

	ztest_lr_free(lr, sizeof (*lr), NULL);

	return (error);
}

static int
ztest_setattr(ztest_ds_t *zd, uint64_t object)
{
	lr_setattr_t *lr;
	int error;

	lr = ztest_lr_alloc(sizeof (*lr), NULL);

	lr->lr_foid = object;
	lr->lr_size = 0;
	lr->lr_mode = 0;

	error = ztest_replay_setattr(zd, lr, B_FALSE);

	ztest_lr_free(lr, sizeof (*lr), NULL);

	return (error);
}

static void
ztest_prealloc(ztest_ds_t *zd, uint64_t object, uint64_t offset, uint64_t size)
{
	objset_t *os = zd->zd_os;
	dmu_tx_t *tx;
	uint64_t txg;
	rl_t *rl;

	txg_wait_synced(dmu_objset_pool(os), 0);

	ztest_object_lock(zd, object, RL_READER);
	rl = ztest_range_lock(zd, object, offset, size, RL_WRITER);

	tx = dmu_tx_create(os);

	dmu_tx_hold_write(tx, object, offset, size);

	txg = ztest_tx_assign(tx, TXG_WAIT, FTAG);

	if (txg != 0) {
		dmu_prealloc(os, object, offset, size, tx);
		dmu_tx_commit(tx);
		txg_wait_synced(dmu_objset_pool(os), txg);
	} else {
		(void) dmu_free_long_range(os, object, offset, size);
	}

	ztest_range_unlock(rl);
	ztest_object_unlock(zd, object);
}

static void
ztest_io(ztest_ds_t *zd, uint64_t object, uint64_t offset)
{
	int err;
	ztest_block_tag_t wbt;
	dmu_object_info_t doi;
	enum ztest_io_type io_type;
	uint64_t blocksize;
	void *data;

	VERIFY(dmu_object_info(zd->zd_os, object, &doi) == 0);
	blocksize = doi.doi_data_block_size;
	data = umem_alloc(blocksize, UMEM_NOFAIL);

	/*
	 * Pick an i/o type at random, biased toward writing block tags.
	 */
	io_type = ztest_random(ZTEST_IO_TYPES);
	if (ztest_random(2) == 0)
		io_type = ZTEST_IO_WRITE_TAG;

	(void) rw_rdlock(&zd->zd_zilog_lock);

	switch (io_type) {

	case ZTEST_IO_WRITE_TAG:
		ztest_bt_generate(&wbt, zd->zd_os, object, offset, 0, 0, 0);
		(void) ztest_write(zd, object, offset, sizeof (wbt), &wbt);
		break;

	case ZTEST_IO_WRITE_PATTERN:
		(void) memset(data, 'a' + (object + offset) % 5, blocksize);
		if (ztest_random(2) == 0) {
			/*
			 * Induce fletcher2 collisions to ensure that
			 * zio_ddt_collision() detects and resolves them
			 * when using fletcher2-verify for deduplication.
			 */
			((uint64_t *)data)[0] ^= 1ULL << 63;
			((uint64_t *)data)[4] ^= 1ULL << 63;
		}
		(void) ztest_write(zd, object, offset, blocksize, data);
		break;

	case ZTEST_IO_WRITE_ZEROES:
		bzero(data, blocksize);
		(void) ztest_write(zd, object, offset, blocksize, data);
		break;

	case ZTEST_IO_TRUNCATE:
		(void) ztest_truncate(zd, object, offset, blocksize);
		break;

	case ZTEST_IO_SETATTR:
		(void) ztest_setattr(zd, object);
		break;
	default:
		break;

	case ZTEST_IO_REWRITE:
		(void) rw_rdlock(&ztest_name_lock);
		err = ztest_dsl_prop_set_uint64(zd->zd_name,
		    ZFS_PROP_CHECKSUM, spa_dedup_checksum(ztest_spa),
		    B_FALSE);
		VERIFY(err == 0 || err == ENOSPC);
		err = ztest_dsl_prop_set_uint64(zd->zd_name,
		    ZFS_PROP_COMPRESSION,
		    ztest_random_dsl_prop(ZFS_PROP_COMPRESSION),
		    B_FALSE);
		VERIFY(err == 0 || err == ENOSPC);
		(void) rw_unlock(&ztest_name_lock);

		VERIFY0(dmu_read(zd->zd_os, object, offset, blocksize, data,
		    DMU_READ_NO_PREFETCH));

		(void) ztest_write(zd, object, offset, blocksize, data);
		break;
	}

	(void) rw_unlock(&zd->zd_zilog_lock);

	umem_free(data, blocksize);
}

/*
 * Initialize an object description template.
 */
static void
ztest_od_init(ztest_od_t *od, uint64_t id, char *tag, uint64_t index,
    dmu_object_type_t type, uint64_t blocksize, uint64_t gen)
{
	od->od_dir = ZTEST_DIROBJ;
	od->od_object = 0;

	od->od_crtype = type;
	od->od_crblocksize = blocksize ? blocksize : ztest_random_blocksize();
	od->od_crgen = gen;

	od->od_type = DMU_OT_NONE;
	od->od_blocksize = 0;
	od->od_gen = 0;

	(void) snprintf(od->od_name, sizeof (od->od_name), "%s(%lld)[%llu]",
	    tag, (longlong_t)id, (u_longlong_t)index);
}

/*
 * Lookup or create the objects for a test using the od template.
 * If the objects do not all exist, or if 'remove' is specified,
 * remove any existing objects and create new ones.  Otherwise,
 * use the existing objects.
 */
static int
ztest_object_init(ztest_ds_t *zd, ztest_od_t *od, size_t size, boolean_t remove)
{
	int count = size / sizeof (*od);
	int rv = 0;

	mutex_enter(&zd->zd_dirobj_lock);
	if ((ztest_lookup(zd, od, count) != 0 || remove) &&
	    (ztest_remove(zd, od, count) != 0 ||
	    ztest_create(zd, od, count) != 0))
		rv = -1;
	zd->zd_od = od;
	mutex_exit(&zd->zd_dirobj_lock);

	return (rv);
}

/* ARGSUSED */
void
ztest_zil_commit(ztest_ds_t *zd, uint64_t id)
{
	zilog_t *zilog = zd->zd_zilog;

	(void) rw_rdlock(&zd->zd_zilog_lock);

	zil_commit(zilog, ztest_random(ZTEST_OBJECTS));

	/*
	 * Remember the committed values in zd, which is in parent/child
	 * shared memory.  If we die, the next iteration of ztest_run()
	 * will verify that the log really does contain this record.
	 */
	mutex_enter(&zilog->zl_lock);
	ASSERT(zd->zd_shared != NULL);
	ASSERT3U(zd->zd_shared->zd_seq, <=, zilog->zl_commit_lr_seq);
	zd->zd_shared->zd_seq = zilog->zl_commit_lr_seq;
	mutex_exit(&zilog->zl_lock);

	(void) rw_unlock(&zd->zd_zilog_lock);
}

/*
 * This function is designed to simulate the operations that occur during a
 * mount/unmount operation.  We hold the dataset across these operations in an
 * attempt to expose any implicit assumptions about ZIL management.
 */
/* ARGSUSED */
void
ztest_zil_remount(ztest_ds_t *zd, uint64_t id)
{
	objset_t *os = zd->zd_os;

	/*
	 * We grab the zd_dirobj_lock to ensure that no other thread is
	 * updating the zil (i.e. adding in-memory log records) and the
	 * zd_zilog_lock to block any I/O.
	 */
	mutex_enter(&zd->zd_dirobj_lock);
	(void) rw_wrlock(&zd->zd_zilog_lock);

	/* zfs_sb_teardown() */
	zil_close(zd->zd_zilog);

	/* zfsvfs_setup() */
	VERIFY(zil_open(os, ztest_get_data) == zd->zd_zilog);
	zil_replay(os, zd, ztest_replay_vector);

	(void) rw_unlock(&zd->zd_zilog_lock);
	mutex_exit(&zd->zd_dirobj_lock);
}

/*
 * Verify that we can't destroy an active pool, create an existing pool,
 * or create a pool with a bad vdev spec.
 */
/* ARGSUSED */
void
ztest_spa_create_destroy(ztest_ds_t *zd, uint64_t id)
{
	ztest_shared_opts_t *zo = &ztest_opts;
	spa_t *spa;
	nvlist_t *nvroot;

	/*
	 * Attempt to create using a bad file.
	 */
	nvroot = make_vdev_root("/dev/bogus", NULL, NULL, 0, 0, 0, 0, 0, 1);
	VERIFY3U(ENOENT, ==,
	    spa_create("ztest_bad_file", nvroot, NULL, NULL));
	nvlist_free(nvroot);

	/*
	 * Attempt to create using a bad mirror.
	 */
	nvroot = make_vdev_root("/dev/bogus", NULL, NULL, 0, 0, 0, 0, 2, 1);
	VERIFY3U(ENOENT, ==,
	    spa_create("ztest_bad_mirror", nvroot, NULL, NULL));
	nvlist_free(nvroot);

	/*
	 * Attempt to create an existing pool.  It shouldn't matter
	 * what's in the nvroot; we should fail with EEXIST.
	 */
	(void) rw_rdlock(&ztest_name_lock);
	nvroot = make_vdev_root("/dev/bogus", NULL, NULL, 0, 0, 0, 0, 0, 1);
	VERIFY3U(EEXIST, ==, spa_create(zo->zo_pool, nvroot, NULL, NULL));
	nvlist_free(nvroot);
	VERIFY3U(0, ==, spa_open(zo->zo_pool, &spa, FTAG));
	VERIFY3U(EBUSY, ==, spa_destroy(zo->zo_pool));
	spa_close(spa, FTAG);

	(void) rw_unlock(&ztest_name_lock);
}

/* ARGSUSED */
void
ztest_spa_upgrade(ztest_ds_t *zd, uint64_t id)
{
	spa_t *spa;
	uint64_t initial_version = SPA_VERSION_INITIAL;
	uint64_t version, newversion;
	nvlist_t *nvroot, *props;
	char *name;

	mutex_enter(&ztest_vdev_lock);
	name = kmem_asprintf("%s_upgrade", ztest_opts.zo_pool);

	/*
	 * Clean up from previous runs.
	 */
	(void) spa_destroy(name);

	nvroot = make_vdev_root(NULL, NULL, name, ztest_opts.zo_vdev_size, 0,
	    0, ztest_opts.zo_raidz, ztest_opts.zo_mirrors, 1);

	/*
	 * If we're configuring a RAIDZ device then make sure that the
	 * the initial version is capable of supporting that feature.
	 */
	switch (ztest_opts.zo_raidz_parity) {
	case 0:
	case 1:
		initial_version = SPA_VERSION_INITIAL;
		break;
	case 2:
		initial_version = SPA_VERSION_RAIDZ2;
		break;
	case 3:
		initial_version = SPA_VERSION_RAIDZ3;
		break;
	}

	/*
	 * Create a pool with a spa version that can be upgraded. Pick
	 * a value between initial_version and SPA_VERSION_BEFORE_FEATURES.
	 */
	do {
		version = ztest_random_spa_version(initial_version);
	} while (version > SPA_VERSION_BEFORE_FEATURES);

	props = fnvlist_alloc();
	fnvlist_add_uint64(props,
	    zpool_prop_to_name(ZPOOL_PROP_VERSION), version);
	VERIFY3S(spa_create(name, nvroot, props, NULL), ==, 0);
	fnvlist_free(nvroot);
	fnvlist_free(props);

	VERIFY3S(spa_open(name, &spa, FTAG), ==, 0);
	VERIFY3U(spa_version(spa), ==, version);
	newversion = ztest_random_spa_version(version + 1);

	if (ztest_opts.zo_verbose >= 4) {
		(void) printf("upgrading spa version from %llu to %llu\n",
		    (u_longlong_t)version, (u_longlong_t)newversion);
	}

	spa_upgrade(spa, newversion);
	VERIFY3U(spa_version(spa), >, version);
	VERIFY3U(spa_version(spa), ==, fnvlist_lookup_uint64(spa->spa_config,
	    zpool_prop_to_name(ZPOOL_PROP_VERSION)));
	spa_close(spa, FTAG);

	strfree(name);
	mutex_exit(&ztest_vdev_lock);
}

static vdev_t *
vdev_lookup_by_path(vdev_t *vd, const char *path)
{
	vdev_t *mvd;
	int c;

	if (vd->vdev_path != NULL && strcmp(path, vd->vdev_path) == 0)
		return (vd);

	for (c = 0; c < vd->vdev_children; c++)
		if ((mvd = vdev_lookup_by_path(vd->vdev_child[c], path)) !=
		    NULL)
			return (mvd);

	return (NULL);
}

/*
 * Find the first available hole which can be used as a top-level.
 */
int
find_vdev_hole(spa_t *spa)
{
	vdev_t *rvd = spa->spa_root_vdev;
	int c;

	ASSERT(spa_config_held(spa, SCL_VDEV, RW_READER) == SCL_VDEV);

	for (c = 0; c < rvd->vdev_children; c++) {
		vdev_t *cvd = rvd->vdev_child[c];

		if (cvd->vdev_ishole)
			break;
	}
	return (c);
}

/*
 * Verify that vdev_add() works as expected.
 */
/* ARGSUSED */
void
ztest_vdev_add_remove(ztest_ds_t *zd, uint64_t id)
{
	ztest_shared_t *zs = ztest_shared;
	spa_t *spa = ztest_spa;
	uint64_t leaves;
	uint64_t guid;
	nvlist_t *nvroot;
	int error;

	mutex_enter(&ztest_vdev_lock);
	leaves = MAX(zs->zs_mirrors + zs->zs_splits, 1) * ztest_opts.zo_raidz;

	spa_config_enter(spa, SCL_VDEV, FTAG, RW_READER);

	ztest_shared->zs_vdev_next_leaf = find_vdev_hole(spa) * leaves;

	/*
	 * If we have slogs then remove them 1/4 of the time.
	 */
	if (spa_has_slogs(spa) && ztest_random(4) == 0) {
		/*
		 * Grab the guid from the head of the log class rotor.
		 */
		guid = spa_log_class(spa)->mc_rotor->mg_vd->vdev_guid;

		spa_config_exit(spa, SCL_VDEV, FTAG);

		/*
		 * We have to grab the zs_name_lock as writer to
		 * prevent a race between removing a slog (dmu_objset_find)
		 * and destroying a dataset. Removing the slog will
		 * grab a reference on the dataset which may cause
		 * dsl_destroy_head() to fail with EBUSY thus
		 * leaving the dataset in an inconsistent state.
		 */
		rw_wrlock(&ztest_name_lock);
		error = spa_vdev_remove(spa, guid, B_FALSE);
		rw_unlock(&ztest_name_lock);

		if (error && error != EEXIST)
			fatal(0, "spa_vdev_remove() = %d", error);
	} else {
		spa_config_exit(spa, SCL_VDEV, FTAG);

		/*
		 * Make 1/4 of the devices be log devices.
		 */
		nvroot = make_vdev_root(NULL, NULL, NULL,
		    ztest_opts.zo_vdev_size, 0,
		    ztest_random(4) == 0, ztest_opts.zo_raidz,
		    zs->zs_mirrors, 1);

		error = spa_vdev_add(spa, nvroot);
		nvlist_free(nvroot);

		if (error == ENOSPC)
			ztest_record_enospc("spa_vdev_add");
		else if (error != 0)
			fatal(0, "spa_vdev_add() = %d", error);
	}

	mutex_exit(&ztest_vdev_lock);
}

/*
 * Verify that adding/removing aux devices (l2arc, hot spare) works as expected.
 */
/* ARGSUSED */
void
ztest_vdev_aux_add_remove(ztest_ds_t *zd, uint64_t id)
{
	ztest_shared_t *zs = ztest_shared;
	spa_t *spa = ztest_spa;
	vdev_t *rvd = spa->spa_root_vdev;
	spa_aux_vdev_t *sav;
	char *aux;
	char *path;
	uint64_t guid = 0;
	int error;

	path = umem_alloc(MAXPATHLEN, UMEM_NOFAIL);

	if (ztest_random(2) == 0) {
		sav = &spa->spa_spares;
		aux = ZPOOL_CONFIG_SPARES;
	} else {
		sav = &spa->spa_l2cache;
		aux = ZPOOL_CONFIG_L2CACHE;
	}

	mutex_enter(&ztest_vdev_lock);

	spa_config_enter(spa, SCL_VDEV, FTAG, RW_READER);

	if (sav->sav_count != 0 && ztest_random(4) == 0) {
		/*
		 * Pick a random device to remove.
		 */
		guid = sav->sav_vdevs[ztest_random(sav->sav_count)]->vdev_guid;
	} else {
		/*
		 * Find an unused device we can add.
		 */
		zs->zs_vdev_aux = 0;
		for (;;) {
			int c;
			(void) snprintf(path, MAXPATHLEN, ztest_aux_template,
			    ztest_opts.zo_dir, ztest_opts.zo_pool, aux,
			    zs->zs_vdev_aux);
			for (c = 0; c < sav->sav_count; c++)
				if (strcmp(sav->sav_vdevs[c]->vdev_path,
				    path) == 0)
					break;
			if (c == sav->sav_count &&
			    vdev_lookup_by_path(rvd, path) == NULL)
				break;
			zs->zs_vdev_aux++;
		}
	}

	spa_config_exit(spa, SCL_VDEV, FTAG);

	if (guid == 0) {
		/*
		 * Add a new device.
		 */
		nvlist_t *nvroot = make_vdev_root(NULL, aux, NULL,
		    (ztest_opts.zo_vdev_size * 5) / 4, 0, 0, 0, 0, 1);
		error = spa_vdev_add(spa, nvroot);
		if (error != 0)
			fatal(0, "spa_vdev_add(%p) = %d", nvroot, error);
		nvlist_free(nvroot);
	} else {
		/*
		 * Remove an existing device.  Sometimes, dirty its
		 * vdev state first to make sure we handle removal
		 * of devices that have pending state changes.
		 */
		if (ztest_random(2) == 0)
			(void) vdev_online(spa, guid, 0, NULL);

		error = spa_vdev_remove(spa, guid, B_FALSE);
		if (error != 0 && error != EBUSY)
			fatal(0, "spa_vdev_remove(%llu) = %d", guid, error);
	}

	mutex_exit(&ztest_vdev_lock);

	umem_free(path, MAXPATHLEN);
}

/*
 * split a pool if it has mirror tlvdevs
 */
/* ARGSUSED */
void
ztest_split_pool(ztest_ds_t *zd, uint64_t id)
{
	ztest_shared_t *zs = ztest_shared;
	spa_t *spa = ztest_spa;
	vdev_t *rvd = spa->spa_root_vdev;
	nvlist_t *tree, **child, *config, *split, **schild;
	uint_t c, children, schildren = 0, lastlogid = 0;
	int error = 0;

	mutex_enter(&ztest_vdev_lock);

	/* ensure we have a useable config; mirrors of raidz aren't supported */
	if (zs->zs_mirrors < 3 || ztest_opts.zo_raidz > 1) {
		mutex_exit(&ztest_vdev_lock);
		return;
	}

	/* clean up the old pool, if any */
	(void) spa_destroy("splitp");

	spa_config_enter(spa, SCL_VDEV, FTAG, RW_READER);

	/* generate a config from the existing config */
	mutex_enter(&spa->spa_props_lock);
	VERIFY(nvlist_lookup_nvlist(spa->spa_config, ZPOOL_CONFIG_VDEV_TREE,
	    &tree) == 0);
	mutex_exit(&spa->spa_props_lock);

	VERIFY(nvlist_lookup_nvlist_array(tree, ZPOOL_CONFIG_CHILDREN, &child,
	    &children) == 0);

	schild = malloc(rvd->vdev_children * sizeof (nvlist_t *));
	for (c = 0; c < children; c++) {
		vdev_t *tvd = rvd->vdev_child[c];
		nvlist_t **mchild;
		uint_t mchildren;

		if (tvd->vdev_islog || tvd->vdev_ops == &vdev_hole_ops) {
			VERIFY(nvlist_alloc(&schild[schildren], NV_UNIQUE_NAME,
			    0) == 0);
			VERIFY(nvlist_add_string(schild[schildren],
			    ZPOOL_CONFIG_TYPE, VDEV_TYPE_HOLE) == 0);
			VERIFY(nvlist_add_uint64(schild[schildren],
			    ZPOOL_CONFIG_IS_HOLE, 1) == 0);
			if (lastlogid == 0)
				lastlogid = schildren;
			++schildren;
			continue;
		}
		lastlogid = 0;
		VERIFY(nvlist_lookup_nvlist_array(child[c],
		    ZPOOL_CONFIG_CHILDREN, &mchild, &mchildren) == 0);
		VERIFY(nvlist_dup(mchild[0], &schild[schildren++], 0) == 0);
	}

	/* OK, create a config that can be used to split */
	VERIFY(nvlist_alloc(&split, NV_UNIQUE_NAME, 0) == 0);
	VERIFY(nvlist_add_string(split, ZPOOL_CONFIG_TYPE,
	    VDEV_TYPE_ROOT) == 0);
	VERIFY(nvlist_add_nvlist_array(split, ZPOOL_CONFIG_CHILDREN, schild,
	    lastlogid != 0 ? lastlogid : schildren) == 0);

	VERIFY(nvlist_alloc(&config, NV_UNIQUE_NAME, 0) == 0);
	VERIFY(nvlist_add_nvlist(config, ZPOOL_CONFIG_VDEV_TREE, split) == 0);

	for (c = 0; c < schildren; c++)
		nvlist_free(schild[c]);
	free(schild);
	nvlist_free(split);

	spa_config_exit(spa, SCL_VDEV, FTAG);

	(void) rw_wrlock(&ztest_name_lock);
	error = spa_vdev_split_mirror(spa, "splitp", config, NULL, B_FALSE);
	(void) rw_unlock(&ztest_name_lock);

	nvlist_free(config);

	if (error == 0) {
		(void) printf("successful split - results:\n");
		mutex_enter(&spa_namespace_lock);
		show_pool_stats(spa);
		show_pool_stats(spa_lookup("splitp"));
		mutex_exit(&spa_namespace_lock);
		++zs->zs_splits;
		--zs->zs_mirrors;
	}
	mutex_exit(&ztest_vdev_lock);

}

/*
 * Verify that we can attach and detach devices.
 */
/* ARGSUSED */
void
ztest_vdev_attach_detach(ztest_ds_t *zd, uint64_t id)
{
	ztest_shared_t *zs = ztest_shared;
	spa_t *spa = ztest_spa;
	spa_aux_vdev_t *sav = &spa->spa_spares;
	vdev_t *rvd = spa->spa_root_vdev;
	vdev_t *oldvd, *newvd, *pvd;
	nvlist_t *root;
	uint64_t leaves;
	uint64_t leaf, top;
	uint64_t ashift = ztest_get_ashift();
	uint64_t oldguid, pguid;
	uint64_t oldsize, newsize;
	char *oldpath, *newpath;
	int replacing;
	int oldvd_has_siblings = B_FALSE;
	int newvd_is_spare = B_FALSE;
	int oldvd_is_log;
	int error, expected_error;

	oldpath = umem_alloc(MAXPATHLEN, UMEM_NOFAIL);
	newpath = umem_alloc(MAXPATHLEN, UMEM_NOFAIL);

	mutex_enter(&ztest_vdev_lock);
	leaves = MAX(zs->zs_mirrors, 1) * ztest_opts.zo_raidz;

	spa_config_enter(spa, SCL_VDEV, FTAG, RW_READER);

	/*
	 * Decide whether to do an attach or a replace.
	 */
	replacing = ztest_random(2);

	/*
	 * Pick a random top-level vdev.
	 */
	top = ztest_random_vdev_top(spa, B_TRUE);

	/*
	 * Pick a random leaf within it.
	 */
	leaf = ztest_random(leaves);

	/*
	 * Locate this vdev.
	 */
	oldvd = rvd->vdev_child[top];
	if (zs->zs_mirrors >= 1) {
		ASSERT(oldvd->vdev_ops == &vdev_mirror_ops);
		ASSERT(oldvd->vdev_children >= zs->zs_mirrors);
		oldvd = oldvd->vdev_child[leaf / ztest_opts.zo_raidz];
	}
	if (ztest_opts.zo_raidz > 1) {
		ASSERT(oldvd->vdev_ops == &vdev_raidz_ops);
		ASSERT(oldvd->vdev_children == ztest_opts.zo_raidz);
		oldvd = oldvd->vdev_child[leaf % ztest_opts.zo_raidz];
	}

	/*
	 * If we're already doing an attach or replace, oldvd may be a
	 * mirror vdev -- in which case, pick a random child.
	 */
	while (oldvd->vdev_children != 0) {
		oldvd_has_siblings = B_TRUE;
		ASSERT(oldvd->vdev_children >= 2);
		oldvd = oldvd->vdev_child[ztest_random(oldvd->vdev_children)];
	}

	oldguid = oldvd->vdev_guid;
	oldsize = vdev_get_min_asize(oldvd);
	oldvd_is_log = oldvd->vdev_top->vdev_islog;
	(void) strcpy(oldpath, oldvd->vdev_path);
	pvd = oldvd->vdev_parent;
	pguid = pvd->vdev_guid;

	/*
	 * If oldvd has siblings, then half of the time, detach it.
	 */
	if (oldvd_has_siblings && ztest_random(2) == 0) {
		spa_config_exit(spa, SCL_VDEV, FTAG);
		error = spa_vdev_detach(spa, oldguid, pguid, B_FALSE);
		if (error != 0 && error != ENODEV && error != EBUSY &&
		    error != ENOTSUP)
			fatal(0, "detach (%s) returned %d", oldpath, error);
		goto out;
	}

	/*
	 * For the new vdev, choose with equal probability between the two
	 * standard paths (ending in either 'a' or 'b') or a random hot spare.
	 */
	if (sav->sav_count != 0 && ztest_random(3) == 0) {
		newvd = sav->sav_vdevs[ztest_random(sav->sav_count)];
		newvd_is_spare = B_TRUE;
		(void) strcpy(newpath, newvd->vdev_path);
	} else {
		(void) snprintf(newpath, MAXPATHLEN, ztest_dev_template,
		    ztest_opts.zo_dir, ztest_opts.zo_pool,
		    top * leaves + leaf);
		if (ztest_random(2) == 0)
			newpath[strlen(newpath) - 1] = 'b';
		newvd = vdev_lookup_by_path(rvd, newpath);
	}

	if (newvd) {
		newsize = vdev_get_min_asize(newvd);
	} else {
		/*
		 * Make newsize a little bigger or smaller than oldsize.
		 * If it's smaller, the attach should fail.
		 * If it's larger, and we're doing a replace,
		 * we should get dynamic LUN growth when we're done.
		 */
		newsize = 10 * oldsize / (9 + ztest_random(3));
	}

	/*
	 * If pvd is not a mirror or root, the attach should fail with ENOTSUP,
	 * unless it's a replace; in that case any non-replacing parent is OK.
	 *
	 * If newvd is already part of the pool, it should fail with EBUSY.
	 *
	 * If newvd is too small, it should fail with EOVERFLOW.
	 */
	if (pvd->vdev_ops != &vdev_mirror_ops &&
	    pvd->vdev_ops != &vdev_root_ops && (!replacing ||
	    pvd->vdev_ops == &vdev_replacing_ops ||
	    pvd->vdev_ops == &vdev_spare_ops))
		expected_error = ENOTSUP;
	else if (newvd_is_spare && (!replacing || oldvd_is_log))
		expected_error = ENOTSUP;
	else if (newvd == oldvd)
		expected_error = replacing ? 0 : EBUSY;
	else if (vdev_lookup_by_path(rvd, newpath) != NULL)
		expected_error = EBUSY;
	else if (newsize < oldsize)
		expected_error = EOVERFLOW;
	else if (ashift > oldvd->vdev_top->vdev_ashift)
		expected_error = EDOM;
	else
		expected_error = 0;

	spa_config_exit(spa, SCL_VDEV, FTAG);

	/*
	 * Build the nvlist describing newpath.
	 */
	root = make_vdev_root(newpath, NULL, NULL, newvd == NULL ? newsize : 0,
	    ashift, 0, 0, 0, 1);

	error = spa_vdev_attach(spa, oldguid, root, replacing);

	nvlist_free(root);

	/*
	 * If our parent was the replacing vdev, but the replace completed,
	 * then instead of failing with ENOTSUP we may either succeed,
	 * fail with ENODEV, or fail with EOVERFLOW.
	 */
	if (expected_error == ENOTSUP &&
	    (error == 0 || error == ENODEV || error == EOVERFLOW))
		expected_error = error;

	/*
	 * If someone grew the LUN, the replacement may be too small.
	 */
	if (error == EOVERFLOW || error == EBUSY)
		expected_error = error;

	/* XXX workaround 6690467 */
	if (error != expected_error && expected_error != EBUSY) {
		fatal(0, "attach (%s %llu, %s %llu, %d) "
		    "returned %d, expected %d",
		    oldpath, oldsize, newpath,
		    newsize, replacing, error, expected_error);
	}
out:
	mutex_exit(&ztest_vdev_lock);

	umem_free(oldpath, MAXPATHLEN);
	umem_free(newpath, MAXPATHLEN);
}

/*
 * Callback function which expands the physical size of the vdev.
 */
vdev_t *
grow_vdev(vdev_t *vd, void *arg)
{
	ASSERTV(spa_t *spa = vd->vdev_spa);
	size_t *newsize = arg;
	size_t fsize;
	int fd;

	ASSERT(spa_config_held(spa, SCL_STATE, RW_READER) == SCL_STATE);
	ASSERT(vd->vdev_ops->vdev_op_leaf);

	if ((fd = open(vd->vdev_path, O_RDWR)) == -1)
		return (vd);

	fsize = lseek(fd, 0, SEEK_END);
	VERIFY(ftruncate(fd, *newsize) == 0);

	if (ztest_opts.zo_verbose >= 6) {
		(void) printf("%s grew from %lu to %lu bytes\n",
		    vd->vdev_path, (ulong_t)fsize, (ulong_t)*newsize);
	}
	(void) close(fd);
	return (NULL);
}

/*
 * Callback function which expands a given vdev by calling vdev_online().
 */
/* ARGSUSED */
vdev_t *
online_vdev(vdev_t *vd, void *arg)
{
	spa_t *spa = vd->vdev_spa;
	vdev_t *tvd = vd->vdev_top;
	uint64_t guid = vd->vdev_guid;
	uint64_t generation = spa->spa_config_generation + 1;
	vdev_state_t newstate = VDEV_STATE_UNKNOWN;
	int error;

	ASSERT(spa_config_held(spa, SCL_STATE, RW_READER) == SCL_STATE);
	ASSERT(vd->vdev_ops->vdev_op_leaf);

	/* Calling vdev_online will initialize the new metaslabs */
	spa_config_exit(spa, SCL_STATE, spa);
	error = vdev_online(spa, guid, ZFS_ONLINE_EXPAND, &newstate);
	spa_config_enter(spa, SCL_STATE, spa, RW_READER);

	/*
	 * If vdev_online returned an error or the underlying vdev_open
	 * failed then we abort the expand. The only way to know that
	 * vdev_open fails is by checking the returned newstate.
	 */
	if (error || newstate != VDEV_STATE_HEALTHY) {
		if (ztest_opts.zo_verbose >= 5) {
			(void) printf("Unable to expand vdev, state %llu, "
			    "error %d\n", (u_longlong_t)newstate, error);
		}
		return (vd);
	}
	ASSERT3U(newstate, ==, VDEV_STATE_HEALTHY);

	/*
	 * Since we dropped the lock we need to ensure that we're
	 * still talking to the original vdev. It's possible this
	 * vdev may have been detached/replaced while we were
	 * trying to online it.
	 */
	if (generation != spa->spa_config_generation) {
		if (ztest_opts.zo_verbose >= 5) {
			(void) printf("vdev configuration has changed, "
			    "guid %llu, state %llu, expected gen %llu, "
			    "got gen %llu\n",
			    (u_longlong_t)guid,
			    (u_longlong_t)tvd->vdev_state,
			    (u_longlong_t)generation,
			    (u_longlong_t)spa->spa_config_generation);
		}
		return (vd);
	}
	return (NULL);
}

/*
 * Traverse the vdev tree calling the supplied function.
 * We continue to walk the tree until we either have walked all
 * children or we receive a non-NULL return from the callback.
 * If a NULL callback is passed, then we just return back the first
 * leaf vdev we encounter.
 */
vdev_t *
vdev_walk_tree(vdev_t *vd, vdev_t *(*func)(vdev_t *, void *), void *arg)
{
	uint_t c;

	if (vd->vdev_ops->vdev_op_leaf) {
		if (func == NULL)
			return (vd);
		else
			return (func(vd, arg));
	}

	for (c = 0; c < vd->vdev_children; c++) {
		vdev_t *cvd = vd->vdev_child[c];
		if ((cvd = vdev_walk_tree(cvd, func, arg)) != NULL)
			return (cvd);
	}
	return (NULL);
}

/*
 * Verify that dynamic LUN growth works as expected.
 */
/* ARGSUSED */
void
ztest_vdev_LUN_growth(ztest_ds_t *zd, uint64_t id)
{
	spa_t *spa = ztest_spa;
	vdev_t *vd, *tvd;
	metaslab_class_t *mc;
	metaslab_group_t *mg;
	size_t psize, newsize;
	uint64_t top;
	uint64_t old_class_space, new_class_space, old_ms_count, new_ms_count;

	mutex_enter(&ztest_vdev_lock);
	spa_config_enter(spa, SCL_STATE, spa, RW_READER);

	top = ztest_random_vdev_top(spa, B_TRUE);

	tvd = spa->spa_root_vdev->vdev_child[top];
	mg = tvd->vdev_mg;
	mc = mg->mg_class;
	old_ms_count = tvd->vdev_ms_count;
	old_class_space = metaslab_class_get_space(mc);

	/*
	 * Determine the size of the first leaf vdev associated with
	 * our top-level device.
	 */
	vd = vdev_walk_tree(tvd, NULL, NULL);
	ASSERT3P(vd, !=, NULL);
	ASSERT(vd->vdev_ops->vdev_op_leaf);

	psize = vd->vdev_psize;

	/*
	 * We only try to expand the vdev if it's healthy, less than 4x its
	 * original size, and it has a valid psize.
	 */
	if (tvd->vdev_state != VDEV_STATE_HEALTHY ||
	    psize == 0 || psize >= 4 * ztest_opts.zo_vdev_size) {
		spa_config_exit(spa, SCL_STATE, spa);
		mutex_exit(&ztest_vdev_lock);
		return;
	}
	ASSERT(psize > 0);
	newsize = psize + psize / 8;
	ASSERT3U(newsize, >, psize);

	if (ztest_opts.zo_verbose >= 6) {
		(void) printf("Expanding LUN %s from %lu to %lu\n",
		    vd->vdev_path, (ulong_t)psize, (ulong_t)newsize);
	}

	/*
	 * Growing the vdev is a two step process:
	 *	1). expand the physical size (i.e. relabel)
	 *	2). online the vdev to create the new metaslabs
	 */
	if (vdev_walk_tree(tvd, grow_vdev, &newsize) != NULL ||
	    vdev_walk_tree(tvd, online_vdev, NULL) != NULL ||
	    tvd->vdev_state != VDEV_STATE_HEALTHY) {
		if (ztest_opts.zo_verbose >= 5) {
			(void) printf("Could not expand LUN because "
			    "the vdev configuration changed.\n");
		}
		spa_config_exit(spa, SCL_STATE, spa);
		mutex_exit(&ztest_vdev_lock);
		return;
	}

	spa_config_exit(spa, SCL_STATE, spa);

	/*
	 * Expanding the LUN will update the config asynchronously,
	 * thus we must wait for the async thread to complete any
	 * pending tasks before proceeding.
	 */
	for (;;) {
		boolean_t done;
		mutex_enter(&spa->spa_async_lock);
		done = (spa->spa_async_thread == NULL && !spa->spa_async_tasks);
		mutex_exit(&spa->spa_async_lock);
		if (done)
			break;
		txg_wait_synced(spa_get_dsl(spa), 0);
		(void) poll(NULL, 0, 100);
	}

	spa_config_enter(spa, SCL_STATE, spa, RW_READER);

	tvd = spa->spa_root_vdev->vdev_child[top];
	new_ms_count = tvd->vdev_ms_count;
	new_class_space = metaslab_class_get_space(mc);

	if (tvd->vdev_mg != mg || mg->mg_class != mc) {
		if (ztest_opts.zo_verbose >= 5) {
			(void) printf("Could not verify LUN expansion due to "
			    "intervening vdev offline or remove.\n");
		}
		spa_config_exit(spa, SCL_STATE, spa);
		mutex_exit(&ztest_vdev_lock);
		return;
	}

	/*
	 * Make sure we were able to grow the vdev.
	 */
	if (new_ms_count <= old_ms_count)
		fatal(0, "LUN expansion failed: ms_count %llu <= %llu\n",
		    old_ms_count, new_ms_count);

	/*
	 * Make sure we were able to grow the pool.
	 */
	if (new_class_space <= old_class_space)
		fatal(0, "LUN expansion failed: class_space %llu <= %llu\n",
		    old_class_space, new_class_space);

	if (ztest_opts.zo_verbose >= 5) {
		char oldnumbuf[6], newnumbuf[6];

		nicenum(old_class_space, oldnumbuf);
		nicenum(new_class_space, newnumbuf);
		(void) printf("%s grew from %s to %s\n",
		    spa->spa_name, oldnumbuf, newnumbuf);
	}

	spa_config_exit(spa, SCL_STATE, spa);
	mutex_exit(&ztest_vdev_lock);
}

/*
 * Verify that dmu_objset_{create,destroy,open,close} work as expected.
 */
/* ARGSUSED */
static void
ztest_objset_create_cb(objset_t *os, void *arg, cred_t *cr, dmu_tx_t *tx)
{
	/*
	 * Create the objects common to all ztest datasets.
	 */
	VERIFY(zap_create_claim(os, ZTEST_DIROBJ,
	    DMU_OT_ZAP_OTHER, DMU_OT_NONE, 0, tx) == 0);
}

static int
ztest_dataset_create(char *dsname)
{
	uint64_t zilset = ztest_random(100);
	int err = dmu_objset_create(dsname, DMU_OST_OTHER, 0,
	    ztest_objset_create_cb, NULL);

	if (err || zilset < 80)
		return (err);

	if (ztest_opts.zo_verbose >= 5)
		(void) printf("Setting dataset %s to sync always\n", dsname);
	return (ztest_dsl_prop_set_uint64(dsname, ZFS_PROP_SYNC,
	    ZFS_SYNC_ALWAYS, B_FALSE));
}

/* ARGSUSED */
static int
ztest_objset_destroy_cb(const char *name, void *arg)
{
	objset_t *os;
	dmu_object_info_t doi;
	int error;

	/*
	 * Verify that the dataset contains a directory object.
	 */
	VERIFY0(dmu_objset_own(name, DMU_OST_OTHER, B_TRUE, FTAG, &os));
	error = dmu_object_info(os, ZTEST_DIROBJ, &doi);
	if (error != ENOENT) {
		/* We could have crashed in the middle of destroying it */
		ASSERT0(error);
		ASSERT3U(doi.doi_type, ==, DMU_OT_ZAP_OTHER);
		ASSERT3S(doi.doi_physical_blocks_512, >=, 0);
	}
	dmu_objset_disown(os, FTAG);

	/*
	 * Destroy the dataset.
	 */
	if (strchr(name, '@') != NULL) {
		VERIFY0(dsl_destroy_snapshot(name, B_FALSE));
	} else {
		VERIFY0(dsl_destroy_head(name));
	}
	return (0);
}

static boolean_t
ztest_snapshot_create(char *osname, uint64_t id)
{
	char snapname[MAXNAMELEN];
	int error;

	(void) snprintf(snapname, sizeof (snapname), "%llu", (u_longlong_t)id);

	error = dmu_objset_snapshot_one(osname, snapname);
	if (error == ENOSPC) {
		ztest_record_enospc(FTAG);
		return (B_FALSE);
	}
	if (error != 0 && error != EEXIST) {
		fatal(0, "ztest_snapshot_create(%s@%s) = %d", osname,
		    snapname, error);
	}
	return (B_TRUE);
}

static boolean_t
ztest_snapshot_destroy(char *osname, uint64_t id)
{
	char snapname[MAXNAMELEN];
	int error;

	(void) snprintf(snapname, MAXNAMELEN, "%s@%llu", osname,
	    (u_longlong_t)id);

	error = dsl_destroy_snapshot(snapname, B_FALSE);
	if (error != 0 && error != ENOENT)
		fatal(0, "ztest_snapshot_destroy(%s) = %d", snapname, error);
	return (B_TRUE);
}

/* ARGSUSED */
void
ztest_dmu_objset_create_destroy(ztest_ds_t *zd, uint64_t id)
{
	ztest_ds_t *zdtmp;
	int iters;
	int error;
	objset_t *os, *os2;
	char *name;
	zilog_t *zilog;
	int i;

	zdtmp = umem_alloc(sizeof (ztest_ds_t), UMEM_NOFAIL);
	name = umem_alloc(MAXNAMELEN, UMEM_NOFAIL);

	(void) rw_rdlock(&ztest_name_lock);

	(void) snprintf(name, MAXNAMELEN, "%s/temp_%llu",
	    ztest_opts.zo_pool, (u_longlong_t)id);

	/*
	 * If this dataset exists from a previous run, process its replay log
	 * half of the time.  If we don't replay it, then dsl_destroy_head()
	 * (invoked from ztest_objset_destroy_cb()) should just throw it away.
	 */
	if (ztest_random(2) == 0 &&
	    dmu_objset_own(name, DMU_OST_OTHER, B_FALSE, FTAG, &os) == 0) {
		ztest_zd_init(zdtmp, NULL, os);
		zil_replay(os, zdtmp, ztest_replay_vector);
		ztest_zd_fini(zdtmp);
		dmu_objset_disown(os, FTAG);
	}

	/*
	 * There may be an old instance of the dataset we're about to
	 * create lying around from a previous run.  If so, destroy it
	 * and all of its snapshots.
	 */
	(void) dmu_objset_find(name, ztest_objset_destroy_cb, NULL,
	    DS_FIND_CHILDREN | DS_FIND_SNAPSHOTS);

	/*
	 * Verify that the destroyed dataset is no longer in the namespace.
	 */
	VERIFY3U(ENOENT, ==, dmu_objset_own(name, DMU_OST_OTHER, B_TRUE,
	    FTAG, &os));

	/*
	 * Verify that we can create a new dataset.
	 */
	error = ztest_dataset_create(name);
	if (error) {
		if (error == ENOSPC) {
			ztest_record_enospc(FTAG);
			goto out;
		}
		fatal(0, "dmu_objset_create(%s) = %d", name, error);
	}

	VERIFY0(dmu_objset_own(name, DMU_OST_OTHER, B_FALSE, FTAG, &os));

	ztest_zd_init(zdtmp, NULL, os);

	/*
	 * Open the intent log for it.
	 */
	zilog = zil_open(os, ztest_get_data);

	/*
	 * Put some objects in there, do a little I/O to them,
	 * and randomly take a couple of snapshots along the way.
	 */
	iters = ztest_random(5);
	for (i = 0; i < iters; i++) {
		ztest_dmu_object_alloc_free(zdtmp, id);
		if (ztest_random(iters) == 0)
			(void) ztest_snapshot_create(name, i);
	}

	/*
	 * Verify that we cannot create an existing dataset.
	 */
	VERIFY3U(EEXIST, ==,
	    dmu_objset_create(name, DMU_OST_OTHER, 0, NULL, NULL));

	/*
	 * Verify that we can hold an objset that is also owned.
	 */
	VERIFY3U(0, ==, dmu_objset_hold(name, FTAG, &os2));
	dmu_objset_rele(os2, FTAG);

	/*
	 * Verify that we cannot own an objset that is already owned.
	 */
	VERIFY3U(EBUSY, ==,
	    dmu_objset_own(name, DMU_OST_OTHER, B_FALSE, FTAG, &os2));

	zil_close(zilog);
	dmu_objset_disown(os, FTAG);
	ztest_zd_fini(zdtmp);
out:
	(void) rw_unlock(&ztest_name_lock);

	umem_free(name, MAXNAMELEN);
	umem_free(zdtmp, sizeof (ztest_ds_t));
}

/*
 * Verify that dmu_snapshot_{create,destroy,open,close} work as expected.
 */
void
ztest_dmu_snapshot_create_destroy(ztest_ds_t *zd, uint64_t id)
{
	(void) rw_rdlock(&ztest_name_lock);
	(void) ztest_snapshot_destroy(zd->zd_name, id);
	(void) ztest_snapshot_create(zd->zd_name, id);
	(void) rw_unlock(&ztest_name_lock);
}

/*
 * Cleanup non-standard snapshots and clones.
 */
void
ztest_dsl_dataset_cleanup(char *osname, uint64_t id)
{
	char *snap1name;
	char *clone1name;
	char *snap2name;
	char *clone2name;
	char *snap3name;
	int error;

	snap1name  = umem_alloc(MAXNAMELEN, UMEM_NOFAIL);
	clone1name = umem_alloc(MAXNAMELEN, UMEM_NOFAIL);
	snap2name  = umem_alloc(MAXNAMELEN, UMEM_NOFAIL);
	clone2name = umem_alloc(MAXNAMELEN, UMEM_NOFAIL);
	snap3name  = umem_alloc(MAXNAMELEN, UMEM_NOFAIL);

	(void) snprintf(snap1name, MAXNAMELEN, "%s@s1_%llu",
	    osname, (u_longlong_t)id);
	(void) snprintf(clone1name, MAXNAMELEN, "%s/c1_%llu",
	    osname, (u_longlong_t)id);
	(void) snprintf(snap2name, MAXNAMELEN, "%s@s2_%llu",
	    clone1name, (u_longlong_t)id);
	(void) snprintf(clone2name, MAXNAMELEN, "%s/c2_%llu",
	    osname, (u_longlong_t)id);
	(void) snprintf(snap3name, MAXNAMELEN, "%s@s3_%llu",
	    clone1name, (u_longlong_t)id);

	error = dsl_destroy_head(clone2name);
	if (error && error != ENOENT)
		fatal(0, "dsl_destroy_head(%s) = %d", clone2name, error);
	error = dsl_destroy_snapshot(snap3name, B_FALSE);
	if (error && error != ENOENT)
		fatal(0, "dsl_destroy_snapshot(%s) = %d", snap3name, error);
	error = dsl_destroy_snapshot(snap2name, B_FALSE);
	if (error && error != ENOENT)
		fatal(0, "dsl_destroy_snapshot(%s) = %d", snap2name, error);
	error = dsl_destroy_head(clone1name);
	if (error && error != ENOENT)
		fatal(0, "dsl_destroy_head(%s) = %d", clone1name, error);
	error = dsl_destroy_snapshot(snap1name, B_FALSE);
	if (error && error != ENOENT)
		fatal(0, "dsl_destroy_snapshot(%s) = %d", snap1name, error);

	umem_free(snap1name, MAXNAMELEN);
	umem_free(clone1name, MAXNAMELEN);
	umem_free(snap2name, MAXNAMELEN);
	umem_free(clone2name, MAXNAMELEN);
	umem_free(snap3name, MAXNAMELEN);
}

/*
 * Verify dsl_dataset_promote handles EBUSY
 */
void
ztest_dsl_dataset_promote_busy(ztest_ds_t *zd, uint64_t id)
{
	objset_t *os;
	char *snap1name;
	char *clone1name;
	char *snap2name;
	char *clone2name;
	char *snap3name;
	char *osname = zd->zd_name;
	int error;

	snap1name  = umem_alloc(MAXNAMELEN, UMEM_NOFAIL);
	clone1name = umem_alloc(MAXNAMELEN, UMEM_NOFAIL);
	snap2name  = umem_alloc(MAXNAMELEN, UMEM_NOFAIL);
	clone2name = umem_alloc(MAXNAMELEN, UMEM_NOFAIL);
	snap3name  = umem_alloc(MAXNAMELEN, UMEM_NOFAIL);

	(void) rw_rdlock(&ztest_name_lock);

	ztest_dsl_dataset_cleanup(osname, id);

	(void) snprintf(snap1name, MAXNAMELEN, "%s@s1_%llu",
	    osname, (u_longlong_t)id);
	(void) snprintf(clone1name, MAXNAMELEN, "%s/c1_%llu",
	    osname, (u_longlong_t)id);
	(void) snprintf(snap2name, MAXNAMELEN, "%s@s2_%llu",
	    clone1name, (u_longlong_t)id);
	(void) snprintf(clone2name, MAXNAMELEN, "%s/c2_%llu",
	    osname, (u_longlong_t)id);
	(void) snprintf(snap3name, MAXNAMELEN, "%s@s3_%llu",
	    clone1name, (u_longlong_t)id);

	error = dmu_objset_snapshot_one(osname, strchr(snap1name, '@') + 1);
	if (error && error != EEXIST) {
		if (error == ENOSPC) {
			ztest_record_enospc(FTAG);
			goto out;
		}
		fatal(0, "dmu_take_snapshot(%s) = %d", snap1name, error);
	}

	error = dmu_objset_clone(clone1name, snap1name);
	if (error) {
		if (error == ENOSPC) {
			ztest_record_enospc(FTAG);
			goto out;
		}
		fatal(0, "dmu_objset_create(%s) = %d", clone1name, error);
	}

	error = dmu_objset_snapshot_one(clone1name, strchr(snap2name, '@') + 1);
	if (error && error != EEXIST) {
		if (error == ENOSPC) {
			ztest_record_enospc(FTAG);
			goto out;
		}
		fatal(0, "dmu_open_snapshot(%s) = %d", snap2name, error);
	}

	error = dmu_objset_snapshot_one(clone1name, strchr(snap3name, '@') + 1);
	if (error && error != EEXIST) {
		if (error == ENOSPC) {
			ztest_record_enospc(FTAG);
			goto out;
		}
		fatal(0, "dmu_open_snapshot(%s) = %d", snap3name, error);
	}

	error = dmu_objset_clone(clone2name, snap3name);
	if (error) {
		if (error == ENOSPC) {
			ztest_record_enospc(FTAG);
			goto out;
		}
		fatal(0, "dmu_objset_create(%s) = %d", clone2name, error);
	}

	error = dmu_objset_own(snap2name, DMU_OST_ANY, B_TRUE, FTAG, &os);
	if (error)
		fatal(0, "dmu_objset_own(%s) = %d", snap2name, error);
	error = dsl_dataset_promote(clone2name, NULL);
	if (error == ENOSPC) {
		dmu_objset_disown(os, FTAG);
		ztest_record_enospc(FTAG);
		goto out;
	}
	if (error != EBUSY)
		fatal(0, "dsl_dataset_promote(%s), %d, not EBUSY", clone2name,
		    error);
	dmu_objset_disown(os, FTAG);

out:
	ztest_dsl_dataset_cleanup(osname, id);

	(void) rw_unlock(&ztest_name_lock);

	umem_free(snap1name, MAXNAMELEN);
	umem_free(clone1name, MAXNAMELEN);
	umem_free(snap2name, MAXNAMELEN);
	umem_free(clone2name, MAXNAMELEN);
	umem_free(snap3name, MAXNAMELEN);
}

#undef OD_ARRAY_SIZE
#define	OD_ARRAY_SIZE	4

/*
 * Verify that dmu_object_{alloc,free} work as expected.
 */
void
ztest_dmu_object_alloc_free(ztest_ds_t *zd, uint64_t id)
{
	ztest_od_t *od;
	int batchsize;
	int size;
	int b;

	size = sizeof (ztest_od_t) * OD_ARRAY_SIZE;
	od = umem_alloc(size, UMEM_NOFAIL);
	batchsize = OD_ARRAY_SIZE;

	for (b = 0; b < batchsize; b++)
		ztest_od_init(od + b, id, FTAG, b, DMU_OT_UINT64_OTHER, 0, 0);

	/*
	 * Destroy the previous batch of objects, create a new batch,
	 * and do some I/O on the new objects.
	 */
	if (ztest_object_init(zd, od, size, B_TRUE) != 0)
		return;

	while (ztest_random(4 * batchsize) != 0)
		ztest_io(zd, od[ztest_random(batchsize)].od_object,
		    ztest_random(ZTEST_RANGE_LOCKS) << SPA_MAXBLOCKSHIFT);

	umem_free(od, size);
}

#undef OD_ARRAY_SIZE
#define	OD_ARRAY_SIZE	2

/*
 * Verify that dmu_{read,write} work as expected.
 */
void
ztest_dmu_read_write(ztest_ds_t *zd, uint64_t id)
{
	int size;
	ztest_od_t *od;

	objset_t *os = zd->zd_os;
	size = sizeof (ztest_od_t) * OD_ARRAY_SIZE;
	od = umem_alloc(size, UMEM_NOFAIL);
	dmu_tx_t *tx;
	int i, freeit, error;
	uint64_t n, s, txg;
	bufwad_t *packbuf, *bigbuf, *pack, *bigH, *bigT;
	uint64_t packobj, packoff, packsize, bigobj, bigoff, bigsize;
	uint64_t chunksize = (1000 + ztest_random(1000)) * sizeof (uint64_t);
	uint64_t regions = 997;
	uint64_t stride = 123456789ULL;
	uint64_t width = 40;
	int free_percent = 5;

	/*
	 * This test uses two objects, packobj and bigobj, that are always
	 * updated together (i.e. in the same tx) so that their contents are
	 * in sync and can be compared.  Their contents relate to each other
	 * in a simple way: packobj is a dense array of 'bufwad' structures,
	 * while bigobj is a sparse array of the same bufwads.  Specifically,
	 * for any index n, there are three bufwads that should be identical:
	 *
	 *	packobj, at offset n * sizeof (bufwad_t)
	 *	bigobj, at the head of the nth chunk
	 *	bigobj, at the tail of the nth chunk
	 *
	 * The chunk size is arbitrary. It doesn't have to be a power of two,
	 * and it doesn't have any relation to the object blocksize.
	 * The only requirement is that it can hold at least two bufwads.
	 *
	 * Normally, we write the bufwad to each of these locations.
	 * However, free_percent of the time we instead write zeroes to
	 * packobj and perform a dmu_free_range() on bigobj.  By comparing
	 * bigobj to packobj, we can verify that the DMU is correctly
	 * tracking which parts of an object are allocated and free,
	 * and that the contents of the allocated blocks are correct.
	 */

	/*
	 * Read the directory info.  If it's the first time, set things up.
	 */
	ztest_od_init(od, id, FTAG, 0, DMU_OT_UINT64_OTHER, 0, chunksize);
	ztest_od_init(od + 1, id, FTAG, 1, DMU_OT_UINT64_OTHER, 0, chunksize);

	if (ztest_object_init(zd, od, size, B_FALSE) != 0) {
		umem_free(od, size);
		return;
	}

	bigobj = od[0].od_object;
	packobj = od[1].od_object;
	chunksize = od[0].od_gen;
	ASSERT(chunksize == od[1].od_gen);

	/*
	 * Prefetch a random chunk of the big object.
	 * Our aim here is to get some async reads in flight
	 * for blocks that we may free below; the DMU should
	 * handle this race correctly.
	 */
	n = ztest_random(regions) * stride + ztest_random(width);
	s = 1 + ztest_random(2 * width - 1);
	dmu_prefetch(os, bigobj, n * chunksize, s * chunksize);

	/*
	 * Pick a random index and compute the offsets into packobj and bigobj.
	 */
	n = ztest_random(regions) * stride + ztest_random(width);
	s = 1 + ztest_random(width - 1);

	packoff = n * sizeof (bufwad_t);
	packsize = s * sizeof (bufwad_t);

	bigoff = n * chunksize;
	bigsize = s * chunksize;

	packbuf = umem_alloc(packsize, UMEM_NOFAIL);
	bigbuf = umem_alloc(bigsize, UMEM_NOFAIL);

	/*
	 * free_percent of the time, free a range of bigobj rather than
	 * overwriting it.
	 */
	freeit = (ztest_random(100) < free_percent);

	/*
	 * Read the current contents of our objects.
	 */
	error = dmu_read(os, packobj, packoff, packsize, packbuf,
	    DMU_READ_PREFETCH);
	ASSERT0(error);
	error = dmu_read(os, bigobj, bigoff, bigsize, bigbuf,
	    DMU_READ_PREFETCH);
	ASSERT0(error);

	/*
	 * Get a tx for the mods to both packobj and bigobj.
	 */
	tx = dmu_tx_create(os);

	dmu_tx_hold_write(tx, packobj, packoff, packsize);

	if (freeit)
		dmu_tx_hold_free(tx, bigobj, bigoff, bigsize);
	else
		dmu_tx_hold_write(tx, bigobj, bigoff, bigsize);

	/* This accounts for setting the checksum/compression. */
	dmu_tx_hold_bonus(tx, bigobj);

	txg = ztest_tx_assign(tx, TXG_MIGHTWAIT, FTAG);
	if (txg == 0) {
		umem_free(packbuf, packsize);
		umem_free(bigbuf, bigsize);
		umem_free(od, size);
		return;
	}

	enum zio_checksum cksum;
	do {
		cksum = (enum zio_checksum)
		    ztest_random_dsl_prop(ZFS_PROP_CHECKSUM);
	} while (cksum >= ZIO_CHECKSUM_LEGACY_FUNCTIONS);
	dmu_object_set_checksum(os, bigobj, cksum, tx);

	enum zio_compress comp;
	do {
		comp = (enum zio_compress)
		    ztest_random_dsl_prop(ZFS_PROP_COMPRESSION);
	} while (comp >= ZIO_COMPRESS_LEGACY_FUNCTIONS);
	dmu_object_set_compress(os, bigobj, comp, tx);

	/*
	 * For each index from n to n + s, verify that the existing bufwad
	 * in packobj matches the bufwads at the head and tail of the
	 * corresponding chunk in bigobj.  Then update all three bufwads
	 * with the new values we want to write out.
	 */
	for (i = 0; i < s; i++) {
		/* LINTED */
		pack = (bufwad_t *)((char *)packbuf + i * sizeof (bufwad_t));
		/* LINTED */
		bigH = (bufwad_t *)((char *)bigbuf + i * chunksize);
		/* LINTED */
		bigT = (bufwad_t *)((char *)bigH + chunksize) - 1;

		ASSERT((uintptr_t)bigH - (uintptr_t)bigbuf < bigsize);
		ASSERT((uintptr_t)bigT - (uintptr_t)bigbuf < bigsize);

		if (pack->bw_txg > txg)
			fatal(0, "future leak: got %llx, open txg is %llx",
			    pack->bw_txg, txg);

		if (pack->bw_data != 0 && pack->bw_index != n + i)
			fatal(0, "wrong index: got %llx, wanted %llx+%llx",
			    pack->bw_index, n, i);

		if (bcmp(pack, bigH, sizeof (bufwad_t)) != 0)
			fatal(0, "pack/bigH mismatch in %p/%p", pack, bigH);

		if (bcmp(pack, bigT, sizeof (bufwad_t)) != 0)
			fatal(0, "pack/bigT mismatch in %p/%p", pack, bigT);

		if (freeit) {
			bzero(pack, sizeof (bufwad_t));
		} else {
			pack->bw_index = n + i;
			pack->bw_txg = txg;
			pack->bw_data = 1 + ztest_random(-2ULL);
		}
		*bigH = *pack;
		*bigT = *pack;
	}

	/*
	 * We've verified all the old bufwads, and made new ones.
	 * Now write them out.
	 */
	dmu_write(os, packobj, packoff, packsize, packbuf, tx);

	if (freeit) {
		if (ztest_opts.zo_verbose >= 7) {
			(void) printf("freeing offset %llx size %llx"
			    " txg %llx\n",
			    (u_longlong_t)bigoff,
			    (u_longlong_t)bigsize,
			    (u_longlong_t)txg);
		}
		VERIFY(0 == dmu_free_range(os, bigobj, bigoff, bigsize, tx));
	} else {
		if (ztest_opts.zo_verbose >= 7) {
			(void) printf("writing offset %llx size %llx"
			    " txg %llx\n",
			    (u_longlong_t)bigoff,
			    (u_longlong_t)bigsize,
			    (u_longlong_t)txg);
		}
		dmu_write(os, bigobj, bigoff, bigsize, bigbuf, tx);
	}

	dmu_tx_commit(tx);

	/*
	 * Sanity check the stuff we just wrote.
	 */
	{
		void *packcheck = umem_alloc(packsize, UMEM_NOFAIL);
		void *bigcheck = umem_alloc(bigsize, UMEM_NOFAIL);

		VERIFY(0 == dmu_read(os, packobj, packoff,
		    packsize, packcheck, DMU_READ_PREFETCH));
		VERIFY(0 == dmu_read(os, bigobj, bigoff,
		    bigsize, bigcheck, DMU_READ_PREFETCH));

		ASSERT(bcmp(packbuf, packcheck, packsize) == 0);
		ASSERT(bcmp(bigbuf, bigcheck, bigsize) == 0);

		umem_free(packcheck, packsize);
		umem_free(bigcheck, bigsize);
	}

	umem_free(packbuf, packsize);
	umem_free(bigbuf, bigsize);
	umem_free(od, size);
}

void
compare_and_update_pbbufs(uint64_t s, bufwad_t *packbuf, bufwad_t *bigbuf,
    uint64_t bigsize, uint64_t n, uint64_t chunksize, uint64_t txg)
{
	uint64_t i;
	bufwad_t *pack;
	bufwad_t *bigH;
	bufwad_t *bigT;

	/*
	 * For each index from n to n + s, verify that the existing bufwad
	 * in packobj matches the bufwads at the head and tail of the
	 * corresponding chunk in bigobj.  Then update all three bufwads
	 * with the new values we want to write out.
	 */
	for (i = 0; i < s; i++) {
		/* LINTED */
		pack = (bufwad_t *)((char *)packbuf + i * sizeof (bufwad_t));
		/* LINTED */
		bigH = (bufwad_t *)((char *)bigbuf + i * chunksize);
		/* LINTED */
		bigT = (bufwad_t *)((char *)bigH + chunksize) - 1;

		ASSERT((uintptr_t)bigH - (uintptr_t)bigbuf < bigsize);
		ASSERT((uintptr_t)bigT - (uintptr_t)bigbuf < bigsize);

		if (pack->bw_txg > txg)
			fatal(0, "future leak: got %llx, open txg is %llx",
			    pack->bw_txg, txg);

		if (pack->bw_data != 0 && pack->bw_index != n + i)
			fatal(0, "wrong index: got %llx, wanted %llx+%llx",
			    pack->bw_index, n, i);

		if (bcmp(pack, bigH, sizeof (bufwad_t)) != 0)
			fatal(0, "pack/bigH mismatch in %p/%p", pack, bigH);

		if (bcmp(pack, bigT, sizeof (bufwad_t)) != 0)
			fatal(0, "pack/bigT mismatch in %p/%p", pack, bigT);

		pack->bw_index = n + i;
		pack->bw_txg = txg;
		pack->bw_data = 1 + ztest_random(-2ULL);

		*bigH = *pack;
		*bigT = *pack;
	}
}

#undef OD_ARRAY_SIZE
#define	OD_ARRAY_SIZE	2

void
ztest_dmu_read_write_zcopy(ztest_ds_t *zd, uint64_t id)
{
	objset_t *os = zd->zd_os;
	ztest_od_t *od;
	dmu_tx_t *tx;
	uint64_t i;
	int error;
	int size;
	uint64_t n, s, txg;
	bufwad_t *packbuf, *bigbuf;
	uint64_t packobj, packoff, packsize, bigobj, bigoff, bigsize;
	uint64_t blocksize = ztest_random_blocksize();
	uint64_t chunksize = blocksize;
	uint64_t regions = 997;
	uint64_t stride = 123456789ULL;
	uint64_t width = 9;
	dmu_buf_t *bonus_db;
	arc_buf_t **bigbuf_arcbufs;
	dmu_object_info_t doi;

	size = sizeof (ztest_od_t) * OD_ARRAY_SIZE;
	od = umem_alloc(size, UMEM_NOFAIL);

	/*
	 * This test uses two objects, packobj and bigobj, that are always
	 * updated together (i.e. in the same tx) so that their contents are
	 * in sync and can be compared.  Their contents relate to each other
	 * in a simple way: packobj is a dense array of 'bufwad' structures,
	 * while bigobj is a sparse array of the same bufwads.  Specifically,
	 * for any index n, there are three bufwads that should be identical:
	 *
	 *	packobj, at offset n * sizeof (bufwad_t)
	 *	bigobj, at the head of the nth chunk
	 *	bigobj, at the tail of the nth chunk
	 *
	 * The chunk size is set equal to bigobj block size so that
	 * dmu_assign_arcbuf() can be tested for object updates.
	 */

	/*
	 * Read the directory info.  If it's the first time, set things up.
	 */
	ztest_od_init(od, id, FTAG, 0, DMU_OT_UINT64_OTHER, blocksize, 0);
	ztest_od_init(od + 1, id, FTAG, 1, DMU_OT_UINT64_OTHER, 0, chunksize);


	if (ztest_object_init(zd, od, size, B_FALSE) != 0) {
		umem_free(od, size);
		return;
	}

	bigobj = od[0].od_object;
	packobj = od[1].od_object;
	blocksize = od[0].od_blocksize;
	chunksize = blocksize;
	ASSERT(chunksize == od[1].od_gen);

	VERIFY(dmu_object_info(os, bigobj, &doi) == 0);
	VERIFY(ISP2(doi.doi_data_block_size));
	VERIFY(chunksize == doi.doi_data_block_size);
	VERIFY(chunksize >= 2 * sizeof (bufwad_t));

	/*
	 * Pick a random index and compute the offsets into packobj and bigobj.
	 */
	n = ztest_random(regions) * stride + ztest_random(width);
	s = 1 + ztest_random(width - 1);

	packoff = n * sizeof (bufwad_t);
	packsize = s * sizeof (bufwad_t);

	bigoff = n * chunksize;
	bigsize = s * chunksize;

	packbuf = umem_zalloc(packsize, UMEM_NOFAIL);
	bigbuf = umem_zalloc(bigsize, UMEM_NOFAIL);

	VERIFY3U(0, ==, dmu_bonus_hold(os, bigobj, FTAG, &bonus_db));

	bigbuf_arcbufs = umem_zalloc(2 * s * sizeof (arc_buf_t *), UMEM_NOFAIL);

	/*
	 * Iteration 0 test zcopy for DB_UNCACHED dbufs.
	 * Iteration 1 test zcopy to already referenced dbufs.
	 * Iteration 2 test zcopy to dirty dbuf in the same txg.
	 * Iteration 3 test zcopy to dbuf dirty in previous txg.
	 * Iteration 4 test zcopy when dbuf is no longer dirty.
	 * Iteration 5 test zcopy when it can't be done.
	 * Iteration 6 one more zcopy write.
	 */
	for (i = 0; i < 7; i++) {
		uint64_t j;
		uint64_t off;

		/*
		 * In iteration 5 (i == 5) use arcbufs
		 * that don't match bigobj blksz to test
		 * dmu_assign_arcbuf() when it can't directly
		 * assign an arcbuf to a dbuf.
		 */
		for (j = 0; j < s; j++) {
			if (i != 5) {
				bigbuf_arcbufs[j] =
				    dmu_request_arcbuf(bonus_db, chunksize);
			} else {
				bigbuf_arcbufs[2 * j] =
				    dmu_request_arcbuf(bonus_db, chunksize / 2);
				bigbuf_arcbufs[2 * j + 1] =
				    dmu_request_arcbuf(bonus_db, chunksize / 2);
			}
		}

		/*
		 * Get a tx for the mods to both packobj and bigobj.
		 */
		tx = dmu_tx_create(os);

		dmu_tx_hold_write(tx, packobj, packoff, packsize);
		dmu_tx_hold_write(tx, bigobj, bigoff, bigsize);

		txg = ztest_tx_assign(tx, TXG_MIGHTWAIT, FTAG);
		if (txg == 0) {
			umem_free(packbuf, packsize);
			umem_free(bigbuf, bigsize);
			for (j = 0; j < s; j++) {
				if (i != 5) {
					dmu_return_arcbuf(bigbuf_arcbufs[j]);
				} else {
					dmu_return_arcbuf(
					    bigbuf_arcbufs[2 * j]);
					dmu_return_arcbuf(
					    bigbuf_arcbufs[2 * j + 1]);
				}
			}
			umem_free(bigbuf_arcbufs, 2 * s * sizeof (arc_buf_t *));
			umem_free(od, size);
			dmu_buf_rele(bonus_db, FTAG);
			return;
		}

		/*
		 * 50% of the time don't read objects in the 1st iteration to
		 * test dmu_assign_arcbuf() for the case when there're no
		 * existing dbufs for the specified offsets.
		 */
		if (i != 0 || ztest_random(2) != 0) {
			error = dmu_read(os, packobj, packoff,
			    packsize, packbuf, DMU_READ_PREFETCH);
			ASSERT0(error);
			error = dmu_read(os, bigobj, bigoff, bigsize,
			    bigbuf, DMU_READ_PREFETCH);
			ASSERT0(error);
		}
		compare_and_update_pbbufs(s, packbuf, bigbuf, bigsize,
		    n, chunksize, txg);

		/*
		 * We've verified all the old bufwads, and made new ones.
		 * Now write them out.
		 */
		dmu_write(os, packobj, packoff, packsize, packbuf, tx);
		if (ztest_opts.zo_verbose >= 7) {
			(void) printf("writing offset %llx size %llx"
			    " txg %llx\n",
			    (u_longlong_t)bigoff,
			    (u_longlong_t)bigsize,
			    (u_longlong_t)txg);
		}
		for (off = bigoff, j = 0; j < s; j++, off += chunksize) {
			dmu_buf_t *dbt;
			if (i != 5) {
				bcopy((caddr_t)bigbuf + (off - bigoff),
				    bigbuf_arcbufs[j]->b_data, chunksize);
			} else {
				bcopy((caddr_t)bigbuf + (off - bigoff),
				    bigbuf_arcbufs[2 * j]->b_data,
				    chunksize / 2);
				bcopy((caddr_t)bigbuf + (off - bigoff) +
				    chunksize / 2,
				    bigbuf_arcbufs[2 * j + 1]->b_data,
				    chunksize / 2);
			}

			if (i == 1) {
				VERIFY(dmu_buf_hold(os, bigobj, off,
				    FTAG, &dbt, DMU_READ_NO_PREFETCH) == 0);
			}
			if (i != 5) {
				dmu_assign_arcbuf(bonus_db, off,
				    bigbuf_arcbufs[j], tx);
			} else {
				dmu_assign_arcbuf(bonus_db, off,
				    bigbuf_arcbufs[2 * j], tx);
				dmu_assign_arcbuf(bonus_db,
				    off + chunksize / 2,
				    bigbuf_arcbufs[2 * j + 1], tx);
			}
			if (i == 1) {
				dmu_buf_rele(dbt, FTAG);
			}
		}
		dmu_tx_commit(tx);

		/*
		 * Sanity check the stuff we just wrote.
		 */
		{
			void *packcheck = umem_alloc(packsize, UMEM_NOFAIL);
			void *bigcheck = umem_alloc(bigsize, UMEM_NOFAIL);

			VERIFY(0 == dmu_read(os, packobj, packoff,
			    packsize, packcheck, DMU_READ_PREFETCH));
			VERIFY(0 == dmu_read(os, bigobj, bigoff,
			    bigsize, bigcheck, DMU_READ_PREFETCH));

			ASSERT(bcmp(packbuf, packcheck, packsize) == 0);
			ASSERT(bcmp(bigbuf, bigcheck, bigsize) == 0);

			umem_free(packcheck, packsize);
			umem_free(bigcheck, bigsize);
		}
		if (i == 2) {
			txg_wait_open(dmu_objset_pool(os), 0);
		} else if (i == 3) {
			txg_wait_synced(dmu_objset_pool(os), 0);
		}
	}

	dmu_buf_rele(bonus_db, FTAG);
	umem_free(packbuf, packsize);
	umem_free(bigbuf, bigsize);
	umem_free(bigbuf_arcbufs, 2 * s * sizeof (arc_buf_t *));
	umem_free(od, size);
}

/* ARGSUSED */
void
ztest_dmu_write_parallel(ztest_ds_t *zd, uint64_t id)
{
	ztest_od_t *od;

	od = umem_alloc(sizeof (ztest_od_t), UMEM_NOFAIL);
	uint64_t offset = (1ULL << (ztest_random(20) + 43)) +
	    (ztest_random(ZTEST_RANGE_LOCKS) << SPA_MAXBLOCKSHIFT);

	/*
	 * Have multiple threads write to large offsets in an object
	 * to verify that parallel writes to an object -- even to the
	 * same blocks within the object -- doesn't cause any trouble.
	 */
	ztest_od_init(od, ID_PARALLEL, FTAG, 0, DMU_OT_UINT64_OTHER, 0, 0);

	if (ztest_object_init(zd, od, sizeof (ztest_od_t), B_FALSE) != 0)
		return;

	while (ztest_random(10) != 0)
		ztest_io(zd, od->od_object, offset);

	umem_free(od, sizeof (ztest_od_t));
}

void
ztest_dmu_prealloc(ztest_ds_t *zd, uint64_t id)
{
	ztest_od_t *od;
	uint64_t offset = (1ULL << (ztest_random(4) + SPA_MAXBLOCKSHIFT)) +
	    (ztest_random(ZTEST_RANGE_LOCKS) << SPA_MAXBLOCKSHIFT);
	uint64_t count = ztest_random(20) + 1;
	uint64_t blocksize = ztest_random_blocksize();
	void *data;

	od = umem_alloc(sizeof (ztest_od_t), UMEM_NOFAIL);

	ztest_od_init(od, id, FTAG, 0, DMU_OT_UINT64_OTHER, blocksize, 0);

	if (ztest_object_init(zd, od, sizeof (ztest_od_t),
	    !ztest_random(2)) != 0) {
		umem_free(od, sizeof (ztest_od_t));
		return;
	}

	if (ztest_truncate(zd, od->od_object, offset, count * blocksize) != 0) {
		umem_free(od, sizeof (ztest_od_t));
		return;
	}

	ztest_prealloc(zd, od->od_object, offset, count * blocksize);

	data = umem_zalloc(blocksize, UMEM_NOFAIL);

	while (ztest_random(count) != 0) {
		uint64_t randoff = offset + (ztest_random(count) * blocksize);
		if (ztest_write(zd, od->od_object, randoff, blocksize,
		    data) != 0)
			break;
		while (ztest_random(4) != 0)
			ztest_io(zd, od->od_object, randoff);
	}

	umem_free(data, blocksize);
	umem_free(od, sizeof (ztest_od_t));
}

/*
 * Verify that zap_{create,destroy,add,remove,update} work as expected.
 */
#define	ZTEST_ZAP_MIN_INTS	1
#define	ZTEST_ZAP_MAX_INTS	4
#define	ZTEST_ZAP_MAX_PROPS	1000

void
ztest_zap(ztest_ds_t *zd, uint64_t id)
{
	objset_t *os = zd->zd_os;
	ztest_od_t *od;
	uint64_t object;
	uint64_t txg, last_txg;
	uint64_t value[ZTEST_ZAP_MAX_INTS];
	uint64_t zl_ints, zl_intsize, prop;
	int i, ints;
	dmu_tx_t *tx;
	char propname[100], txgname[100];
	int error;
	char *hc[2] = { "s.acl.h", ".s.open.h.hyLZlg" };

	od = umem_alloc(sizeof (ztest_od_t), UMEM_NOFAIL);
	ztest_od_init(od, id, FTAG, 0, DMU_OT_ZAP_OTHER, 0, 0);

	if (ztest_object_init(zd, od, sizeof (ztest_od_t),
			!ztest_random(2)) != 0)
		goto out;

	object = od->od_object;

	/*
	 * Generate a known hash collision, and verify that
	 * we can lookup and remove both entries.
	 */
	tx = dmu_tx_create(os);
	dmu_tx_hold_zap(tx, object, B_TRUE, NULL);
	txg = ztest_tx_assign(tx, TXG_MIGHTWAIT, FTAG);
	if (txg == 0)
		goto out;
	for (i = 0; i < 2; i++) {
		value[i] = i;
		VERIFY3U(0, ==, zap_add(os, object, hc[i], sizeof (uint64_t),
		    1, &value[i], tx));
	}
	for (i = 0; i < 2; i++) {
		VERIFY3U(EEXIST, ==, zap_add(os, object, hc[i],
		    sizeof (uint64_t), 1, &value[i], tx));
		VERIFY3U(0, ==,
		    zap_length(os, object, hc[i], &zl_intsize, &zl_ints));
		ASSERT3U(zl_intsize, ==, sizeof (uint64_t));
		ASSERT3U(zl_ints, ==, 1);
	}
	for (i = 0; i < 2; i++) {
		VERIFY3U(0, ==, zap_remove(os, object, hc[i], tx));
	}
	dmu_tx_commit(tx);

	/*
	 * Generate a buch of random entries.
	 */
	ints = MAX(ZTEST_ZAP_MIN_INTS, object % ZTEST_ZAP_MAX_INTS);

	prop = ztest_random(ZTEST_ZAP_MAX_PROPS);
	(void) sprintf(propname, "prop_%llu", (u_longlong_t)prop);
	(void) sprintf(txgname, "txg_%llu", (u_longlong_t)prop);
	bzero(value, sizeof (value));
	last_txg = 0;

	/*
	 * If these zap entries already exist, validate their contents.
	 */
	error = zap_length(os, object, txgname, &zl_intsize, &zl_ints);
	if (error == 0) {
		ASSERT3U(zl_intsize, ==, sizeof (uint64_t));
		ASSERT3U(zl_ints, ==, 1);

		VERIFY(zap_lookup(os, object, txgname, zl_intsize,
		    zl_ints, &last_txg) == 0);

		VERIFY(zap_length(os, object, propname, &zl_intsize,
		    &zl_ints) == 0);

		ASSERT3U(zl_intsize, ==, sizeof (uint64_t));
		ASSERT3U(zl_ints, ==, ints);

		VERIFY(zap_lookup(os, object, propname, zl_intsize,
		    zl_ints, value) == 0);

		for (i = 0; i < ints; i++) {
			ASSERT3U(value[i], ==, last_txg + object + i);
		}
	} else {
		ASSERT3U(error, ==, ENOENT);
	}

	/*
	 * Atomically update two entries in our zap object.
	 * The first is named txg_%llu, and contains the txg
	 * in which the property was last updated.  The second
	 * is named prop_%llu, and the nth element of its value
	 * should be txg + object + n.
	 */
	tx = dmu_tx_create(os);
	dmu_tx_hold_zap(tx, object, B_TRUE, NULL);
	txg = ztest_tx_assign(tx, TXG_MIGHTWAIT, FTAG);
	if (txg == 0)
		goto out;

	if (last_txg > txg)
		fatal(0, "zap future leak: old %llu new %llu", last_txg, txg);

	for (i = 0; i < ints; i++)
		value[i] = txg + object + i;

	VERIFY3U(0, ==, zap_update(os, object, txgname, sizeof (uint64_t),
	    1, &txg, tx));
	VERIFY3U(0, ==, zap_update(os, object, propname, sizeof (uint64_t),
	    ints, value, tx));

	dmu_tx_commit(tx);

	/*
	 * Remove a random pair of entries.
	 */
	prop = ztest_random(ZTEST_ZAP_MAX_PROPS);
	(void) sprintf(propname, "prop_%llu", (u_longlong_t)prop);
	(void) sprintf(txgname, "txg_%llu", (u_longlong_t)prop);

	error = zap_length(os, object, txgname, &zl_intsize, &zl_ints);

	if (error == ENOENT)
		goto out;

	ASSERT0(error);

	tx = dmu_tx_create(os);
	dmu_tx_hold_zap(tx, object, B_TRUE, NULL);
	txg = ztest_tx_assign(tx, TXG_MIGHTWAIT, FTAG);
	if (txg == 0)
		goto out;
	VERIFY3U(0, ==, zap_remove(os, object, txgname, tx));
	VERIFY3U(0, ==, zap_remove(os, object, propname, tx));
	dmu_tx_commit(tx);
out:
	umem_free(od, sizeof (ztest_od_t));
}

/*
 * Testcase to test the upgrading of a microzap to fatzap.
 */
void
ztest_fzap(ztest_ds_t *zd, uint64_t id)
{
	objset_t *os = zd->zd_os;
	ztest_od_t *od;
	uint64_t object, txg;
	int i;

	od = umem_alloc(sizeof (ztest_od_t), UMEM_NOFAIL);
	ztest_od_init(od, id, FTAG, 0, DMU_OT_ZAP_OTHER, 0, 0);

	if (ztest_object_init(zd, od, sizeof (ztest_od_t),
				!ztest_random(2)) != 0)
		goto out;
	object = od->od_object;

	/*
	 * Add entries to this ZAP and make sure it spills over
	 * and gets upgraded to a fatzap. Also, since we are adding
	 * 2050 entries we should see ptrtbl growth and leaf-block split.
	 */
	for (i = 0; i < 2050; i++) {
		char name[MAXNAMELEN];
		uint64_t value = i;
		dmu_tx_t *tx;
		int error;

		(void) snprintf(name, sizeof (name), "fzap-%llu-%llu",
		    (u_longlong_t)id, (u_longlong_t)value);

		tx = dmu_tx_create(os);
		dmu_tx_hold_zap(tx, object, B_TRUE, name);
		txg = ztest_tx_assign(tx, TXG_MIGHTWAIT, FTAG);
		if (txg == 0)
			goto out;
		error = zap_add(os, object, name, sizeof (uint64_t), 1,
		    &value, tx);
		ASSERT(error == 0 || error == EEXIST);
		dmu_tx_commit(tx);
	}
out:
	umem_free(od, sizeof (ztest_od_t));
}

/* ARGSUSED */
void
ztest_zap_parallel(ztest_ds_t *zd, uint64_t id)
{
	objset_t *os = zd->zd_os;
	ztest_od_t *od;
	uint64_t txg, object, count, wsize, wc, zl_wsize, zl_wc;
	dmu_tx_t *tx;
	int i, namelen, error;
	int micro = ztest_random(2);
	char name[20], string_value[20];
	void *data;

	od = umem_alloc(sizeof (ztest_od_t), UMEM_NOFAIL);
	ztest_od_init(od, ID_PARALLEL, FTAG, micro, DMU_OT_ZAP_OTHER, 0, 0);

	if (ztest_object_init(zd, od, sizeof (ztest_od_t), B_FALSE) != 0) {
		umem_free(od, sizeof (ztest_od_t));
		return;
	}

	object = od->od_object;

	/*
	 * Generate a random name of the form 'xxx.....' where each
	 * x is a random printable character and the dots are dots.
	 * There are 94 such characters, and the name length goes from
	 * 6 to 20, so there are 94^3 * 15 = 12,458,760 possible names.
	 */
	namelen = ztest_random(sizeof (name) - 5) + 5 + 1;

	for (i = 0; i < 3; i++)
		name[i] = '!' + ztest_random('~' - '!' + 1);
	for (; i < namelen - 1; i++)
		name[i] = '.';
	name[i] = '\0';

	if ((namelen & 1) || micro) {
		wsize = sizeof (txg);
		wc = 1;
		data = &txg;
	} else {
		wsize = 1;
		wc = namelen;
		data = string_value;
	}

	count = -1ULL;
	VERIFY0(zap_count(os, object, &count));
	ASSERT(count != -1ULL);

	/*
	 * Select an operation: length, lookup, add, update, remove.
	 */
	i = ztest_random(5);

	if (i >= 2) {
		tx = dmu_tx_create(os);
		dmu_tx_hold_zap(tx, object, B_TRUE, NULL);
		txg = ztest_tx_assign(tx, TXG_MIGHTWAIT, FTAG);
		if (txg == 0)
			return;
		bcopy(name, string_value, namelen);
	} else {
		tx = NULL;
		txg = 0;
		bzero(string_value, namelen);
	}

	switch (i) {

	case 0:
		error = zap_length(os, object, name, &zl_wsize, &zl_wc);
		if (error == 0) {
			ASSERT3U(wsize, ==, zl_wsize);
			ASSERT3U(wc, ==, zl_wc);
		} else {
			ASSERT3U(error, ==, ENOENT);
		}
		break;

	case 1:
		error = zap_lookup(os, object, name, wsize, wc, data);
		if (error == 0) {
			if (data == string_value &&
			    bcmp(name, data, namelen) != 0)
				fatal(0, "name '%s' != val '%s' len %d",
				    name, data, namelen);
		} else {
			ASSERT3U(error, ==, ENOENT);
		}
		break;

	case 2:
		error = zap_add(os, object, name, wsize, wc, data, tx);
		ASSERT(error == 0 || error == EEXIST);
		break;

	case 3:
		VERIFY(zap_update(os, object, name, wsize, wc, data, tx) == 0);
		break;

	case 4:
		error = zap_remove(os, object, name, tx);
		ASSERT(error == 0 || error == ENOENT);
		break;
	}

	if (tx != NULL)
		dmu_tx_commit(tx);

	umem_free(od, sizeof (ztest_od_t));
}

/*
 * Commit callback data.
 */
typedef struct ztest_cb_data {
	list_node_t		zcd_node;
	uint64_t		zcd_txg;
	int			zcd_expected_err;
	boolean_t		zcd_added;
	boolean_t		zcd_called;
	spa_t			*zcd_spa;
} ztest_cb_data_t;

/* This is the actual commit callback function */
static void
ztest_commit_callback(void *arg, int error)
{
	ztest_cb_data_t *data = arg;
	uint64_t synced_txg;

	VERIFY(data != NULL);
	VERIFY3S(data->zcd_expected_err, ==, error);
	VERIFY(!data->zcd_called);

	synced_txg = spa_last_synced_txg(data->zcd_spa);
	if (data->zcd_txg > synced_txg)
		fatal(0, "commit callback of txg %" PRIu64 " called prematurely"
		    ", last synced txg = %" PRIu64 "\n", data->zcd_txg,
		    synced_txg);

	data->zcd_called = B_TRUE;

	if (error == ECANCELED) {
		ASSERT0(data->zcd_txg);
		ASSERT(!data->zcd_added);

		/*
		 * The private callback data should be destroyed here, but
		 * since we are going to check the zcd_called field after
		 * dmu_tx_abort(), we will destroy it there.
		 */
		return;
	}

	ASSERT(data->zcd_added);
	ASSERT3U(data->zcd_txg, !=, 0);

	(void) mutex_enter(&zcl.zcl_callbacks_lock);

	/* See if this cb was called more quickly */
	if ((synced_txg - data->zcd_txg) < zc_min_txg_delay)
		zc_min_txg_delay = synced_txg - data->zcd_txg;

	/* Remove our callback from the list */
	list_remove(&zcl.zcl_callbacks, data);

	(void) mutex_exit(&zcl.zcl_callbacks_lock);

	umem_free(data, sizeof (ztest_cb_data_t));
}

/* Allocate and initialize callback data structure */
static ztest_cb_data_t *
ztest_create_cb_data(objset_t *os, uint64_t txg)
{
	ztest_cb_data_t *cb_data;

	cb_data = umem_zalloc(sizeof (ztest_cb_data_t), UMEM_NOFAIL);

	cb_data->zcd_txg = txg;
	cb_data->zcd_spa = dmu_objset_spa(os);
	list_link_init(&cb_data->zcd_node);

	return (cb_data);
}

/*
 * Commit callback test.
 */
void
ztest_dmu_commit_callbacks(ztest_ds_t *zd, uint64_t id)
{
	objset_t *os = zd->zd_os;
	ztest_od_t *od;
	dmu_tx_t *tx;
	ztest_cb_data_t *cb_data[3], *tmp_cb;
	uint64_t old_txg, txg;
	int i, error = 0;

	od = umem_alloc(sizeof (ztest_od_t), UMEM_NOFAIL);
	ztest_od_init(od, id, FTAG, 0, DMU_OT_UINT64_OTHER, 0, 0);

	if (ztest_object_init(zd, od, sizeof (ztest_od_t), B_FALSE) != 0) {
		umem_free(od, sizeof (ztest_od_t));
		return;
	}

	tx = dmu_tx_create(os);

	cb_data[0] = ztest_create_cb_data(os, 0);
	dmu_tx_callback_register(tx, ztest_commit_callback, cb_data[0]);

	dmu_tx_hold_write(tx, od->od_object, 0, sizeof (uint64_t));

	/* Every once in a while, abort the transaction on purpose */
	if (ztest_random(100) == 0)
		error = -1;

	if (!error)
		error = dmu_tx_assign(tx, TXG_NOWAIT);

	txg = error ? 0 : dmu_tx_get_txg(tx);

	cb_data[0]->zcd_txg = txg;
	cb_data[1] = ztest_create_cb_data(os, txg);
	dmu_tx_callback_register(tx, ztest_commit_callback, cb_data[1]);

	if (error) {
		/*
		 * It's not a strict requirement to call the registered
		 * callbacks from inside dmu_tx_abort(), but that's what
		 * it's supposed to happen in the current implementation
		 * so we will check for that.
		 */
		for (i = 0; i < 2; i++) {
			cb_data[i]->zcd_expected_err = ECANCELED;
			VERIFY(!cb_data[i]->zcd_called);
		}

		dmu_tx_abort(tx);

		for (i = 0; i < 2; i++) {
			VERIFY(cb_data[i]->zcd_called);
			umem_free(cb_data[i], sizeof (ztest_cb_data_t));
		}

		umem_free(od, sizeof (ztest_od_t));
		return;
	}

	cb_data[2] = ztest_create_cb_data(os, txg);
	dmu_tx_callback_register(tx, ztest_commit_callback, cb_data[2]);

	/*
	 * Read existing data to make sure there isn't a future leak.
	 */
	VERIFY(0 == dmu_read(os, od->od_object, 0, sizeof (uint64_t),
	    &old_txg, DMU_READ_PREFETCH));

	if (old_txg > txg)
		fatal(0, "future leak: got %" PRIu64 ", open txg is %" PRIu64,
		    old_txg, txg);

	dmu_write(os, od->od_object, 0, sizeof (uint64_t), &txg, tx);

	(void) mutex_enter(&zcl.zcl_callbacks_lock);

	/*
	 * Since commit callbacks don't have any ordering requirement and since
	 * it is theoretically possible for a commit callback to be called
	 * after an arbitrary amount of time has elapsed since its txg has been
	 * synced, it is difficult to reliably determine whether a commit
	 * callback hasn't been called due to high load or due to a flawed
	 * implementation.
	 *
	 * In practice, we will assume that if after a certain number of txgs a
	 * commit callback hasn't been called, then most likely there's an
	 * implementation bug..
	 */
	tmp_cb = list_head(&zcl.zcl_callbacks);
	if (tmp_cb != NULL &&
	    tmp_cb->zcd_txg + ZTEST_COMMIT_CB_THRESH < txg) {
		fatal(0, "Commit callback threshold exceeded, oldest txg: %"
		    PRIu64 ", open txg: %" PRIu64 "\n", tmp_cb->zcd_txg, txg);
	}

	/*
	 * Let's find the place to insert our callbacks.
	 *
	 * Even though the list is ordered by txg, it is possible for the
	 * insertion point to not be the end because our txg may already be
	 * quiescing at this point and other callbacks in the open txg
	 * (from other objsets) may have sneaked in.
	 */
	tmp_cb = list_tail(&zcl.zcl_callbacks);
	while (tmp_cb != NULL && tmp_cb->zcd_txg > txg)
		tmp_cb = list_prev(&zcl.zcl_callbacks, tmp_cb);

	/* Add the 3 callbacks to the list */
	for (i = 0; i < 3; i++) {
		if (tmp_cb == NULL)
			list_insert_head(&zcl.zcl_callbacks, cb_data[i]);
		else
			list_insert_after(&zcl.zcl_callbacks, tmp_cb,
			    cb_data[i]);

		cb_data[i]->zcd_added = B_TRUE;
		VERIFY(!cb_data[i]->zcd_called);

		tmp_cb = cb_data[i];
	}

	zc_cb_counter += 3;

	(void) mutex_exit(&zcl.zcl_callbacks_lock);

	dmu_tx_commit(tx);

	umem_free(od, sizeof (ztest_od_t));
}

/* ARGSUSED */
void
ztest_dsl_prop_get_set(ztest_ds_t *zd, uint64_t id)
{
	zfs_prop_t proplist[] = {
		ZFS_PROP_CHECKSUM,
		ZFS_PROP_COMPRESSION,
		ZFS_PROP_COPIES,
		ZFS_PROP_DEDUP
	};
	int p;

	(void) rw_rdlock(&ztest_name_lock);

	for (p = 0; p < sizeof (proplist) / sizeof (proplist[0]); p++)
		(void) ztest_dsl_prop_set_uint64(zd->zd_name, proplist[p],
		    ztest_random_dsl_prop(proplist[p]), (int)ztest_random(2));

	(void) rw_unlock(&ztest_name_lock);
}

/* ARGSUSED */
void
ztest_spa_prop_get_set(ztest_ds_t *zd, uint64_t id)
{
	nvlist_t *props = NULL;

	(void) rw_rdlock(&ztest_name_lock);

	(void) ztest_spa_prop_set_uint64(ZPOOL_PROP_DEDUPDITTO,
	    ZIO_DEDUPDITTO_MIN + ztest_random(ZIO_DEDUPDITTO_MIN));

	VERIFY0(spa_prop_get(ztest_spa, &props));

	if (ztest_opts.zo_verbose >= 6)
		dump_nvlist(props, 4);

	nvlist_free(props);

	(void) rw_unlock(&ztest_name_lock);
}

static int
user_release_one(const char *snapname, const char *holdname)
{
	nvlist_t *snaps, *holds;
	int error;

	snaps = fnvlist_alloc();
	holds = fnvlist_alloc();
	fnvlist_add_boolean(holds, holdname);
	fnvlist_add_nvlist(snaps, snapname, holds);
	fnvlist_free(holds);
	error = dsl_dataset_user_release(snaps, NULL);
	fnvlist_free(snaps);
	return (error);
}

/*
 * Test snapshot hold/release and deferred destroy.
 */
void
ztest_dmu_snapshot_hold(ztest_ds_t *zd, uint64_t id)
{
	int error;
	objset_t *os = zd->zd_os;
	objset_t *origin;
	char snapname[100];
	char fullname[100];
	char clonename[100];
	char tag[100];
	char osname[MAXNAMELEN];
	nvlist_t *holds;

	(void) rw_rdlock(&ztest_name_lock);

	dmu_objset_name(os, osname);

	(void) snprintf(snapname, sizeof (snapname), "sh1_%llu",
	    (u_longlong_t)id);
	(void) snprintf(fullname, sizeof (fullname), "%s@%s", osname, snapname);
	(void) snprintf(clonename, sizeof (clonename),
	    "%s/ch1_%llu", osname, (u_longlong_t)id);
	(void) snprintf(tag, sizeof (tag), "tag_%llu", (u_longlong_t)id);

	/*
	 * Clean up from any previous run.
	 */
	error = dsl_destroy_head(clonename);
	if (error != ENOENT)
		ASSERT0(error);
	error = user_release_one(fullname, tag);
	if (error != ESRCH && error != ENOENT)
		ASSERT0(error);
	error = dsl_destroy_snapshot(fullname, B_FALSE);
	if (error != ENOENT)
		ASSERT0(error);

	/*
	 * Create snapshot, clone it, mark snap for deferred destroy,
	 * destroy clone, verify snap was also destroyed.
	 */
	error = dmu_objset_snapshot_one(osname, snapname);
	if (error) {
		if (error == ENOSPC) {
			ztest_record_enospc("dmu_objset_snapshot");
			goto out;
		}
		fatal(0, "dmu_objset_snapshot(%s) = %d", fullname, error);
	}

	error = dmu_objset_clone(clonename, fullname);
	if (error) {
		if (error == ENOSPC) {
			ztest_record_enospc("dmu_objset_clone");
			goto out;
		}
		fatal(0, "dmu_objset_clone(%s) = %d", clonename, error);
	}

	error = dsl_destroy_snapshot(fullname, B_TRUE);
	if (error) {
		fatal(0, "dsl_destroy_snapshot(%s, B_TRUE) = %d",
		    fullname, error);
	}

	error = dsl_destroy_head(clonename);
	if (error)
		fatal(0, "dsl_destroy_head(%s) = %d", clonename, error);

	error = dmu_objset_hold(fullname, FTAG, &origin);
	if (error != ENOENT)
		fatal(0, "dmu_objset_hold(%s) = %d", fullname, error);

	/*
	 * Create snapshot, add temporary hold, verify that we can't
	 * destroy a held snapshot, mark for deferred destroy,
	 * release hold, verify snapshot was destroyed.
	 */
	error = dmu_objset_snapshot_one(osname, snapname);
	if (error) {
		if (error == ENOSPC) {
			ztest_record_enospc("dmu_objset_snapshot");
			goto out;
		}
		fatal(0, "dmu_objset_snapshot(%s) = %d", fullname, error);
	}

	holds = fnvlist_alloc();
	fnvlist_add_string(holds, fullname, tag);
	error = dsl_dataset_user_hold(holds, 0, NULL);
	fnvlist_free(holds);

	if (error == ENOSPC) {
		ztest_record_enospc("dsl_dataset_user_hold");
		goto out;
	} else if (error) {
		fatal(0, "dsl_dataset_user_hold(%s, %s) = %u",
		    fullname, tag, error);
	}

	error = dsl_destroy_snapshot(fullname, B_FALSE);
	if (error != EBUSY) {
		fatal(0, "dsl_destroy_snapshot(%s, B_FALSE) = %d",
		    fullname, error);
	}

	error = dsl_destroy_snapshot(fullname, B_TRUE);
	if (error) {
		fatal(0, "dsl_destroy_snapshot(%s, B_TRUE) = %d",
		    fullname, error);
	}

	error = user_release_one(fullname, tag);
	if (error)
		fatal(0, "user_release_one(%s, %s) = %d", fullname, tag, error);

	VERIFY3U(dmu_objset_hold(fullname, FTAG, &origin), ==, ENOENT);

out:
	(void) rw_unlock(&ztest_name_lock);
}

/*
 * Inject random faults into the on-disk data.
 */
/* ARGSUSED */
void
ztest_fault_inject(ztest_ds_t *zd, uint64_t id)
{
	ztest_shared_t *zs = ztest_shared;
	spa_t *spa = ztest_spa;
	int fd;
	uint64_t offset;
	uint64_t leaves;
	uint64_t bad = 0x1990c0ffeedecadeull;
	uint64_t top, leaf;
	char *path0;
	char *pathrand;
	size_t fsize;
	int bshift = SPA_MAXBLOCKSHIFT + 2;	/* don't scrog all labels */
	int iters = 1000;
	int maxfaults;
	int mirror_save;
	vdev_t *vd0 = NULL;
	uint64_t guid0 = 0;
	boolean_t islog = B_FALSE;

	path0 = umem_alloc(MAXPATHLEN, UMEM_NOFAIL);
	pathrand = umem_alloc(MAXPATHLEN, UMEM_NOFAIL);

	mutex_enter(&ztest_vdev_lock);
	maxfaults = MAXFAULTS();
	leaves = MAX(zs->zs_mirrors, 1) * ztest_opts.zo_raidz;
	mirror_save = zs->zs_mirrors;
	mutex_exit(&ztest_vdev_lock);

	ASSERT(leaves >= 1);

	/*
	 * Grab the name lock as reader. There are some operations
	 * which don't like to have their vdevs changed while
	 * they are in progress (i.e. spa_change_guid). Those
	 * operations will have grabbed the name lock as writer.
	 */
	(void) rw_rdlock(&ztest_name_lock);

	/*
	 * We need SCL_STATE here because we're going to look at vd0->vdev_tsd.
	 */
	spa_config_enter(spa, SCL_STATE, FTAG, RW_READER);

	if (ztest_random(2) == 0) {
		/*
		 * Inject errors on a normal data device or slog device.
		 */
		top = ztest_random_vdev_top(spa, B_TRUE);
		leaf = ztest_random(leaves) + zs->zs_splits;

		/*
		 * Generate paths to the first leaf in this top-level vdev,
		 * and to the random leaf we selected.  We'll induce transient
		 * write failures and random online/offline activity on leaf 0,
		 * and we'll write random garbage to the randomly chosen leaf.
		 */
		(void) snprintf(path0, MAXPATHLEN, ztest_dev_template,
		    ztest_opts.zo_dir, ztest_opts.zo_pool,
		    top * leaves + zs->zs_splits);
		(void) snprintf(pathrand, MAXPATHLEN, ztest_dev_template,
		    ztest_opts.zo_dir, ztest_opts.zo_pool,
		    top * leaves + leaf);

		vd0 = vdev_lookup_by_path(spa->spa_root_vdev, path0);
		if (vd0 != NULL && vd0->vdev_top->vdev_islog)
			islog = B_TRUE;

		/*
		 * If the top-level vdev needs to be resilvered
		 * then we only allow faults on the device that is
		 * resilvering.
		 */
		if (vd0 != NULL && maxfaults != 1 &&
		    (!vdev_resilver_needed(vd0->vdev_top, NULL, NULL) ||
		    vd0->vdev_resilver_txg != 0)) {
			/*
			 * Make vd0 explicitly claim to be unreadable,
			 * or unwriteable, or reach behind its back
			 * and close the underlying fd.  We can do this if
			 * maxfaults == 0 because we'll fail and reexecute,
			 * and we can do it if maxfaults >= 2 because we'll
			 * have enough redundancy.  If maxfaults == 1, the
			 * combination of this with injection of random data
			 * corruption below exceeds the pool's fault tolerance.
			 */
			vdev_file_t *vf = vd0->vdev_tsd;

			if (vf != NULL && ztest_random(3) == 0) {
				(void) close(vf->vf_vnode->v_fd);
				vf->vf_vnode->v_fd = -1;
			} else if (ztest_random(2) == 0) {
				vd0->vdev_cant_read = B_TRUE;
			} else {
				vd0->vdev_cant_write = B_TRUE;
			}
			guid0 = vd0->vdev_guid;
		}
	} else {
		/*
		 * Inject errors on an l2cache device.
		 */
		spa_aux_vdev_t *sav = &spa->spa_l2cache;

		if (sav->sav_count == 0) {
			spa_config_exit(spa, SCL_STATE, FTAG);
			(void) rw_unlock(&ztest_name_lock);
			goto out;
		}
		vd0 = sav->sav_vdevs[ztest_random(sav->sav_count)];
		guid0 = vd0->vdev_guid;
		(void) strcpy(path0, vd0->vdev_path);
		(void) strcpy(pathrand, vd0->vdev_path);

		leaf = 0;
		leaves = 1;
		maxfaults = INT_MAX;	/* no limit on cache devices */
	}

	spa_config_exit(spa, SCL_STATE, FTAG);
	(void) rw_unlock(&ztest_name_lock);

	/*
	 * If we can tolerate two or more faults, or we're dealing
	 * with a slog, randomly online/offline vd0.
	 */
	if ((maxfaults >= 2 || islog) && guid0 != 0) {
		if (ztest_random(10) < 6) {
			int flags = (ztest_random(2) == 0 ?
			    ZFS_OFFLINE_TEMPORARY : 0);

			/*
			 * We have to grab the zs_name_lock as writer to
			 * prevent a race between offlining a slog and
			 * destroying a dataset. Offlining the slog will
			 * grab a reference on the dataset which may cause
			 * dsl_destroy_head() to fail with EBUSY thus
			 * leaving the dataset in an inconsistent state.
			 */
			if (islog)
				(void) rw_wrlock(&ztest_name_lock);

			VERIFY(vdev_offline(spa, guid0, flags) != EBUSY);

			if (islog)
				(void) rw_unlock(&ztest_name_lock);
		} else {
			/*
			 * Ideally we would like to be able to randomly
			 * call vdev_[on|off]line without holding locks
			 * to force unpredictable failures but the side
			 * effects of vdev_[on|off]line prevent us from
			 * doing so. We grab the ztest_vdev_lock here to
			 * prevent a race between injection testing and
			 * aux_vdev removal.
			 */
			mutex_enter(&ztest_vdev_lock);
			(void) vdev_online(spa, guid0, 0, NULL);
			mutex_exit(&ztest_vdev_lock);
		}
	}

	if (maxfaults == 0)
		goto out;

	/*
	 * We have at least single-fault tolerance, so inject data corruption.
	 */
	fd = open(pathrand, O_RDWR);

	if (fd == -1)	/* we hit a gap in the device namespace */
		goto out;

	fsize = lseek(fd, 0, SEEK_END);

	while (--iters != 0) {
		offset = ztest_random(fsize / (leaves << bshift)) *
		    (leaves << bshift) + (leaf << bshift) +
		    (ztest_random(1ULL << (bshift - 1)) & -8ULL);

		if (offset >= fsize)
			continue;

		mutex_enter(&ztest_vdev_lock);
		if (mirror_save != zs->zs_mirrors) {
			mutex_exit(&ztest_vdev_lock);
			(void) close(fd);
			goto out;
		}

		if (pwrite(fd, &bad, sizeof (bad), offset) != sizeof (bad))
			fatal(1, "can't inject bad word at 0x%llx in %s",
			    offset, pathrand);

		mutex_exit(&ztest_vdev_lock);

		if (ztest_opts.zo_verbose >= 7)
			(void) printf("injected bad word into %s,"
			    " offset 0x%llx\n", pathrand, (u_longlong_t)offset);
	}

	(void) close(fd);
out:
	umem_free(path0, MAXPATHLEN);
	umem_free(pathrand, MAXPATHLEN);
}

/*
 * Verify that DDT repair works as expected.
 */
void
ztest_ddt_repair(ztest_ds_t *zd, uint64_t id)
{
	ztest_shared_t *zs = ztest_shared;
	spa_t *spa = ztest_spa;
	objset_t *os = zd->zd_os;
	ztest_od_t *od;
	uint64_t object, blocksize, txg, pattern, psize;
	enum zio_checksum checksum = spa_dedup_checksum(spa);
	dmu_buf_t *db;
	dmu_tx_t *tx;
	void *buf;
	blkptr_t blk;
	int copies = 2 * ZIO_DEDUPDITTO_MIN;
	int i;

	blocksize = ztest_random_blocksize();
	blocksize = MIN(blocksize, 2048);	/* because we write so many */

	od = umem_alloc(sizeof (ztest_od_t), UMEM_NOFAIL);
	ztest_od_init(od, id, FTAG, 0, DMU_OT_UINT64_OTHER, blocksize, 0);

	if (ztest_object_init(zd, od, sizeof (ztest_od_t), B_FALSE) != 0) {
		umem_free(od, sizeof (ztest_od_t));
		return;
	}

	/*
	 * Take the name lock as writer to prevent anyone else from changing
	 * the pool and dataset properies we need to maintain during this test.
	 */
	(void) rw_wrlock(&ztest_name_lock);

	if (ztest_dsl_prop_set_uint64(zd->zd_name, ZFS_PROP_DEDUP, checksum,
	    B_FALSE) != 0 ||
	    ztest_dsl_prop_set_uint64(zd->zd_name, ZFS_PROP_COPIES, 1,
	    B_FALSE) != 0) {
		(void) rw_unlock(&ztest_name_lock);
		umem_free(od, sizeof (ztest_od_t));
		return;
	}

	object = od[0].od_object;
	blocksize = od[0].od_blocksize;
	pattern = zs->zs_guid ^ dmu_objset_fsid_guid(os);

	ASSERT(object != 0);

	tx = dmu_tx_create(os);
	dmu_tx_hold_write(tx, object, 0, copies * blocksize);
	txg = ztest_tx_assign(tx, TXG_WAIT, FTAG);
	if (txg == 0) {
		(void) rw_unlock(&ztest_name_lock);
		umem_free(od, sizeof (ztest_od_t));
		return;
	}

	/*
	 * Write all the copies of our block.
	 */
	for (i = 0; i < copies; i++) {
		uint64_t offset = i * blocksize;
		int error = dmu_buf_hold(os, object, offset, FTAG, &db,
		    DMU_READ_NO_PREFETCH);
		if (error != 0) {
			fatal(B_FALSE, "dmu_buf_hold(%p, %llu, %llu) = %u",
			    os, (long long)object, (long long) offset, error);
		}
		ASSERT(db->db_offset == offset);
		ASSERT(db->db_size == blocksize);
		ASSERT(ztest_pattern_match(db->db_data, db->db_size, pattern) ||
		    ztest_pattern_match(db->db_data, db->db_size, 0ULL));
		dmu_buf_will_fill(db, tx);
		ztest_pattern_set(db->db_data, db->db_size, pattern);
		dmu_buf_rele(db, FTAG);
	}

	dmu_tx_commit(tx);
	txg_wait_synced(spa_get_dsl(spa), txg);

	/*
	 * Find out what block we got.
	 */
	VERIFY0(dmu_buf_hold(os, object, 0, FTAG, &db,
	    DMU_READ_NO_PREFETCH));
	blk = *((dmu_buf_impl_t *)db)->db_blkptr;
	dmu_buf_rele(db, FTAG);

	/*
	 * Damage the block.  Dedup-ditto will save us when we read it later.
	 */
	psize = BP_GET_PSIZE(&blk);
	buf = zio_buf_alloc(psize);
	ztest_pattern_set(buf, psize, ~pattern);

	(void) zio_wait(zio_rewrite(NULL, spa, 0, &blk,
	    buf, psize, NULL, NULL, ZIO_PRIORITY_SYNC_WRITE,
	    ZIO_FLAG_CANFAIL | ZIO_FLAG_INDUCE_DAMAGE, NULL));

	zio_buf_free(buf, psize);

	(void) rw_unlock(&ztest_name_lock);
	umem_free(od, sizeof (ztest_od_t));
}

/*
 * Scrub the pool.
 */
/* ARGSUSED */
void
ztest_scrub(ztest_ds_t *zd, uint64_t id)
{
	spa_t *spa = ztest_spa;

	(void) spa_scan(spa, POOL_SCAN_SCRUB);
	(void) poll(NULL, 0, 100); /* wait a moment, then force a restart */
	(void) spa_scan(spa, POOL_SCAN_SCRUB);
}

/*
 * Change the guid for the pool.
 */
/* ARGSUSED */
void
ztest_reguid(ztest_ds_t *zd, uint64_t id)
{
	spa_t *spa = ztest_spa;
	uint64_t orig, load;
	int error;

	orig = spa_guid(spa);
	load = spa_load_guid(spa);

	(void) rw_wrlock(&ztest_name_lock);
	error = spa_change_guid(spa);
	(void) rw_unlock(&ztest_name_lock);

	if (error != 0)
		return;

	if (ztest_opts.zo_verbose >= 4) {
		(void) printf("Changed guid old %llu -> %llu\n",
		    (u_longlong_t)orig, (u_longlong_t)spa_guid(spa));
	}

	VERIFY3U(orig, !=, spa_guid(spa));
	VERIFY3U(load, ==, spa_load_guid(spa));
}

/*
 * Rename the pool to a different name and then rename it back.
 */
/* ARGSUSED */
void
ztest_spa_rename(ztest_ds_t *zd, uint64_t id)
{
	char *oldname, *newname;
	spa_t *spa;

	(void) rw_wrlock(&ztest_name_lock);

	oldname = ztest_opts.zo_pool;
	newname = umem_alloc(strlen(oldname) + 5, UMEM_NOFAIL);
	(void) strcpy(newname, oldname);
	(void) strcat(newname, "_tmp");

	/*
	 * Do the rename
	 */
	VERIFY3U(0, ==, spa_rename(oldname, newname));

	/*
	 * Try to open it under the old name, which shouldn't exist
	 */
	VERIFY3U(ENOENT, ==, spa_open(oldname, &spa, FTAG));

	/*
	 * Open it under the new name and make sure it's still the same spa_t.
	 */
	VERIFY3U(0, ==, spa_open(newname, &spa, FTAG));

	ASSERT(spa == ztest_spa);
	spa_close(spa, FTAG);

	/*
	 * Rename it back to the original
	 */
	VERIFY3U(0, ==, spa_rename(newname, oldname));

	/*
	 * Make sure it can still be opened
	 */
	VERIFY3U(0, ==, spa_open(oldname, &spa, FTAG));

	ASSERT(spa == ztest_spa);
	spa_close(spa, FTAG);

	umem_free(newname, strlen(newname) + 1);

	(void) rw_unlock(&ztest_name_lock);
}

/*
 * Verify pool integrity by running zdb.
 */
static void
ztest_run_zdb(char *pool)
{
	int status;
	char *bin;
	char *zdb;
	char *zbuf;
	FILE *fp;

	bin = umem_alloc(MAXPATHLEN + MAXNAMELEN + 20, UMEM_NOFAIL);
	zdb = umem_alloc(MAXPATHLEN + MAXNAMELEN + 20, UMEM_NOFAIL);
	zbuf = umem_alloc(1024, UMEM_NOFAIL);

	VERIFY(realpath(getexecname(), bin) != NULL);
	if (strncmp(bin, "/usr/sbin/ztest", 15) == 0) {
		strcpy(bin, "/usr/sbin/zdb"); /* Installed */
	} else if (strncmp(bin, "/sbin/ztest", 11) == 0) {
		strcpy(bin, "/sbin/zdb"); /* Installed */
	} else if (strncmp(bin, "/usr/local/sbin/ztest", 21) == 0) {
		strcpy(bin, "/usr/local/sbin/zdb"); /* Installed */
	} else {
		strstr(bin, "/ztest/")[0] = '\0'; /* In-tree */
		strcat(bin, "/zdb/zdb");
	}

	(void) sprintf(zdb,
<<<<<<< HEAD
#ifdef __APPLE__
	    (ztest_opts.zo_attach_gdb & 4) ? "%s -Z -bcc%s%s -U %s %s" : "%s -bcc%s%s -U %s %s",
#else
	    "%s -bcc%s%s -U %s %s",
#endif
=======
	    "%s -bcc%s%s -d -U %s %s",
>>>>>>> dea377c0
	    bin,
	    ztest_opts.zo_verbose >= 3 ? "s" : "",
	    ztest_opts.zo_verbose >= 4 ? "v" : "",
	    spa_config_path,
	    pool);

	if (ztest_opts.zo_verbose >= 5)
		(void) printf("Executing %s\n", strstr(zdb, "zdb "));

	fp = popen(zdb, "r");

	while (fgets(zbuf, 1024, fp) != NULL)
		if (ztest_opts.zo_verbose >= 3)
			(void) printf("%s", zbuf);

	status = pclose(fp);

	if (status == 0)
		goto out;

	ztest_dump_core = 0;
	if (WIFEXITED(status))
		fatal(0, "'%s' exit code %d", zdb, WEXITSTATUS(status));
	else
		fatal(0, "'%s' died with signal %d", zdb, WTERMSIG(status));
out:
	umem_free(bin, MAXPATHLEN + MAXNAMELEN + 20);
	umem_free(zdb, MAXPATHLEN + MAXNAMELEN + 20);
	umem_free(zbuf, 1024);
}

static void
ztest_walk_pool_directory(char *header)
{
	spa_t *spa = NULL;

	if (ztest_opts.zo_verbose >= 6)
		(void) printf("%s\n", header);

	mutex_enter(&spa_namespace_lock);
	while ((spa = spa_next(spa)) != NULL)
		if (ztest_opts.zo_verbose >= 6)
			(void) printf("\t%s\n", spa_name(spa));
	mutex_exit(&spa_namespace_lock);
}

static void
ztest_spa_import_export(char *oldname, char *newname)
{
	nvlist_t *config, *newconfig;
	uint64_t pool_guid;
	spa_t *spa;
	int error;

	if (ztest_opts.zo_verbose >= 4) {
		(void) printf("import/export: old = %s, new = %s\n",
		    oldname, newname);
	}

	/*
	 * Clean up from previous runs.
	 */
	(void) spa_destroy(newname);

	/*
	 * Get the pool's configuration and guid.
	 */
	VERIFY3U(0, ==, spa_open(oldname, &spa, FTAG));

	/*
	 * Kick off a scrub to tickle scrub/export races.
	 */
	if (ztest_random(2) == 0)
		(void) spa_scan(spa, POOL_SCAN_SCRUB);

	pool_guid = spa_guid(spa);
	spa_close(spa, FTAG);

	ztest_walk_pool_directory("pools before export");

	/*
	 * Export it.
	 */
	VERIFY3U(0, ==, spa_export(oldname, &config, B_FALSE, B_FALSE));

	ztest_walk_pool_directory("pools after export");

	/*
	 * Try to import it.
	 */
	newconfig = spa_tryimport(config);
	ASSERT(newconfig != NULL);
	nvlist_free(newconfig);

	/*
	 * Import it under the new name.
	 */
	error = spa_import(newname, config, NULL, 0);
	if (error != 0) {
		dump_nvlist(config, 0);
		fatal(B_FALSE, "couldn't import pool %s as %s: error %u",
		    oldname, newname, error);
	}

	ztest_walk_pool_directory("pools after import");

	/*
	 * Try to import it again -- should fail with EEXIST.
	 */
	VERIFY3U(EEXIST, ==, spa_import(newname, config, NULL, 0));

	/*
	 * Try to import it under a different name -- should fail with EEXIST.
	 */
	VERIFY3U(EEXIST, ==, spa_import(oldname, config, NULL, 0));

	/*
	 * Verify that the pool is no longer visible under the old name.
	 */
	VERIFY3U(ENOENT, ==, spa_open(oldname, &spa, FTAG));

	/*
	 * Verify that we can open and close the pool using the new name.
	 */
	VERIFY3U(0, ==, spa_open(newname, &spa, FTAG));
	ASSERT(pool_guid == spa_guid(spa));
	spa_close(spa, FTAG);

	nvlist_free(config);
}

static void
ztest_resume(spa_t *spa)
{
	if (spa_suspended(spa) && ztest_opts.zo_verbose >= 6)
		(void) printf("resuming from suspended state\n");
	spa_vdev_state_enter(spa, SCL_NONE);
	vdev_clear(spa, NULL);
	(void) spa_vdev_state_exit(spa, NULL, 0);
	(void) zio_resume(spa);
}

static void *
ztest_resume_thread(void *arg)
{
	spa_t *spa = arg;

	while (!ztest_exiting) {
		if (spa_suspended(spa))
			ztest_resume(spa);
		(void) poll(NULL, 0, 100);
	}

	thread_exit();

	return (NULL);
}

#define	GRACE	300

#if 0
static void
ztest_deadman_alarm(int sig)
{
	fatal(0, "failed to complete within %d seconds of deadline", GRACE);
}
#endif

static void
ztest_execute(int test, ztest_info_t *zi, uint64_t id)
{
	ztest_ds_t *zd = &ztest_ds[id % ztest_opts.zo_datasets];
	ztest_shared_callstate_t *zc = ZTEST_GET_SHARED_CALLSTATE(test);
	hrtime_t functime = gethrtime();
	int i;

	for (i = 0; i < zi->zi_iters; i++)
		zi->zi_func(zd, id);

	functime = gethrtime() - functime;

	atomic_add_64(&zc->zc_count, 1);
	atomic_add_64(&zc->zc_time, functime);

	if (ztest_opts.zo_verbose >= 4) {
		Dl_info dli;
		(void) dladdr((void *)zi->zi_func, &dli);
		(void) printf("%6.2f sec in %s\n",
		    (double)functime / NANOSEC, dli.dli_sname);
	}
}

static void *
ztest_thread(void *arg)
{
	int rand;
	uint64_t id = (uintptr_t)arg;
	ztest_shared_t *zs = ztest_shared;
	uint64_t call_next;
	hrtime_t now;
	ztest_info_t *zi;
	ztest_shared_callstate_t *zc;

	while ((now = gethrtime()) < zs->zs_thread_stop) {
		/*
		 * See if it's time to force a crash.
		 */
		if (now > zs->zs_thread_kill)
			ztest_kill(zs);

		/*
		 * If we're getting ENOSPC with some regularity, stop.
		 */
		if (zs->zs_enospc_count > 10)
			break;

		/*
		 * Pick a random function to execute.
		 */
		rand = ztest_random(ZTEST_FUNCS);
		zi = &ztest_info[rand];
		zc = ZTEST_GET_SHARED_CALLSTATE(rand);
		call_next = zc->zc_next;

		if (now >= call_next &&
		    atomic_cas_64(&zc->zc_next, call_next, call_next +
		    ztest_random(2 * zi->zi_interval[0] + 1)) == call_next) {
			ztest_execute(rand, zi, id);
		}
	}

	thread_exit();

	return (NULL);
}

static void
ztest_dataset_name(char *dsname, char *pool, int d)
{
	(void) snprintf(dsname, MAXNAMELEN, "%s/ds_%d", pool, d);
}

static void
ztest_dataset_destroy(int d)
{
	char name[MAXNAMELEN];
	int t;

	ztest_dataset_name(name, ztest_opts.zo_pool, d);

	if (ztest_opts.zo_verbose >= 3)
		(void) printf("Destroying %s to free up space\n", name);

	/*
	 * Cleanup any non-standard clones and snapshots.  In general,
	 * ztest thread t operates on dataset (t % zopt_datasets),
	 * so there may be more than one thing to clean up.
	 */
	for (t = d; t < ztest_opts.zo_threads;
	    t += ztest_opts.zo_datasets)
		ztest_dsl_dataset_cleanup(name, t);

	(void) dmu_objset_find(name, ztest_objset_destroy_cb, NULL,
	    DS_FIND_SNAPSHOTS | DS_FIND_CHILDREN);
}

static void
ztest_dataset_dirobj_verify(ztest_ds_t *zd)
{
	uint64_t usedobjs, dirobjs, scratch;

	/*
	 * ZTEST_DIROBJ is the object directory for the entire dataset.
	 * Therefore, the number of objects in use should equal the
	 * number of ZTEST_DIROBJ entries, +1 for ZTEST_DIROBJ itself.
	 * If not, we have an object leak.
	 *
	 * Note that we can only check this in ztest_dataset_open(),
	 * when the open-context and syncing-context values agree.
	 * That's because zap_count() returns the open-context value,
	 * while dmu_objset_space() returns the rootbp fill count.
	 */
	VERIFY3U(0, ==, zap_count(zd->zd_os, ZTEST_DIROBJ, &dirobjs));
	dmu_objset_space(zd->zd_os, &scratch, &scratch, &usedobjs, &scratch);
	ASSERT3U(dirobjs + 1, ==, usedobjs);
}

static int
ztest_dataset_open(int d)
{
	ztest_ds_t *zd = &ztest_ds[d];
	uint64_t committed_seq = ZTEST_GET_SHARED_DS(d)->zd_seq;
	objset_t *os;
	zilog_t *zilog;
	char name[MAXNAMELEN];
	int error;

	ztest_dataset_name(name, ztest_opts.zo_pool, d);

	(void) rw_rdlock(&ztest_name_lock);

	error = ztest_dataset_create(name);
	if (error == ENOSPC) {
		(void) rw_unlock(&ztest_name_lock);
		ztest_record_enospc(FTAG);
		return (error);
	}
	ASSERT(error == 0 || error == EEXIST);

	VERIFY0(dmu_objset_own(name, DMU_OST_OTHER, B_FALSE, zd, &os));
	(void) rw_unlock(&ztest_name_lock);

	ztest_zd_init(zd, ZTEST_GET_SHARED_DS(d), os);

	zilog = zd->zd_zilog;

	if (zilog->zl_header->zh_claim_lr_seq != 0 &&
	    zilog->zl_header->zh_claim_lr_seq < committed_seq)
		fatal(0, "missing log records: claimed %llu < committed %llu",
		    zilog->zl_header->zh_claim_lr_seq, committed_seq);

	ztest_dataset_dirobj_verify(zd);

	zil_replay(os, zd, ztest_replay_vector);

	ztest_dataset_dirobj_verify(zd);

	if (ztest_opts.zo_verbose >= 6)
		(void) printf("%s replay %llu blocks, %llu records, seq %llu\n",
		    zd->zd_name,
		    (u_longlong_t)zilog->zl_parse_blk_count,
		    (u_longlong_t)zilog->zl_parse_lr_count,
		    (u_longlong_t)zilog->zl_replaying_seq);

	zilog = zil_open(os, ztest_get_data);

	if (zilog->zl_replaying_seq != 0 &&
	    zilog->zl_replaying_seq < committed_seq)
		fatal(0, "missing log records: replayed %llu < committed %llu",
		    zilog->zl_replaying_seq, committed_seq);

	return (0);
}

static void
ztest_dataset_close(int d)
{
	ztest_ds_t *zd = &ztest_ds[d];

	zil_close(zd->zd_zilog);
	dmu_objset_disown(zd->zd_os, zd);

	ztest_zd_fini(zd);
}

/*
 * Kick off threads to run tests on all datasets in parallel.
 */
static void
ztest_run(ztest_shared_t *zs)
{
	kt_did_t *tid;
	spa_t *spa;
	objset_t *os;
	kthread_t *resume_thread;
	uint64_t object;
	int error;
	int t, d;

	ztest_exiting = B_FALSE;

	/*
	 * Initialize parent/child shared state.
	 */
	mutex_init(&ztest_vdev_lock, NULL, MUTEX_DEFAULT, NULL);
	VERIFY(rwlock_init(&ztest_name_lock, USYNC_THREAD, NULL) == 0);

	zs->zs_thread_start = gethrtime();
	zs->zs_thread_stop =
	    zs->zs_thread_start + ztest_opts.zo_passtime * NANOSEC;
	zs->zs_thread_stop = MIN(zs->zs_thread_stop, zs->zs_proc_stop);
	zs->zs_thread_kill = zs->zs_thread_stop;
	if (ztest_random(100) < ztest_opts.zo_killrate) {
		zs->zs_thread_kill -=
		    ztest_random(ztest_opts.zo_passtime * NANOSEC);
	}

	mutex_init(&zcl.zcl_callbacks_lock, NULL, MUTEX_DEFAULT, NULL);

	list_create(&zcl.zcl_callbacks, sizeof (ztest_cb_data_t),
	    offsetof(ztest_cb_data_t, zcd_node));

	/*
	 * Open our pool.
	 */
	kernel_init(FREAD | FWRITE);
	VERIFY0(spa_open(ztest_opts.zo_pool, &spa, FTAG));
	spa->spa_debug = B_TRUE;
	metaslab_preload_limit = ztest_random(20) + 1;
	ztest_spa = spa;

	VERIFY0(dmu_objset_own(ztest_opts.zo_pool,
	    DMU_OST_ANY, B_TRUE, FTAG, &os));
	zs->zs_guid = dmu_objset_fsid_guid(os);
	dmu_objset_disown(os, FTAG);

	spa->spa_dedup_ditto = 2 * ZIO_DEDUPDITTO_MIN;

	/*
	 * We don't expect the pool to suspend unless maxfaults == 0,
	 * in which case ztest_fault_inject() temporarily takes away
	 * the only valid replica.
	 */
	if (MAXFAULTS() == 0)
		spa->spa_failmode = ZIO_FAILURE_MODE_WAIT;
	else
		spa->spa_failmode = ZIO_FAILURE_MODE_PANIC;

	/*
	 * Create a thread to periodically resume suspended I/O.
	 */
	VERIFY3P((resume_thread = zk_thread_create(NULL, 0,
	    (thread_func_t)ztest_resume_thread, spa, TS_RUN, NULL, 0, 0,
	    PTHREAD_CREATE_JOINABLE)), !=, NULL);

#if 0
	/*
	 * Set a deadman alarm to abort() if we hang.
	 */
	signal(SIGALRM, ztest_deadman_alarm);
	alarm((zs->zs_thread_stop - zs->zs_thread_start) / NANOSEC + GRACE);
#endif

	/*
	 * Verify that we can safely inquire about about any object,
	 * whether it's allocated or not.  To make it interesting,
	 * we probe a 5-wide window around each power of two.
	 * This hits all edge cases, including zero and the max.
	 */
	for (t = 0; t < 64; t++) {
		for (d = -5; d <= 5; d++) {
			error = dmu_object_info(spa->spa_meta_objset,
			    (1ULL << t) + d, NULL);
			ASSERT(error == 0 || error == ENOENT ||
			    error == EINVAL);
		}
	}

	/*
	 * If we got any ENOSPC errors on the previous run, destroy something.
	 */
	if (zs->zs_enospc_count != 0) {
		int d = ztest_random(ztest_opts.zo_datasets);
		ztest_dataset_destroy(d);
	}
	zs->zs_enospc_count = 0;

	tid = umem_zalloc(ztest_opts.zo_threads * sizeof (kt_did_t),
	    UMEM_NOFAIL);

	if (ztest_opts.zo_verbose >= 4)
		(void) printf("starting main threads...\n");

	/*
	 * Kick off all the tests that run in parallel.
	 */
	for (t = 0; t < ztest_opts.zo_threads; t++) {
		kthread_t *thread;

		if (t < ztest_opts.zo_datasets &&
		    ztest_dataset_open(t) != 0)
			return;

		VERIFY3P(thread = zk_thread_create(NULL, 0,
		    (thread_func_t)ztest_thread,
		    (void *)(uintptr_t)t, TS_RUN, NULL, 0, 0,
		    PTHREAD_CREATE_JOINABLE), !=, NULL);
		tid[t] = thread->t_tid;
	}

	/*
	 * Wait for all of the tests to complete.  We go in reverse order
	 * so we don't close datasets while threads are still using them.
	 */
	for (t = ztest_opts.zo_threads - 1; t >= 0; t--) {
		thread_join(tid[t]);
		if (t < ztest_opts.zo_datasets)
			ztest_dataset_close(t);
	}

	txg_wait_synced(spa_get_dsl(spa), 0);

	zs->zs_alloc = metaslab_class_get_alloc(spa_normal_class(spa));
	zs->zs_space = metaslab_class_get_space(spa_normal_class(spa));

	if (ztest_opts.zo_verbose >= 3)
		zfs_dbgmsg_print(FTAG);

	umem_free(tid, ztest_opts.zo_threads * sizeof (kt_did_t));

	/* Kill the resume thread */
	ztest_exiting = B_TRUE;
	thread_join(resume_thread->t_tid);
	ztest_resume(spa);

	/*
	 * Right before closing the pool, kick off a bunch of async I/O;
	 * spa_close() should wait for it to complete.
	 */
	for (object = 1; object < 50; object++)
		dmu_prefetch(spa->spa_meta_objset, object, 0, 1ULL << 20);

	/* Verify that at least one commit cb was called in a timely fashion */
	if (zc_cb_counter >= ZTEST_COMMIT_CB_MIN_REG)
		VERIFY0(zc_min_txg_delay);

	spa_close(spa, FTAG);

	/*
	 * Verify that we can loop over all pools.
	 */
	mutex_enter(&spa_namespace_lock);
	for (spa = spa_next(NULL); spa != NULL; spa = spa_next(spa))
		if (ztest_opts.zo_verbose > 3)
			(void) printf("spa_next: found %s\n", spa_name(spa));
	mutex_exit(&spa_namespace_lock);

	/*
	 * Verify that we can export the pool and reimport it under a
	 * different name.
	 */
	if (ztest_random(2) == 0) {
		char name[MAXNAMELEN];
		(void) snprintf(name, MAXNAMELEN, "%s_import",
		    ztest_opts.zo_pool);
		ztest_spa_import_export(ztest_opts.zo_pool, name);
		ztest_spa_import_export(name, ztest_opts.zo_pool);
	}

	kernel_fini();

	list_destroy(&zcl.zcl_callbacks);
	mutex_destroy(&zcl.zcl_callbacks_lock);
	(void) rwlock_destroy(&ztest_name_lock);
	mutex_destroy(&ztest_vdev_lock);
}

static void
ztest_freeze(void)
{
	ztest_ds_t *zd = &ztest_ds[0];
	spa_t *spa;
	int numloops = 0;

	if (ztest_opts.zo_verbose >= 3)
		(void) printf("testing spa_freeze()...\n");

	kernel_init(FREAD | FWRITE);
	VERIFY3U(0, ==, spa_open(ztest_opts.zo_pool, &spa, FTAG));
	VERIFY3U(0, ==, ztest_dataset_open(0));
	spa->spa_debug = B_TRUE;
	ztest_spa = spa;

	/*
	 * Force the first log block to be transactionally allocated.
	 * We have to do this before we freeze the pool -- otherwise
	 * the log chain won't be anchored.
	 */
	while (BP_IS_HOLE(&zd->zd_zilog->zl_header->zh_log)) {
		ztest_dmu_object_alloc_free(zd, 0);
		zil_commit(zd->zd_zilog, 0);
	}

	txg_wait_synced(spa_get_dsl(spa), 0);

	/*
	 * Freeze the pool.  This stops spa_sync() from doing anything,
	 * so that the only way to record changes from now on is the ZIL.
	 */
	spa_freeze(spa);

	/*
	 * Run tests that generate log records but don't alter the pool config
	 * or depend on DSL sync tasks (snapshots, objset create/destroy, etc).
	 * We do a txg_wait_synced() after each iteration to force the txg
	 * to increase well beyond the last synced value in the uberblock.
	 * The ZIL should be OK with that.
	 */
	while (ztest_random(10) != 0 &&
	    numloops++ < ztest_opts.zo_maxloops) {
		ztest_dmu_write_parallel(zd, 0);
		ztest_dmu_object_alloc_free(zd, 0);
		txg_wait_synced(spa_get_dsl(spa), 0);
	}

	/*
	 * Commit all of the changes we just generated.
	 */
	zil_commit(zd->zd_zilog, 0);
	txg_wait_synced(spa_get_dsl(spa), 0);

	/*
	 * Close our dataset and close the pool.
	 */
	ztest_dataset_close(0);
	spa_close(spa, FTAG);
	kernel_fini();

	/*
	 * Open and close the pool and dataset to induce log replay.
	 */
	kernel_init(FREAD | FWRITE);
	VERIFY3U(0, ==, spa_open(ztest_opts.zo_pool, &spa, FTAG));
	ASSERT(spa_freeze_txg(spa) == UINT64_MAX);
	VERIFY3U(0, ==, ztest_dataset_open(0));
	ztest_dataset_close(0);

	spa->spa_debug = B_TRUE;
	ztest_spa = spa;
	txg_wait_synced(spa_get_dsl(spa), 0);
	ztest_reguid(NULL, 0);

	spa_close(spa, FTAG);
	kernel_fini();
}

void
print_time(hrtime_t t, char *timebuf)
{
	hrtime_t s = t / NANOSEC;
	hrtime_t m = s / 60;
	hrtime_t h = m / 60;
	hrtime_t d = h / 24;

	s -= m * 60;
	m -= h * 60;
	h -= d * 24;

	timebuf[0] = '\0';

	if (d)
		(void) sprintf(timebuf,
		    "%llud%02lluh%02llum%02llus", d, h, m, s);
	else if (h)
		(void) sprintf(timebuf, "%lluh%02llum%02llus", h, m, s);
	else if (m)
		(void) sprintf(timebuf, "%llum%02llus", m, s);
	else
		(void) sprintf(timebuf, "%llus", s);
}

static nvlist_t *
make_random_props(void)
{
	nvlist_t *props;

	VERIFY(nvlist_alloc(&props, NV_UNIQUE_NAME, 0) == 0);
	if (ztest_random(2) == 0)
		return (props);
	VERIFY(nvlist_add_uint64(props, "autoreplace", 1) == 0);

	return (props);
}

/*
 * Create a storage pool with the given name and initial vdev size.
 * Then test spa_freeze() functionality.
 */
static void
ztest_init(ztest_shared_t *zs)
{
	spa_t *spa;
	nvlist_t *nvroot, *props;
	int i;

	mutex_init(&ztest_vdev_lock, NULL, MUTEX_DEFAULT, NULL);
	VERIFY(rwlock_init(&ztest_name_lock, USYNC_THREAD, NULL) == 0);

	kernel_init(FREAD | FWRITE);

	/*
	 * Create the storage pool.
	 */
	(void) spa_destroy(ztest_opts.zo_pool);
	ztest_shared->zs_vdev_next_leaf = 0;
	zs->zs_splits = 0;
	zs->zs_mirrors = ztest_opts.zo_mirrors;
	nvroot = make_vdev_root(NULL, NULL, NULL, ztest_opts.zo_vdev_size, 0,
	    0, ztest_opts.zo_raidz, zs->zs_mirrors, 1);
	props = make_random_props();
	for (i = 0; i < SPA_FEATURES; i++) {
		char *buf;
		VERIFY3S(-1, !=, asprintf(&buf, "feature@%s",
		    spa_feature_table[i].fi_uname));
		VERIFY3U(0, ==, nvlist_add_uint64(props, buf, 0));
		free(buf);
	}
	VERIFY3U(0, ==, spa_create(ztest_opts.zo_pool, nvroot, props, NULL));
	nvlist_free(nvroot);
	nvlist_free(props);

	VERIFY3U(0, ==, spa_open(ztest_opts.zo_pool, &spa, FTAG));
	zs->zs_metaslab_sz =
	    1ULL << spa->spa_root_vdev->vdev_child[0]->vdev_ms_shift;
	spa_close(spa, FTAG);

	kernel_fini();

	ztest_run_zdb(ztest_opts.zo_pool);

	ztest_freeze();

	ztest_run_zdb(ztest_opts.zo_pool);

	(void) rwlock_destroy(&ztest_name_lock);
	mutex_destroy(&ztest_vdev_lock);
}

static void
setup_data_fd(void)
{
	static char ztest_name_data[] = "/tmp/ztest.data.XXXXXX";

	ztest_fd_data = mkstemp(ztest_name_data);
	ASSERT3S(ztest_fd_data, >=, 0);
	(void) unlink(ztest_name_data);
}

static int
shared_data_size(ztest_shared_hdr_t *hdr)
{
	int size;

	size = hdr->zh_hdr_size;
	size += hdr->zh_opts_size;
	size += hdr->zh_size;
	size += hdr->zh_stats_size * hdr->zh_stats_count;
	size += hdr->zh_ds_size * hdr->zh_ds_count;

	return (size);
}

static void
setup_hdr(void)
{
	int size;
	ztest_shared_hdr_t *hdr;

	hdr = (void *)mmap(0, P2ROUNDUP(sizeof (*hdr), getpagesize()),
	    PROT_READ | PROT_WRITE, MAP_SHARED, ztest_fd_data, 0);
	VERIFY3P(hdr, !=, MAP_FAILED);

	VERIFY3U(0, ==, ftruncate(ztest_fd_data, sizeof (ztest_shared_hdr_t)));

	hdr->zh_hdr_size = sizeof (ztest_shared_hdr_t);
	hdr->zh_opts_size = sizeof (ztest_shared_opts_t);
	hdr->zh_size = sizeof (ztest_shared_t);
	hdr->zh_stats_size = sizeof (ztest_shared_callstate_t);
	hdr->zh_stats_count = ZTEST_FUNCS;
	hdr->zh_ds_size = sizeof (ztest_shared_ds_t);
	hdr->zh_ds_count = ztest_opts.zo_datasets;

	size = shared_data_size(hdr);
	VERIFY3U(0, ==, ftruncate(ztest_fd_data, size));

	(void) munmap((caddr_t)hdr, P2ROUNDUP(sizeof (*hdr), getpagesize()));
}

static void
setup_data(void)
{
	int size, offset;
	ztest_shared_hdr_t *hdr;
	uint8_t *buf;

	hdr = (void *)mmap(0, P2ROUNDUP(sizeof (*hdr), getpagesize()),
	    PROT_READ, MAP_SHARED, ztest_fd_data, 0);
	VERIFY3P(hdr, !=, MAP_FAILED);

	size = shared_data_size(hdr);

	(void) munmap((caddr_t)hdr, P2ROUNDUP(sizeof (*hdr), getpagesize()));
	hdr = ztest_shared_hdr = (void *)mmap(0, P2ROUNDUP(size, getpagesize()),
	    PROT_READ | PROT_WRITE, MAP_SHARED, ztest_fd_data, 0);
	VERIFY3P(hdr, !=, MAP_FAILED);
	buf = (uint8_t *)hdr;

	offset = hdr->zh_hdr_size;
	ztest_shared_opts = (void *)&buf[offset];
	offset += hdr->zh_opts_size;
	ztest_shared = (void *)&buf[offset];
	offset += hdr->zh_size;
	ztest_shared_callstate = (void *)&buf[offset];
	offset += hdr->zh_stats_size * hdr->zh_stats_count;
	ztest_shared_ds = (void *)&buf[offset];
}

static boolean_t
exec_child(char *cmd, char *libpath, boolean_t ignorekill, int *statusp)
{
	pid_t pid;
	int status;
	char *cmdbuf = NULL;

	pid = fork();

	if (cmd == NULL) {
		cmdbuf = umem_alloc(MAXPATHLEN, UMEM_NOFAIL);
		(void) strlcpy(cmdbuf, getexecname(), MAXPATHLEN);
		cmd = cmdbuf;
	}

	if (pid == -1)
		fatal(1, "fork failed");

	if (pid == 0) {	/* child */
		/* To debug the child with gdb, uncomment these lines
		 * and then attach and do "set variable forever=0" */
#ifdef __APPLE__
		if (ztest_forever & 3)
			printf("forever=%d\npid=%lu\n", ztest_forever,(unsigned long)getpid());
		while (ztest_forever & 1) {
			sleep(1);
		}
#endif

		char *emptyargv[2] = { cmd, NULL };
		char fd_data_str[12];

		struct rlimit rl = { 1024, 1024 };
		(void) setrlimit(RLIMIT_NOFILE, &rl);

		(void) close(ztest_fd_rand);
		VERIFY(11 >= snprintf(fd_data_str, 12, "%d", ztest_fd_data));
		VERIFY(0 == setenv("ZTEST_FD_DATA", fd_data_str, 1));

		(void) enable_extended_FILE_stdio(-1, -1);
		if (libpath != NULL)
			VERIFY(0 == setenv("LD_LIBRARY_PATH", libpath, 1));
		(void) execv(cmd, emptyargv);
		ztest_dump_core = B_FALSE;
		fatal(B_TRUE, "exec failed: %s", cmd);
	}

	if (cmdbuf != NULL) {
		umem_free(cmdbuf, MAXPATHLEN);
		cmd = NULL;
	}

	while (waitpid(pid, &status, 0) != pid)
		continue;
	if (statusp != NULL)
		*statusp = status;

	if (WIFEXITED(status)) {
		if (WEXITSTATUS(status) != 0) {
			(void) fprintf(stderr, "child exited with code %d\n",
			    WEXITSTATUS(status));
			exit(2);
		}
		return (B_FALSE);
	} else if (WIFSIGNALED(status)) {
		if (!ignorekill || WTERMSIG(status) != SIGKILL) {
			(void) fprintf(stderr, "child died with signal %d\n",
			    WTERMSIG(status));
			exit(3);
		}
		return (B_TRUE);
	} else {
		(void) fprintf(stderr, "something strange happened to child\n");
		exit(4);
		/* NOTREACHED */
	}
}

static void
ztest_run_init(void)
{
	int i;

	ztest_shared_t *zs = ztest_shared;

	ASSERT(ztest_opts.zo_init != 0);

	/*
	 * Blow away any existing copy of zpool.cache
	 */
	(void) remove(spa_config_path);

	/*
	 * Create and initialize our storage pool.
	 */
	for (i = 1; i <= ztest_opts.zo_init; i++) {
		bzero(zs, sizeof (ztest_shared_t));
		if (ztest_opts.zo_verbose >= 3 &&
		    ztest_opts.zo_init != 1) {
			(void) printf("ztest_init(), pass %d\n", i);
		}
		ztest_init(zs);
	}
}

int
main(int argc, char **argv)
{
	int kills = 0;
	int iters = 0;
	int older = 0;
	int newer = 0;
	ztest_shared_t *zs;
	ztest_info_t *zi;
	ztest_shared_callstate_t *zc;
	char timebuf[100];
	char numbuf[6];
	spa_t *spa;
	char *cmd;
	boolean_t hasalt;
	int f;
	char *fd_data_str = getenv("ZTEST_FD_DATA");

	(void) setvbuf(stdout, NULL, _IOLBF, 0);

#ifdef __APPLE__
	getexecname_fake = strdup(argv[0]);
#endif

	ztest_fd_rand = open("/dev/urandom", O_RDONLY);
	ASSERT3S(ztest_fd_rand, >=, 0);

	if (!fd_data_str) {
		process_options(argc, argv);

		setup_data_fd();
		setup_hdr();
		setup_data();
		bcopy(&ztest_opts, ztest_shared_opts,
		    sizeof (*ztest_shared_opts));
	} else {
		ztest_fd_data = atoi(fd_data_str);
		setup_data();
		bcopy(ztest_shared_opts, &ztest_opts, sizeof (ztest_opts));
#ifdef __APPLE__
		ztest_forever = ztest_opts.zo_attach_gdb;
		if (ztest_forever & 3)
			printf("forever=%d\npid=%lu\n", ztest_forever,(unsigned long)getpid());
		while (ztest_forever & 2) {
			sleep(1);
		}
#endif
	}
	ASSERT3U(ztest_opts.zo_datasets, ==, ztest_shared_hdr->zh_ds_count);

	/* Override location of zpool.cache */
	VERIFY(asprintf((char **)&spa_config_path, "%s/zpool.cache",
	    ztest_opts.zo_dir) != -1);

	ztest_ds = umem_alloc(ztest_opts.zo_datasets * sizeof (ztest_ds_t),
	    UMEM_NOFAIL);
	zs = ztest_shared;

	if (fd_data_str) {
		metaslab_gang_bang = ztest_opts.zo_metaslab_gang_bang;
		metaslab_df_alloc_threshold =
		    zs->zs_metaslab_df_alloc_threshold;

		if (zs->zs_do_init)
			ztest_run_init();
		else
			ztest_run(zs);
		exit(0);
	}

	hasalt = (strlen(ztest_opts.zo_alt_ztest) != 0);

	if (ztest_opts.zo_verbose >= 1) {
		(void) printf("%llu vdevs, %d datasets, %d threads,"
		    " %llu seconds...\n",
		    (u_longlong_t)ztest_opts.zo_vdevs,
		    ztest_opts.zo_datasets,
		    ztest_opts.zo_threads,
		    (u_longlong_t)ztest_opts.zo_time);
	}

	cmd = umem_alloc(MAXNAMELEN, UMEM_NOFAIL);
	(void) strlcpy(cmd, getexecname(), MAXNAMELEN);

	zs->zs_do_init = B_TRUE;
	if (strlen(ztest_opts.zo_alt_ztest) != 0) {
		if (ztest_opts.zo_verbose >= 1) {
			(void) printf("Executing older ztest for "
			    "initialization: %s\n", ztest_opts.zo_alt_ztest);
		}
		VERIFY(!exec_child(ztest_opts.zo_alt_ztest,
		    ztest_opts.zo_alt_libpath, B_FALSE, NULL));
	} else {
		VERIFY(!exec_child(NULL, NULL, B_FALSE, NULL));
	}
	zs->zs_do_init = B_FALSE;

	zs->zs_proc_start = gethrtime();
	zs->zs_proc_stop = zs->zs_proc_start + ztest_opts.zo_time * NANOSEC;

	for (f = 0; f < ZTEST_FUNCS; f++) {
		zi = &ztest_info[f];
		zc = ZTEST_GET_SHARED_CALLSTATE(f);
		if (zs->zs_proc_start + zi->zi_interval[0] > zs->zs_proc_stop)
			zc->zc_next = UINT64_MAX;
		else
			zc->zc_next = zs->zs_proc_start +
			    ztest_random(2 * zi->zi_interval[0] + 1);
	}

	/*
	 * Run the tests in a loop.  These tests include fault injection
	 * to verify that self-healing data works, and forced crashes
	 * to verify that we never lose on-disk consistency.
	 */
	while (gethrtime() < zs->zs_proc_stop) {
		int status;
		boolean_t killed;

		/*
		 * Initialize the workload counters for each function.
		 */
		for (f = 0; f < ZTEST_FUNCS; f++) {
			zc = ZTEST_GET_SHARED_CALLSTATE(f);
			zc->zc_count = 0;
			zc->zc_time = 0;
		}

		/* Set the allocation switch size */
		zs->zs_metaslab_df_alloc_threshold =
		    ztest_random(zs->zs_metaslab_sz / 4) + 1;

		if (!hasalt || ztest_random(2) == 0) {
			if (hasalt && ztest_opts.zo_verbose >= 1) {
				(void) printf("Executing newer ztest: %s\n",
				    cmd);
			}
			newer++;
			killed = exec_child(cmd, NULL, B_TRUE, &status);
		} else {
			if (hasalt && ztest_opts.zo_verbose >= 1) {
				(void) printf("Executing older ztest: %s\n",
				    ztest_opts.zo_alt_ztest);
			}
			older++;
			killed = exec_child(ztest_opts.zo_alt_ztest,
			    ztest_opts.zo_alt_libpath, B_TRUE, &status);
		}

		if (killed)
			kills++;
		iters++;

		if (ztest_opts.zo_verbose >= 1) {
			hrtime_t now = gethrtime();

			now = MIN(now, zs->zs_proc_stop);
			print_time(zs->zs_proc_stop - now, timebuf);
			nicenum(zs->zs_space, numbuf);

			(void) printf("Pass %3d, %8s, %3llu ENOSPC, "
			    "%4.1f%% of %5s used, %3.0f%% done, %8s to go\n",
			    iters,
			    WIFEXITED(status) ? "Complete" : "SIGKILL",
			    (u_longlong_t)zs->zs_enospc_count,
			    100.0 * zs->zs_alloc / zs->zs_space,
			    numbuf,
			    100.0 * (now - zs->zs_proc_start) /
			    (ztest_opts.zo_time * NANOSEC), timebuf);
		}

		if (ztest_opts.zo_verbose >= 2) {
			(void) printf("\nWorkload summary:\n\n");
			(void) printf("%7s %9s   %s\n",
			    "Calls", "Time", "Function");
			(void) printf("%7s %9s   %s\n",
			    "-----", "----", "--------");
			for (f = 0; f < ZTEST_FUNCS; f++) {
				Dl_info dli;

				zi = &ztest_info[f];
				zc = ZTEST_GET_SHARED_CALLSTATE(f);
				print_time(zc->zc_time, timebuf);
				(void) dladdr((void *)zi->zi_func, &dli);
				(void) printf("%7llu %9s   %s\n",
				    (u_longlong_t)zc->zc_count, timebuf,
				    dli.dli_sname);
			}
			(void) printf("\n");
		}

		/*
		 * It's possible that we killed a child during a rename test,
		 * in which case we'll have a 'ztest_tmp' pool lying around
		 * instead of 'ztest'.  Do a blind rename in case this happened.
		 */
		kernel_init(FREAD);
		if (spa_open(ztest_opts.zo_pool, &spa, FTAG) == 0) {
			spa_close(spa, FTAG);
		} else {
			char tmpname[MAXNAMELEN];
			kernel_fini();
			kernel_init(FREAD | FWRITE);
			(void) snprintf(tmpname, sizeof (tmpname), "%s_tmp",
			    ztest_opts.zo_pool);
			(void) spa_rename(tmpname, ztest_opts.zo_pool);
		}
		kernel_fini();

		ztest_run_zdb(ztest_opts.zo_pool);
	}

	if (ztest_opts.zo_verbose >= 1) {
		if (hasalt) {
			(void) printf("%d runs of older ztest: %s\n", older,
			    ztest_opts.zo_alt_ztest);
			(void) printf("%d runs of newer ztest: %s\n", newer,
			    cmd);
		}
		(void) printf("%d killed, %d completed, %.0f%% kill rate\n",
		    kills, iters - kills, (100.0 * kills) / MAX(1, iters));
	}

	umem_free(cmd, MAXNAMELEN);

	return (0);
}<|MERGE_RESOLUTION|>--- conflicted
+++ resolved
@@ -5408,15 +5408,11 @@
 	}
 
 	(void) sprintf(zdb,
-<<<<<<< HEAD
 #ifdef __APPLE__
-	    (ztest_opts.zo_attach_gdb & 4) ? "%s -Z -bcc%s%s -U %s %s" : "%s -bcc%s%s -U %s %s",
+	    (ztest_opts.zo_attach_gdb & 4) ? "%s -Z -bcc%s%s -d -U %s %s" : "%s -bcc%s%s -U %s %s",
 #else
-	    "%s -bcc%s%s -U %s %s",
+	    "%s -bcc%s%s -d -U %s %s",
 #endif
-=======
-	    "%s -bcc%s%s -d -U %s %s",
->>>>>>> dea377c0
 	    bin,
 	    ztest_opts.zo_verbose >= 3 ? "s" : "",
 	    ztest_opts.zo_verbose >= 4 ? "v" : "",
